import { FunctionalTestBase } from "./FunctionalTestBase";
import {
  EntityStatus,
  EntityType,
} from "$common/data-modeler-state-service/entity-state-service/EntityStateService";
import { EntityStatusTracker } from "../utils/EntityStatusTracker";
import { asyncWait } from "$common/utils/waitUtils";
import { SingleTableQuery, TwoTableJoinQuery } from "../data/ModelQuery.data";
import { ApplicationStatus } from "$common/data-modeler-state-service/entity-state-service/ApplicationEntityService";

@FunctionalTestBase.Suite
export class EntityStatusSpec extends FunctionalTestBase {
<<<<<<< HEAD
    private entityStatusTracker: EntityStatusTracker;

    @FunctionalTestBase.BeforeSuite()
    public async setupSuite() {
        this.entityStatusTracker = new EntityStatusTracker(
            this.serverDataModelerStateService, this.sandbox);
    }

    @FunctionalTestBase.BeforeEachTest()
    public async setupTests() {
        await this.clientDataModelerService.dispatch("clearAllTables", []);
        await this.clientDataModelerService.dispatch("clearAllModels", []);
        this.entityStatusTracker.init();
    }

    @FunctionalTestBase.Test()
    public async shouldHaveCorrectStatusWhileImportingTable() {
        this.entityStatusTracker.startTracker(EntityType.Table);
        await asyncWait(50);

        await this.clientDataModelerService.dispatch(
            "addOrUpdateTableFromFile", ["test/data/AdBids.csv"]);
        await asyncWait(50);

        expect(this.entityStatusTracker.getStatusChangeOrder()).toEqual([
            EntityStatus.Importing,
            EntityStatus.Profiling,
            EntityStatus.Idle,
        ]);
        expect(this.entityStatusTracker.getApplicationStatusChangeOrder()).toEqual([
            ApplicationStatus.Idle,
            ApplicationStatus.Running,
            ApplicationStatus.Idle,
        ]);
    }

    @FunctionalTestBase.Test()
    public async shouldHaveCorrectStatusWhileUpdatingModelQuery() {
        await this.clientDataModelerService.dispatch(
            "addOrUpdateTableFromFile", ["test/data/AdBids.csv"]);
        await this.waitForTables();
        await this.clientDataModelerService.dispatch(
            "addModel", [{name: "query_0", query: ""}]);
        await asyncWait(50);

        const [model] = this.getModels("name", "query_0.sql");
        this.entityStatusTracker.startTracker(EntityType.Model);
        await asyncWait(50);

        await this.clientDataModelerService.dispatch(
            "updateModelQuery", [model.id, SingleTableQuery]);
        await asyncWait(50);

        expect(this.entityStatusTracker.getStatusChangeOrder()).toEqual([
            EntityStatus.Idle,
            EntityStatus.Validating,
            EntityStatus.Profiling,
            EntityStatus.Idle,
        ]);
        expect(this.entityStatusTracker.getApplicationStatusChangeOrder()).toEqual([
            ApplicationStatus.Idle,
            ApplicationStatus.Running,
            ApplicationStatus.Idle,
        ]);
    }

    @FunctionalTestBase.Test()
    public async shouldHaveCorrectStatusWhileExportingModel() {
        await this.clientDataModelerService.dispatch(
            "addOrUpdateTableFromFile", ["test/data/AdBids.csv"]);
        await this.clientDataModelerService.dispatch(
            "addOrUpdateTableFromFile", ["test/data/AdImpressions.tsv"]);
        await this.waitForTables();
        await this.clientDataModelerService.dispatch(
            "addModel", [{name: "query_0", query: TwoTableJoinQuery}]);
        await asyncWait(50);

        const [model] = this.getModels("name", "query_0.sql");
        this.entityStatusTracker.startTracker(EntityType.Model);
        await asyncWait(50);

        await this.clientDataModelerService.dispatch(
            "exportToCsv", [model.id, "Joined.csv"]);
        await asyncWait(50);

        expect(this.entityStatusTracker.getStatusChangeOrder()).toEqual([
            EntityStatus.Idle,
            EntityStatus.Exporting,
            EntityStatus.Idle,
        ]);
        expect(this.entityStatusTracker.getApplicationStatusChangeOrder()).toEqual([
            ApplicationStatus.Idle,
            ApplicationStatus.Running,
            ApplicationStatus.Idle,
            ApplicationStatus.Running
        ]);
    }

    @FunctionalTestBase.Test()
    public async shouldOnlySwitchApplicationStatusOnce() {
        await this.clientDataModelerService.dispatch(
            "addModel", [{name: "query_0", query: ""}]);
        await this.clientDataModelerService.dispatch(
            "addModel", [{name: "query_1", query: ""}]);
        await asyncWait(50);

        const [model0] = this.getModels("name", "query_0.sql");
        const [model1] = this.getModels("name", "query_1.sql");

        this.entityStatusTracker.startTracker(EntityType.Table);
        await asyncWait(50);

        const promises = [];
        promises.push(this.clientDataModelerService.dispatch(
            "addOrUpdateTableFromFile", ["test/data/AdBids.csv"]));
        promises.push(this.clientDataModelerService.dispatch(
            "addOrUpdateTableFromFile", ["test/data/AdImpressions.tsv"]));
        await asyncWait(50);
        promises.push(this.clientDataModelerService.dispatch(
            "updateModelQuery", [model0.id, SingleTableQuery]));
        promises.push(this.clientDataModelerService.dispatch(
            "updateModelQuery", [model1.id, TwoTableJoinQuery]));
        await Promise.all(promises);
        await asyncWait(50);

        expect(this.entityStatusTracker.getApplicationStatusChangeOrder()).toEqual([
            ApplicationStatus.Idle,
            ApplicationStatus.Running,
            ApplicationStatus.Idle,
        ]);
    }

    @FunctionalTestBase.AfterEachTest()
    public teardownTests() {
        this.entityStatusTracker.stopTracker();
    }
=======
  private entityStatusTracker: EntityStatusTracker;

  @FunctionalTestBase.BeforeSuite()
  public async setupSuite() {
    this.entityStatusTracker = new EntityStatusTracker(
      this.serverDataModelerStateService,
      this.sandbox
    );
  }

  @FunctionalTestBase.BeforeEachTest()
  public async setupTests() {
    await this.clientDataModelerService.dispatch("clearAllTables", []);
    await this.clientDataModelerService.dispatch("clearAllModels", []);
    this.entityStatusTracker.init();
  }

  // @FunctionalTestBase.Test()
  // public async shouldHaveCorrectStatusWhileImportingTable() {
  //     this.entityStatusTracker.startTracker(EntityType.Table);
  //     await asyncWait(50);

  //     await this.clientDataModelerService.dispatch(
  //         "addOrUpdateTableFromFile", ["test/data/AdBids.csv"]);
  //     await asyncWait(50);

  //     expect(this.entityStatusTracker.getStatusChangeOrder()).toEqual([
  //         EntityStatus.Importing,
  //         EntityStatus.Profiling,
  //         EntityStatus.Idle,
  //     ]);
  //     expect(this.entityStatusTracker.getApplicationStatusChangeOrder()).toEqual([
  //         ApplicationStatus.Idle,
  //         ApplicationStatus.Running,
  //         ApplicationStatus.Idle,
  //     ]);
  // }

  // @FunctionalTestBase.Test()
  // public async shouldHaveCorrectStatusWhileUpdatingModelQuery() {
  //     await this.clientDataModelerService.dispatch(
  //         "addOrUpdateTableFromFile", ["test/data/AdBids.csv"]);
  //     await this.waitForTables();
  //     await this.clientDataModelerService.dispatch(
  //         "addModel", [{name: "query_0", query: ""}]);
  //     await asyncWait(50);

  //     const [model] = this.getModels("name", "query_0.sql");
  //     this.entityStatusTracker.startTracker(EntityType.Model);
  //     await asyncWait(50);

  //     await this.clientDataModelerService.dispatch(
  //         "updateModelQuery", [model.id, SingleTableQuery]);
  //     await asyncWait(50);

  //     expect(this.entityStatusTracker.getStatusChangeOrder()).toEqual([
  //         EntityStatus.Idle,
  //         EntityStatus.Validating,
  //         EntityStatus.Profiling,
  //         EntityStatus.Idle,
  //     ]);
  //     expect(this.entityStatusTracker.getApplicationStatusChangeOrder()).toEqual([
  //         ApplicationStatus.Idle,
  //         ApplicationStatus.Running,
  //         ApplicationStatus.Idle,
  //     ]);
  // }

  @FunctionalTestBase.Test()
  public async shouldHaveCorrectStatusWhileExportingModel() {
    await this.clientDataModelerService.dispatch("addOrUpdateTableFromFile", [
      "test/data/AdBids.csv",
    ]);
    await this.clientDataModelerService.dispatch("addOrUpdateTableFromFile", [
      "test/data/AdImpressions.tsv",
    ]);
    await this.waitForTables();
    await this.clientDataModelerService.dispatch("addModel", [
      { name: "query_0", query: TwoTableJoinQuery },
    ]);
    await asyncWait(50);

    const [model] = this.getModels("name", "query_0.sql");
    this.entityStatusTracker.startTracker(EntityType.Model);
    await asyncWait(50);

    await this.clientDataModelerService.dispatch("exportToCsv", [
      model.id,
      "Joined.csv",
    ]);
    await asyncWait(50);

    expect(this.entityStatusTracker.getStatusChangeOrder()).toEqual([
      EntityStatus.Idle,
      EntityStatus.Exporting,
      EntityStatus.Idle,
    ]);
    expect(this.entityStatusTracker.getApplicationStatusChangeOrder()).toEqual([
      ApplicationStatus.Idle,
      ApplicationStatus.Running,
      ApplicationStatus.Idle,
    ]);
  }

  // @FunctionalTestBase.Test()
  // public async shouldOnlySwitchApplicationStatusOnce() {
  //     await this.clientDataModelerService.dispatch(
  //         "addModel", [{name: "query_0", query: ""}]);
  //     await this.clientDataModelerService.dispatch(
  //         "addModel", [{name: "query_1", query: ""}]);
  //     await asyncWait(50);

  //     const [model0] = this.getModels("name", "query_0.sql");
  //     const [model1] = this.getModels("name", "query_1.sql");

  //     this.entityStatusTracker.startTracker(EntityType.Table);
  //     await asyncWait(50);

  //     const promises = [];
  //     promises.push(this.clientDataModelerService.dispatch(
  //         "addOrUpdateTableFromFile", ["test/data/AdBids.csv"]));
  //     promises.push(this.clientDataModelerService.dispatch(
  //         "addOrUpdateTableFromFile", ["test/data/AdImpressions.tsv"]));
  //     await asyncWait(50);
  //     promises.push(this.clientDataModelerService.dispatch(
  //         "updateModelQuery", [model0.id, SingleTableQuery]));
  //     promises.push(this.clientDataModelerService.dispatch(
  //         "updateModelQuery", [model1.id, TwoTableJoinQuery]));
  //     await Promise.all(promises);
  //     await asyncWait(50);

  //     expect(this.entityStatusTracker.getApplicationStatusChangeOrder()).toEqual([
  //         ApplicationStatus.Idle,
  //         ApplicationStatus.Running,
  //         ApplicationStatus.Idle,
  //     ]);
  // }

  @FunctionalTestBase.AfterEachTest()
  public teardownTests() {
    this.entityStatusTracker.stopTracker();
  }
>>>>>>> a5041b45
}<|MERGE_RESOLUTION|>--- conflicted
+++ resolved
@@ -5,149 +5,11 @@
 } from "$common/data-modeler-state-service/entity-state-service/EntityStateService";
 import { EntityStatusTracker } from "../utils/EntityStatusTracker";
 import { asyncWait } from "$common/utils/waitUtils";
-import { SingleTableQuery, TwoTableJoinQuery } from "../data/ModelQuery.data";
+import { TwoTableJoinQuery } from "../data/ModelQuery.data";
 import { ApplicationStatus } from "$common/data-modeler-state-service/entity-state-service/ApplicationEntityService";
 
 @FunctionalTestBase.Suite
 export class EntityStatusSpec extends FunctionalTestBase {
-<<<<<<< HEAD
-    private entityStatusTracker: EntityStatusTracker;
-
-    @FunctionalTestBase.BeforeSuite()
-    public async setupSuite() {
-        this.entityStatusTracker = new EntityStatusTracker(
-            this.serverDataModelerStateService, this.sandbox);
-    }
-
-    @FunctionalTestBase.BeforeEachTest()
-    public async setupTests() {
-        await this.clientDataModelerService.dispatch("clearAllTables", []);
-        await this.clientDataModelerService.dispatch("clearAllModels", []);
-        this.entityStatusTracker.init();
-    }
-
-    @FunctionalTestBase.Test()
-    public async shouldHaveCorrectStatusWhileImportingTable() {
-        this.entityStatusTracker.startTracker(EntityType.Table);
-        await asyncWait(50);
-
-        await this.clientDataModelerService.dispatch(
-            "addOrUpdateTableFromFile", ["test/data/AdBids.csv"]);
-        await asyncWait(50);
-
-        expect(this.entityStatusTracker.getStatusChangeOrder()).toEqual([
-            EntityStatus.Importing,
-            EntityStatus.Profiling,
-            EntityStatus.Idle,
-        ]);
-        expect(this.entityStatusTracker.getApplicationStatusChangeOrder()).toEqual([
-            ApplicationStatus.Idle,
-            ApplicationStatus.Running,
-            ApplicationStatus.Idle,
-        ]);
-    }
-
-    @FunctionalTestBase.Test()
-    public async shouldHaveCorrectStatusWhileUpdatingModelQuery() {
-        await this.clientDataModelerService.dispatch(
-            "addOrUpdateTableFromFile", ["test/data/AdBids.csv"]);
-        await this.waitForTables();
-        await this.clientDataModelerService.dispatch(
-            "addModel", [{name: "query_0", query: ""}]);
-        await asyncWait(50);
-
-        const [model] = this.getModels("name", "query_0.sql");
-        this.entityStatusTracker.startTracker(EntityType.Model);
-        await asyncWait(50);
-
-        await this.clientDataModelerService.dispatch(
-            "updateModelQuery", [model.id, SingleTableQuery]);
-        await asyncWait(50);
-
-        expect(this.entityStatusTracker.getStatusChangeOrder()).toEqual([
-            EntityStatus.Idle,
-            EntityStatus.Validating,
-            EntityStatus.Profiling,
-            EntityStatus.Idle,
-        ]);
-        expect(this.entityStatusTracker.getApplicationStatusChangeOrder()).toEqual([
-            ApplicationStatus.Idle,
-            ApplicationStatus.Running,
-            ApplicationStatus.Idle,
-        ]);
-    }
-
-    @FunctionalTestBase.Test()
-    public async shouldHaveCorrectStatusWhileExportingModel() {
-        await this.clientDataModelerService.dispatch(
-            "addOrUpdateTableFromFile", ["test/data/AdBids.csv"]);
-        await this.clientDataModelerService.dispatch(
-            "addOrUpdateTableFromFile", ["test/data/AdImpressions.tsv"]);
-        await this.waitForTables();
-        await this.clientDataModelerService.dispatch(
-            "addModel", [{name: "query_0", query: TwoTableJoinQuery}]);
-        await asyncWait(50);
-
-        const [model] = this.getModels("name", "query_0.sql");
-        this.entityStatusTracker.startTracker(EntityType.Model);
-        await asyncWait(50);
-
-        await this.clientDataModelerService.dispatch(
-            "exportToCsv", [model.id, "Joined.csv"]);
-        await asyncWait(50);
-
-        expect(this.entityStatusTracker.getStatusChangeOrder()).toEqual([
-            EntityStatus.Idle,
-            EntityStatus.Exporting,
-            EntityStatus.Idle,
-        ]);
-        expect(this.entityStatusTracker.getApplicationStatusChangeOrder()).toEqual([
-            ApplicationStatus.Idle,
-            ApplicationStatus.Running,
-            ApplicationStatus.Idle,
-            ApplicationStatus.Running
-        ]);
-    }
-
-    @FunctionalTestBase.Test()
-    public async shouldOnlySwitchApplicationStatusOnce() {
-        await this.clientDataModelerService.dispatch(
-            "addModel", [{name: "query_0", query: ""}]);
-        await this.clientDataModelerService.dispatch(
-            "addModel", [{name: "query_1", query: ""}]);
-        await asyncWait(50);
-
-        const [model0] = this.getModels("name", "query_0.sql");
-        const [model1] = this.getModels("name", "query_1.sql");
-
-        this.entityStatusTracker.startTracker(EntityType.Table);
-        await asyncWait(50);
-
-        const promises = [];
-        promises.push(this.clientDataModelerService.dispatch(
-            "addOrUpdateTableFromFile", ["test/data/AdBids.csv"]));
-        promises.push(this.clientDataModelerService.dispatch(
-            "addOrUpdateTableFromFile", ["test/data/AdImpressions.tsv"]));
-        await asyncWait(50);
-        promises.push(this.clientDataModelerService.dispatch(
-            "updateModelQuery", [model0.id, SingleTableQuery]));
-        promises.push(this.clientDataModelerService.dispatch(
-            "updateModelQuery", [model1.id, TwoTableJoinQuery]));
-        await Promise.all(promises);
-        await asyncWait(50);
-
-        expect(this.entityStatusTracker.getApplicationStatusChangeOrder()).toEqual([
-            ApplicationStatus.Idle,
-            ApplicationStatus.Running,
-            ApplicationStatus.Idle,
-        ]);
-    }
-
-    @FunctionalTestBase.AfterEachTest()
-    public teardownTests() {
-        this.entityStatusTracker.stopTracker();
-    }
-=======
   private entityStatusTracker: EntityStatusTracker;
 
   @FunctionalTestBase.BeforeSuite()
@@ -290,5 +152,4 @@
   public teardownTests() {
     this.entityStatusTracker.stopTracker();
   }
->>>>>>> a5041b45
 }