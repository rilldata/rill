--- conflicted
+++ resolved
@@ -1,54 +1,36 @@
-import {
-  EntityType,
-  StateType,
-} from "$common/data-modeler-state-service/entity-state-service/EntityStateService";
-import type { DataProfileStateActionArg } from "$common/data-modeler-state-service/entity-state-service/DataProfileEntity";
+import { EntityType, StateType } from "$common/data-modeler-state-service/entity-state-service/EntityStateService";
+import type {
+    DataProfileStateActionArg
+} from "$common/data-modeler-state-service/entity-state-service/DataProfileEntity";
 import { DataModelerActions } from "$common/data-modeler-service/DataModelerActions";
 import { BOOLEANS, CATEGORICALS, NUMERICS, TIMESTAMPS } from "$lib/duckdb-data-types";
 import type { ProfileColumn } from "$lib/types";
 import { DatabaseActionQueuePriority } from "$common/priority-action-queue/DatabaseActionQueuePriority";
 
 const ColumnProfilePriorityMap = {
-  [EntityType.Table]: DatabaseActionQueuePriority.TableProfile,
-  [EntityType.Model]: DatabaseActionQueuePriority.ActiveModelProfile,
-};
+    [EntityType.Table]: DatabaseActionQueuePriority.TableProfile,
+    [EntityType.Model]: DatabaseActionQueuePriority.ActiveModelProfile,
+}
 
 export class ProfileColumnActions extends DataModelerActions {
-  @DataModelerActions.DerivedAction()
-  public async collectProfileColumns(
-    { stateService }: DataProfileStateActionArg,
-    entityType: EntityType,
-    entityId: string
-  ): Promise<void> {
-    const persistentEntity = this.dataModelerStateService.getEntityById(
-      entityType,
-      StateType.Persistent,
-      entityId
-    );
-    const entity = stateService.getById(entityId);
-    if (!entity) {
-      console.error(
-        `Entity not found. entityType=${entityType} entityId=${entityId}`
-      );
-      return;
+    @DataModelerActions.DerivedAction()
+    public async collectProfileColumns({ stateService }: DataProfileStateActionArg,
+        entityType: EntityType, entityId: string): Promise<void> {
+        const persistentEntity = this.dataModelerStateService
+            .getEntityById(entityType, StateType.Persistent, entityId);
+        const entity = stateService.getById(entityId);
+        if (!entity) {
+            console.error(`Entity not found. entityType=${entityType} entityId=${entityId}`);
+            return;
+        }
+        try {
+            await Promise.all(entity.profile.map(column =>
+                this.collectColumnInfo(entityType, entityId, persistentEntity.tableName, column)));
+        } catch (err) { }
     }
-    try {
-      await Promise.all(
-        entity.profile.map((column) =>
-          this.collectColumnInfo(
-            entityType,
-            entityId,
-            persistentEntity.tableName,
-            column
-          )
-        )
-      );
-    } catch (err) {}
-  }
 
-<<<<<<< HEAD
     private async collectColumnInfo(entityType: EntityType, entityId: string,
-                                    tableName: string, column: ProfileColumn): Promise<void> {
+        tableName: string, column: ProfileColumn): Promise<void> {
         const promises = [];
         if (CATEGORICALS.has(column.type) || BOOLEANS.has(column.type)) {
             promises.push(this.collectTopKAndCardinality(entityType, entityId, tableName, column));
@@ -68,185 +50,81 @@
         promises.push(this.collectNullCount(entityType, entityId, tableName, column));
         await Promise.all(promises);
         // run one more time!
-       //if (TIMESTAMPS.has(column.type)) await this.collectTimestampRollup(entityType, entityId, tableName, column, 108, undefined);
+        //if (TIMESTAMPS.has(column.type)) await this.collectTimestampRollup(entityType, entityId, tableName, column, 108, undefined);
 
-=======
-  private async collectColumnInfo(
-    entityType: EntityType,
-    entityId: string,
-    tableName: string,
-    column: ProfileColumn
-  ): Promise<void> {
-    const promises = [];
-    if (CATEGORICALS.has(column.type) || BOOLEANS.has(column.type)) {
-      promises.push(
-        this.collectTopKAndCardinality(entityType, entityId, tableName, column)
-      );
-    } else {
-      promises.push(
-        this.collectNumericHistogram(entityType, entityId, tableName, column)
-      );
-      if (TIMESTAMPS.has(column.type)) {
-        promises.push(
-          this.collectTimeRange(entityType, entityId, tableName, column)
-        );
-        promises.push(
-          this.collectSmallestTimegrainEstimate(
-            entityType,
-            entityId,
-            tableName,
-            column
-          )
-        );
-      } else {
-        promises.push(
-          this.collectDescriptiveStatistics(
-            entityType,
-            entityId,
-            tableName,
-            column
-          )
-        );
-      }
->>>>>>> a5041b45
     }
-    promises.push(
-      this.collectNullCount(entityType, entityId, tableName, column)
-    );
-    await Promise.all(promises);
-  }
 
-  private async collectTopKAndCardinality(
-    entityType: EntityType,
-    entityId: string,
-    tableName: string,
-    column: ProfileColumn
-  ): Promise<void> {
-    this.dataModelerStateService.dispatch("updateColumnSummary", [
-      entityType,
-      entityId,
-      column.name,
-      await this.databaseActionQueue.enqueue(
-        { id: entityId, priority: ColumnProfilePriorityMap[entityType] },
-        "getTopKAndCardinality",
-        [tableName, column.name]
-      ),
-    ]);
-  }
-
-  private async collectSmallestTimegrainEstimate(
-    entityType: EntityType,
-    entityId: string,
-    tableName: string,
-    column: ProfileColumn
-  ): Promise<void> {
-    this.dataModelerStateService.dispatch("updateColumnSummary", [
-      entityType,
-      entityId,
-      column.name,
-      await this.databaseActionQueue.enqueue(
-        { id: entityId, priority: ColumnProfilePriorityMap[entityType] },
-        "estimateSmallestTimeGrain",
-        [tableName, column.name]
-      ),
-    ]);
-  }
-
-<<<<<<< HEAD
-    private async collectTimestampRollup(entityType: EntityType, entityId: string,
-            tableName: string, 
-            column: ProfileColumn, 
-            pixels:number = undefined,
-            sampleSize:number = undefined) : Promise<void> {
-        this.dataModelerStateService.dispatch("updateColumnSummary",[
+    private async collectTopKAndCardinality(entityType: EntityType, entityId: string,
+        tableName: string, column: ProfileColumn): Promise<void> {
+        this.dataModelerStateService.dispatch("updateColumnSummary", [
             entityType, entityId, column.name,
             await this.databaseActionQueue.enqueue(
-            {id: entityId, priority: ColumnProfilePriorityMap[entityType]},
+                { id: entityId, priority: ColumnProfilePriorityMap[entityType] },
+                "getTopKAndCardinality", [tableName, column.name]),
+        ]);
+    }
 
-            "estimateTimestampRollup", [tableName, column.name, pixels, sampleSize]),
-        ]);                    
+    private async collectSmallestTimegrainEstimate(entityType: EntityType, entityId: string,
+        tableName: string, column: ProfileColumn): Promise<void> {
+        this.dataModelerStateService.dispatch("updateColumnSummary", [
+            entityType, entityId, column.name,
+            await this.databaseActionQueue.enqueue(
+                { id: entityId, priority: ColumnProfilePriorityMap[entityType] },
+                "estimateSmallestTimeGrain", [tableName, column.name]),
+        ]);
+    }
+
+    private async collectTimestampRollup(entityType: EntityType, entityId: string,
+        tableName: string,
+        column: ProfileColumn,
+        pixels: number = undefined,
+        sampleSize: number = undefined): Promise<void> {
+        this.dataModelerStateService.dispatch("updateColumnSummary", [
+            entityType, entityId, column.name,
+            await this.databaseActionQueue.enqueue(
+                { id: entityId, priority: ColumnProfilePriorityMap[entityType] },
+
+                "estimateTimestampRollup", [tableName, column.name, pixels, sampleSize]),
+        ]);
     }
 
     private async collectNumericHistogram(entityType: EntityType, entityId: string,
-                                          tableName: string, column: ProfileColumn): Promise<void> {
+        tableName: string, column: ProfileColumn): Promise<void> {
         this.dataModelerStateService.dispatch("updateColumnSummary", [
             entityType, entityId, column.name,
             await this.databaseActionQueue.enqueue(
-                {id: entityId, priority: ColumnProfilePriorityMap[entityType]},
+                { id: entityId, priority: ColumnProfilePriorityMap[entityType] },
                 "getNumericHistogram", [tableName, column.name, column.type]),
         ]);
     }
-=======
-  private async collectNumericHistogram(
-    entityType: EntityType,
-    entityId: string,
-    tableName: string,
-    column: ProfileColumn
-  ): Promise<void> {
-    this.dataModelerStateService.dispatch("updateColumnSummary", [
-      entityType,
-      entityId,
-      column.name,
-      await this.databaseActionQueue.enqueue(
-        { id: entityId, priority: ColumnProfilePriorityMap[entityType] },
-        "getNumericHistogram",
-        [tableName, column.name, column.type]
-      ),
-    ]);
-  }
->>>>>>> a5041b45
 
-  private async collectTimeRange(
-    entityType: EntityType,
-    entityId: string,
-    tableName: string,
-    column: ProfileColumn
-  ): Promise<void> {
-    this.dataModelerStateService.dispatch("updateColumnSummary", [
-      entityType,
-      entityId,
-      column.name,
-      await this.databaseActionQueue.enqueue(
-        { id: entityId, priority: ColumnProfilePriorityMap[entityType] },
-        "getTimeRange",
-        [tableName, column.name]
-      ),
-    ]);
-  }
+    private async collectTimeRange(entityType: EntityType, entityId: string,
+        tableName: string, column: ProfileColumn): Promise<void> {
+        this.dataModelerStateService.dispatch("updateColumnSummary", [
+            entityType, entityId, column.name,
+            await this.databaseActionQueue.enqueue(
+                { id: entityId, priority: ColumnProfilePriorityMap[entityType] },
+                "getTimeRange", [tableName, column.name]),
+        ]);
+    }
 
-  private async collectDescriptiveStatistics(
-    entityType: EntityType,
-    entityId: string,
-    tableName: string,
-    column: ProfileColumn
-  ): Promise<void> {
-    this.dataModelerStateService.dispatch("updateColumnSummary", [
-      entityType,
-      entityId,
-      column.name,
-      await this.databaseActionQueue.enqueue(
-        { id: entityId, priority: ColumnProfilePriorityMap[entityType] },
-        "getDescriptiveStatistics",
-        [tableName, column.name]
-      ),
-    ]);
-  }
+    private async collectDescriptiveStatistics(entityType: EntityType, entityId: string,
+        tableName: string, column: ProfileColumn): Promise<void> {
+        this.dataModelerStateService.dispatch("updateColumnSummary", [
+            entityType, entityId, column.name,
+            await this.databaseActionQueue.enqueue(
+                { id: entityId, priority: ColumnProfilePriorityMap[entityType] },
+                "getDescriptiveStatistics", [tableName, column.name]),
+        ]);
+    }
 
-  private async collectNullCount(
-    entityType: EntityType,
-    entityId: string,
-    tableName: string,
-    column: ProfileColumn
-  ): Promise<void> {
-    this.dataModelerStateService.dispatch("updateNullCount", [
-      entityType,
-      entityId,
-      column.name,
-      await this.databaseActionQueue.enqueue(
-        { id: entityId, priority: ColumnProfilePriorityMap[entityType] },
-        "getNullCount",
-        [tableName, column.name]
-      ),
-    ]);
-  }
+    private async collectNullCount(entityType: EntityType, entityId: string,
+        tableName: string, column: ProfileColumn): Promise<void> {
+        this.dataModelerStateService.dispatch("updateNullCount", [
+            entityType, entityId, column.name,
+            await this.databaseActionQueue.enqueue(
+                { id: entityId, priority: ColumnProfilePriorityMap[entityType] },
+                "getNullCount", [tableName, column.name]),
+        ]);
+    }
 }