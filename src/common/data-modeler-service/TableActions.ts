--- conflicted
+++ resolved
@@ -15,17 +15,10 @@
     DerivedTableEntity,
     DerivedTableStateActionArg
 } from "$common/data-modeler-state-service/entity-state-service/DerivedTableEntityService";
-<<<<<<< HEAD
-import {DatabaseActionQueuePriority} from "$common/priority-action-queue/DatabaseActionQueuePriority";
-import {existsSync} from "fs";
-import {ActionResponseFactory} from "$common/data-modeler-service/response/ActionResponseFactory";
-import type {ActionResponse} from "$common/data-modeler-service/response/ActionResponse";
-=======
 import { DatabaseActionQueuePriority } from "$common/priority-action-queue/DatabaseActionQueuePriority";
 import { existsSync } from "fs";
 import { ActionResponseFactory } from "$common/data-modeler-service/response/ActionResponseFactory";
 import { ActionResponse, ActionStatus } from "$common/data-modeler-service/response/ActionResponse";
->>>>>>> 3629415f
 
 export interface ImportTableOptions {
     csvDelimiter?: string;
@@ -164,7 +157,6 @@
             [EntityType.Table, table.id]);
     }
 
-<<<<<<< HEAD
     @DataModelerActions.DerivedTableAction()
     @DataModelerActions.ResetStateToIdle(EntityType.Table)
     public async syncTable({stateService}: DerivedTableStateActionArg, tableId: string) {
@@ -203,9 +195,6 @@
         await this.dataModelerService.dispatch("collectTableInfo", [tableId]);
     }
 
-    private async addOrUpdateTable(table: PersistentTableEntity, isNew: boolean): Promise<void> {
-=======
-    
     private async addOrUpdateTable(table: PersistentTableEntity, isNew: boolean): Promise<ActionResponse> {
         
         // get the original Table state if not new.
@@ -226,7 +215,6 @@
         }
 
         let derivedTable:DerivedTableEntity;
->>>>>>> 3629415f
         if (isNew) {
             derivedTable = getNewDerivedTable(table);
             derivedTable.status = EntityStatus.Importing;
