--- conflicted
+++ resolved
@@ -217,11 +217,8 @@
       .getEntityStateService(EntityType.Model, StateType.Persistent)
       .getById(rillRequestContext.record.sourceModelId);
     rillRequestContext.actionsChannel.pushMessage({
-<<<<<<< HEAD
-      displayName: dimension.dimensionColumn,
-=======
       dimensionId: dimension.id,
->>>>>>> e4e4ab63
+      dimensionName: dimension.dimensionColumn,
       values: await this.databaseActionQueue.enqueue(
         {
           id: rillRequestContext.id,
