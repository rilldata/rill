--- conflicted
+++ resolved
@@ -4,14 +4,14 @@
 import type { TimeSeriesTimeRange } from "$common/database-service/DatabaseTimeSeriesActions";
 import {
   createEntityAdapter,
-  createSlice,
+  createSlice
 } from "$lib/redux-store/redux-toolkit-wrapper";
 import { setStatusPrepare } from "$lib/redux-store/utils/loading-utils";
-import type { PayloadAction } from "@reduxjs/toolkit";
 import {
   setFieldPrepare,
-  setFieldReducer,
+  setFieldReducer
 } from "$lib/redux-store/utils/slice-utils";
+import type { PayloadAction } from "@reduxjs/toolkit";
 
 export interface LeaderboardValue {
   value: number;
@@ -383,7 +383,6 @@
       prepare: (id: string) => ({ payload: id }),
     },
 
-<<<<<<< HEAD
     setExploreAllTimeRange: {
       reducer: (
         state,
@@ -397,12 +396,6 @@
       prepare: (id: string, timeRange: TimeSeriesTimeRange) => ({
         payload: { id, timeRange },
       }),
-=======
-    setExploreTimeRange: {
-      reducer: setFieldReducer("timeRange"),
-      prepare: setFieldPrepare<MetricsExplorerEntity, "timeRange">("timeRange"),
->>>>>>> 4baca7b8
-    },
 
     setExploreSelectedTimeRange: {
       reducer: (
