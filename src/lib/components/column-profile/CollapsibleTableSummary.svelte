<script lang="ts">
  import { onMount, createEventDispatcher } from "svelte";
  import { slide } from "svelte/transition";

  import Menu from "$lib/components/menu/Menu.svelte";
  import MenuItem from "$lib/components/menu/MenuItem.svelte";
  import * as classes from "$lib/util/component-classes";
  import FloatingElement from "$lib/components/tooltip/FloatingElement.svelte";

  import ColumnProfile from "./ColumnProfile.svelte";
  import CollapsibleTableHeader from "./CollapsibleTableHeader.svelte";

  import Spacer from "$lib/components/icons/Spacer.svelte";

<<<<<<< HEAD
  import NavEntry from "$lib/components/column-profile/NavEntry.svelte";

  import MoreIcon from "$lib/components/icons/MoreHorizontal.svelte";

  import Shortcut from "$lib/components/tooltip/Shortcut.svelte";
  import StackingWord from "$lib/components/tooltip/StackingWord.svelte";
  import Tooltip from "$lib/components/tooltip/Tooltip.svelte";
  import TooltipContent from "$lib/components/tooltip/TooltipContent.svelte";
  import TooltipShortcutContainer from "$lib/components/tooltip/TooltipShortcutContainer.svelte";
  import TooltipTitle from "$lib/components/tooltip/TooltipTitle.svelte";

=======
>>>>>>> d08680fd
  import {
    defaultSort,
    sortByNullity,
    sortByName,
  } from "$lib/components/column-profile/sort-utils";

  import { COLUMN_PROFILE_CONFIG } from "$lib/application-config";

  export let name: string;
  export let cardinality: number;
  export let profile: any;
  export let head: any; // FIXME
  export let sizeInBytes: number = undefined;
  export let emphasizeTitle = false;
  export let draggable = true;
  export let show = false;
  export let showTitle = true;
  export let showContextButton = true;
  export let indentLevel = 0;

  const dispatch = createEventDispatcher();

  let containerWidth = 0;
  let contextMenu;
  let contextMenuOpen;
  let container;

  onMount(() => {
    const observer = new ResizeObserver((entries) => {
      containerWidth = container?.clientWidth ?? 0;
    });
    observer.observe(container);
    return () => observer.unobserve(container);
  });


  let sortedProfile;
  const sortByOriginalOrder = null;

  let sortMethod = defaultSort;
  $: if (sortMethod !== sortByOriginalOrder) {
    sortedProfile = [...profile].sort(sortMethod);
  } else {
    sortedProfile = profile;
  }

  let previewView = "summaries";

  let menuX;
  let menuY;

</script>

<div bind:this={container}>
  {#if showTitle}
    <div {draggable} class="active:cursor-grabbing">
<<<<<<< HEAD
      <Tooltip location="right">
        <NavEntry
          expanded={show}
          selected={emphasizeTitle}
          bind:hovered={titleElementHovered}
          on:shift-click={async () => {
            await navigator.clipboard.writeText(name);
            notificationStore.send({
              message: `copied "${name}" to clipboard`,
            });
          }}
          on:select-body={async (event) => {
            dispatch("select");
          }}
          on:expand={() => {
            show = !show;
            // pass up expand
            dispatch("expand");
          }}
        >
          <!-- note: the classes in this span are also used for UI tests. -->
          <span
            class="collapsible-table-summary-title w-full"
            class:is-active={emphasizeTitle}
            class:font-bold={emphasizeTitle}
            class:italic={selectingColumns}
          >
            {#if name.split(".").length > 1}
              {name.split(".").slice(0, -1).join(".")}<span
                class="text-gray-500 italic pl-1"
                >.{name.split(".").slice(-1).join(".")}</span
              >
            {:else}
              {name}
            {/if}
            {#if selectingColumns}&nbsp;<span class="font-bold"> *</span>{/if}
          </span>
          <svelte:fragment slot="contextual-information">
            <div class="italic text-gray-600">
              {#if selectingColumns}
                <span>
                  {#if selectedColumns.length}
                    selected {selectedColumns.length} column{#if selectedColumns.length > 1}s{/if}
                  {:else}
                    select columns
                  {/if}
                </span>
              {:else}
                <span
                  class="grid grid-flow-col gap-x-2 text-gray-500 text-clip overflow-hidden whitespace-nowrap "
                >
                  {#if titleElementHovered || emphasizeTitle}
                    <span
                      ><span
                        >{cardinality !== undefined && !isNaN(cardinality)
                          ? formatInteger(interimCardinality)
                          : "no"}</span
                      >
                      row{#if cardinality !== 1}s{/if}</span
                    >
                    <span class="self-center">
                      <ContextButton
                        tooltipText="delete"
                        suppressTooltip={contextMenuOpen}
                        on:click={async (event) => {
                          contextMenuOpen = !contextMenuOpen;
                          menuX = event.clientX;
                          menuY = event.clientY;

                          if (!clickOutsideListener) {
                            await tick();
                            clickOutsideListener = onClickOutside(() => {
                              contextMenuOpen = false;
                            }, contextMenu);
                          }
                        }}><MoreIcon /></ContextButton
                      >
                    </span>
                  {/if}
                </span>
              {/if}
            </div>
          </svelte:fragment>
        </NavEntry>
        <TooltipContent slot="tooltip-content">
          <TooltipTitle>
            <svelte:fragment slot="name">
              {name}
            </svelte:fragment>
            <svelte:fragment slot="description" />
          </TooltipTitle>
          <TooltipShortcutContainer>
            <div>open in workspace</div>
            <Shortcut>click</Shortcut>
            <div>
              <StackingWord>copy</StackingWord> to clipboard
            </div>
            <Shortcut>shift + click</Shortcut>
          </TooltipShortcutContainer>
        </TooltipContent>
      </Tooltip>
=======
      <CollapsibleTableHeader
        bind:contextMenuOpen={contextMenuOpen}
        bind:menuX={menuX}
        bind:menuY={menuY}
        bind:name={name}
        bind:show={show}
        {contextMenu}
        {cardinality}
        {sizeInBytes}
        {emphasizeTitle}
      />
>>>>>>> d08680fd
    </div>
    {#if contextMenuOpen}
      <!-- place this above codemirror.-->
      <div bind:this={contextMenu}>
        <FloatingElement
          relationship="mouse"
          target={{ x: menuX, y: menuY }}
          location="right"
          alignment="start"
        >
          <Menu
            on:escape={() => {
              contextMenuOpen = false;
            }}
            on:item-select={() => {
              contextMenuOpen = false;
            }}
          >
            <MenuItem
              on:select={() => {
                dispatch("delete");
              }}
            >
              delete {name}
            </MenuItem>
          </Menu>
        </FloatingElement>
      </div>
    {/if}
  {/if}

  {#if show}
    <div
      class="pt-1 pb-3 pl-accordion"
      transition:slide|local={{ duration: 120 }}
    >
      <!-- pl-16 -->
      <div
        class="pl-{indentLevel === 1
          ? '10'
          : '4'} pr-5 pb-2 flex justify-between text-gray-500"
        class:flex-col={containerWidth < 325}
      >
        <select
          style:transform="translateX(-4px)"
          bind:value={sortMethod}
          class={classes.NATIVE_SELECT}
        >
          <option value={sortByOriginalOrder}>show original order</option>
          <option value={defaultSort}>sort by type</option>
          <option value={sortByNullity}>sort by null %</option>
          <option value={sortByName}>sort by name</option>
        </select>
        <select
          style:transform="translateX(4px)"
          bind:value={previewView}
          class={classes.NATIVE_SELECT}
          class:hidden={containerWidth < 325}
        >
          <option value="summaries">show summary&nbsp;</option>
          <option value="example">show example</option>
        </select>
      </div>

      <div>
        {#if sortedProfile && sortedProfile.length && head.length}
          {#each sortedProfile as column (column.name)}
            <ColumnProfile
              {indentLevel}
              example={head[0][column.name] || ""}
              {containerWidth}
              hideNullPercentage={containerWidth <
                COLUMN_PROFILE_CONFIG.hideNullPercentage}
              hideRight={containerWidth < COLUMN_PROFILE_CONFIG.hideRight}
              compactBreakpoint={COLUMN_PROFILE_CONFIG.compactBreakpoint}
              view={previewView}
              name={column.name}
              type={column.type}
              summary={column.summary}
              totalRows={cardinality}
              nullCount={column.nullCount}
            >
              <button slot="context-button" class:hidden={!showContextButton}>
                <Spacer size="16px" />
              </button>
            </ColumnProfile>
          {/each}
        {/if}
      </div>
    </div>
  {/if}
</div><|MERGE_RESOLUTION|>--- conflicted
+++ resolved
@@ -12,11 +12,6 @@
 
   import Spacer from "$lib/components/icons/Spacer.svelte";
 
-<<<<<<< HEAD
-  import NavEntry from "$lib/components/column-profile/NavEntry.svelte";
-
-  import MoreIcon from "$lib/components/icons/MoreHorizontal.svelte";
-
   import Shortcut from "$lib/components/tooltip/Shortcut.svelte";
   import StackingWord from "$lib/components/tooltip/StackingWord.svelte";
   import Tooltip from "$lib/components/tooltip/Tooltip.svelte";
@@ -24,8 +19,6 @@
   import TooltipShortcutContainer from "$lib/components/tooltip/TooltipShortcutContainer.svelte";
   import TooltipTitle from "$lib/components/tooltip/TooltipTitle.svelte";
 
-=======
->>>>>>> d08680fd
   import {
     defaultSort,
     sortByNullity,
@@ -61,7 +54,6 @@
     return () => observer.unobserve(container);
   });
 
-
   let sortedProfile;
   const sortByOriginalOrder = null;
 
@@ -76,97 +68,23 @@
 
   let menuX;
   let menuY;
-
 </script>
 
 <div bind:this={container}>
   {#if showTitle}
     <div {draggable} class="active:cursor-grabbing">
-<<<<<<< HEAD
       <Tooltip location="right">
-        <NavEntry
-          expanded={show}
-          selected={emphasizeTitle}
-          bind:hovered={titleElementHovered}
-          on:shift-click={async () => {
-            await navigator.clipboard.writeText(name);
-            notificationStore.send({
-              message: `copied "${name}" to clipboard`,
-            });
-          }}
-          on:select-body={async (event) => {
-            dispatch("select");
-          }}
-          on:expand={() => {
-            show = !show;
-            // pass up expand
-            dispatch("expand");
-          }}
-        >
-          <!-- note: the classes in this span are also used for UI tests. -->
-          <span
-            class="collapsible-table-summary-title w-full"
-            class:is-active={emphasizeTitle}
-            class:font-bold={emphasizeTitle}
-            class:italic={selectingColumns}
-          >
-            {#if name.split(".").length > 1}
-              {name.split(".").slice(0, -1).join(".")}<span
-                class="text-gray-500 italic pl-1"
-                >.{name.split(".").slice(-1).join(".")}</span
-              >
-            {:else}
-              {name}
-            {/if}
-            {#if selectingColumns}&nbsp;<span class="font-bold"> *</span>{/if}
-          </span>
-          <svelte:fragment slot="contextual-information">
-            <div class="italic text-gray-600">
-              {#if selectingColumns}
-                <span>
-                  {#if selectedColumns.length}
-                    selected {selectedColumns.length} column{#if selectedColumns.length > 1}s{/if}
-                  {:else}
-                    select columns
-                  {/if}
-                </span>
-              {:else}
-                <span
-                  class="grid grid-flow-col gap-x-2 text-gray-500 text-clip overflow-hidden whitespace-nowrap "
-                >
-                  {#if titleElementHovered || emphasizeTitle}
-                    <span
-                      ><span
-                        >{cardinality !== undefined && !isNaN(cardinality)
-                          ? formatInteger(interimCardinality)
-                          : "no"}</span
-                      >
-                      row{#if cardinality !== 1}s{/if}</span
-                    >
-                    <span class="self-center">
-                      <ContextButton
-                        tooltipText="delete"
-                        suppressTooltip={contextMenuOpen}
-                        on:click={async (event) => {
-                          contextMenuOpen = !contextMenuOpen;
-                          menuX = event.clientX;
-                          menuY = event.clientY;
-
-                          if (!clickOutsideListener) {
-                            await tick();
-                            clickOutsideListener = onClickOutside(() => {
-                              contextMenuOpen = false;
-                            }, contextMenu);
-                          }
-                        }}><MoreIcon /></ContextButton
-                      >
-                    </span>
-                  {/if}
-                </span>
-              {/if}
-            </div>
-          </svelte:fragment>
-        </NavEntry>
+        <CollapsibleTableHeader
+          bind:contextMenuOpen
+          bind:menuX
+          bind:menuY
+          bind:name
+          bind:show
+          {contextMenu}
+          {cardinality}
+          {sizeInBytes}
+          {emphasizeTitle}
+        />
         <TooltipContent slot="tooltip-content">
           <TooltipTitle>
             <svelte:fragment slot="name">
@@ -184,19 +102,6 @@
           </TooltipShortcutContainer>
         </TooltipContent>
       </Tooltip>
-=======
-      <CollapsibleTableHeader
-        bind:contextMenuOpen={contextMenuOpen}
-        bind:menuX={menuX}
-        bind:menuY={menuY}
-        bind:name={name}
-        bind:show={show}
-        {contextMenu}
-        {cardinality}
-        {sizeInBytes}
-        {emphasizeTitle}
-      />
->>>>>>> d08680fd
     </div>
     {#if contextMenuOpen}
       <!-- place this above codemirror.-->
