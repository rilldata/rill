--- conflicted
+++ resolved
@@ -1,8 +1,4 @@
 <script lang="ts">
-<<<<<<< HEAD
-=======
-  import { createEventDispatcher } from "svelte";
->>>>>>> 747c6a7e
   import { tick } from "svelte/internal";
   import { tweened } from "svelte/motion";
   import { cubicInOut as easing } from "svelte/easing";
@@ -16,11 +12,8 @@
 
   import Shortcut from "$lib/components/tooltip/Shortcut.svelte";
   import StackingWord from "$lib/components/tooltip/StackingWord.svelte";
-<<<<<<< HEAD
-=======
   import Tooltip from "$lib/components/tooltip/Tooltip.svelte";
   import TooltipContent from "$lib/components/tooltip/TooltipContent.svelte";
->>>>>>> 747c6a7e
   import TooltipShortcutContainer from "$lib/components/tooltip/TooltipShortcutContainer.svelte";
   import TooltipTitle from "$lib/components/tooltip/TooltipTitle.svelte";
 
@@ -28,13 +21,9 @@
   import { guidGenerator } from "$lib/util/guid";
 
   import notificationStore from "$lib/components/notifications/";
-<<<<<<< HEAD
   import { EntityType } from "$common/data-modeler-state-service/entity-state-service/EntityStateService";
 
   export let entityType: EntityType;
-=======
-
->>>>>>> 747c6a7e
   export let name: string;
   export let cardinality: number;
   export let sizeInBytes: number = undefined;
@@ -44,30 +33,6 @@
   export let show = false;
   export let contextMenuOpen = false;
   export let contextMenu: any;
-
-<<<<<<< HEAD
-  const formatInteger = format(",");
-
-  let cardinalityTween = tweened(cardinality, { duration: 600, easing });
-  let sizeTween = tweened(sizeInBytes, { duration: 650, easing, delay: 150 });
-
-  $: cardinalityTween.set(cardinality || 0);
-  $: interimCardinality = ~~$cardinalityTween;
-  $: sizeTween.set(sizeInBytes || 0);
-
-  let selectingColumns = false;
-  let selectedColumns = [];
-
-  const contextButtonId = guidGenerator();
-
-  let clickOutsideListener;
-  $: if (!contextMenuOpen && clickOutsideListener) {
-    clickOutsideListener();
-    clickOutsideListener = undefined;
-  }
-
-=======
-  const dispatch = createEventDispatcher();
 
   const formatInteger = format(",");
 
@@ -89,63 +54,26 @@
     clickOutsideListener = undefined;
   }
 
->>>>>>> 747c6a7e
   // state for title bar hover.
   let titleElementHovered = false;
 </script>
 
-<<<<<<< HEAD
-<NavEntry
-  {entityType}
-  expanded={show}
-  selected={emphasizeTitle}
-  bind:hovered={titleElementHovered}
-  on:query
-  on:shift-click={async () => {
-    await navigator.clipboard.writeText(name);
-    notificationStore.send({ message: `copied "${name}" to clipboard` });
-  }}
-  on:select
-  on:expand={() => {
-    show = !show;
-  }}
->
-  <svelte:fragment slot="tooltip-content">
-=======
 <Tooltip location="right">
   <NavEntry
+    {entityType}
     expanded={show}
     selected={emphasizeTitle}
     bind:hovered={titleElementHovered}
+    on:query
     on:shift-click={async () => {
       await navigator.clipboard.writeText(name);
       notificationStore.send({ message: `copied "${name}" to clipboard` });
     }}
-    on:select-body={async (event) => {
-      dispatch("select");
-    }}
+    on:select
     on:expand={() => {
       show = !show;
-      // pass up expand
-      dispatch("expand");
     }}
   >
-    <svelte:fragment slot="tooltip-content">
-      <TooltipTitle>
-        <svelte:fragment slot="name">
-          {name}
-        </svelte:fragment>
-        <svelte:fragment slot="description" />
-      </TooltipTitle>
-      <TooltipShortcutContainer>
-        <div>open in workspace</div>
-        <Shortcut>click</Shortcut>
-        <div>
-          <StackingWord>copy</StackingWord> to clipboard
-        </div>
-        <Shortcut>shift + click</Shortcut>
-      </TooltipShortcutContainer>
-    </svelte:fragment>
     <!-- note: the classes in this span are also used for UI tests. -->
     <span
       class="collapsible-table-summary-title w-full"
@@ -177,7 +105,7 @@
           <span
             class="grid grid-flow-col gap-x-2 text-gray-500 text-clip overflow-hidden whitespace-nowrap "
           >
-            {#if titleElementHovered || emphasizeTitle}
+            {#if titleElementHovered || emphasizeTitle || contextMenuOpen}
               <span>
                 <span>
                   {cardinality !== undefined && !isNaN(cardinality)
@@ -189,8 +117,8 @@
               <span class="self-center">
                 <ContextButton
                   id={contextButtonId}
-                  tooltipText="delete"
-                  suppressTooltip={contextMenuOpen}
+                  tooltipText=""
+                  suppressTooltip={true}
                   on:click={async (event) => {
                     contextMenuOpen = !contextMenuOpen;
                     menuX = event.clientX;
@@ -214,7 +142,6 @@
     </svelte:fragment>
   </NavEntry>
   <TooltipContent slot="tooltip-content">
->>>>>>> 747c6a7e
     <TooltipTitle>
       <svelte:fragment slot="name">
         {name}
@@ -222,7 +149,6 @@
       <svelte:fragment slot="description" />
     </TooltipTitle>
     <TooltipShortcutContainer>
-<<<<<<< HEAD
       {#if entityType == EntityType.Table}
         <div>
           <StackingWord key="command">query</StackingWord> in workspace
@@ -238,82 +164,5 @@
       </div>
       <Shortcut>shift + click</Shortcut>
     </TooltipShortcutContainer>
-  </svelte:fragment>
-  <!-- note: the classes in this span are also used for UI tests. -->
-  <span
-    class="collapsible-table-summary-title w-full"
-    class:is-active={emphasizeTitle}
-    class:font-bold={emphasizeTitle}
-    class:italic={selectingColumns}
-  >
-    {#if name.split(".").length > 1}
-      {name.split(".").slice(0, -1).join(".")}
-      <span class="text-gray-500 italic pl-1">
-        .{name.split(".").slice(-1).join(".")}
-      </span>
-    {:else}
-      {name}
-    {/if}
-    {#if selectingColumns}&nbsp;<span class="font-bold"> *</span>{/if}
-  </span>
-  <svelte:fragment slot="contextual-information">
-    <div class="italic text-gray-600">
-      {#if selectingColumns}
-        <span>
-          {#if selectedColumns.length}
-            selected {selectedColumns.length} column{#if selectedColumns.length > 1}s{/if}
-          {:else}
-            select columns
-          {/if}
-        </span>
-      {:else}
-        <span
-          class="grid grid-flow-col gap-x-2 text-gray-500 text-clip overflow-hidden whitespace-nowrap "
-        >
-          {#if titleElementHovered || emphasizeTitle || contextMenuOpen}
-            <span>
-              <span>
-                {cardinality !== undefined && !isNaN(cardinality)
-                  ? formatInteger(interimCardinality)
-                  : "no"}
-              </span>
-              row{#if cardinality !== 1}s{/if}
-            </span>
-            <span class="self-center">
-              <ContextButton
-                id={contextButtonId}
-                tooltipText=""
-                suppressTooltip={true}
-                on:click={async (event) => {
-                  contextMenuOpen = !contextMenuOpen;
-                  menuX = event.clientX;
-                  menuY = event.clientY;
-
-                  if (!clickOutsideListener) {
-                    await tick();
-                    clickOutsideListener = onClickOutside(() => {
-                      contextMenuOpen = false;
-                    }, contextMenu);
-                  }
-                }}
-              >
-                <MoreIcon />
-              </ContextButton>
-            </span>
-          {/if}
-        </span>
-      {/if}
-    </div>
-  </svelte:fragment>
-</NavEntry>
-=======
-      <div>open in workspace</div>
-      <Shortcut>click</Shortcut>
-      <div>
-        <StackingWord>copy</StackingWord> to clipboard
-      </div>
-      <Shortcut>shift + click</Shortcut>
-    </TooltipShortcutContainer>
   </TooltipContent>
-</Tooltip>
->>>>>>> 747c6a7e
+</Tooltip>