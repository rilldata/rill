<script lang="ts">
  import { EntityType } from "$common/data-modeler-state-service/entity-state-service/EntityStateService";
  import { dataModelerService } from "$lib/application-state-stores/application-store";
  import { Button } from "$lib/components/button";
  import ExploreIcon from "$lib/components/icons/Explore.svelte";
  import Tooltip from "$lib/components/tooltip/Tooltip.svelte";
  import TooltipContent from "$lib/components/tooltip/TooltipContent.svelte";
  import { getMetricsDefReadableById } from "$lib/redux-store/metrics-definition/metrics-definition-readables";
<<<<<<< HEAD
  import { useGetMetricViewMeta } from "$lib/svelte-query/queries/metric-view";
  import Button from "../Button.svelte";
=======
>>>>>>> ea083d55

  export let metricsDefId: string;

  // query the `/meta` endpoint to get the valid measures and dimensions
  $: metaQuery = useGetMetricViewMeta(metricsDefId);
  $: measures = $metaQuery.data.measures;
  $: dimensions = $metaQuery.data.dimensions;

  $: selectedMetricsDef = getMetricsDefReadableById(metricsDefId);

  let buttonDisabled = true;
  let buttonStatus = "OK";
  $: if (
    $selectedMetricsDef?.sourceModelId === undefined ||
    $selectedMetricsDef?.timeDimension === undefined
  ) {
    buttonDisabled = true;
    buttonStatus = "MISSING_MODEL_OR_TIMESTAMP";
  } else if (measures.length === 0 || dimensions.length === 0) {
    buttonDisabled = true;
    buttonStatus = "MISSING_MEASURES_OR_DIMENSIONS";
  } else {
    buttonDisabled = false;
  }
</script>

<Tooltip location="right" alignment="middle" distance={5}>
  <!-- TODO: we need to standardize these buttons. -->
  <Button
    type="primary"
    disabled={buttonDisabled}
    on:click={() => {
      dataModelerService.dispatch("setActiveAsset", [
        EntityType.MetricsExplorer,
        metricsDefId,
      ]);
    }}>Go to Dashboard <ExploreIcon size="16px" /></Button
  >
  <TooltipContent slot="tooltip-content">
    <div>
      {#if buttonStatus === "MISSING_MODEL_OR_TIMESTAMP"}
        select a model and a timestamp column before exploring metrics
      {:else if buttonStatus === "MISSING_MEASURES_OR_DIMENSIONS"}
        add measures and dimensions before exploring metrics
      {:else}
        explore your metrics dashboard
      {/if}
    </div>
  </TooltipContent>
</Tooltip><|MERGE_RESOLUTION|>--- conflicted
+++ resolved
@@ -6,11 +6,7 @@
   import Tooltip from "$lib/components/tooltip/Tooltip.svelte";
   import TooltipContent from "$lib/components/tooltip/TooltipContent.svelte";
   import { getMetricsDefReadableById } from "$lib/redux-store/metrics-definition/metrics-definition-readables";
-<<<<<<< HEAD
   import { useGetMetricViewMeta } from "$lib/svelte-query/queries/metric-view";
-  import Button from "../Button.svelte";
-=======
->>>>>>> ea083d55
 
   export let metricsDefId: string;
 
