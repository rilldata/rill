<script lang="ts">
  import { onMount, createEventDispatcher, getContext } from "svelte";
  import {
    keymap,
    highlightSpecialChars,
    drawSelection,
    highlightActiveLine,
    highlightActiveLineGutter,
    lineNumbers,
    rectangularSelection,
    dropCursor,
    EditorView,
    Decoration,
    DecorationSet,
  } from "@codemirror/view";
  import {
    EditorState,
    StateEffect,
    StateField,
    Prec,
  } from "@codemirror/state";
  import {
    keywordCompletionSource,
    schemaCompletionSource,
    sql,
    SQLDialect,
  } from "@codemirror/lang-sql";
  import {
    defaultHighlightStyle,
    indentOnInput,
    syntaxHighlighting,
    bracketMatching,
  } from "@codemirror/language";
  import {
    defaultKeymap,
    insertNewline,
    indentWithTab,
    history,
    historyKeymap,
  } from "@codemirror/commands";
  import { searchKeymap, highlightSelectionMatches } from "@codemirror/search";
  import {
    acceptCompletion,
    autocompletion,
    completionKeymap,
    closeBrackets,
    closeBracketsKeymap,
  } from "@codemirror/autocomplete";
  import { lintKeymap } from "@codemirror/lint";
<<<<<<< HEAD
  import type {
    DerivedTableStore,
    PersistentTableStore,
  } from "$lib/application-state-stores/table-stores";
  import type { DerivedTableEntity } from "$common/data-modeler-state-service/entity-state-service/DerivedTableEntityService";
  import type { PersistentTableEntity } from "$common/data-modeler-state-service/entity-state-service/PersistentTableEntityService";
=======
  import { sql } from "@codemirror/lang-sql";
  import { Debounce } from "$common/utils/Debounce";
>>>>>>> 392aa869

  const dispatch = createEventDispatcher();
  export let content: string;
  export let editorHeight = 0;
  export let selections: any[] = [];

  let componentContainer;

  $: editorHeight = componentContainer?.offsetHeight || 0;

  let oldContent = content;
  let latestContent = content;
  let latestEditorContent = "";
  const debounce = new Debounce();

  let editor: EditorView;
  let editorContainer;
  let editorContainerComponent;

  const addUnderline = StateEffect.define<{ from: number; to: number }>();

  const underlineField = StateField.define<DecorationSet>({
    create() {
      return Decoration.none;
    },
    update(underlines, tr) {
      underlines = underlines.map(tr.changes);
      underlines = underlines.update({
        filter: () => false,
      });

      for (let e of tr.effects)
        if (e.is(addUnderline)) {
          underlines = underlines.update({
            add: [underlineMark.range(e.value.from, e.value.to)],
          });
        }
      return underlines;
    },
    provide: (f) => EditorView.decorations.from(f),
  });

  const underlineMark = Decoration.mark({ class: "cm-underline" });

  const underlineTheme = EditorView.baseTheme({
    ".cm-underline": {
      backgroundColor: "rgb(254 240 138)",
    },
  });

  const highlightBackground = "#f3f9ff";

  // TODO: These hardcoded colors ain't good. Try to move this to app.css and use Tailwind colors. Might have to navigated CodeMirror generated classes.
  const rillTheme = EditorView.theme({
    "&.cm-editor": {
      "&.cm-focused": {
        outline: "none",
      },
    },
    "&.cm-focused .cm-selectionBackground, .cm-selectionBackground, .cm-content ::selection":
      { backgroundColor: "rgb(65 99 255 / 25%)" },
    ".cm-selectionMatch": { backgroundColor: "rgb(189 233 255)" },
    ".cm-activeLine": { backgroundColor: highlightBackground },
    ".cm-activeLineGutter": {
      backgroundColor: highlightBackground,
    },
    ".cm-lineNumbers .cm-gutterElement": {
      paddingLeft: "5px",
      paddingRight: "10px",
      minWidth: "32px",
    },
    ".cm-breakpoint-gutter .cm-gutterElement": {
      color: "red",
      paddingLeft: "24px",
      paddingRight: "24px",
      cursor: "default",
    },
    ".cm-tooltip": {
      border: "none",
      borderRadius: "0.25rem",
      backgroundColor: "rgb(243 249 255)",
      color: "black",
    },
    ".cm-tooltip-autocomplete": {
      "& > ul > li[aria-selected]": {
        border: "none",
        borderRadius: "0.25rem",
        backgroundColor: "rgb(15 119 204 / .25)",
        color: "black",
      },
    },
    ".cm-completionLabel": {
      fontSize: "13px",
      fontFamily: "MD IO",
    },
    ".cm-completionMatchedText": {
      textDecoration: "none",
      color: "rgb(15 119 204)",
    },
  });

  function underlineSelection(view: EditorView, selections) {
    const effects = selections
      .map(({ start, end }) => ({ from: start, to: end }))
      .map(({ from, to }) => addUnderline.of({ from, to }));

    if (!view.state.field(underlineField, false))
      effects.push(
        StateEffect.appendConfig.of([underlineField, underlineTheme])
      );
    view.dispatch({ effects });
    return true;
  }

  $: if (editor) {
    underlineSelection(editor, selections || []);
  }

  const persistentTableStore = getContext(
    "rill:app:persistent-table-store"
  ) as PersistentTableStore;
  const derivedTableStore = getContext(
    "rill:app:derived-table-store"
  ) as DerivedTableStore;

  const schema = $persistentTableStore.entities.reduce(
    (acc, persistentTable: PersistentTableEntity) => {
      const derivedTable: DerivedTableEntity = $derivedTableStore.entities.find(
        (derivedTable) => persistentTable.id === derivedTable.id
      );
      const columnNames = derivedTable?.profile.map((col) => col.name);
      acc[persistentTable.tableName] = columnNames;
      return acc;
    },
    {}
  );

  const DuckDBSQL: SQLDialect = SQLDialect.define({
    keywords:
      "select from where group by having order limit sample unnest with window qualify values filter",
  });

  onMount(() => {
    editor = new EditorView({
      state: EditorState.create({
        doc: oldContent,
        extensions: [
          lineNumbers(),
          highlightActiveLineGutter(),
          highlightSpecialChars(),
          history(),
          drawSelection(),
          dropCursor(),
          EditorState.allowMultipleSelections.of(true),
          indentOnInput(),
          syntaxHighlighting(defaultHighlightStyle, { fallback: true }),
          bracketMatching(),
          closeBrackets(),
          autocompletion({
            override: [
              keywordCompletionSource(DuckDBSQL),
              schemaCompletionSource({ schema }),
            ],
            icons: false,
          }),
          rectangularSelection(),
          highlightActiveLine(),
          highlightSelectionMatches(),
          keymap.of([
            ...closeBracketsKeymap,
            ...defaultKeymap,
            ...searchKeymap,
            ...historyKeymap,
            ...completionKeymap,
            ...lintKeymap,
            indentWithTab,
          ]),
          Prec.high(
            keymap.of([
              {
                key: "Enter",
                run: insertNewline,
              },
            ])
          ),
          Prec.highest(
            keymap.of([
              {
                key: "Tab",
                run: acceptCompletion,
              },
            ])
          ),
          sql(),
          keymap.of([indentWithTab]),
          rillTheme,
          EditorView.updateListener.of((v) => {
            if (v.focusChanged && v.view.hasFocus) {
              dispatch("receive-focus");
            }
            if (v.docChanged) {
              latestEditorContent = v.state.doc.toString();
              debounce.debounce(
                "write",
                () => {
                  dispatch("write", {
                    content: latestEditorContent,
                  });
                },
                500
              );
            }
          }),
        ],
      }),
      parent: editorContainerComponent,
    });
    const obs = new ResizeObserver(() => {
      editorHeight = componentContainer?.offsetHeight;
    });
    obs.observe(componentContainer);
  });

  function updateEditorContents(newContent: string) {
    if (typeof editor !== "undefined") {
      let curContent = editor.state.doc.toString();
      if (newContent != curContent) {
        latestContent = newContent;
        debounce.debounce(
          "update",
          () => {
            editor.dispatch({
              changes: {
                from: 0,
                to: latestContent.length,
                insert: latestContent,
              },
            });
          },
          500
        );
      }
    }
  }

  // reactive statement to update the editor when `content` changes
  $: updateEditorContents(content);
</script>

<div bind:this={componentContainer} class="h-full">
  <div class="editor-container border h-full" bind:this={editorContainer}>
    <div bind:this={editorContainerComponent} />
  </div>
</div>

<style>
  .editor-container {
    padding: 0.5rem;
    background-color: white;
    border-radius: 0.25rem;
    /* min-height: 400px; */
    min-height: 100%;
    display: grid;
    align-items: stretch;
  }
</style><|MERGE_RESOLUTION|>--- conflicted
+++ resolved
@@ -47,17 +47,13 @@
     closeBracketsKeymap,
   } from "@codemirror/autocomplete";
   import { lintKeymap } from "@codemirror/lint";
-<<<<<<< HEAD
   import type {
     DerivedTableStore,
     PersistentTableStore,
   } from "$lib/application-state-stores/table-stores";
   import type { DerivedTableEntity } from "$common/data-modeler-state-service/entity-state-service/DerivedTableEntityService";
   import type { PersistentTableEntity } from "$common/data-modeler-state-service/entity-state-service/PersistentTableEntityService";
-=======
-  import { sql } from "@codemirror/lang-sql";
   import { Debounce } from "$common/utils/Debounce";
->>>>>>> 392aa869
 
   const dispatch = createEventDispatcher();
   export let content: string;
