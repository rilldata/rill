<script lang="ts">
  /**
   * TableCell.svelte
   * notes:
   * - the max cell-width that preserves a timestamp is 210px.
   */
  import { createEventDispatcher } from "svelte";
  import { FormattedDataType } from "$lib/components/data-types/";
  import Tooltip from "../tooltip/Tooltip.svelte";
  import TooltipContent from "../tooltip/TooltipContent.svelte";
  import TooltipShortcutContainer from "../tooltip/TooltipShortcutContainer.svelte";
  import StackingWord from "../tooltip/StackingWord.svelte";
  import Shortcut from "../tooltip/Shortcut.svelte";
  import TooltipTitle from "../tooltip/TooltipTitle.svelte";
  import { ValidationState } from "$common/data-modeler-state-service/entity-state-service/MetricsDefinitionEntityService";
  import ErrorIcon from "$lib/components/icons/CrossIcon.svelte";
  import WarningIcon from "$lib/components/icons/WarningIcon.svelte";
  import CopyableTableCell from "$lib/components/table/CopyableTableCell.svelte";
  import type { ColumnConfig } from "$lib/components/table/ColumnConfig";

  export let value;
  export let column: ColumnConfig;
  export let index = undefined;
  export let isNull = false;
  export let validation: ValidationState;

  let renderer: unknown;
  $: if (column) renderer = column.renderer ?? CopyableTableCell;

  const dispatch = createEventDispatcher();

  let activeCell = false;
</script>

<Tooltip location="top" distance={16}>
  <td
    on:mouseover={() => {
      dispatch("inspect", index);
      activeCell = true;
    }}
    on:mouseout={() => {
      activeCell = false;
    }}
    on:focus={() => {
      dispatch("inspect", index);
      activeCell = true;
    }}
    on:blur={() => {
      activeCell = false;
    }}
    class="
        py-2
        px-4
        border
        border-gray-200
        {activeCell && 'bg-gray-200'}
    "
<<<<<<< HEAD
    style:width="var(--table-column-width-{column.name}, 210px)"
    style:max-width="var(--table-column-width-{column.name}, 210px)"
  >
    <svelte:component
      this={renderer}
      on:change={(evt) => dispatch("change", evt.detail)}
      {value}
      {isNull}
      {index}
      {column}
    />
    {#if validation === ValidationState.ERROR}
      <ErrorIcon className="inline" />
    {:else if validation === ValidationState.WARNING}
      <WarningIcon className="inline" />
    {/if}
  </td>
  {#if column.copyable}
    <TooltipContent slot="tooltip-content">
      <TooltipTitle>
        <svelte:fragment slot="name">
          <FormattedDataType {value} type={column.type} dark />
        </svelte:fragment>
      </TooltipTitle>
      <TooltipShortcutContainer>
        <div>
          <StackingWord>copy</StackingWord> this value to clipboard
        </div>
        <Shortcut>
          <span style="font-family: var(--system);">⇧</span> + Click
        </Shortcut>
      </TooltipShortcutContainer>
    </TooltipContent>
  {/if}
=======
  >
    <button
      class="text-left w-full text-ellipsis overflow-hidden whitespace-nowrap"
      use:shiftClickAction
      on:shift-click={async () => {
        let exportedValue = value;
        if (INTERVALS.has(type)) {
          exportedValue = formatDataType(value, type);
        } else if (TIMESTAMPS.has(type)) {
          exportedValue = `TIMESTAMP '${value}'`;
        }
        await navigator.clipboard.writeText(exportedValue);
        notificationStore.send({ message: `copied value to clipboard` });
        // update this to set the active animation in the tooltip text
      }}
    >
      {#if value !== undefined}
        <span transition:fade|local={{ duration: 75 }}>
          <FormattedDataType {value} {type} {isNull} inTable />
        </span>
      {/if}
    </button>
  </td>
  <TooltipContent slot="tooltip-content">
    <TooltipTitle>
      <svelte:fragment slot="name">
        <FormattedDataType {value} {type} dark />
      </svelte:fragment>
    </TooltipTitle>
    <TooltipShortcutContainer>
      <div>
        <StackingWord key="shift">copy</StackingWord> this value to clipboard
      </div>
      <Shortcut>
        <span style="font-family: var(--system);">⇧</span> + Click
      </Shortcut>
    </TooltipShortcutContainer>
  </TooltipContent>
>>>>>>> 9fad105c
</Tooltip><|MERGE_RESOLUTION|>--- conflicted
+++ resolved
@@ -55,9 +55,6 @@
         border-gray-200
         {activeCell && 'bg-gray-200'}
     "
-<<<<<<< HEAD
-    style:width="var(--table-column-width-{column.name}, 210px)"
-    style:max-width="var(--table-column-width-{column.name}, 210px)"
   >
     <svelte:component
       this={renderer}
@@ -90,44 +87,4 @@
       </TooltipShortcutContainer>
     </TooltipContent>
   {/if}
-=======
-  >
-    <button
-      class="text-left w-full text-ellipsis overflow-hidden whitespace-nowrap"
-      use:shiftClickAction
-      on:shift-click={async () => {
-        let exportedValue = value;
-        if (INTERVALS.has(type)) {
-          exportedValue = formatDataType(value, type);
-        } else if (TIMESTAMPS.has(type)) {
-          exportedValue = `TIMESTAMP '${value}'`;
-        }
-        await navigator.clipboard.writeText(exportedValue);
-        notificationStore.send({ message: `copied value to clipboard` });
-        // update this to set the active animation in the tooltip text
-      }}
-    >
-      {#if value !== undefined}
-        <span transition:fade|local={{ duration: 75 }}>
-          <FormattedDataType {value} {type} {isNull} inTable />
-        </span>
-      {/if}
-    </button>
-  </td>
-  <TooltipContent slot="tooltip-content">
-    <TooltipTitle>
-      <svelte:fragment slot="name">
-        <FormattedDataType {value} {type} dark />
-      </svelte:fragment>
-    </TooltipTitle>
-    <TooltipShortcutContainer>
-      <div>
-        <StackingWord key="shift">copy</StackingWord> this value to clipboard
-      </div>
-      <Shortcut>
-        <span style="font-family: var(--system);">⇧</span> + Click
-      </Shortcut>
-    </TooltipShortcutContainer>
-  </TooltipContent>
->>>>>>> 9fad105c
 </Tooltip>