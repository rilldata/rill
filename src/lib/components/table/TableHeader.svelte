<script lang="ts">
<<<<<<< HEAD
  export let position: "top" | "left" | "top-left" = "top";
</script>

<th
  class="
          p-0
          sticky
          {position === 'top' && 'top-0'}
          {position === 'left' && 'left-0'}
          {position === 'top-left' && 'top-0 left-0 z-10'}
      "
=======
  export let sticky = "top";
  export let maxWidth = "";
</script>

<th
  class="p-0"
  class:sticky={!!sticky}
  class:top-0={sticky === "top"}
  class:left-0={sticky === "left"}
  class:z-10={!!sticky}
  style={maxWidth && `max-width: ${maxWidth}`}
>>>>>>> e2b6cccd
>
  <div
    class="
            px-4
            border
            border-gray-200
            border-t-0
            border-l-0
            bg-gray-100
            {position === 'top' && 'py-3 text-left'}
            {position === 'left' && 'py-2'}
            {position === 'top-left' && 'py-3'}
        "
  >
    <slot />
  </div>
</th><|MERGE_RESOLUTION|>--- conflicted
+++ resolved
@@ -1,6 +1,6 @@
 <script lang="ts">
-<<<<<<< HEAD
   export let position: "top" | "left" | "top-left" = "top";
+  export let maxWidth = "";
 </script>
 
 <th
@@ -11,19 +11,7 @@
           {position === 'left' && 'left-0'}
           {position === 'top-left' && 'top-0 left-0 z-10'}
       "
-=======
-  export let sticky = "top";
-  export let maxWidth = "";
-</script>
-
-<th
-  class="p-0"
-  class:sticky={!!sticky}
-  class:top-0={sticky === "top"}
-  class:left-0={sticky === "left"}
-  class:z-10={!!sticky}
   style={maxWidth && `max-width: ${maxWidth}`}
->>>>>>> e2b6cccd
 >
   <div
     class="
