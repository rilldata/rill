<script lang="ts">
  import Table from "$lib/components/table-editable/Table.svelte";
  import TableRow from "$lib/components/table-editable/TableRow.svelte";
  import TableRowWithMenu from "$lib/components/table-editable/TableRowWithMenu.svelte";

  // import TableCellInput from "$lib/components/table-editable/TableCellInput.svelte";

  import { createEventDispatcher } from "svelte";
  import EditableTableHeader from "$lib/components/table-editable/EditableTableHeader.svelte";

<<<<<<< HEAD
  import type {
    ColumnConfig,
    // RenderType,
  } from "$lib/components/table-editable/ColumnConfig";
=======
  import AddIcon from "$lib/components/icons/Add.svelte";
  import ContextButton from "$lib/components/column-profile/ContextButton.svelte";
  import { ValidationState } from "$common/data-modeler-state-service/entity-state-service/MetricsDefinitionEntityService";
  import type { ColumnConfig } from "$lib/components/table-editable/ColumnConfig";
  import type { TableConfig } from "$lib/components/table-editable/TableConfig";
>>>>>>> 50c8a824

  import { columnIsPinned } from "$lib/components/table-editable/pinnableUtils";

  // import TableCellSparkline from "$lib/components/metrics-definition/TableCellSparkline.svelte";
  import TableCellRenderer from "./TableCellRenderer.svelte";

  const dispatch = createEventDispatcher();

  export let columnNames: ColumnConfig[];
  export let selectedColumns: ColumnConfig[];
  export let rows: any[];
</script>

<Table>
  <!-- headers -->
  <TableRow>
    {#each columnNames as columnConfig (columnConfig.name + columnConfig.label)}
      <EditableTableHeader
        {columnConfig}
        pinned={columnIsPinned(columnConfig.name, selectedColumns)}
        on:pin={() => {
          dispatch("pin", { columnConfig });
        }}
      />
    {/each}
  </TableRow>
  <!-- values -->
  {#each rows as row, index}
    <TableRowWithMenu on:delete={() => dispatch("delete", row.id)}>
      {#each columnNames as column (index + column.name + column.label)}
        <TableCellRenderer columnConfig={column} {row} {index} />
        <!-- {#if column.renderType === RenderType.INPUT}
          <TableCellInput
            on:change={(evt) => dispatch("change", evt.detail)}
            {column}
            {index}
            {row}
          />
        {:else if column.renderType === RenderType.SPARKLINE}
          <TableCellSparkline measureId={row[column.name]} />
        {:else if column.renderType === RenderType.CARDINALITY}
          <td class="py-2 px-4 border border-gray-200 hover:bg-gray-200"
            >(card. placeholder)</td
          >
        {/if} -->
      {/each}
    </TableRowWithMenu>
  {/each}
</Table><|MERGE_RESOLUTION|>--- conflicted
+++ resolved
@@ -8,18 +8,11 @@
   import { createEventDispatcher } from "svelte";
   import EditableTableHeader from "$lib/components/table-editable/EditableTableHeader.svelte";
 
-<<<<<<< HEAD
-  import type {
-    ColumnConfig,
-    // RenderType,
-  } from "$lib/components/table-editable/ColumnConfig";
-=======
   import AddIcon from "$lib/components/icons/Add.svelte";
   import ContextButton from "$lib/components/column-profile/ContextButton.svelte";
   import { ValidationState } from "$common/data-modeler-state-service/entity-state-service/MetricsDefinitionEntityService";
   import type { ColumnConfig } from "$lib/components/table-editable/ColumnConfig";
   import type { TableConfig } from "$lib/components/table-editable/TableConfig";
->>>>>>> 50c8a824
 
   import { columnIsPinned } from "$lib/components/table-editable/pinnableUtils";
 
