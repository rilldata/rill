<script lang="ts">
  import { getContext } from "svelte";
  import { slide } from "svelte/transition";

  import type { ApplicationStore } from "$lib/application-state-stores/application-store";

  import CollapsibleSectionTitle from "$lib/components/CollapsibleSectionTitle.svelte";
  import CollapsibleTableSummary from "$lib/components/column-profile/CollapsibleTableSummary.svelte";
  import ContextButton from "$lib/components/column-profile/ContextButton.svelte";
  import AddIcon from "$lib/components/icons/Add.svelte";
  import ModelIcon from "$lib/components/icons/Model.svelte";

  import { EntityType } from "$common/data-modeler-state-service/entity-state-service/EntityStateService";
  import type { PersistentModelEntity } from "$common/data-modeler-state-service/entity-state-service/PersistentModelEntityService";
  import { dataModelerService } from "$lib/application-state-stores/application-store";
  import type {
    DerivedModelStore,
    PersistentModelStore,
  } from "$lib/application-state-stores/model-stores";
  import ColumnProfileNavEntry from "$lib/components/column-profile/ColumnProfileNavEntry.svelte";
  import Cancel from "$lib/components/icons/Cancel.svelte";
  import Explore from "$lib/components/icons/Explore.svelte";
<<<<<<< HEAD
  import Divider from "$lib/components/menu/Divider.svelte";
=======
  import { Divider, MenuItem } from "$lib/components/menu";
>>>>>>> 5b2e4bde
  import { deleteModelApi } from "$lib/redux-store/model/model-apis";
  import { autoCreateMetricsDefinitionForModel } from "$lib/redux-store/source/source-apis";
  import {
    derivedProfileEntityHasTimestampColumn,
    selectTimestampColumnFromProfileEntity,
  } from "$lib/redux-store/source/source-selectors";

  const store = getContext("rill:app:store") as ApplicationStore;
  const persistentModelStore = getContext(
    "rill:app:persistent-model-store"
  ) as PersistentModelStore;
  const derivedModelStore = getContext(
    "rill:app:derived-model-store"
  ) as DerivedModelStore;

  let showModels = true;

  async function addModel() {
    // create the new model.
    let response = await dataModelerService.dispatch("addModel", [{}]);
    // change the active asset to the new model.
    dataModelerService.dispatch("setActiveAsset", [
      EntityType.Model,
      response.id,
    ]);
    // if the models are not visible in the assets list, show them.
    if (!showModels) {
      showModels = true;
    }
  }

  // type Coll

  let persistentModelEntities: PersistentModelEntity[] = [];
  $: activeEntityID = $store?.activeEntity?.id;
  $: persistentModelEntities =
    ($persistentModelStore && $persistentModelStore.entities) || [];

  $: availableModels = persistentModelEntities.map((query) => {
    let derivedModel = $derivedModelStore.entities.find(
      (model) => model.id === query.id
    );

    return {
      id: query.id,
      tableSummaryProps: {
        name: query.name,
        cardinality: derivedModel?.cardinality ?? 0,
        profile: derivedModel?.profile ?? [],
        head: derivedModel?.preview ?? [],
        sizeInBytes: derivedModel?.sizeInBytes ?? 0,
        active: query?.id === activeEntityID,
      },
    };
  });
</script>

<div
  class="pl-4 pb-3 pr-4 grid justify-between"
  style="grid-template-columns: auto max-content;"
  out:slide={{ duration: 200 }}
>
  <CollapsibleSectionTitle tooltipText={"models"} bind:active={showModels}>
    <h4 class="flex flex-row items-center gap-x-2">
      <ModelIcon size="16px" /> Models
    </h4>
  </CollapsibleSectionTitle>
  <ContextButton
    id={"create-model-button"}
    tooltipText="create a new model"
    on:click={addModel}
  >
    <AddIcon />
  </ContextButton>
</div>
{#if showModels}
  <div
    class="pb-6 justify-self-end"
    transition:slide={{ duration: 200 }}
    id="assets-model-list"
  >
    {#each availableModels as { id, tableSummaryProps }, i (id)}
      {@const derivedModel = $derivedModelStore.entities.find(
        (t) => t["id"] === id
      )}
      <CollapsibleTableSummary
        entityType={EntityType.Model}
        on:select={() => {
          dataModelerService.dispatch("setActiveAsset", [EntityType.Model, id]);
        }}
        cardinality={tableSummaryProps.cardinality}
        name={tableSummaryProps.name}
        sizeInBytes={tableSummaryProps.sizeInBytes}
        active={tableSummaryProps.active}
      >
        <svelte:fragment slot="summary" let:containerWidth>
          <ColumnProfileNavEntry
            indentLevel={1}
            {containerWidth}
            cardinality={tableSummaryProps.cardinality}
            profile={tableSummaryProps.profile}
            head={tableSummaryProps.head}
          />
        </svelte:fragment>
        <svelte:fragment slot="menu-items">
          <MenuItem
            disabled={!derivedProfileEntityHasTimestampColumn(derivedModel)}
            icon
            on:select={() => {
              autoCreateMetricsDefinitionForModel(
                $persistentModelStore.entities.find(
                  (model) => model.id === derivedModel.id
                ).tableName,
                derivedModel.id,
                selectTimestampColumnFromProfileEntity(derivedModel)[0].name
              );
            }}
          >
            <svelte:fragment slot="icon"><Explore /></svelte:fragment>
            autogenerate dashboard
            <svelte:fragment slot="description">
              {#if !derivedProfileEntityHasTimestampColumn(derivedModel)}
                requires a timestamp column
              {/if}
            </svelte:fragment>
          </MenuItem>
          <Divider />
          <MenuItem icon on:select={() => deleteModelApi(id)}>
            <svelte:fragment slot="icon">
              <Cancel />
            </svelte:fragment>
            delete</MenuItem
          >
        </svelte:fragment>
      </CollapsibleTableSummary>
    {/each}
  </div>
{/if}<|MERGE_RESOLUTION|>--- conflicted
+++ resolved
@@ -20,11 +20,7 @@
   import ColumnProfileNavEntry from "$lib/components/column-profile/ColumnProfileNavEntry.svelte";
   import Cancel from "$lib/components/icons/Cancel.svelte";
   import Explore from "$lib/components/icons/Explore.svelte";
-<<<<<<< HEAD
-  import Divider from "$lib/components/menu/Divider.svelte";
-=======
   import { Divider, MenuItem } from "$lib/components/menu";
->>>>>>> 5b2e4bde
   import { deleteModelApi } from "$lib/redux-store/model/model-apis";
   import { autoCreateMetricsDefinitionForModel } from "$lib/redux-store/source/source-apis";
   import {
