<script lang="ts">
  import { EntityType } from "$common/data-modeler-state-service/entity-state-service/EntityStateService";
  import {
    ApplicationStore,
    dataModelerService,
  } from "$lib/application-state-stores/application-store";
  import type { PersistentModelStore } from "$lib/application-state-stores/model-stores";
  import type {
    DerivedTableStore,
    PersistentTableStore,
  } from "$lib/application-state-stores/table-stores";
  import CollapsibleSectionTitle from "$lib/components/CollapsibleSectionTitle.svelte";
  import CollapsibleTableSummary from "$lib/components/column-profile/CollapsibleTableSummary.svelte";
  import ColumnProfileNavEntry from "$lib/components/column-profile/ColumnProfileNavEntry.svelte";
  import ContextButton from "$lib/components/column-profile/ContextButton.svelte";
  import AddIcon from "$lib/components/icons/Add.svelte";
  import Cancel from "$lib/components/icons/Cancel.svelte";
  import EditIcon from "$lib/components/icons/EditIcon.svelte";
  import Explore from "$lib/components/icons/Explore.svelte";
  import Model from "$lib/components/icons/Model.svelte";
  import Source from "$lib/components/icons/Source.svelte";
  import { Divider, MenuItem } from "$lib/components/menu";
<<<<<<< HEAD
  import RenameEntityModal from "$lib/components/modal/RenameEntityModal.svelte";
=======
  import RenameTableModal from "$lib/components/modal/RenameTableModal.svelte";
>>>>>>> b7f10a31
  import {
    autoCreateMetricsDefinitionForSource,
    createModelForSource,
    deleteSourceApi,
  } from "$lib/redux-store/source/source-apis";
  import { derivedProfileEntityHasTimestampColumn } from "$lib/redux-store/source/source-selectors";
  import { uploadFilesWithDialog } from "$lib/util/file-upload";
  import { getContext } from "svelte";
  import { flip } from "svelte/animate";
  import { slide } from "svelte/transition";

  const rillAppStore = getContext("rill:app:store") as ApplicationStore;

  const persistentTableStore = getContext(
    "rill:app:persistent-table-store"
  ) as PersistentTableStore;

  const derivedTableStore = getContext(
    "rill:app:derived-table-store"
  ) as DerivedTableStore;

  const persistentModelStore = getContext(
    "rill:app:persistent-model-store"
  ) as PersistentModelStore;

  let showTables = true;

  let showRenameTableModal = false;
  let renameTableID = null;
  let renameTableName = null;

  const openRenameTableModal = (tableID: string, tableName: string) => {
    showRenameTableModal = true;
    renameTableID = tableID;
    renameTableName = tableName;
  };

  const queryHandler = async (tableName: string) => {
    await createModelForSource($persistentModelStore.entities, tableName);
  };

  const quickStartMetrics = async (id: string, tableName: string) => {
    await autoCreateMetricsDefinitionForSource(
      $persistentModelStore.entities,
      $derivedTableStore.entities,
      id,
      tableName
    );
  };

  $: activeEntityID = $rillAppStore?.activeEntity?.id;
</script>

<div
  class="pl-4 pb-3 pr-4 pt-5 grid justify-between"
  style="grid-template-columns: auto max-content;"
>
  <CollapsibleSectionTitle tooltipText={"sources"} bind:active={showTables}>
    <h4 class="flex flex-row items-center gap-x-2">
      <Source size="16px" /> Sources
    </h4>
  </CollapsibleSectionTitle>

  <ContextButton
    id={"create-table-button"}
    tooltipText="import csv or parquet file as a source"
    on:click={uploadFilesWithDialog}
  >
    <AddIcon />
  </ContextButton>
</div>
{#if showTables}
  <div class="pb-6" transition:slide|local={{ duration: 200 }}>
    {#if $persistentTableStore?.entities && $derivedTableStore?.entities}
      <!-- TODO: fix the object property access back to t.id from t["id"] once svelte fixes it -->
      {#each $persistentTableStore.entities as { tableName, id } (id)}
        {@const derivedTable = $derivedTableStore.entities.find(
          (t) => t["id"] === id
        )}
        {@const entityIsActive = id === activeEntityID}
        <div animate:flip={{ duration: 200 }} out:slide={{ duration: 200 }}>
          <CollapsibleTableSummary
            on:query={() => queryHandler(tableName)}
            on:select={() => {
              dataModelerService.dispatch("setActiveAsset", [
                EntityType.Table,
                id,
              ]);
            }}
            entityType={EntityType.Table}
            name={tableName}
            cardinality={derivedTable?.cardinality ?? 0}
            sizeInBytes={derivedTable?.sizeInBytes ?? 0}
            active={entityIsActive}
            on:delete={() => deleteSourceApi(tableName)}
          >
            <svelte:fragment slot="summary" let:containerWidth>
              <ColumnProfileNavEntry
                indentLevel={1}
                {containerWidth}
                cardinality={derivedTable?.cardinality ?? 0}
                profile={derivedTable?.profile ?? []}
                head={derivedTable?.preview ?? []}
                entityId={id}
              />
            </svelte:fragment>
            <svelte:fragment slot="menu-items" let:toggleMenu>
              <MenuItem icon on:select={() => queryHandler(tableName)}>
                <svelte:fragment slot="icon">
                  <Model />
                </svelte:fragment>
                create new model
              </MenuItem>

              <MenuItem
                disabled={!derivedProfileEntityHasTimestampColumn(derivedTable)}
                icon
                on:select={() => quickStartMetrics(id, tableName)}
              >
                <svelte:fragment slot="icon"><Explore /></svelte:fragment>
                autogenerate dashboard
                <svelte:fragment slot="description">
                  {#if !derivedProfileEntityHasTimestampColumn(derivedTable)}
                    requires a timestamp column
                  {/if}
                </svelte:fragment>
              </MenuItem>

              <Divider />
              <MenuItem
                icon
                on:select={() => {
                  openRenameTableModal(id, tableName);
                }}
              >
                <svelte:fragment slot="icon">
                  <EditIcon />
                </svelte:fragment>
                rename...
              </MenuItem>
              <!-- FIXME: this should pop up an "are you sure?" modal -->
              <MenuItem icon on:select={() => deleteSourceApi(tableName)}>
                <svelte:fragment slot="icon">
                  <Cancel />
                </svelte:fragment>
                delete</MenuItem
              >
            </svelte:fragment>
          </CollapsibleTableSummary>
        </div>
      {/each}
    {/if}
  </div>
  <RenameEntityModal
    entityType={EntityType.Table}
    openModal={showRenameTableModal}
    closeModal={() => (showRenameTableModal = false)}
    entityId={renameTableID}
    currentEntityName={renameTableName}
  />
{/if}<|MERGE_RESOLUTION|>--- conflicted
+++ resolved
@@ -20,11 +20,7 @@
   import Model from "$lib/components/icons/Model.svelte";
   import Source from "$lib/components/icons/Source.svelte";
   import { Divider, MenuItem } from "$lib/components/menu";
-<<<<<<< HEAD
   import RenameEntityModal from "$lib/components/modal/RenameEntityModal.svelte";
-=======
-  import RenameTableModal from "$lib/components/modal/RenameTableModal.svelte";
->>>>>>> b7f10a31
   import {
     autoCreateMetricsDefinitionForSource,
     createModelForSource,
