<script lang="ts">
  import { EntityType } from "$common/data-modeler-state-service/entity-state-service/EntityStateService";
<<<<<<< HEAD
  import { dataModelerService } from "$lib/application-state-stores/application-store";
=======
  import {
    ApplicationStore,
    dataModelerService,
  } from "$lib/application-state-stores/application-store";
>>>>>>> 8cf0b42e
  import type { PersistentModelStore } from "$lib/application-state-stores/model-stores";
  import type {
    DerivedTableStore,
    PersistentTableStore,
  } from "$lib/application-state-stores/table-stores";
  import CollapsibleSectionTitle from "$lib/components/CollapsibleSectionTitle.svelte";
  import CollapsibleTableSummary from "$lib/components/column-profile/CollapsibleTableSummary.svelte";
  import ColumnProfileNavEntry from "$lib/components/column-profile/ColumnProfileNavEntry.svelte";
  import ContextButton from "$lib/components/column-profile/ContextButton.svelte";
  import AddIcon from "$lib/components/icons/Add.svelte";
  import Cancel from "$lib/components/icons/Cancel.svelte";
  import EditIcon from "$lib/components/icons/EditIcon.svelte";
  import Explore from "$lib/components/icons/Explore.svelte";
  import Model from "$lib/components/icons/Model.svelte";
  import Source from "$lib/components/icons/Source.svelte";
  import { Divider, MenuItem } from "$lib/components/menu";
  import RenameEntityModal from "$lib/components/modal/RenameEntityModal.svelte";
  import {
    autoCreateMetricsDefinitionForSource,
    createModelForSource,
    deleteSourceApi,
  } from "$lib/redux-store/source/source-apis";
  import { derivedProfileEntityHasTimestampColumn } from "$lib/redux-store/source/source-selectors";
  import { uploadFilesWithDialog } from "$lib/util/file-upload";
  import { getContext } from "svelte";
  import { flip } from "svelte/animate";
  import { slide } from "svelte/transition";

  const rillAppStore = getContext("rill:app:store") as ApplicationStore;

  const persistentTableStore = getContext(
    "rill:app:persistent-table-store"
  ) as PersistentTableStore;

  const derivedTableStore = getContext(
    "rill:app:derived-table-store"
  ) as DerivedTableStore;

  const persistentModelStore = getContext(
    "rill:app:persistent-model-store"
  ) as PersistentModelStore;

  let showTables = true;

  let showRenameTableModal = false;
  let renameTableID = null;
  let renameTableName = null;

  const openRenameTableModal = (tableID: string, tableName: string) => {
    showRenameTableModal = true;
    renameTableID = tableID;
    renameTableName = tableName;
  };

  const queryHandler = async (tableName: string) => {
    await createModelForSource($persistentModelStore.entities, tableName);
  };

  const quickStartMetrics = async (id: string, tableName: string) => {
    await autoCreateMetricsDefinitionForSource(
      $persistentModelStore.entities,
      $derivedTableStore.entities,
      id,
      tableName
    );
  };

  $: activeEntityID = $rillAppStore?.activeEntity?.id;
</script>

<div
  class="pl-4 pb-3 pr-4 pt-5 grid justify-between"
  style="grid-template-columns: auto max-content;"
>
  <CollapsibleSectionTitle tooltipText={"sources"} bind:active={showTables}>
    <h4 class="flex flex-row items-center gap-x-2">
      <Source size="16px" /> Sources
    </h4>
  </CollapsibleSectionTitle>

  <ContextButton
    id={"create-table-button"}
    tooltipText="import csv or parquet file as a source"
    on:click={uploadFilesWithDialog}
  >
    <AddIcon />
  </ContextButton>
</div>
{#if showTables}
  <div class="pb-6" transition:slide|local={{ duration: 200 }}>
    {#if $persistentTableStore?.entities && $derivedTableStore?.entities}
      <!-- TODO: fix the object property access back to t.id from t["id"] once svelte fixes it -->
      {#each $persistentTableStore.entities as { tableName, id } (id)}
        {@const derivedTable = $derivedTableStore.entities.find(
          (t) => t["id"] === id
        )}
        {@const entityIsActive = id === activeEntityID}
        <div animate:flip={{ duration: 200 }} out:slide={{ duration: 200 }}>
          <CollapsibleTableSummary
            on:query={() => queryHandler(tableName)}
            on:select={() => {
              dataModelerService.dispatch("setActiveAsset", [
                EntityType.Table,
                id,
              ]);
            }}
            entityType={EntityType.Table}
            name={tableName}
            cardinality={derivedTable?.cardinality ?? 0}
            sizeInBytes={derivedTable?.sizeInBytes ?? 0}
            active={entityIsActive}
            on:delete={() => deleteSourceApi(tableName)}
          >
            <svelte:fragment slot="summary" let:containerWidth>
              <ColumnProfileNavEntry
                indentLevel={1}
                {containerWidth}
                cardinality={derivedTable?.cardinality ?? 0}
                profile={derivedTable?.profile ?? []}
                head={derivedTable?.preview ?? []}
                entityId={id}
              />
            </svelte:fragment>
            <svelte:fragment slot="menu-items" let:toggleMenu>
              <MenuItem icon on:select={() => queryHandler(tableName)}>
                <svelte:fragment slot="icon">
                  <Model />
                </svelte:fragment>
                create new model
              </MenuItem>

              <MenuItem
                disabled={!derivedProfileEntityHasTimestampColumn(derivedTable)}
                icon
                on:select={() => quickStartMetrics(id, tableName)}
              >
                <svelte:fragment slot="icon"><Explore /></svelte:fragment>
                autogenerate dashboard
                <svelte:fragment slot="description">
                  {#if !derivedProfileEntityHasTimestampColumn(derivedTable)}
                    requires a timestamp column
                  {/if}
                </svelte:fragment>
              </MenuItem>

              <Divider />
              <MenuItem
                icon
                on:select={() => {
                  openRenameTableModal(id, tableName);
                }}
              >
                <svelte:fragment slot="icon">
                  <EditIcon />
                </svelte:fragment>
                rename...
              </MenuItem>
              <!-- FIXME: this should pop up an "are you sure?" modal -->
              <MenuItem icon on:select={() => deleteSourceApi(tableName)}>
                <svelte:fragment slot="icon">
                  <Cancel />
                </svelte:fragment>
                delete</MenuItem
              >
            </svelte:fragment>
          </CollapsibleTableSummary>
        </div>
      {/each}
    {/if}
  </div>
  <RenameEntityModal
    entityType={EntityType.Table}
    openModal={showRenameTableModal}
    closeModal={() => (showRenameTableModal = false)}
    entityId={renameTableID}
    currentEntityName={renameTableName}
  />
{/if}<|MERGE_RESOLUTION|>--- conflicted
+++ resolved
@@ -1,13 +1,9 @@
 <script lang="ts">
   import { EntityType } from "$common/data-modeler-state-service/entity-state-service/EntityStateService";
-<<<<<<< HEAD
-  import { dataModelerService } from "$lib/application-state-stores/application-store";
-=======
   import {
     ApplicationStore,
     dataModelerService,
   } from "$lib/application-state-stores/application-store";
->>>>>>> 8cf0b42e
   import type { PersistentModelStore } from "$lib/application-state-stores/model-stores";
   import type {
     DerivedTableStore,
