--- conflicted
+++ resolved
@@ -21,11 +21,7 @@
   import { store } from "$lib/redux-store/store-root";
   import { getContext, onMount } from "svelte";
   import { slide } from "svelte/transition";
-<<<<<<< HEAD
-  import { SourceModelValidationStatus } from "$common/data-modeler-state-service/entity-state-service/MetricsDefinitionEntityService.js";
-=======
   import { SourceModelValidationStatus } from "$common/data-modeler-state-service/entity-state-service/MetricsDefinitionEntityService";
->>>>>>> 7b70294e
   import { DerivedModelStore } from "$lib/application-state-stores/model-stores";
   import { waitUntil } from "$common/utils/waitUtils";
 
