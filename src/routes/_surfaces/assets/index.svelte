--- conflicted
+++ resolved
@@ -7,37 +7,8 @@
     layout,
   } from "$lib/application-state-stores/layout-store";
 
-<<<<<<< HEAD
-  const store = getContext("rill:app:store") as ApplicationStore;
-  const persistentTableStore = getContext(
-    "rill:app:persistent-table-store"
-  ) as PersistentTableStore;
-  const derivedTableStore = getContext(
-    "rill:app:derived-table-store"
-  ) as DerivedTableStore;
-  const persistentModelStore = getContext(
-    "rill:app:persistent-model-store"
-  ) as PersistentModelStore;
-  const derivedModelStore = getContext(
-    "rill:app:derived-model-store"
-  ) as DerivedModelStore;
-
-  let activeModel: PersistentModelEntity;
-
-  /** Select the explicit ID to prevent unneeded reactive updates in currentModel */
-  $: activeEntityID = $store?.activeEntity?.id;
-  $: activeModel =
-    activeEntityID && $persistentModelStore && $persistentModelStore?.entities
-      ? $persistentModelStore.entities.find((q) => q.id === activeEntityID)
-      : undefined;
-  let showTables = true;
-  let showModels = true;
-
-  let fileUploadElement: HTMLElement;
-=======
   import TableAssets from "./TableAssets.svelte";
   import ModelAssets from "./ModelAssets.svelte";
->>>>>>> 93696853
 </script>
 
 <div
@@ -84,157 +55,8 @@
           <div class="font-bold">Rill Developer</div>
         </h1>
       </header>
-<<<<<<< HEAD
-
-      <!-- <div style:height="80px"></div> -->
-
-      <div
-        class="pl-4 pb-3 pr-4 pt-5 grid justify-between"
-        style="grid-template-columns: auto max-content;"
-        on:drop|preventDefault|stopPropagation={onSourceDrop}
-        on:drag|preventDefault|stopPropagation
-        on:dragenter|preventDefault|stopPropagation
-        on:dragover|preventDefault|stopPropagation
-        on:dragleave|preventDefault|stopPropagation
-      >
-        <CollapsibleSectionTitle
-          tooltipText={"tables"}
-          bind:active={showTables}
-        >
-          <h4 class="flex flex-row items-center gap-x-2">
-            <ParquetIcon size="16px" /> Tables
-          </h4>
-        </CollapsibleSectionTitle>
-
-        <ContextButton
-          id={"create-table-button"}
-          tooltipText="import csv or parquet file into a table"
-          on:click={/**
-           * Manual file upload
-           * ------------------
-           * clicks on the fileUploadElement above, which is hidden from the user.
-           *
-           */
-          async () => {
-            fileUploadElement.click();
-          }}
-        >
-          <AddIcon />
-        </ContextButton>
-      </div>
-      {#if showTables}
-        <div
-          class="pb-6"
-          transition:slide|local={{ duration: 200 }}
-          on:drop={onSourceDrop}
-          on:drag|preventDefault|stopPropagation
-          on:dragenter|preventDefault|stopPropagation
-          on:dragover|preventDefault|stopPropagation
-          on:dragleave|preventDefault|stopPropagation
-        >
-          {#if $persistentTableStore?.entities && $derivedTableStore?.entities}
-            <!-- TODO: fix the object property access back to t.id from t["id"] once svelte fixes it -->
-            {#each $persistentTableStore.entities as { path, tableName, id } (id)}
-              {@const derivedTable = $derivedTableStore.entities.find(
-                (t) => t["id"] === id
-              )}
-              <div
-                animate:flip={{ duration: 200 }}
-                out:slide={{ duration: 200 }}
-              >
-                <CollapsibleTableSummary
-                  indentLevel={1}
-                  icon={ParquetIcon}
-                  name={tableName}
-                  cardinality={derivedTable?.cardinality ?? 0}
-                  profile={derivedTable?.profile ?? []}
-                  head={derivedTable?.preview ?? []}
-                  {path}
-                  sizeInBytes={derivedTable?.sizeInBytes ?? 0}
-                  on:delete={() => {
-                    dataModelerService.dispatch("dropTable", [tableName]);
-                  }}
-                />
-              </div>
-            {/each}
-          {/if}
-        </div>
-      {/if}
-
-      {#if $persistentModelStore && $persistentModelStore.entities}
-        <div
-          class="pl-4 pb-3 pr-4 grid justify-between"
-          style="grid-template-columns: auto max-content;"
-          out:slide={{ duration: 200 }}
-        >
-          <CollapsibleSectionTitle
-            tooltipText={"tables"}
-            bind:active={showModels}
-          >
-            <h4 class="flex flex-row items-center gap-x-2">
-              <ModelIcon size="16px" /> Models
-            </h4>
-          </CollapsibleSectionTitle>
-          <ContextButton
-            id={"create-model-button"}
-            tooltipText="create a new model"
-            on:click={async () => {
-              // create the new model.
-              let response = await dataModelerService.dispatch("addModel", [
-                {},
-              ]);
-              // change the active asset to the new model.
-              dataModelerService.dispatch("setActiveAsset", [
-                EntityType.Model,
-                response.id,
-              ]);
-              // if the models are not visible in the assets list, show them.
-              if (!showModels) {
-                showModels = true;
-              }
-            }}
-          >
-            <AddIcon />
-          </ContextButton>
-        </div>
-        {#if showModels}
-          <div
-            class="pb-6 justify-self-end"
-            transition:slide={{ duration: 200 }}
-            id="assets-model-list"
-          >
-            <!-- TODO: fix the object property access back to m.id from m["id"] once svelte fixes it -->
-            {#each $persistentModelStore.entities as query, i (query.id)}
-              {@const derivedModel = $derivedModelStore.entities.find(
-                (m) => m["id"] === query["id"]
-              )}
-              <CollapsibleTableSummary
-                on:select={() => {
-                  dataModelerService.dispatch("setActiveAsset", [
-                    EntityType.Model,
-                    query.id,
-                  ]);
-                }}
-                on:delete={() => {
-                  dataModelerService.dispatch("deleteModel", [query.id]);
-                }}
-                indentLevel={1}
-                icon={ModelIcon}
-                name={query.name}
-                cardinality={derivedModel?.cardinality ?? 0}
-                profile={derivedModel?.profile ?? []}
-                head={derivedModel?.preview ?? []}
-                sizeInBytes={derivedModel?.sizeInBytes ?? 0}
-                emphasizeTitle={query?.id === activeEntityID}
-              />
-            {/each}
-          </div>
-        {/if}
-      {/if}
-=======
       <TableAssets />
       <ModelAssets />
->>>>>>> 93696853
     </div>
     <!-- assets pane footer. -->
     <div
