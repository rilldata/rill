--- conflicted
+++ resolved
@@ -21,14 +21,10 @@
   import Button from "$lib/components/Button.svelte";
   import FloatingElement from "$lib/components/floating-element/FloatingElement.svelte";
   import Export from "$lib/components/icons/Export.svelte";
-<<<<<<< HEAD
-  import Metrics from "$lib/components/icons/Metrics.svelte";
   import { Menu, MenuItem } from "$lib/components/menu";
-=======
-  import Menu from "$lib/components/menu/Menu.svelte";
-  import MenuItem from "$lib/components/menu/MenuItem.svelte";
->>>>>>> 425e24e1
+
   import ExportError from "$lib/components/modal/ExportError.svelte";
+  import ModelerToMetricsButton from "$lib/components/modeler/ModelerToMetricsButton.svelte";
   import Tooltip from "$lib/components/tooltip/Tooltip.svelte";
   import TooltipContent from "$lib/components/tooltip/TooltipContent.svelte";
   import {
@@ -39,7 +35,6 @@
   import { getContext, tick } from "svelte";
   import { sineOut as easing } from "svelte/easing";
   import { tweened } from "svelte/motion";
-  import ModelerToMetricsButton from "$lib/components/modeler/ModelerToMetricsButton.svelte";
 
   export let containerWidth = 0;
 
