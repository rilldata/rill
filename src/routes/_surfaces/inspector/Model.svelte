--- conflicted
+++ resolved
@@ -43,11 +43,8 @@
   import { COLUMN_PROFILE_CONFIG } from "$lib/application-config";
   import { EntityType } from "$common/data-modeler-state-service/entity-state-service/EntityStateService";
   import Button from "$lib/components/Button.svelte";
-<<<<<<< HEAD
   import ColumnProfileNavEntry from "$lib/components/column-profile/ColumnProfileNavEntry.svelte";
-=======
   import { FileExportType } from "$common/data-modeler-service/ModelActions";
->>>>>>> 51ba57ce
 
   const persistentTableStore = getContext(
     "rill:app:persistent-table-store"
@@ -349,8 +346,7 @@
                 show={showColumns}
                 name={currentModel.name}
                 cardinality={currentDerivedModel?.cardinality ?? 0}
-<<<<<<< HEAD
-                emphasizeTitle={currentModel?.id === $store?.activeEntity?.id}
+                active={currentModel?.id === $store?.activeEntity?.id}
               >
                 <svelte:fragment slot="summary" let:containerWidth>
                   <ColumnProfileNavEntry
@@ -362,12 +358,6 @@
                   />
                 </svelte:fragment>
               </CollapsibleTableSummary>
-=======
-                profile={currentDerivedModel?.profile ?? []}
-                head={currentDerivedModel?.preview ?? []}
-                active={currentModel?.id === $store?.activeEntity?.id}
-              />
->>>>>>> 51ba57ce
             </div>
           {/if}
         </div>
@@ -393,37 +383,10 @@
           contextMenuOpen = false;
         }}
       >
-<<<<<<< HEAD
-        <MenuItem
-          on:select={() => {
-            const exportFilename = currentModel.name.replace(
-              ".sql",
-              ".parquet"
-            );
-            window.open(
-              `${appConfig.server.serverUrl}/api/file/export?id=${currentModel.id}` +
-                `&type=parquet&fileName=${encodeURIComponent(exportFilename)}`
-            );
-            //dataModelerService.dispatch('exportToParquet', [currentModel.id, exportFilename]);
-          }}
-        >
-          Export as Parquet
-        </MenuItem>
-        <MenuItem
-          on:select={() => {
-            const exportFilename = currentModel.name.replace(".sql", ".csv");
-            window.open(
-              `${appConfig.server.serverUrl}/api/file/export?id=${currentModel.id}` +
-                `&type=csv&fileName=${encodeURIComponent(exportFilename)}`
-            );
-          }}
-        >
-=======
         <MenuItem on:select={() => onExport(FileExportType.Parquet)}>
           Export as Parquet
         </MenuItem>
         <MenuItem on:select={() => onExport(FileExportType.CSV)}>
->>>>>>> 51ba57ce
           Export as CSV
         </MenuItem>
       </Menu>
