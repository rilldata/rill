<script lang="ts">
  import CollapsibleSectionTitle from "$lib/components/CollapsibleSectionTitle.svelte";
  import { getContext, onMount, tick } from "svelte";
  import { sineOut as easing } from "svelte/easing";
  import { tweened } from "svelte/motion";
  import { slide } from "svelte/transition";

  import Export from "$lib/components/icons/Export.svelte";
  import Menu from "$lib/components/menu/Menu.svelte";
  import MenuItem from "$lib/components/menu/MenuItem.svelte";
  import * as classes from "$lib/util/component-classes";
  import { onClickOutside } from "$lib/util/on-click-outside";

  import Tooltip from "$lib/components/tooltip/Tooltip.svelte";
  import TooltipContent from "$lib/components/tooltip/TooltipContent.svelte";
  import ExportError from "$lib/components/modal/ExportError.svelte";

  import {
    ApplicationStore,
    dataModelerService,
  } from "$lib/application-state-stores/application-store";
  import { config as appConfig } from "$lib/application-state-stores/application-store";

  import {
    formatBigNumberPercentage,
    formatInteger,
  } from "$lib/util/formatters";

  import type { DerivedModelEntity } from "$common/data-modeler-state-service/entity-state-service/DerivedModelEntityService";
<<<<<<< HEAD
  import type { PersistentModelEntity } from "$common/data-modeler-state-service/entity-state-service/PersistentModelEntityService";
=======
  import { ActionStatus } from "$common/data-modeler-service/response/ActionResponse";
  import type {
    DerivedTableStore,
    PersistentTableStore,
  } from "$lib/application-state-stores/table-stores";
>>>>>>> 750817e0
  import type {
    DerivedModelStore,
    PersistentModelStore,
  } from "$lib/application-state-stores/model-stores";
  import type {
    DerivedTableStore,
    PersistentTableStore,
  } from "$lib/application-state-stores/table-stores";
  import CollapsibleTableSummary from "$lib/components/column-profile/CollapsibleTableSummary.svelte";
  import FloatingElement from "$lib/components/tooltip/FloatingElement.svelte";

  import { EntityType } from "$common/data-modeler-state-service/entity-state-service/EntityStateService";
  import { COLUMN_PROFILE_CONFIG } from "$lib/application-config";
  import Button from "$lib/components/Button.svelte";
  import ColumnProfileNavEntry from "$lib/components/column-profile/ColumnProfileNavEntry.svelte";
  import { FileExportType } from "$common/data-modeler-service/ModelActions";

  const persistentTableStore = getContext(
    "rill:app:persistent-table-store"
  ) as PersistentTableStore;
  const derivedTableStore = getContext(
    "rill:app:derived-table-store"
  ) as DerivedTableStore;
  const persistentModelStore = getContext(
    "rill:app:persistent-model-store"
  ) as PersistentModelStore;
  const derivedModelStore = getContext(
    "rill:app:derived-model-store"
  ) as DerivedModelStore;

  const store = getContext("rill:app:store") as ApplicationStore;
  const queryHighlight = getContext("rill:app:query-highlight");

  let rollup;
  let tables;
  // get source tables?
  let sourceTableReferences;
  let showColumns = true;

  let showExportErrorModal: boolean;
  let exportErrorMessage: string;

  // interface tweens for the  big numbers
  let bigRollupNumber = tweened(0, { duration: 700, easing });
  let outputRowCardinality = tweened(0, { duration: 250, easing });

  /** Select the explicit ID to prevent unneeded reactive updates in currentModel */
  $: activeEntityID = $store?.activeEntity?.id;

  let currentModel: PersistentModelEntity;
  $: currentModel =
    activeEntityID && $persistentModelStore?.entities
      ? $persistentModelStore.entities.find((q) => q.id === activeEntityID)
      : undefined;
  let currentDerivedModel: DerivedModelEntity;
  $: currentDerivedModel =
    activeEntityID && $derivedModelStore?.entities
      ? $derivedModelStore.entities.find((q) => q.id === activeEntityID)
      : undefined;
  // get source table references.
  $: if (currentDerivedModel?.sources) {
    sourceTableReferences = currentDerivedModel?.sources;
  }

  // map and filter these source tables.
  $: if (sourceTableReferences?.length) {
    tables = sourceTableReferences
      .map((sourceTableReference) => {
        const table = $persistentTableStore.entities.find(
          (t) => sourceTableReference.name === t.tableName
        );
        if (!table) return undefined;
        return $derivedTableStore.entities.find(
          (derivedTable) => derivedTable.id === table.id
        );
      })
      .filter((t) => !!t);
  } else {
    tables = [];
  }

  $: outputRowCardinalityValue = currentDerivedModel?.cardinality;
  $: if (
    outputRowCardinalityValue !== 0 &&
    outputRowCardinalityValue !== undefined
  ) {
    outputRowCardinality.set(outputRowCardinalityValue);
  }
  $: inputRowCardinalityValue = tables?.length
    ? tables.reduce((acc, v) => acc + v.cardinality, 0)
    : 0;
  $: if (
    inputRowCardinalityValue !== undefined &&
    outputRowCardinalityValue !== undefined
  ) {
    rollup = outputRowCardinalityValue / inputRowCardinalityValue;
  }

  function validRollup(number) {
    return rollup !== Infinity && rollup !== -Infinity && !isNaN(number);
  }

  $: if (rollup !== undefined && !isNaN(rollup)) bigRollupNumber.set(rollup);

  // toggle state for inspector sections
  let showSourceTables = true;

  let container;
  let containerWidth = 0;
  let contextMenu;
  let contextMenuOpen = false;
  let menuX;
  let menuY;
  let clickOutsideListener;
  $: if (!contextMenuOpen && clickOutsideListener) {
    clickOutsideListener();
    clickOutsideListener = undefined;
  }

  const onExport = async (fileType: FileExportType) => {
    let extension = ".csv";
    if (fileType === FileExportType.Parquet) {
      extension = ".parquet";
    }
    const exportFilename = currentModel.name.replace(".sql", extension);

    const exportResp = await dataModelerService.dispatch(fileType, [
      currentModel.id,
      exportFilename,
    ]);

    if (exportResp.status === ActionStatus.Success) {
      window.open(
        `${
          appConfig.server.serverUrl
        }/api/file/export?fileName=${encodeURIComponent(exportFilename)}`
      );
    } else if (exportResp.status === ActionStatus.Failure) {
      exportErrorMessage = `Failed to export.\n${exportResp.messages
        .map((message) => message.message)
        .join("\n")}`;
      showExportErrorModal = true;
    }
  };

  onMount(() => {
    const observer = new ResizeObserver(() => {
      containerWidth = container.clientWidth;
    });
    observer.observe(container);
    return () => observer.unobserve(container);
  });
</script>

{#key currentModel?.id}
  <div bind:this={container}>
    {#if currentModel && currentModel.query.trim().length && tables}
      <div
        style:height="var(--header-height)"
        class:text-gray-300={currentDerivedModel?.error}
        class="cost pl-4 pr-4 flex flex-row items-center gap-x-2"
      >
        {#if !currentDerivedModel?.error && rollup !== undefined && rollup !== Infinity && rollup !== -Infinity}
          <Tooltip
            location="left"
            alignment="middle"
            distance={16}
            suppress={contextMenuOpen}
          >
            <Button
              onClick={async (event) => {
                contextMenuOpen = !contextMenuOpen;
                menuX = event.clientX;
                menuY = event.clientY;
                if (!clickOutsideListener) {
                  await tick();
                  clickOutsideListener = onClickOutside(() => {
                    contextMenuOpen = false;
                  }, contextMenu);
                }
              }}
            >
              export
              <Export size="16px" />
            </Button>
            <TooltipContent slot="tooltip-content">
              export this model as a dataset
            </TooltipContent>
          </Tooltip>

          <div class="grow text-right">
            <div
              class="cost-estimate text-gray-900 font-bold"
              class:text-gray-300={currentDerivedModel?.error}
            >
              {#if inputRowCardinalityValue > 0}
                {formatInteger(~~outputRowCardinalityValue)} row{#if outputRowCardinalityValue !== 1}s{/if}{#if containerWidth > COLUMN_PROFILE_CONFIG.hideRight},
                  {currentDerivedModel?.profile?.length} columns
                {/if}
              {:else if inputRowCardinalityValue === 0}
                no rows selected
              {:else}
                &nbsp;
              {/if}
            </div>
            <Tooltip location="left" alignment="center" distance={8}>
              <div class=" text-gray-500">
                {#if validRollup(rollup)}
                  {#if isNaN(rollup)}
                    ~
                  {:else if rollup === 0}
                    <!-- show no additional text. -->
                    resultset is empty
                  {:else if rollup !== 1}
                    {formatBigNumberPercentage(
                      rollup < 0.0005 ? rollup : $bigRollupNumber || 0
                    )}
                    of source rows
                  {:else}no change in row {#if containerWidth > COLUMN_PROFILE_CONFIG.hideRight}count{:else}ct.{/if}
                  {/if}
                {:else if rollup === Infinity}
                  &nbsp; {formatInteger(outputRowCardinalityValue)} row{#if outputRowCardinalityValue !== 1}s{/if}
                  selected
                {/if}
              </div>
              <TooltipContent slot="tooltip-content">
                <div class="pt-1 pb-1 font-bold">the rollup percentage</div>
                <div style:width="240px" class="pb-1">
                  the ratio of resultset rows to source rows, as a percentage
                </div>
              </TooltipContent>
            </Tooltip>
          </div>
        {/if}
      </div>
    {/if}

    <hr />

    <div class="model-profile">
      {#if currentModel && currentModel.query.trim().length}
        <div class="pt-4 pb-4">
          <div class=" pl-4 pr-4">
            <CollapsibleSectionTitle
              tooltipText="sources"
              bind:active={showSourceTables}
            >
              Sources
            </CollapsibleSectionTitle>
          </div>
          {#if showSourceTables}
            <div transition:slide|local={{ duration: 200 }} class="mt-1">
              {#if sourceTableReferences?.length && tables}
                {#each sourceTableReferences as reference, index (reference.name)}
                  {@const correspondingTableCardinality =
                    tables[index]?.cardinality}
                  <div
                    class="grid justify-between gap-x-2 {classes.QUERY_REFERENCE_TRIGGER} p-1 pl-4 pr-4"
                    style:grid-template-columns="auto max-content"
                    on:focus={() => {
                      queryHighlight.set(reference.tables);
                    }}
                    on:mouseover={() => {
                      queryHighlight.set(reference.tables);
                    }}
                    on:mouseleave={() => {
                      queryHighlight.set(undefined);
                    }}
                    on:blur={() => {
                      queryHighlight.set(undefined);
                    }}
                  >
                    <div
                      class="text-ellipsis overflow-hidden whitespace-nowrap"
                    >
                      {reference.name}
                    </div>
                    <div class="text-gray-500 italic">
                      <!-- is there a source table with this name and cardinality established? -->
                      {#if correspondingTableCardinality}
                        {`${formatInteger(
                          correspondingTableCardinality
                        )} rows` || ""}
                      {/if}
                    </div>
                  </div>
                {/each}
              {:else}
                <div class="pl-4 pr-5 p-1 italic text-gray-400">
                  none selected
                </div>
              {/if}
            </div>
          {/if}
        </div>

        <hr />

        <div class="pb-4 pt-4">
          <div class=" pl-4 pr-4">
            <CollapsibleSectionTitle
              tooltipText="source tables"
              bind:active={showColumns}
            >
              selected columns
            </CollapsibleSectionTitle>
          </div>

          {#if currentDerivedModel?.profile && showColumns}
            <div transition:slide|local={{ duration: 200 }}>
              <CollapsibleTableSummary
                entityType={EntityType.Model}
                showTitle={false}
                showContextButton={false}
                show={showColumns}
                name={currentModel.name}
                cardinality={currentDerivedModel?.cardinality ?? 0}
                active={currentModel?.id === $store?.activeEntity?.id}
              >
                <svelte:fragment slot="summary" let:containerWidth>
                  <ColumnProfileNavEntry
                    indentLevel={1}
                    {containerWidth}
                    cardinality={currentDerivedModel?.cardinality ?? 0}
                    profile={currentDerivedModel?.profile ?? []}
                    head={currentDerivedModel?.preview ?? []}
                  />
                </svelte:fragment>
              </CollapsibleTableSummary>
            </div>
          {/if}
        </div>
      {/if}
    </div>
  </div>
{/key}

{#if contextMenuOpen}
  <!-- place this above codemirror.-->
  <div bind:this={contextMenu}>
    <FloatingElement
      relationship="mouse"
      target={{ x: menuX, y: menuY }}
      location="left"
      alignment="start"
    >
      <Menu
        color="dark"
        on:escape={() => {
          contextMenuOpen = false;
        }}
        on:item-select={() => {
          contextMenuOpen = false;
        }}
      >
        <MenuItem on:select={() => onExport(FileExportType.Parquet)}>
          Export as Parquet
        </MenuItem>
        <MenuItem on:select={() => onExport(FileExportType.CSV)}>
          Export as CSV
        </MenuItem>
      </Menu>
    </FloatingElement>
  </div>
  <ExportError bind:exportErrorMessage bind:showExportErrorModal />
{/if}

<style lang="postcss">
  .results {
    overflow: auto;
    max-width: var(--right-sidebar-width);
  }
</style><|MERGE_RESOLUTION|>--- conflicted
+++ resolved
@@ -11,31 +11,24 @@
   import * as classes from "$lib/util/component-classes";
   import { onClickOutside } from "$lib/util/on-click-outside";
 
+  import ExportError from "$lib/components/modal/ExportError.svelte";
   import Tooltip from "$lib/components/tooltip/Tooltip.svelte";
   import TooltipContent from "$lib/components/tooltip/TooltipContent.svelte";
-  import ExportError from "$lib/components/modal/ExportError.svelte";
 
   import {
     ApplicationStore,
+    config as appConfig,
     dataModelerService,
   } from "$lib/application-state-stores/application-store";
-  import { config as appConfig } from "$lib/application-state-stores/application-store";
 
   import {
     formatBigNumberPercentage,
     formatInteger,
   } from "$lib/util/formatters";
 
+  import { ActionStatus } from "$common/data-modeler-service/response/ActionResponse";
   import type { DerivedModelEntity } from "$common/data-modeler-state-service/entity-state-service/DerivedModelEntityService";
-<<<<<<< HEAD
   import type { PersistentModelEntity } from "$common/data-modeler-state-service/entity-state-service/PersistentModelEntityService";
-=======
-  import { ActionStatus } from "$common/data-modeler-service/response/ActionResponse";
-  import type {
-    DerivedTableStore,
-    PersistentTableStore,
-  } from "$lib/application-state-stores/table-stores";
->>>>>>> 750817e0
   import type {
     DerivedModelStore,
     PersistentModelStore,
@@ -47,11 +40,11 @@
   import CollapsibleTableSummary from "$lib/components/column-profile/CollapsibleTableSummary.svelte";
   import FloatingElement from "$lib/components/tooltip/FloatingElement.svelte";
 
+  import { FileExportType } from "$common/data-modeler-service/ModelActions";
   import { EntityType } from "$common/data-modeler-state-service/entity-state-service/EntityStateService";
   import { COLUMN_PROFILE_CONFIG } from "$lib/application-config";
   import Button from "$lib/components/Button.svelte";
   import ColumnProfileNavEntry from "$lib/components/column-profile/ColumnProfileNavEntry.svelte";
-  import { FileExportType } from "$common/data-modeler-service/ModelActions";
 
   const persistentTableStore = getContext(
     "rill:app:persistent-table-store"
