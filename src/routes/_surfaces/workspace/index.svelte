<script lang="ts">
  import { getContext } from "svelte";
  import ModelView from "./Model.svelte";
  import ModelWorkspaceHeader from "./ModelWorkspaceHeader.svelte";

  import type { ApplicationStore } from "$lib/application-state-stores/application-store";
  import type { PersistentModelStore } from "$lib/application-state-stores/model-stores";

  import { EntityType } from "$common/data-modeler-state-service/entity-state-service/EntityStateService";
<<<<<<< HEAD
  import MetricsDefWorkspaceHeader from "./metrics-def/MetricsDefWorkspaceHeader.svelte";
  import MetricsDefWorkspace from "./metrics-def/MetricsDefWorkspace.svelte";
  import Explore from "./explore/Explore.svelte";
=======
  import Onboarding from "./Onboarding.svelte";
>>>>>>> 51ba57ce
  const rillAppStore = getContext("rill:app:store") as ApplicationStore;
  const persistentModelStore = getContext(
    "rill:app:persistent-model-store"
  ) as PersistentModelStore;

  $: useModelWorkspace = $rillAppStore?.activeEntity?.type === EntityType.Model;
<<<<<<< HEAD
  $: useMetricsDefWorkspace =
    $rillAppStore?.activeEntity?.type === EntityType.MetricsDefinition;
  $: useExplore =
    $rillAppStore?.activeEntity?.type === EntityType.MetricsLeaderboard;
  $: activeEntityID = $rillAppStore?.activeEntity?.id;
</script>

{#if useModelWorkspace}
  <ModelWorkspaceHeader />
  <ModelView />
{:else if useMetricsDefWorkspace}
  <MetricsDefWorkspaceHeader metricsDefId={activeEntityID} />
  <MetricsDefWorkspace metricsDefId={activeEntityID} />
{:else if useExplore}
  <Explore metricsDefId={activeEntityID} />
=======
  $: isModelActive =
    $rillAppStore?.activeEntity && $persistentModelStore?.entities
      ? $persistentModelStore.entities.find(
          (q) => q.id === $rillAppStore.activeEntity.id
        )
      : undefined;
</script>

{#if useModelWorkspace}
  {#if !isModelActive}
    <Onboarding />
  {:else}
    <ModelWorkspaceHeader />
    <ModelView />
  {/if}
{:else}
  <!-- FIXME: this placeholder is here to show where you would plug in another kind of workspace component -->
  <ModelWorkspaceHeader />
  <ModelView />
>>>>>>> 51ba57ce
{/if}<|MERGE_RESOLUTION|>--- conflicted
+++ resolved
@@ -7,36 +7,22 @@
   import type { PersistentModelStore } from "$lib/application-state-stores/model-stores";
 
   import { EntityType } from "$common/data-modeler-state-service/entity-state-service/EntityStateService";
-<<<<<<< HEAD
   import MetricsDefWorkspaceHeader from "./metrics-def/MetricsDefWorkspaceHeader.svelte";
   import MetricsDefWorkspace from "./metrics-def/MetricsDefWorkspace.svelte";
   import Explore from "./explore/Explore.svelte";
-=======
   import Onboarding from "./Onboarding.svelte";
->>>>>>> 51ba57ce
   const rillAppStore = getContext("rill:app:store") as ApplicationStore;
   const persistentModelStore = getContext(
     "rill:app:persistent-model-store"
   ) as PersistentModelStore;
 
   $: useModelWorkspace = $rillAppStore?.activeEntity?.type === EntityType.Model;
-<<<<<<< HEAD
   $: useMetricsDefWorkspace =
     $rillAppStore?.activeEntity?.type === EntityType.MetricsDefinition;
   $: useExplore =
     $rillAppStore?.activeEntity?.type === EntityType.MetricsLeaderboard;
   $: activeEntityID = $rillAppStore?.activeEntity?.id;
-</script>
 
-{#if useModelWorkspace}
-  <ModelWorkspaceHeader />
-  <ModelView />
-{:else if useMetricsDefWorkspace}
-  <MetricsDefWorkspaceHeader metricsDefId={activeEntityID} />
-  <MetricsDefWorkspace metricsDefId={activeEntityID} />
-{:else if useExplore}
-  <Explore metricsDefId={activeEntityID} />
-=======
   $: isModelActive =
     $rillAppStore?.activeEntity && $persistentModelStore?.entities
       ? $persistentModelStore.entities.find(
@@ -52,9 +38,9 @@
     <ModelWorkspaceHeader />
     <ModelView />
   {/if}
-{:else}
-  <!-- FIXME: this placeholder is here to show where you would plug in another kind of workspace component -->
-  <ModelWorkspaceHeader />
-  <ModelView />
->>>>>>> 51ba57ce
+{:else if useMetricsDefWorkspace}
+  <MetricsDefWorkspaceHeader metricsDefId={activeEntityID} />
+  <MetricsDefWorkspace metricsDefId={activeEntityID} />
+{:else if useExplore}
+  <Explore metricsDefId={activeEntityID} />
 {/if}