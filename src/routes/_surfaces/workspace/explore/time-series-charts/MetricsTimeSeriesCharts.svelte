--- conflicted
+++ resolved
@@ -4,6 +4,8 @@
     MetricViewMetaResponse,
     MetricViewTimeSeriesResponse,
   } from "$common/rill-developer-service/MetricViewActions";
+  import { MetricViewTotalsResponse } from "$common/rill-developer-service/MetricViewActions";
+  import { metricsExplorerStore } from "$lib/application-state-stores/explorer-stores";
   import SimpleDataGraphic from "$lib/components/data-graphic/elements/SimpleDataGraphic.svelte";
   import { WithBisector } from "$lib/components/data-graphic/functional-components";
   import { Axis } from "$lib/components/data-graphic/guides";
@@ -31,25 +33,11 @@
   import MeasureBigNumber from "./MeasureBigNumber.svelte";
   import TimeSeriesBody from "./TimeSeriesBody.svelte";
   import TimeSeriesChartContainer from "./TimeSeriesChartContainer.svelte";
-<<<<<<< HEAD
-  import {
-    MetricViewTotalsRequest,
-    MetricViewTotalsResponse,
-  } from "$common/rill-developer-service/MetricViewActions";
-  import { MetricsExplorerStore } from "$lib/application-state-stores/explorer-stores";
-=======
-  import { MetricViewTotalsResponse } from "$common/rill-developer-service/MetricViewActions";
-  import { metricsExplorerStore } from "$lib/application-state-stores/explorer-stores";
->>>>>>> 1e6deb88
 
   export let metricsDefId;
 
   let metricsExplorer: MetricsExplorerEntity;
-<<<<<<< HEAD
-  $: metricsExplorer = $MetricsExplorerStore.entities[metricsDefId];
-=======
   $: metricsExplorer = $metricsExplorerStore.entities[metricsDefId];
->>>>>>> 1e6deb88
 
   // query the `/meta` endpoint to get the measures and the default time grain
   let queryKey = getMetricViewMetaQueryKey(metricsDefId);
@@ -65,19 +53,6 @@
     metricsExplorer?.selectedTimeRange?.interval ||
     $queryResult.data?.timeDimension?.timeRange?.interval;
 
-<<<<<<< HEAD
-  function getTotalsRequest(noFilters = false): MetricViewTotalsRequest {
-    return {
-      measures: [metricsExplorer.leaderboardMeasureId],
-      filter: noFilters ? undefined : metricsExplorer.filters,
-      time: {
-        start: metricsExplorer.selectedTimeRange?.start,
-        end: metricsExplorer.selectedTimeRange?.end,
-      },
-    };
-  }
-=======
->>>>>>> 1e6deb88
   let totalsQueryKey = getMetricViewTotalsQueryKey(metricsDefId);
   const totalsQuery = useQuery<MetricViewTotalsResponse>(totalsQueryKey, () =>
     getMetricViewTotals(metricsDefId, getTotalsRequest(metricsExplorer))
@@ -92,17 +67,6 @@
   // query the `/timeseries` endpoint
   let timeSeriesQueryKey = getMetricViewTimeSeriesQueryKey(metricsDefId);
   let timeSeriesQueryFn = () =>
-<<<<<<< HEAD
-    getMetricViewTimeSeries(metricsDefId, {
-      measures: $queryResult.data.measures.map((measure) => measure.id),
-      filter: metricsExplorer.filters,
-      time: {
-        start: metricsExplorer?.selectedTimeRange?.start,
-        end: metricsExplorer?.selectedTimeRange?.end,
-        granularity: metricsExplorer?.selectedTimeRange?.interval,
-      },
-    });
-=======
     getMetricViewTimeSeries(
       metricsDefId,
       getMetricViewTimeSeriesRequest(
@@ -110,7 +74,6 @@
         $queryResult.data.measures
       )
     );
->>>>>>> 1e6deb88
   const timeSeriesQueryResult = useQuery<MetricViewTimeSeriesResponse, Error>(
     timeSeriesQueryKey,
     timeSeriesQueryFn
