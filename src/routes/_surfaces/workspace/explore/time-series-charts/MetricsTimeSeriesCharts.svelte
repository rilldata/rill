--- conflicted
+++ resolved
@@ -9,12 +9,6 @@
   import { Axis } from "$lib/components/data-graphic/guides";
   import CrossIcon from "$lib/components/icons/CrossIcon.svelte";
   import Spinner from "$lib/components/Spinner.svelte";
-<<<<<<< HEAD
-  import { getBigNumberById } from "$lib/redux-store/big-number/big-number-readables";
-  import type { BigNumberEntity } from "$lib/redux-store/big-number/big-number-slice";
-=======
-  import { getMetricsExplorerById } from "$lib/redux-store/explore/explore-readables";
->>>>>>> 5d812bfb
   import type { MetricsExplorerEntity } from "$lib/redux-store/explore/explore-slice";
   import type { TimeSeriesValue } from "$lib/redux-store/timeseries/timeseries-slice";
   import {
@@ -30,26 +24,21 @@
   import { NicelyFormattedTypes } from "$lib/util/humanize-numbers";
   import { useQuery } from "@sveltestack/svelte-query";
   import { extent } from "d3-array";
-  import type { Readable } from "svelte/store";
   import { fly } from "svelte/transition";
   import { formatDateByInterval } from "../time-controls/time-range-utils";
   import MeasureBigNumber from "./MeasureBigNumber.svelte";
   import TimeSeriesBody from "./TimeSeriesBody.svelte";
   import TimeSeriesChartContainer from "./TimeSeriesChartContainer.svelte";
-<<<<<<< HEAD
-  import { MetricsExplorerStore } from "$lib/application-state-stores/explorer-stores";
-=======
   import {
     MetricViewTotalsRequest,
     MetricViewTotalsResponse,
   } from "$common/rill-developer-service/MetricViewActions";
->>>>>>> 5d812bfb
+  import { MetricsExplorerStore } from "$lib/application-state-stores/explorer-stores";
 
   export let metricsDefId;
 
   let metricsExplorer: MetricsExplorerEntity;
   $: metricsExplorer = $MetricsExplorerStore.entities[metricsDefId];
-  $: console.log(metricsExplorer);
 
   // query the `/meta` endpoint to get the measures and the default time grain
   let queryKey = getMetricViewMetaQueryKey(metricsDefId);
@@ -67,11 +56,11 @@
 
   function getTotalsRequest(noFilters = false): MetricViewTotalsRequest {
     return {
-      measures: [$metricsExplorer.leaderboardMeasureId],
-      filter: noFilters ? undefined : $metricsExplorer.filters,
+      measures: [metricsExplorer.leaderboardMeasureId],
+      filter: noFilters ? undefined : metricsExplorer.filters,
       time: {
-        start: $metricsExplorer.selectedTimeRange?.start,
-        end: $metricsExplorer.selectedTimeRange?.end,
+        start: metricsExplorer.selectedTimeRange?.start,
+        end: metricsExplorer.selectedTimeRange?.end,
       },
     };
   }
@@ -90,12 +79,8 @@
   let timeSeriesQueryKey = getMetricViewTimeSeriesQueryKey(metricsDefId);
   let timeSeriesQueryFn = () =>
     getMetricViewTimeSeries(metricsDefId, {
-<<<<<<< HEAD
       measures: $queryResult.data.measures.map((measure) => measure.id),
-=======
-      measures: $metricsExplorer.measureIds,
-      filter: $metricsExplorer.filters,
->>>>>>> 5d812bfb
+      filter: metricsExplorer.filters,
       time: {
         start: metricsExplorer?.selectedTimeRange?.start,
         end: metricsExplorer?.selectedTimeRange?.end,
