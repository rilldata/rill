--- conflicted
+++ resolved
@@ -11,7 +11,6 @@
   import Calendar from "$lib/components/icons/Calendar.svelte";
   import CaretDownIcon from "$lib/components/icons/CaretDownIcon.svelte";
   import { Menu, MenuItem } from "$lib/components/menu";
-<<<<<<< HEAD
   import { useMetaQuery } from "$lib/svelte-query/queries/metric-view";
   import { onClickOutside } from "$lib/util/on-click-outside";
   import { createEventDispatcher, tick } from "svelte";
@@ -20,16 +19,6 @@
     makeTimeRanges,
     prettyFormatTimeRange,
   } from "./time-range-utils";
-=======
-  import { updateSelectedTimeRangeNameApi } from "$lib/redux-store/explore/explore-apis";
-  import { getMetricsExplorerById } from "$lib/redux-store/explore/explore-readables";
-  import type { MetricsExplorerEntity } from "$lib/redux-store/explore/explore-slice";
-  import { store } from "$lib/redux-store/store-root";
-  import { onClickOutside } from "$lib/util/on-click-outside";
-  import { createEventDispatcher, tick } from "svelte";
-  import type { Readable } from "svelte/store";
-  import { prettyFormatTimeRange } from "./time-range-utils";
->>>>>>> 1cd81362
 
   export let metricsDefId: string;
   export let selectedTimeRangeName: TimeRangeName;
@@ -99,12 +88,6 @@
   <div class="flex flew-row gap-x-3">
     <div class="font-bold flex flex-row items-center gap-x-3">
       <!-- This conditional shouldn't be necessary because there should always be a selected (at least default) time range -->
-<<<<<<< HEAD
-      {selectedTimeRangeName ?? "Select a time range"}
-    </span>
-    <span>
-      {prettyFormatTimeRange(metricsExplorer?.selectedTimeRange)}
-=======
       <span class="text-gray-600"><Calendar size="16px" /></span>
       <span style:transform="translateY(1px)">
         {selectedTimeRangeName ?? "Select a time range"}
@@ -112,7 +95,6 @@
     </div>
     <span style:transform="translateY(1px)">
       {prettyFormatTimeRange($metricsExplorer?.selectedTimeRange)}
->>>>>>> 1cd81362
     </span>
   </div>
   <span class="transition-transform" class:-rotate-180={timeRangeNameMenuOpen}>
