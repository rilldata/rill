<!--
@component
Constructs a TimeRange object – to be used as the filter in MetricsExplorer – by taking as input:
- the time range name (a semantic understanding of the time range, like "Last 6 Hours" or "Last 30 days")
- the time grain (e.g., "hour" or "day")
- the dataset's full time range (so its end time can be used in relative time ranges)
-->
<script lang="ts">
<<<<<<< HEAD
  import type {
    TimeGrain,
    TimeRangeName,
    TimeSeriesTimeRange,
  } from "$common/database-service/DatabaseTimeSeriesActions";
  import type { RuntimeMetricsMetaResponse } from "$common/rill-developer-service/MetricViewActions";
  import { setExploreSelectedTimeRangeAndUpdate } from "$lib/redux-store/explore/explore-apis";
  import { getMetricsExplorerById } from "$lib/redux-store/explore/explore-readables";
  import { store } from "$lib/redux-store/store-root";
  import {
    getMetricViewMetadata,
    getMetricViewMetaQueryKey,
  } from "$lib/svelte-query/queries/metric-view";
  import { useQuery } from "@sveltestack/svelte-query";
  import { onMount } from "svelte";
  import {
    getDefaultTimeGrain,
    getDefaultTimeRangeName,
    makeTimeRange,
  } from "./time-range-utils";
=======
  import { getMetricsExplorerById } from "$lib/redux-store/explore/explore-readables";
>>>>>>> 6c6bedb0
  import TimeGrainSelector from "./TimeGrainSelector.svelte";
  import TimeRangeNameSelector from "./TimeRangeNameSelector.svelte";
  import type { Readable } from "svelte/store";
  import type { MetricsExplorerEntity } from "$lib/redux-store/explore/explore-slice";

  export let metricsDefId: string;

  let metricsExplorer: Readable<MetricsExplorerEntity>;
  $: metricsExplorer = getMetricsExplorerById(metricsDefId);
<<<<<<< HEAD

  // query the `/meta` endpoint to get the full time range of the dataset
  let queryKey = getMetricViewMetaQueryKey(metricsDefId);
  const queryResult = useQuery<RuntimeMetricsMetaResponse, Error>(
    queryKey,
    () => getMetricViewMetadata(metricsDefId)
  );
  $: {
    queryKey = getMetricViewMetaQueryKey(metricsDefId);
    queryResult.setOptions(queryKey, () => getMetricViewMetadata(metricsDefId));
  }

  let selectedTimeRangeName;
  const setSelectedTimeRangeName = (evt) => {
    selectedTimeRangeName = evt.detail.timeRangeName;
  };

  let selectedTimeGrain;
  const setSelectedTimeGrain = (evt) => {
    selectedTimeGrain = evt.detail.timeGrain;
  };

  onMount(() => {
    const defaultTimeRangeName = getDefaultTimeRangeName();
    selectedTimeRangeName = defaultTimeRangeName;
    const defaultTimeGrain = getDefaultTimeGrain(
      selectedTimeRangeName,
      $queryResult.data?.timeDimension?.timeRange
    );
    selectedTimeGrain = defaultTimeGrain;
  });

  const makeTimeRangeAndUpdateStore = (
    timeRangeName: TimeRangeName,
    timeGrain: TimeGrain,
    allTimeRangeInDataset: TimeSeriesTimeRange
  ) => {
    if (!timeRangeName || !timeGrain || !allTimeRangeInDataset) return;

    const newTimeRange = makeTimeRange(
      selectedTimeRangeName,
      selectedTimeGrain,
      allTimeRangeInDataset
    );

    if (
      newTimeRange.start === $metricsExplorer?.selectedTimeRange?.start &&
      newTimeRange.end === $metricsExplorer?.selectedTimeRange?.end &&
      newTimeRange.interval === $metricsExplorer?.selectedTimeRange?.interval
    )
      return;

    setExploreSelectedTimeRangeAndUpdate(store.dispatch, metricsDefId, {
      name: newTimeRange.name,
      start: newTimeRange.start,
      end: newTimeRange.end,
      interval: newTimeRange.interval,
    });
  };

  // reactive statement that makes a new time range whenever the selected options change
  $: makeTimeRangeAndUpdateStore(
    selectedTimeRangeName,
    selectedTimeGrain,
    $queryResult.data?.timeDimension?.timeRange
  );
=======
>>>>>>> 6c6bedb0
</script>

<div class="flex flex-row">
  <TimeRangeNameSelector {metricsDefId} />
  <TimeGrainSelector {metricsDefId} />
</div><|MERGE_RESOLUTION|>--- conflicted
+++ resolved
@@ -6,108 +6,10 @@
 - the dataset's full time range (so its end time can be used in relative time ranges)
 -->
 <script lang="ts">
-<<<<<<< HEAD
-  import type {
-    TimeGrain,
-    TimeRangeName,
-    TimeSeriesTimeRange,
-  } from "$common/database-service/DatabaseTimeSeriesActions";
-  import type { RuntimeMetricsMetaResponse } from "$common/rill-developer-service/MetricViewActions";
-  import { setExploreSelectedTimeRangeAndUpdate } from "$lib/redux-store/explore/explore-apis";
-  import { getMetricsExplorerById } from "$lib/redux-store/explore/explore-readables";
-  import { store } from "$lib/redux-store/store-root";
-  import {
-    getMetricViewMetadata,
-    getMetricViewMetaQueryKey,
-  } from "$lib/svelte-query/queries/metric-view";
-  import { useQuery } from "@sveltestack/svelte-query";
-  import { onMount } from "svelte";
-  import {
-    getDefaultTimeGrain,
-    getDefaultTimeRangeName,
-    makeTimeRange,
-  } from "./time-range-utils";
-=======
-  import { getMetricsExplorerById } from "$lib/redux-store/explore/explore-readables";
->>>>>>> 6c6bedb0
   import TimeGrainSelector from "./TimeGrainSelector.svelte";
   import TimeRangeNameSelector from "./TimeRangeNameSelector.svelte";
-  import type { Readable } from "svelte/store";
-  import type { MetricsExplorerEntity } from "$lib/redux-store/explore/explore-slice";
 
   export let metricsDefId: string;
-
-  let metricsExplorer: Readable<MetricsExplorerEntity>;
-  $: metricsExplorer = getMetricsExplorerById(metricsDefId);
-<<<<<<< HEAD
-
-  // query the `/meta` endpoint to get the full time range of the dataset
-  let queryKey = getMetricViewMetaQueryKey(metricsDefId);
-  const queryResult = useQuery<RuntimeMetricsMetaResponse, Error>(
-    queryKey,
-    () => getMetricViewMetadata(metricsDefId)
-  );
-  $: {
-    queryKey = getMetricViewMetaQueryKey(metricsDefId);
-    queryResult.setOptions(queryKey, () => getMetricViewMetadata(metricsDefId));
-  }
-
-  let selectedTimeRangeName;
-  const setSelectedTimeRangeName = (evt) => {
-    selectedTimeRangeName = evt.detail.timeRangeName;
-  };
-
-  let selectedTimeGrain;
-  const setSelectedTimeGrain = (evt) => {
-    selectedTimeGrain = evt.detail.timeGrain;
-  };
-
-  onMount(() => {
-    const defaultTimeRangeName = getDefaultTimeRangeName();
-    selectedTimeRangeName = defaultTimeRangeName;
-    const defaultTimeGrain = getDefaultTimeGrain(
-      selectedTimeRangeName,
-      $queryResult.data?.timeDimension?.timeRange
-    );
-    selectedTimeGrain = defaultTimeGrain;
-  });
-
-  const makeTimeRangeAndUpdateStore = (
-    timeRangeName: TimeRangeName,
-    timeGrain: TimeGrain,
-    allTimeRangeInDataset: TimeSeriesTimeRange
-  ) => {
-    if (!timeRangeName || !timeGrain || !allTimeRangeInDataset) return;
-
-    const newTimeRange = makeTimeRange(
-      selectedTimeRangeName,
-      selectedTimeGrain,
-      allTimeRangeInDataset
-    );
-
-    if (
-      newTimeRange.start === $metricsExplorer?.selectedTimeRange?.start &&
-      newTimeRange.end === $metricsExplorer?.selectedTimeRange?.end &&
-      newTimeRange.interval === $metricsExplorer?.selectedTimeRange?.interval
-    )
-      return;
-
-    setExploreSelectedTimeRangeAndUpdate(store.dispatch, metricsDefId, {
-      name: newTimeRange.name,
-      start: newTimeRange.start,
-      end: newTimeRange.end,
-      interval: newTimeRange.interval,
-    });
-  };
-
-  // reactive statement that makes a new time range whenever the selected options change
-  $: makeTimeRangeAndUpdateStore(
-    selectedTimeRangeName,
-    selectedTimeGrain,
-    $queryResult.data?.timeDimension?.timeRange
-  );
-=======
->>>>>>> 6c6bedb0
 </script>
 
 <div class="flex flex-row">
