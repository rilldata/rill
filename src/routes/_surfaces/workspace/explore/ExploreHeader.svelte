--- conflicted
+++ resolved
@@ -13,12 +13,8 @@
   import { isAnythingSelected } from "$lib/util/isAnythingSelected";
   import type { Readable } from "svelte/store";
   import { fly } from "svelte/transition";
-<<<<<<< HEAD
   import SelectedDimensions from "./selected-dimensions/SelectedDimensions.svelte";
-  import TimeRangeSelector from "./TimeRangeSelector.svelte";
-=======
   import TimeControls from "./time-controls/TimeControls.svelte";
->>>>>>> 29b193b4
 
   export let metricsDefId: string;
 
