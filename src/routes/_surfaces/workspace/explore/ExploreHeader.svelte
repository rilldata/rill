--- conflicted
+++ resolved
@@ -9,11 +9,9 @@
   import { isAnythingSelected } from "$lib/util/isAnythingSelected";
   import { fly } from "svelte/transition";
   import TimeControls from "./time-controls/TimeControls.svelte";
-<<<<<<< HEAD
   import {
     getMetricViewMetadata,
     getMetricViewMetaQueryKey,
-    invalidateMetricViewTopList,
   } from "$lib/svelte-query/queries/metric-view";
   import { useQuery, useQueryClient } from "@sveltestack/svelte-query";
   import {
@@ -21,10 +19,7 @@
     syncMetricsExplorer,
   } from "$lib/application-state-stores/explorer-stores";
   import { MetricViewMetaResponse } from "$common/rill-developer-service/MetricViewActions";
-=======
   import { invalidateMetricViewData } from "$lib/svelte-query/queries/metric-view";
-  import { useQueryClient } from "@sveltestack/svelte-query";
->>>>>>> 5d812bfb
 
   export let metricsDefId: string;
 
@@ -46,12 +41,8 @@
 
   $: anythingSelected = isAnythingSelected(metricsExplorer?.filters);
   function clearAllFilters() {
-<<<<<<< HEAD
-    invalidateMetricViewTopList(queryClient, metricsDefId);
-=======
-    clearSelectedLeaderboardValuesAndUpdate(store.dispatch, metricsDefId);
     invalidateMetricViewData(queryClient, metricsDefId);
->>>>>>> 5d812bfb
+    // TODO: clear filters
   }
   $: metricsDefinition = getMetricsDefReadableById(metricsDefId);
 </script>
