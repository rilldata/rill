<script lang="ts">
  import { EntityType } from "$common/data-modeler-state-service/entity-state-service/EntityStateService";
  import type { MetricViewMetaResponse } from "$common/rill-developer-service/MetricViewActions";
  import { dataModelerService } from "$lib/application-state-stores/application-store";
  import { metricsExplorerStore } from "$lib/application-state-stores/explorer-stores";
  import Button from "$lib/components/Button.svelte";
  import MetricsIcon from "$lib/components/icons/Metrics.svelte";
<<<<<<< HEAD
  import type { MetricsExplorerEntity } from "$lib/redux-store/explore/explore-slice";
  import { getMetricsDefReadableById } from "$lib/redux-store/metrics-definition/metrics-definition-readables";
  import { isAnythingSelected } from "$lib/util/isAnythingSelected";
  import { fly } from "svelte/transition";
  import TimeControls from "./time-controls/TimeControls.svelte";
  import {
    getMetricViewMetadata,
    getMetricViewMetaQueryKey,
  } from "$lib/svelte-query/queries/metric-view";
  import { useQuery, useQueryClient } from "@sveltestack/svelte-query";
  import {
    MetricsExplorerStore,
    syncMetricsExplorer,
  } from "$lib/application-state-stores/explorer-stores";
  import { MetricViewMetaResponse } from "$common/rill-developer-service/MetricViewActions";
  import { invalidateMetricViewData } from "$lib/svelte-query/queries/metric-view";

  export let metricsDefId: string;

  const queryClient = useQueryClient();

  let metricsExplorer: MetricsExplorerEntity;
  $: metricsExplorer = $MetricsExplorerStore.entities[metricsDefId];

=======
  import { getMetricsDefReadableById } from "$lib/redux-store/metrics-definition/metrics-definition-readables";
  import {
    getMetricViewMetadata,
    getMetricViewMetaQueryKey,
  } from "$lib/svelte-query/queries/metric-view";
  import { useQuery } from "@sveltestack/svelte-query";
  import Filters from "./filters/Filters.svelte";
  import TimeControls from "./time-controls/TimeControls.svelte";

  export let metricsDefId: string;

>>>>>>> 1e6deb88
  let queryKey = getMetricViewMetaQueryKey(metricsDefId);
  const queryResult = useQuery<MetricViewMetaResponse, Error>(queryKey, () =>
    getMetricViewMetadata(metricsDefId)
  );
  $: {
    queryKey = getMetricViewMetaQueryKey(metricsDefId);
    queryResult.setOptions(queryKey, () => getMetricViewMetadata(metricsDefId));
<<<<<<< HEAD
  }
  $: syncMetricsExplorer(metricsDefId, $queryResult.data);
  $: console.log($queryResult?.data);

  $: anythingSelected = isAnythingSelected(metricsExplorer?.filters);
  function clearAllFilters() {
    invalidateMetricViewData(queryClient, metricsDefId);
    // TODO: clear filters
=======
>>>>>>> 1e6deb88
  }
  // TODO: move this "sync" to a more relevant component
  $: metricsExplorerStore.sync(metricsDefId, $queryResult.data);

  $: metricsDefinition = getMetricsDefReadableById(metricsDefId);
</script>

<section id="header" class="w-full flex flex-col gap-y-3">
  <!-- top row -->
  <div class="flex justify-between w-full pt-3 pl-4 pr-4">
    <!-- title element -->
    <h1 style:line-height="1.1" class="pt-3">
      <div class="pl-4 text-gray-600" style:font-size="24px">
        {#if $metricsDefinition}
          {$metricsDefinition?.metricDefLabel}
        {/if}
      </div>
    </h1>
    <!-- top right CTAs -->
    <div>
      <Button
        type="secondary"
        on:click={() => {
          dataModelerService.dispatch("setActiveAsset", [
            EntityType.MetricsDefinition,
            metricsDefId,
          ]);
        }}
      >
        <div class="flex items-center gap-x-2">
          Edit Metrics <MetricsIcon />
        </div>
      </Button>
    </div>
  </div>
  <!-- bottom row -->
  <div class="px-4">
    <TimeControls {metricsDefId} />
    <Filters {metricsDefId} />
  </div>
</section><|MERGE_RESOLUTION|>--- conflicted
+++ resolved
@@ -5,32 +5,6 @@
   import { metricsExplorerStore } from "$lib/application-state-stores/explorer-stores";
   import Button from "$lib/components/Button.svelte";
   import MetricsIcon from "$lib/components/icons/Metrics.svelte";
-<<<<<<< HEAD
-  import type { MetricsExplorerEntity } from "$lib/redux-store/explore/explore-slice";
-  import { getMetricsDefReadableById } from "$lib/redux-store/metrics-definition/metrics-definition-readables";
-  import { isAnythingSelected } from "$lib/util/isAnythingSelected";
-  import { fly } from "svelte/transition";
-  import TimeControls from "./time-controls/TimeControls.svelte";
-  import {
-    getMetricViewMetadata,
-    getMetricViewMetaQueryKey,
-  } from "$lib/svelte-query/queries/metric-view";
-  import { useQuery, useQueryClient } from "@sveltestack/svelte-query";
-  import {
-    MetricsExplorerStore,
-    syncMetricsExplorer,
-  } from "$lib/application-state-stores/explorer-stores";
-  import { MetricViewMetaResponse } from "$common/rill-developer-service/MetricViewActions";
-  import { invalidateMetricViewData } from "$lib/svelte-query/queries/metric-view";
-
-  export let metricsDefId: string;
-
-  const queryClient = useQueryClient();
-
-  let metricsExplorer: MetricsExplorerEntity;
-  $: metricsExplorer = $MetricsExplorerStore.entities[metricsDefId];
-
-=======
   import { getMetricsDefReadableById } from "$lib/redux-store/metrics-definition/metrics-definition-readables";
   import {
     getMetricViewMetadata,
@@ -42,7 +16,6 @@
 
   export let metricsDefId: string;
 
->>>>>>> 1e6deb88
   let queryKey = getMetricViewMetaQueryKey(metricsDefId);
   const queryResult = useQuery<MetricViewMetaResponse, Error>(queryKey, () =>
     getMetricViewMetadata(metricsDefId)
@@ -50,17 +23,6 @@
   $: {
     queryKey = getMetricViewMetaQueryKey(metricsDefId);
     queryResult.setOptions(queryKey, () => getMetricViewMetadata(metricsDefId));
-<<<<<<< HEAD
-  }
-  $: syncMetricsExplorer(metricsDefId, $queryResult.data);
-  $: console.log($queryResult?.data);
-
-  $: anythingSelected = isAnythingSelected(metricsExplorer?.filters);
-  function clearAllFilters() {
-    invalidateMetricViewData(queryClient, metricsDefId);
-    // TODO: clear filters
-=======
->>>>>>> 1e6deb88
   }
   // TODO: move this "sync" to a more relevant component
   $: metricsExplorerStore.sync(metricsDefId, $queryResult.data);
