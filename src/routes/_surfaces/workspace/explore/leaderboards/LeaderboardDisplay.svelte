<script lang="ts">
  import type { DimensionDefinitionEntity } from "$common/data-modeler-state-service/entity-state-service/DimensionDefinitionStateService";
  import type { MeasureDefinitionEntity } from "$common/data-modeler-state-service/entity-state-service/MeasureDefinitionStateService";
  import type {
    MetricViewMetaResponse,
    MetricViewTotalsRequest,
    MetricViewTotalsResponse,
  } from "$common/rill-developer-service/MetricViewActions";
  import LeaderboardMeasureSelector from "$lib/components/leaderboard/LeaderboardMeasureSelector.svelte";
  import VirtualizedGrid from "$lib/components/VirtualizedGrid.svelte";
<<<<<<< HEAD
  import { getBigNumberById } from "$lib/redux-store/big-number/big-number-readables";
  import type { BigNumberEntity } from "$lib/redux-store/big-number/big-number-slice";
=======
  import { getMetricsExplorerById } from "$lib/redux-store/explore/explore-readables";
>>>>>>> 5d812bfb
  import type { MetricsExplorerEntity } from "$lib/redux-store/explore/explore-slice";
  import { toggleLeaderboardActiveValue } from "$lib/redux-store/explore/explore-slice";
  import { store } from "$lib/redux-store/store-root";
  import {
    getMetricViewMetadata,
    getMetricViewMetaQueryKey,
    getMetricViewTotals,
    getMetricViewTotalsQueryKey,
    invalidateMetricViewData,
  } from "$lib/svelte-query/queries/metric-view";
  import {
    getScaleForLeaderboard,
    NicelyFormattedTypes,
    ShortHandSymbols,
  } from "$lib/util/humanize-numbers";
  import { useQuery, useQueryClient } from "@sveltestack/svelte-query";
  import { onDestroy, onMount } from "svelte";
  import type { Readable } from "svelte/store";
  import Leaderboard from "./Leaderboard.svelte";
  import { MetricsExplorerStore } from "$lib/application-state-stores/explorer-stores";

  export let metricsDefId: string;
  export let whichReferenceValue: string;

  const queryClient = useQueryClient();

  let metricsExplorer: MetricsExplorerEntity;
  $: metricsExplorer = $MetricsExplorerStore.entities[metricsDefId];

  // query the `/meta` endpoint to get the metric's measures and dimensions
  let queryKey = getMetricViewMetaQueryKey(metricsDefId);
  const queryResult = useQuery<MetricViewMetaResponse, Error>(queryKey, () =>
    getMetricViewMetadata(metricsDefId)
  );
  $: {
    queryKey = getMetricViewMetaQueryKey(metricsDefId);
    queryResult.setOptions(queryKey, () => getMetricViewMetadata(metricsDefId));
  }

  let dimensions: DimensionDefinitionEntity[];
  $: dimensions = $queryResult.data.dimensions;

  let measures: MeasureDefinitionEntity[];
  $: measures = $queryResult.data.measures;

  $: activeMeasure =
    measures &&
    measures.find(
      (measure) => measure.id === metricsExplorer?.leaderboardMeasureId
    );

  $: formatPreset =
    activeMeasure?.formatPreset ?? NicelyFormattedTypes.HUMANIZE;

  let referenceValue: number;

  function getTotalsRequest(noFilters = false): MetricViewTotalsRequest {
    return {
      measures: [$metricsExplorer.leaderboardMeasureId],
      filter: noFilters ? undefined : $metricsExplorer.filters,
      time: {
        start: $metricsExplorer.selectedTimeRange?.start,
        end: $metricsExplorer.selectedTimeRange?.end,
      },
    };
  }
  let totalsQueryKey = getMetricViewTotalsQueryKey(metricsDefId);
  const totalsQuery = useQuery<MetricViewTotalsResponse>(totalsQueryKey, () =>
    getMetricViewTotals(metricsDefId, getTotalsRequest())
  );
  // TODO: find a way to have a single request when there are no filters
  let referenceValueKey = getMetricViewTotalsQueryKey(metricsDefId, true);
  const referenceValueQuery = useQuery<MetricViewTotalsResponse>(
    referenceValueKey,
    () => getMetricViewTotals(metricsDefId, getTotalsRequest(true))
  );
  $: {
    totalsQueryKey = getMetricViewTotalsQueryKey(metricsDefId);
    totalsQuery.setOptions(totalsQueryKey, () =>
      getMetricViewTotals(metricsDefId, getTotalsRequest())
    );
    referenceValueKey = getMetricViewTotalsQueryKey(metricsDefId, true);
    referenceValueQuery.setOptions(referenceValueKey, () =>
      getMetricViewTotals(metricsDefId, getTotalsRequest(true))
    );
  }

  $: if ($totalsQuery && $referenceValueQuery && activeMeasure?.sqlName) {
    referenceValue =
      whichReferenceValue === "filtered"
        ? $totalsQuery.data.data?.[activeMeasure.sqlName]
        : $referenceValueQuery.data.data?.[activeMeasure.sqlName];
  }

  /** Filter out the leaderboards whose underlying dimensions do not pass the validation step. */
  // Q: We're doing this on the backend now, right? We can delete this?
  $: validLeaderboards =
    dimensions && metricsExplorer?.leaderboards
      ? metricsExplorer?.leaderboards.filter((leaderboard) => {
          const dimensionConfiguration = dimensions?.find(
            (dimension) => dimension.id === leaderboard.dimensionId
          );
          return dimensionConfiguration;
        })
      : [];

  /** create a scale for the valid leaderboards */
  let leaderboardFormatScale: ShortHandSymbols = "none";
  $: if (
    validLeaderboards &&
    (formatPreset === NicelyFormattedTypes.HUMANIZE ||
      formatPreset === NicelyFormattedTypes.CURRENCY)
  ) {
    leaderboardFormatScale = getScaleForLeaderboard(validLeaderboards);
  }

  let leaderboardExpanded;

  function onSelectItem(event, item: DimensionDefinitionEntity) {
    store.dispatch(
      toggleLeaderboardActiveValue(metricsDefId, item.id, event.detail.label)
    );
    invalidateMetricViewData(queryClient, metricsDefId);
  }

  /** Functionality for resizing the virtual leaderboard */
  let columns = 3;
  let availableWidth = 0;
  let leaderboardContainer: HTMLElement;
  let observer: ResizeObserver;

  function onResize() {
    if (!leaderboardContainer) return;
    availableWidth = leaderboardContainer.offsetWidth;
    columns = Math.max(1, Math.floor(availableWidth / (315 + 20)));
  }

  onMount(() => {
    onResize();
    const observer = new ResizeObserver(() => {
      onResize();
    });
    observer.observe(leaderboardContainer);
  });

  onDestroy(() => {
    observer?.disconnect();
  });
</script>

<svelte:window on:resize={onResize} />
<!-- container for the metrics leaderboard components and controls -->
<div
  style:height="calc(100vh - var(--header, 130px) - 4rem)"
  style:min-width="365px"
  bind:this={leaderboardContainer}
>
  <div
    class="grid grid-auto-cols justify-start grid-flow-col items-end p-1 pb-3"
  >
    <LeaderboardMeasureSelector {metricsDefId} />
  </div>
  {#if metricsExplorer}
    <VirtualizedGrid {columns} height="100%" items={dimensions ?? []} let:item>
      <!-- the single virtual element -->
      <Leaderboard
        {formatPreset}
        {leaderboardFormatScale}
        isSummableMeasure={activeMeasure?.expression
          .toLowerCase()
          ?.includes("count(") ||
          activeMeasure?.expression?.toLowerCase()?.includes("sum(")}
        {metricsDefId}
        dimensionId={item.id}
        seeMore={leaderboardExpanded === item.id}
        on:expand={() => {
          if (leaderboardExpanded === item.id) {
            leaderboardExpanded = undefined;
          } else {
            leaderboardExpanded = item.id;
          }
        }}
        on:select-item={(event) => onSelectItem(event, item)}
        referenceValue={referenceValue || 0}
      />
    </VirtualizedGrid>
  {/if}
</div><|MERGE_RESOLUTION|>--- conflicted
+++ resolved
@@ -8,12 +8,6 @@
   } from "$common/rill-developer-service/MetricViewActions";
   import LeaderboardMeasureSelector from "$lib/components/leaderboard/LeaderboardMeasureSelector.svelte";
   import VirtualizedGrid from "$lib/components/VirtualizedGrid.svelte";
-<<<<<<< HEAD
-  import { getBigNumberById } from "$lib/redux-store/big-number/big-number-readables";
-  import type { BigNumberEntity } from "$lib/redux-store/big-number/big-number-slice";
-=======
-  import { getMetricsExplorerById } from "$lib/redux-store/explore/explore-readables";
->>>>>>> 5d812bfb
   import type { MetricsExplorerEntity } from "$lib/redux-store/explore/explore-slice";
   import { toggleLeaderboardActiveValue } from "$lib/redux-store/explore/explore-slice";
   import { store } from "$lib/redux-store/store-root";
@@ -31,7 +25,6 @@
   } from "$lib/util/humanize-numbers";
   import { useQuery, useQueryClient } from "@sveltestack/svelte-query";
   import { onDestroy, onMount } from "svelte";
-  import type { Readable } from "svelte/store";
   import Leaderboard from "./Leaderboard.svelte";
   import { MetricsExplorerStore } from "$lib/application-state-stores/explorer-stores";
 
@@ -72,11 +65,11 @@
 
   function getTotalsRequest(noFilters = false): MetricViewTotalsRequest {
     return {
-      measures: [$metricsExplorer.leaderboardMeasureId],
-      filter: noFilters ? undefined : $metricsExplorer.filters,
+      measures: [metricsExplorer.leaderboardMeasureId],
+      filter: noFilters ? undefined : metricsExplorer.filters,
       time: {
-        start: $metricsExplorer.selectedTimeRange?.start,
-        end: $metricsExplorer.selectedTimeRange?.end,
+        start: metricsExplorer.selectedTimeRange?.start,
+        end: metricsExplorer.selectedTimeRange?.end,
       },
     };
   }
