--- conflicted
+++ resolved
@@ -1,14 +1,7 @@
 <script lang="ts">
   import type { DimensionDefinitionEntity } from "$common/data-modeler-state-service/entity-state-service/DimensionDefinitionStateService";
   import type { MeasureDefinitionEntity } from "$common/data-modeler-state-service/entity-state-service/MeasureDefinitionStateService";
-<<<<<<< HEAD
-
-  import { ValidationState } from "$common/data-modeler-state-service/entity-state-service/MetricsDefinitionEntityService";
-  import type { RuntimeMetricsMetaResponse } from "$common/rill-developer-service/MetricViewActions";
-
-=======
   import type { MetricViewMetaResponse } from "$common/rill-developer-service/MetricViewActions";
->>>>>>> 29905b5f
   import LeaderboardMeasureSelector from "$lib/components/leaderboard/LeaderboardMeasureSelector.svelte";
   import VirtualizedGrid from "$lib/components/VirtualizedGrid.svelte";
   import { getBigNumberById } from "$lib/redux-store/big-number/big-number-readables";
@@ -42,20 +35,13 @@
 
   // query the `/meta` endpoint to get the metric's measures and dimensions
   let queryKey = getMetricViewMetaQueryKey(metricsDefId);
-<<<<<<< HEAD
-  const queryResult = useQuery<RuntimeMetricsMetaResponse, Error>(
-    queryKey,
-    () => getMetricViewMetadata(metricsDefId)
-=======
   const queryResult = useQuery<MetricViewMetaResponse, Error>(queryKey, () =>
     getMetricViewMetadata(metricsDefId)
->>>>>>> 29905b5f
   );
   $: {
     queryKey = getMetricViewMetaQueryKey(metricsDefId);
     queryResult.setOptions(queryKey, () => getMetricViewMetadata(metricsDefId));
   }
-<<<<<<< HEAD
 
   let dimensions: DimensionDefinitionEntity[];
   $: dimensions = $queryResult.data.dimensions;
@@ -63,15 +49,6 @@
   let measures: MeasureDefinitionEntity[];
   $: measures = $queryResult.data.measures;
 
-=======
-
-  let dimensions: DimensionDefinitionEntity[];
-  $: dimensions = $queryResult.data.dimensions;
-
-  let measures: MeasureDefinitionEntity[];
-  $: measures = $queryResult.data.measures;
-
->>>>>>> 29905b5f
   $: activeMeasure =
     measures &&
     measures.find(
