--- conflicted
+++ resolved
@@ -5,22 +5,6 @@
   import { reduxReadable, store } from "$lib/redux-store/store-root";
   import { MeasuresColumns } from "$lib/components/metrics-definition/MeasuresColumns";
   import { DimensionColumns } from "$lib/components/metrics-definition/DimensionColumns";
-<<<<<<< HEAD
-  import {
-    fetchManyMeasuresApi,
-    createMeasuresApi,
-    updateMeasuresApi,
-    manyMeasuresSelector,
-  } from "$lib/redux-store/measure-definition-slice";
-  import {
-    fetchManyDimensionsApi,
-    manyDimensionsSelector,
-    createDimensionsApi,
-    updateDimensionsApi,
-  } from "$lib/redux-store/dimension-definition-slice";
-  import MetricsDefModelSelector from "./MetricsDefModelSelector.svelte";
-  import MetricsDefTimeColumnSelector from "./MetricsDefTimeColumnSelector.svelte";
-=======
   import MetricsDefModelSelector from "./MetricsDefModelSelector.svelte";
   import MetricsDefTimeColumnSelector from "./MetricsDefTimeColumnSelector.svelte";
   import { fetchManyDimensionsApi } from "$lib/redux-store/dimension-definition/dimension-definition-apis";
@@ -35,7 +19,6 @@
     createMeasuresApi,
     updateMeasuresApi,
   } from "$lib/redux-store/measure-definition/measure-definition-apis.js";
->>>>>>> 0503b4ee
 
   export let metricsDefId;
 
@@ -43,13 +26,8 @@
   const tableContainerDivClass =
     "rounded border border-gray-200 border-2  overflow-auto ";
 
-<<<<<<< HEAD
-  $: measures = manyMeasuresSelector(metricsDefId)($reduxReadable);
-  $: dimensions = manyDimensionsSelector(metricsDefId)($reduxReadable);
-=======
   $: measures = selectMeasuresByMetricsId(metricsDefId)($reduxReadable);
   $: dimensions = selectDimensionsByMetricsId(metricsDefId)($reduxReadable);
->>>>>>> 0503b4ee
 
   $: if (metricsDefId) {
     store.dispatch(fetchManyMeasuresApi({ metricsDefId }));
