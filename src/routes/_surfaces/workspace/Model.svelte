<script lang="ts">
<<<<<<< HEAD
    import { getContext } from "svelte";
    import { slide } from "svelte/transition";
    import type { ApplicationStore } from "$lib/app-store";
    import { dataModelerService } from "$lib/app-store";
    import { cubicOut as easing } from "svelte/easing";
    import Editor from "$lib/components/Editor.svelte";
=======
import { getContext } from "svelte";
import { slide } from "svelte/transition";
import type { ApplicationStore } from "$lib/app-store";
import { cubicOut as easing } from 'svelte/easing';
import Editor from "$lib/components/Editor.svelte";
import {dataModelerService} from "$lib/app-store";
import Portal from "$lib/components/Portal.svelte";

import { drag } from "$lib/drag";
import { modelPreviewVisibilityTween, modelPreviewVisible, layout, assetVisibilityTween, inspectorVisibilityTween, SIDE_PAD } from "$lib/layout-store";
>>>>>>> 9ac69a5a

    import PreviewTable from "$lib/components/table/PreviewTable.svelte";
    import type {
        PersistentModelEntity
    } from "$common/data-modeler-state-service/entity-state-service/PersistentModelEntityService";
    import type {
        DerivedModelEntity
    } from "$common/data-modeler-state-service/entity-state-service/DerivedModelEntityService";
    import { DerivedModelStore, PersistentModelStore } from "$lib/modelStores";
    import { EntityType } from "$common/data-modeler-state-service/entity-state-service/EntityStateService";
    import { ActionStatus } from "$common/data-modeler-service/response/ActionResponse";
    import { ActionErrorType } from "$common/data-modeler-service/response/ActionResponseMessage";

    const store = getContext("rill:app:store") as ApplicationStore;
const queryHighlight = getContext("rill:app:query-highlight");
const persistentModelStore = getContext('rill:app:persistent-model-store') as PersistentModelStore;
const derivedModelStore = getContext('rill:app:derived-model-store') as DerivedModelStore;

let errorLineNumber;

let showPreview = true;

let currentModel: PersistentModelEntity;
$: currentModel = ($store?.activeEntity && $persistentModelStore?.entities) ?
    $persistentModelStore.entities.find(q => q.id === $store.activeEntity.id) : undefined;
let currentDerivedModel: DerivedModelEntity;
$: currentDerivedModel = ($store?.activeEntity && $derivedModelStore?.entities) ?
    $derivedModelStore.entities.find(q => q.id === $store.activeEntity.id) : undefined;
let error: string;

async function handleModelQueryUpdate(query: string) {
    dataModelerService.dispatch('setActiveAsset', [EntityType.Model, currentModel.id]);
    const response = await dataModelerService.dispatch(
        'updateModelQuery', [currentModel.id, query ]);
    if (response?.status !== ActionStatus.Failure) {
        error = "";
        return;
    }

    const errorMessage = response.messages[0];
    if (errorMessage.errorType === ActionErrorType.QueryCancelled) {
        error = "";
        return;
    }
    error = errorMessage.message;
}

// track innerHeight to calculate the size of the editor element.
let innerHeight;

</script>

<svelte:window bind:innerHeight />

<div class="editor-pane">
  <div  
    style:height="calc({innerHeight}px - {(1 - $modelPreviewVisibilityTween) * $layout.modelPreviewHeight}px - var(--header-height))"
  >
  {#if $store && $persistentModelStore?.entities && $derivedModelStore?.entities && currentModel}
    <div class="h-full grid p-6 pt-0 overflow-auto">
      {#key currentModel?.id}
        <Editor 
          content={currentModel.query}
          name={currentModel.name}
          selections={$queryHighlight}
          errorLineNumber={ currentModel.id === $store.activeEntity.id ? errorLineNumber : undefined }
          on:down={() => { dataModelerService.dispatch('moveModelDown', [currentModel.id]); }}
          on:up={() => { dataModelerService.dispatch('moveModelUp', [currentModel.id]); }}
          on:delete={() => { dataModelerService.dispatch('deleteModel', [currentModel.id]); }}
          on:receive-focus={() => {
              dataModelerService.dispatch('setActiveAsset', [EntityType.Model, currentModel.id]);
              error = "";
          }}
          on:release-focus={() => {
            //dataModelerService.dispatch('releaseActiveQueryFocus', [{ id: q.id }]);
          }}
          on:model-profile={() => {
            //dataModelerService.dispatch('computeModelProfile', [{ id: currentQuery.id }]);
          }}
          on:rename={(evt) => {
            dataModelerService.dispatch('updateModelName', [currentModel.id, evt.detail]);
          }}
          on:write={(evt) => {
              handleModelQueryUpdate(evt.detail.content);
          }}
      />
    {/key}
<<<<<<< HEAD
    {#if error}
      <div transition:slide={{ duration: 200, easing }} 
        class="error p-4 m-4 rounded-lg shadow-md"
      >
        {error}
      </div>
    {/if}
=======
>>>>>>> 9ac69a5a
    </div>
  {/if}
</div>

{#if $modelPreviewVisible}
<Portal>
  <div
  class='fixed z-50 drawer-handler h-4 hover:cursor-col-resize translate-y-2 grid items-center ml-2 mr-2'
  style:bottom="{(1 - $modelPreviewVisibilityTween) * $layout.modelPreviewHeight}px"
  style:left="{(1 - $assetVisibilityTween) * $layout.assetsWidth + 16}px"
  style:right="{(1 - $inspectorVisibilityTween) * $layout.inspectorWidth + 16}px"
  style:padding-left="{($assetVisibilityTween * SIDE_PAD)}px"
  style:padding-right="{($inspectorVisibilityTween * SIDE_PAD)}px"
  use:drag={{ minSize: 200, maxSize: innerHeight - 200,  side: 'modelPreviewHeight', orientation: "vertical", reverse: true  }}>
    <div class="border-t border-gray-300" />
    <div class="absolute right-1/2 left-1/2 top-1/2 bottom-1/2">
      <div class="border-gray-400 border bg-white rounded h-1 w-8 absolute -translate-y-1/2" />
    </div>
</div>
</Portal>
{/if}

{#if currentModel}
    <div
      style:height="{(1 - $modelPreviewVisibilityTween) * $layout.modelPreviewHeight}px"
      class="p-6"
    >
    <div class="rounded overflow-auto  h-full  {!showPreview && 'hidden'}"
     class:border={!!!currentDerivedModel?.error}
    class:border-gray-300={!!!currentDerivedModel?.error}
     >
      {#if currentDerivedModel?.error}
      <div 
        transition:slide={{ duration: 200, easing }} 
        class="error font-bold rounded-lg p-5 pt-0 text-gray-700"
      >
        {currentDerivedModel.error}
      </div>
      {:else if currentDerivedModel?.preview && currentDerivedModel?.profile}
        <PreviewTable rows={currentDerivedModel.preview} columnNames={currentDerivedModel.profile} />
      {:else}
        <div class="grid items-center justify-center italic">no columns selected</div>
      {/if}
    </div>
  </div>
  {/if}
</div>
<style>

.editor-pane {
  height: calc(100vh - var(--header-height));
}
.error {
  background-color: var(--error-bg);
  color: var(--error-text);
  font-size: 13px;
  align-self: bottom;
}
</style><|MERGE_RESOLUTION|>--- conflicted
+++ resolved
@@ -1,37 +1,27 @@
 <script lang="ts">
-<<<<<<< HEAD
-    import { getContext } from "svelte";
-    import { slide } from "svelte/transition";
-    import type { ApplicationStore } from "$lib/app-store";
-    import { dataModelerService } from "$lib/app-store";
-    import { cubicOut as easing } from "svelte/easing";
-    import Editor from "$lib/components/Editor.svelte";
-=======
 import { getContext } from "svelte";
 import { slide } from "svelte/transition";
 import type { ApplicationStore } from "$lib/app-store";
-import { cubicOut as easing } from 'svelte/easing';
+import { dataModelerService } from "$lib/app-store";
+import { cubicOut as easing } from "svelte/easing";
 import Editor from "$lib/components/Editor.svelte";
-import {dataModelerService} from "$lib/app-store";
+import { drag } from "$lib/drag";
+import { modelPreviewVisibilityTween, modelPreviewVisible, layout, assetVisibilityTween, inspectorVisibilityTween, SIDE_PAD } from "$lib/layout-store";
+
+import PreviewTable from "$lib/components/table/PreviewTable.svelte";
+import type {
+    PersistentModelEntity
+} from "$common/data-modeler-state-service/entity-state-service/PersistentModelEntityService";
+import type {
+    DerivedModelEntity
+} from "$common/data-modeler-state-service/entity-state-service/DerivedModelEntityService";
+import { DerivedModelStore, PersistentModelStore } from "$lib/modelStores";
+import { EntityType } from "$common/data-modeler-state-service/entity-state-service/EntityStateService";
+import { ActionStatus } from "$common/data-modeler-service/response/ActionResponse";
+import { ActionErrorType } from "$common/data-modeler-service/response/ActionResponseMessage";
 import Portal from "$lib/components/Portal.svelte";
 
-import { drag } from "$lib/drag";
-import { modelPreviewVisibilityTween, modelPreviewVisible, layout, assetVisibilityTween, inspectorVisibilityTween, SIDE_PAD } from "$lib/layout-store";
->>>>>>> 9ac69a5a
-
-    import PreviewTable from "$lib/components/table/PreviewTable.svelte";
-    import type {
-        PersistentModelEntity
-    } from "$common/data-modeler-state-service/entity-state-service/PersistentModelEntityService";
-    import type {
-        DerivedModelEntity
-    } from "$common/data-modeler-state-service/entity-state-service/DerivedModelEntityService";
-    import { DerivedModelStore, PersistentModelStore } from "$lib/modelStores";
-    import { EntityType } from "$common/data-modeler-state-service/entity-state-service/EntityStateService";
-    import { ActionStatus } from "$common/data-modeler-service/response/ActionResponse";
-    import { ActionErrorType } from "$common/data-modeler-service/response/ActionResponseMessage";
-
-    const store = getContext("rill:app:store") as ApplicationStore;
+const store = getContext("rill:app:store") as ApplicationStore;
 const queryHighlight = getContext("rill:app:query-highlight");
 const persistentModelStore = getContext('rill:app:persistent-model-store') as PersistentModelStore;
 const derivedModelStore = getContext('rill:app:derived-model-store') as DerivedModelStore;
@@ -105,7 +95,6 @@
           }}
       />
     {/key}
-<<<<<<< HEAD
     {#if error}
       <div transition:slide={{ duration: 200, easing }} 
         class="error p-4 m-4 rounded-lg shadow-md"
@@ -113,8 +102,6 @@
         {error}
       </div>
     {/if}
-=======
->>>>>>> 9ac69a5a
     </div>
   {/if}
 </div>
@@ -143,8 +130,8 @@
       class="p-6"
     >
     <div class="rounded overflow-auto  h-full  {!showPreview && 'hidden'}"
-     class:border={!!!currentDerivedModel?.error}
-    class:border-gray-300={!!!currentDerivedModel?.error}
+     class:border={!currentDerivedModel?.error}
+    class:border-gray-300={!currentDerivedModel?.error}
      >
       {#if currentDerivedModel?.error}
       <div 
