--- conflicted
+++ resolved
@@ -4,24 +4,16 @@
 
 export class StartCommand extends DataModelerCliCommand {
     public getCommand(): Command {
-<<<<<<< HEAD
         return this.applyCommonSettings(
             new Command("start"),
             "Start the data-modeler UI.",
         )
             .action((opts, command: Command) => {
                 const {project} = command.optsWithGlobals();
-                return this.run({ projectPath: project, shouldInitState: false, shouldSkipDatabase: false });
-=======
-        return new Command("start")
-            .description("Starts the data-modeler UI.")
-            .option("--project <projectPath>", "Optional path of project. Defaults to current directory.")
-            .action(({project}) => {
                 return this.run({
                     projectPath: project, shouldInitState: false,
                     shouldSkipDatabase: false, profileWithUpdate: true,
                 });
->>>>>>> 0007a210
             });
     }
 
