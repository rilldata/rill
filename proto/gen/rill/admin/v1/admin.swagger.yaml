--- conflicted
+++ resolved
@@ -1528,16 +1528,12 @@
                 type: string
               branch:
                 type: string
-<<<<<<< HEAD
-                title: Branch is required for preview deployments, optional for others
-=======
-                description: "Branch to deploy from. \nMust not be set for `prod` deployments, uses project's default branch. This limitation can be lifted in the future if needed.\nOptional for `dev` deployments."
+                description: "Branch to deploy from. \nMust not be set for `prod` deployments, uses project's default branch. This limitation can be lifted in the future if needed.\nOptional for `dev` deployments.\nRequired for preview deployments."
               editable:
                 type: boolean
                 description: |-
                   Whether the deployment is editable and the edited changes are persisted back to the git repo.
                   Can't be set for `prod` deployments.
->>>>>>> e2db39a7
   /v1/orgs/{org}/projects/{project}/hibernate:
     post:
       summary: HibernateProject hibernates a project by tearing down its deployments.
