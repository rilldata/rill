--- conflicted
+++ resolved
@@ -3012,11 +3012,6 @@
             $ref: '#/definitions/v1SudoUpdateOrganizationBillingCustomerRequest'
       tags:
         - AdminService
-<<<<<<< HEAD
-  /v1/superuser/organizations/{organization}/billing/errors/{type}:
-    delete:
-      operationId: AdminService_SudoDeleteOrganizationBillingError
-=======
   /v1/superuser/organization/custom-domain:
     patch:
       summary: |-
@@ -3024,22 +3019,36 @@
         It only updates the custom domain in the database, which is used to ensure correct redirects.
         The DNS records and ingress TLS must be configured separately.
       operationId: AdminService_SudoUpdateOrganizationCustomDomain
->>>>>>> 5dfc44aa
-      responses:
-        "200":
-          description: A successful response.
-          schema:
-<<<<<<< HEAD
+      responses:
+        "200":
+          description: A successful response.
+          schema:
+            $ref: '#/definitions/v1SudoUpdateOrganizationCustomDomainResponse'
+        default:
+          description: An unexpected error response.
+          schema:
+            $ref: '#/definitions/rpcStatus'
+      parameters:
+        - name: body
+          in: body
+          required: true
+          schema:
+            $ref: '#/definitions/v1SudoUpdateOrganizationCustomDomainRequest'
+      tags:
+        - AdminService
+  /v1/superuser/organizations/{organization}/billing/errors/{type}:
+    delete:
+      operationId: AdminService_SudoDeleteOrganizationBillingError
+      responses:
+        "200":
+          description: A successful response.
+          schema:
             $ref: '#/definitions/v1SudoDeleteOrganizationBillingErrorResponse'
-=======
-            $ref: '#/definitions/v1SudoUpdateOrganizationCustomDomainResponse'
->>>>>>> 5dfc44aa
-        default:
-          description: An unexpected error response.
-          schema:
-            $ref: '#/definitions/rpcStatus'
-      parameters:
-<<<<<<< HEAD
+        default:
+          description: An unexpected error response.
+          schema:
+            $ref: '#/definitions/rpcStatus'
+      parameters:
         - name: organization
           in: path
           required: true
@@ -3081,13 +3090,6 @@
           enum:
             - BILLING_WARNING_TYPE_UNSPECIFIED
             - BILLING_WARNING_TYPE_TRIAL_ENDING
-=======
-        - name: body
-          in: body
-          required: true
-          schema:
-            $ref: '#/definitions/v1SudoUpdateOrganizationCustomDomainRequest'
->>>>>>> 5dfc44aa
       tags:
         - AdminService
   /v1/superuser/projects/annotations:
