swagger: "2.0"
info:
  title: rill/admin/v1/api.proto
  version: version not set
tags:
  - name: AdminService
consumes:
  - application/json
produces:
  - application/json
paths:
  /v1/organizations:
    get:
<<<<<<< HEAD
      summary: ListOrganizations lists all the organizations currently managed by the admin
=======
      summary: findOrganizations lists all the organizations currently managed by the admin
>>>>>>> eecc3062
      operationId: AdminService_ListOrganizations
      responses:
        "200":
          description: A successful response.
          schema:
            $ref: '#/definitions/v1ListOrganizationsResponse'
        default:
          description: An unexpected error response.
          schema:
            $ref: '#/definitions/rpcStatus'
      parameters:
        - name: pageSize
          in: query
          required: false
          type: integer
          format: int64
        - name: pageToken
          in: query
          required: false
          type: string
      tags:
        - AdminService
    post:
      summary: CreateOrganization creates a new organization
      operationId: AdminService_CreateOrganization
      responses:
        "200":
          description: A successful response.
          schema:
            $ref: '#/definitions/v1CreateOrganizationResponse'
        default:
          description: An unexpected error response.
          schema:
            $ref: '#/definitions/rpcStatus'
      parameters:
        - name: body
          in: body
          required: true
          schema:
            $ref: '#/definitions/v1CreateOrganizationRequest'
      tags:
        - AdminService
  /v1/organizations/{name}:
    get:
      summary: GetOrganization returns information about a specific organization
      operationId: AdminService_GetOrganization
      responses:
        "200":
          description: A successful response.
          schema:
            $ref: '#/definitions/v1GetOrganizationResponse'
        default:
          description: An unexpected error response.
          schema:
            $ref: '#/definitions/rpcStatus'
      parameters:
        - name: name
          in: path
          required: true
          type: string
      tags:
        - AdminService
    delete:
      summary: DeleteOrganization deletes an organizations
      operationId: AdminService_DeleteOrganization
      responses:
        "200":
          description: A successful response.
          schema:
            $ref: '#/definitions/v1DeleteOrganizationResponse'
        default:
          description: An unexpected error response.
          schema:
            $ref: '#/definitions/rpcStatus'
      parameters:
        - name: name
          in: path
          required: true
          type: string
      tags:
        - AdminService
    put:
      summary: UpdateOrganization deletes an organizations
      operationId: AdminService_UpdateOrganization
      responses:
        "200":
          description: A successful response.
          schema:
            $ref: '#/definitions/v1UpdateOrganizationResponse'
        default:
          description: An unexpected error response.
          schema:
            $ref: '#/definitions/rpcStatus'
      parameters:
        - name: name
          in: path
          required: true
          type: string
        - name: body
          in: body
          required: true
          schema:
            type: object
            properties:
              description:
                type: string
            title: Request message for AdminService.UpdateOrganization
      tags:
        - AdminService
  /v1/organizations/{organizationName}/projects:
    get:
      summary: ListProjects lists all the projects currently available for given organizations
      operationId: AdminService_ListProjects
      responses:
        "200":
          description: A successful response.
          schema:
            $ref: '#/definitions/v1ListProjectsResponse'
        default:
          description: An unexpected error response.
          schema:
            $ref: '#/definitions/rpcStatus'
      parameters:
        - name: organizationName
          in: path
          required: true
          type: string
        - name: pageSize
          in: query
          required: false
          type: integer
          format: int64
        - name: pageToken
          in: query
          required: false
          type: string
      tags:
        - AdminService
    post:
      summary: CreateProject creates a new project
      operationId: AdminService_CreateProject
      responses:
        "200":
          description: A successful response.
          schema:
            $ref: '#/definitions/v1CreateProjectResponse'
        default:
          description: An unexpected error response.
          schema:
            $ref: '#/definitions/rpcStatus'
      parameters:
        - name: organizationName
          in: path
          required: true
          type: string
        - name: body
          in: body
          required: true
          schema:
            type: object
            properties:
              createdOn:
                type: string
                format: date-time
              description:
                type: string
              githubUrl:
                type: string
              name:
                type: string
              productionBranch:
                type: string
              updatedOn:
                type: string
                format: date-time
            title: Request message for AdminService.CreateProject
      tags:
        - AdminService
  /v1/organizations/{organizationName}/projects/{name}:
    get:
      summary: GetProject returns information about a specific project
      operationId: AdminService_GetProject
      responses:
        "200":
          description: A successful response.
          schema:
            $ref: '#/definitions/v1GetProjectResponse'
        default:
          description: An unexpected error response.
          schema:
            $ref: '#/definitions/rpcStatus'
      parameters:
        - name: organizationName
          in: path
          required: true
          type: string
        - name: name
          in: path
          required: true
          type: string
      tags:
        - AdminService
    delete:
      summary: DeleteProject deletes an project
      operationId: AdminService_DeleteProject
      responses:
        "200":
          description: A successful response.
          schema:
            $ref: '#/definitions/v1DeleteProjectResponse'
        default:
          description: An unexpected error response.
          schema:
            $ref: '#/definitions/rpcStatus'
      parameters:
        - name: organizationName
          in: path
          required: true
          type: string
        - name: name
          in: path
          required: true
          type: string
      tags:
        - AdminService
    put:
      summary: UpdateProject updates a project
      operationId: AdminService_UpdateProject
      responses:
        "200":
          description: A successful response.
          schema:
            $ref: '#/definitions/v1UpdateProjectResponse'
        default:
          description: An unexpected error response.
          schema:
            $ref: '#/definitions/rpcStatus'
      parameters:
        - name: organizationName
          in: path
          required: true
          type: string
        - name: name
          in: path
          required: true
          type: string
        - name: body
          in: body
          required: true
          schema:
            type: object
            properties:
              description:
                type: string
              githubUrl:
                type: string
              productionBranch:
                type: string
            title: Request message for AdminService.UpdateOrganization
      tags:
        - AdminService
  /v1/ping:
    get:
      summary: Ping returns information about the server
      operationId: AdminService_Ping
      responses:
        "200":
          description: A successful response.
          schema:
            $ref: '#/definitions/v1PingResponse'
        default:
          description: An unexpected error response.
          schema:
            $ref: '#/definitions/rpcStatus'
      tags:
        - AdminService
  /v1/tokens/current:
    delete:
      summary: RevokeCurrentAuthToken revoke the current auth token
      operationId: AdminService_RevokeCurrentAuthToken
      responses:
        "200":
          description: A successful response.
          schema:
            $ref: '#/definitions/v1RevokeCurrentAuthTokenResponse'
        default:
          description: An unexpected error response.
          schema:
            $ref: '#/definitions/rpcStatus'
      tags:
        - AdminService
  /v1/users/current:
    get:
      summary: GetCurrentUser returns the currently authenticated user (if any)
      operationId: AdminService_GetCurrentUser
      responses:
        "200":
          description: A successful response.
          schema:
            $ref: '#/definitions/v1GetCurrentUserResponse'
        default:
          description: An unexpected error response.
          schema:
            $ref: '#/definitions/rpcStatus'
      tags:
        - AdminService
definitions:
  protobufAny:
    type: object
    properties:
      '@type':
        type: string
    additionalProperties: {}
  rpcStatus:
    type: object
    properties:
      code:
        type: integer
        format: int32
      details:
        type: array
        items:
          $ref: '#/definitions/protobufAny'
      message:
        type: string
  v1CreateOrganizationRequest:
    type: object
    properties:
      createdOn:
        type: string
        format: date-time
      description:
        type: string
      id:
        type: string
      name:
        type: string
      updatedOn:
        type: string
        format: date-time
    title: Request message for AdminService.CreateOrganizatio
  v1CreateOrganizationResponse:
    type: object
    properties:
      organization:
        $ref: '#/definitions/v1Organization'
    title: Response message for AdminService.CreateOrganization
  v1CreateProjectResponse:
    type: object
    properties:
      project:
        $ref: '#/definitions/v1Project'
    title: Response message for AdminService.CreateProject
  v1DeleteOrganizationResponse:
    type: object
    properties:
      name:
        type: string
    title: Response message for AdminService.DeleteOrganization
  v1DeleteProjectResponse:
    type: object
    properties:
      name:
        type: string
    title: Response message for AdminService.DeleteOrganization
  v1GetCurrentUserResponse:
    type: object
    properties:
      user:
        $ref: '#/definitions/v1User'
    title: Response message for GetCurrentUser
  v1GetOrganizationResponse:
    type: object
    properties:
      organization:
        $ref: '#/definitions/v1Organization'
    title: Response message for AdminService.GetInstance
  v1GetProjectResponse:
    type: object
    properties:
      project:
        $ref: '#/definitions/v1Project'
    title: Response message for AdminService.GetProject
  v1ListOrganizationsResponse:
    type: object
    properties:
      nextPageToken:
        type: string
      organization:
        type: array
        items:
          $ref: '#/definitions/v1Organization'
    title: Response message for AdminService.ListOrganizations
  v1ListProjectsResponse:
    type: object
    properties:
      nextPageToken:
        type: string
      projects:
        type: array
        items:
          $ref: '#/definitions/v1Project'
    title: Response message for AdminService.ListProjects
  v1Organization:
    type: object
    properties:
      createdOn:
        type: string
        format: date-time
      description:
        type: string
      id:
        type: string
      name:
        type: string
        title: Globally unique
      updatedOn:
        type: string
        format: date-time
  v1PingResponse:
    type: object
    properties:
      time:
        type: string
        format: date-time
      version:
        type: string
    title: Response message for AdminService.Ping
  v1Project:
    type: object
    properties:
      createdOn:
        type: string
        format: date-time
      description:
        type: string
      githubUrl:
        type: string
      id:
        type: string
      name:
        type: string
        title: Unique in organization
      productionBranch:
        type: string
      updatedOn:
        type: string
        format: date-time
  v1RevokeCurrentAuthTokenResponse:
    type: object
    properties:
      tokenID:
        type: string
  v1UpdateOrganizationResponse:
    type: object
    properties:
      organization:
        $ref: '#/definitions/v1Organization'
    title: Response message for AdminService.UpdateOrganization
  v1UpdateProjectResponse:
    type: object
    properties:
      project:
        $ref: '#/definitions/v1Project'
    title: Response message for AdminService.UpdateOrganization
  v1User:
    type: object
    properties:
      createdOn:
        type: string
        format: date-time
      displayName:
        type: string
      email:
        type: string
      id:
        type: string
      photoUrl:
        type: string
      updatedOn:
        type: string
        format: date-time<|MERGE_RESOLUTION|>--- conflicted
+++ resolved
@@ -11,11 +11,7 @@
 paths:
   /v1/organizations:
     get:
-<<<<<<< HEAD
       summary: ListOrganizations lists all the organizations currently managed by the admin
-=======
-      summary: findOrganizations lists all the organizations currently managed by the admin
->>>>>>> eecc3062
       operationId: AdminService_ListOrganizations
       responses:
         "200":
@@ -467,7 +463,7 @@
   v1RevokeCurrentAuthTokenResponse:
     type: object
     properties:
-      tokenID:
+      tokenId:
         type: string
   v1UpdateOrganizationResponse:
     type: object
