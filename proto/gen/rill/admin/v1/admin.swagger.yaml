swagger: "2.0"
info:
  title: rill/admin/v1/api.proto
  version: version not set
tags:
  - name: AdminService
consumes:
  - application/json
produces:
  - application/json
paths:
  /v1/github/repositories:
    get:
      summary: |-
        GetGithubRepoRequest returns info about a Github repo based on the caller's installations.
        If the caller has not granted access to the repository, instructions for granting access are returned.
      operationId: AdminService_GetGithubRepoStatus
      responses:
        "200":
          description: A successful response.
          schema:
            $ref: '#/definitions/v1GetGithubRepoStatusResponse'
        default:
          description: An unexpected error response.
          schema:
            $ref: '#/definitions/rpcStatus'
      parameters:
        - name: githubUrl
          in: query
          required: false
          type: string
      tags:
        - AdminService
  /v1/organizations:
    get:
      summary: ListOrganizations lists all the organizations currently managed by the admin
      operationId: AdminService_ListOrganizations
      responses:
        "200":
          description: A successful response.
          schema:
            $ref: '#/definitions/v1ListOrganizationsResponse'
        default:
          description: An unexpected error response.
          schema:
            $ref: '#/definitions/rpcStatus'
      parameters:
        - name: pageSize
          in: query
          required: false
          type: integer
          format: int64
        - name: pageToken
          in: query
          required: false
          type: string
      tags:
        - AdminService
    post:
      summary: CreateOrganization creates a new organization
      operationId: AdminService_CreateOrganization
      responses:
        "200":
          description: A successful response.
          schema:
            $ref: '#/definitions/v1CreateOrganizationResponse'
        default:
          description: An unexpected error response.
          schema:
            $ref: '#/definitions/rpcStatus'
      parameters:
        - name: body
          in: body
          required: true
          schema:
            $ref: '#/definitions/v1CreateOrganizationRequest'
      tags:
        - AdminService
  /v1/organizations/{name}:
    get:
      summary: GetOrganization returns information about a specific organization
      operationId: AdminService_GetOrganization
      responses:
        "200":
          description: A successful response.
          schema:
            $ref: '#/definitions/v1GetOrganizationResponse'
        default:
          description: An unexpected error response.
          schema:
            $ref: '#/definitions/rpcStatus'
      parameters:
        - name: name
          in: path
          required: true
          type: string
      tags:
        - AdminService
    delete:
      summary: DeleteOrganization deletes an organizations
      operationId: AdminService_DeleteOrganization
      responses:
        "200":
          description: A successful response.
          schema:
            $ref: '#/definitions/v1DeleteOrganizationResponse'
        default:
          description: An unexpected error response.
          schema:
            $ref: '#/definitions/rpcStatus'
      parameters:
        - name: name
          in: path
          required: true
          type: string
      tags:
        - AdminService
    put:
      summary: UpdateOrganization deletes an organizations
      operationId: AdminService_UpdateOrganization
      responses:
        "200":
          description: A successful response.
          schema:
            $ref: '#/definitions/v1UpdateOrganizationResponse'
        default:
          description: An unexpected error response.
          schema:
            $ref: '#/definitions/rpcStatus'
      parameters:
        - name: name
          in: path
          required: true
          type: string
        - name: body
          in: body
          required: true
          schema:
            type: object
            properties:
              description:
                type: string
      tags:
        - AdminService
  /v1/organizations/{organization}/members:
    get:
      summary: ListOrganizationMembers lists all the org members
      operationId: AdminService_ListOrganizationMembers
      responses:
        "200":
          description: A successful response.
          schema:
            $ref: '#/definitions/v1ListOrganizationMembersResponse'
        default:
          description: An unexpected error response.
          schema:
            $ref: '#/definitions/rpcStatus'
      parameters:
        - name: organization
          in: path
          required: true
          type: string
        - name: pageSize
          in: query
          required: false
          type: integer
          format: int64
        - name: pageToken
          in: query
          required: false
          type: string
      tags:
        - AdminService
    post:
      summary: AddOrganizationMember lists all the org members
      operationId: AdminService_AddOrganizationMember
      responses:
        "200":
          description: A successful response.
          schema:
            $ref: '#/definitions/v1AddOrganizationMemberResponse'
        default:
          description: An unexpected error response.
          schema:
            $ref: '#/definitions/rpcStatus'
      parameters:
        - name: organization
          in: path
          required: true
          type: string
        - name: body
          in: body
          required: true
          schema:
            type: object
            properties:
              email:
                type: string
              role:
                type: string
            title: Request message for AdminService.AddOrganizationMember
      tags:
        - AdminService
  /v1/organizations/{organization}/members/{email}:
    delete:
      summary: RemoveOrganizationMember removes member from the organization
      operationId: AdminService_RemoveOrganizationMember
      responses:
        "200":
          description: A successful response.
          schema:
            $ref: '#/definitions/v1RemoveOrganizationMemberResponse'
        default:
          description: An unexpected error response.
          schema:
            $ref: '#/definitions/rpcStatus'
      parameters:
        - name: organization
          in: path
          required: true
          type: string
        - name: email
          in: path
          required: true
          type: string
      tags:
        - AdminService
    put:
      summary: SetOrganizationMemberRole sets the role for the member
      operationId: AdminService_SetOrganizationMemberRole
      responses:
        "200":
          description: A successful response.
          schema:
            $ref: '#/definitions/v1SetOrganizationMemberRoleResponse'
        default:
          description: An unexpected error response.
          schema:
            $ref: '#/definitions/rpcStatus'
      parameters:
        - name: organization
          in: path
          required: true
          type: string
        - name: email
          in: path
          required: true
          type: string
        - name: body
          in: body
          required: true
          schema:
            type: object
            properties:
              role:
                type: string
            title: Request message for AdminService.SetOrganizationMemberRole
      tags:
        - AdminService
  /v1/organizations/{organization}/members/current:
    delete:
      summary: LeaveOrganization removes the current user from the organization
      operationId: AdminService_LeaveOrganization
      responses:
        "200":
          description: A successful response.
          schema:
            $ref: '#/definitions/v1LeaveOrganizationResponse'
        default:
          description: An unexpected error response.
          schema:
            $ref: '#/definitions/rpcStatus'
      parameters:
        - name: organization
          in: path
          required: true
          type: string
      tags:
        - AdminService
  /v1/organizations/{organization}/projects/{project}/members:
    get:
      summary: ListProjectMembers lists all the project members
      operationId: AdminService_ListProjectMembers
      responses:
        "200":
          description: A successful response.
          schema:
            $ref: '#/definitions/v1ListProjectMembersResponse'
        default:
          description: An unexpected error response.
          schema:
            $ref: '#/definitions/rpcStatus'
      parameters:
        - name: organization
          in: path
          required: true
          type: string
        - name: project
          in: path
          required: true
          type: string
        - name: pageSize
          in: query
          required: false
          type: integer
          format: int64
        - name: pageToken
          in: query
          required: false
          type: string
      tags:
        - AdminService
    post:
      summary: AddProjectMember adds a member to the project
      operationId: AdminService_AddProjectMember
      responses:
        "200":
          description: A successful response.
          schema:
            $ref: '#/definitions/v1AddProjectMemberResponse'
        default:
          description: An unexpected error response.
          schema:
            $ref: '#/definitions/rpcStatus'
      parameters:
        - name: organization
          in: path
          required: true
          type: string
        - name: project
          in: path
          required: true
          type: string
        - name: body
          in: body
          required: true
          schema:
            type: object
            properties:
              email:
                type: string
              role:
                type: string
            title: Request message for AdminService.AddProjectMember
      tags:
        - AdminService
  /v1/organizations/{organization}/projects/{project}/members/{email}:
    delete:
      summary: RemoveProjectMember removes member from the project
      operationId: AdminService_RemoveProjectMember
      responses:
        "200":
          description: A successful response.
          schema:
            $ref: '#/definitions/v1RemoveProjectMemberResponse'
        default:
          description: An unexpected error response.
          schema:
            $ref: '#/definitions/rpcStatus'
      parameters:
        - name: organization
          in: path
          required: true
          type: string
        - name: project
          in: path
          required: true
          type: string
        - name: email
          in: path
          required: true
          type: string
      tags:
        - AdminService
    put:
      summary: SetProjectMemberRole sets the role for the member
      operationId: AdminService_SetProjectMemberRole
      responses:
        "200":
          description: A successful response.
          schema:
            $ref: '#/definitions/v1SetProjectMemberRoleResponse'
        default:
          description: An unexpected error response.
          schema:
            $ref: '#/definitions/rpcStatus'
      parameters:
        - name: organization
          in: path
          required: true
          type: string
        - name: project
          in: path
          required: true
          type: string
        - name: email
          in: path
          required: true
          type: string
        - name: body
          in: body
          required: true
          schema:
            type: object
            properties:
              role:
                type: string
            title: Request message for AdminService.SetProjectMemberRole
      tags:
        - AdminService
  /v1/organizations/{organizationName}/projects:
    get:
      summary: ListProjects lists all the projects currently available for given organizations
      operationId: AdminService_ListProjects
      responses:
        "200":
          description: A successful response.
          schema:
            $ref: '#/definitions/v1ListProjectsResponse'
        default:
          description: An unexpected error response.
          schema:
            $ref: '#/definitions/rpcStatus'
      parameters:
        - name: organizationName
          in: path
          required: true
          type: string
        - name: pageSize
          in: query
          required: false
          type: integer
          format: int64
        - name: pageToken
          in: query
          required: false
          type: string
      tags:
        - AdminService
    post:
      summary: CreateProject creates a new project
      operationId: AdminService_CreateProject
      responses:
        "200":
          description: A successful response.
          schema:
            $ref: '#/definitions/v1CreateProjectResponse'
        default:
          description: An unexpected error response.
          schema:
            $ref: '#/definitions/rpcStatus'
      parameters:
        - name: organizationName
          in: path
          required: true
          type: string
        - name: body
          in: body
          required: true
          schema:
            type: object
            properties:
              description:
                type: string
              githubUrl:
                type: string
              name:
                type: string
              productionBranch:
                type: string
              productionOlapDriver:
                type: string
              productionOlapDsn:
                type: string
              productionSlots:
                type: string
                format: int64
              public:
                type: boolean
              region:
                type: string
              variables:
                type: object
                additionalProperties:
                  type: string
      tags:
        - AdminService
  /v1/organizations/{organizationName}/projects/{name}:
    get:
      summary: GetProject returns information about a specific project
      operationId: AdminService_GetProject
      responses:
        "200":
          description: A successful response.
          schema:
            $ref: '#/definitions/v1GetProjectResponse'
        default:
          description: An unexpected error response.
          schema:
            $ref: '#/definitions/rpcStatus'
      parameters:
        - name: organizationName
          in: path
          required: true
          type: string
        - name: name
          in: path
          required: true
          type: string
      tags:
        - AdminService
    delete:
      summary: DeleteProject deletes an project
      operationId: AdminService_DeleteProject
      responses:
        "200":
          description: A successful response.
          schema:
            $ref: '#/definitions/v1DeleteProjectResponse'
        default:
          description: An unexpected error response.
          schema:
            $ref: '#/definitions/rpcStatus'
      parameters:
        - name: organizationName
          in: path
          required: true
          type: string
        - name: name
          in: path
          required: true
          type: string
      tags:
        - AdminService
    put:
      summary: UpdateProject updates a project
      operationId: AdminService_UpdateProject
      responses:
        "200":
          description: A successful response.
          schema:
            $ref: '#/definitions/v1UpdateProjectResponse'
        default:
          description: An unexpected error response.
          schema:
            $ref: '#/definitions/rpcStatus'
      parameters:
        - name: organizationName
          in: path
          required: true
          type: string
        - name: name
          in: path
          required: true
          type: string
        - name: body
          in: body
          required: true
          schema:
            type: object
            properties:
              description:
                type: string
              githubUrl:
                type: string
              productionBranch:
                type: string
              public:
                type: boolean
              variables:
                type: object
                additionalProperties:
                  type: string
      tags:
        - AdminService
  /v1/organizations/{organizationName}/projects/{name}/reconcile:
    post:
      summary: CreateProject creates a new project
      operationId: AdminService_TriggerReconcile
      responses:
        "200":
          description: A successful response.
          schema:
            $ref: '#/definitions/v1TriggerReconcileResponse'
        default:
          description: An unexpected error response.
          schema:
            $ref: '#/definitions/rpcStatus'
      parameters:
        - name: organizationName
          in: path
          required: true
          type: string
        - name: name
          in: path
          required: true
          type: string
        - name: body
          in: body
          required: true
          schema:
            type: object
      tags:
        - AdminService
  /v1/organizations/{organizationName}/projects/{name}/refresh:
    post:
      summary: CreateProject creates a new project
      operationId: AdminService_TriggerRefreshSource
      responses:
        "200":
          description: A successful response.
          schema:
            $ref: '#/definitions/v1TriggerRefreshSourceResponse'
        default:
          description: An unexpected error response.
          schema:
            $ref: '#/definitions/rpcStatus'
      parameters:
        - name: organizationName
          in: path
          required: true
          type: string
        - name: name
          in: path
          required: true
          type: string
        - name: body
          in: body
          required: true
          schema:
            type: object
      tags:
        - AdminService
  /v1/organizations/{organizationName}/projects/{name}/reset:
    post:
      summary: CreateProject creates a new project
      operationId: AdminService_TriggerRedeploy
      responses:
        "200":
          description: A successful response.
          schema:
            $ref: '#/definitions/v1TriggerRedeployResponse'
        default:
          description: An unexpected error response.
          schema:
            $ref: '#/definitions/rpcStatus'
      parameters:
        - name: organizationName
          in: path
          required: true
          type: string
        - name: name
          in: path
          required: true
          type: string
        - name: body
          in: body
          required: true
          schema:
            type: object
      tags:
        - AdminService
  /v1/ping:
    get:
      summary: Ping returns information about the server
      operationId: AdminService_Ping
      responses:
        "200":
          description: A successful response.
          schema:
            $ref: '#/definitions/v1PingResponse'
        default:
          description: An unexpected error response.
          schema:
            $ref: '#/definitions/rpcStatus'
      tags:
        - AdminService
  /v1/tokens/current:
    delete:
      summary: RevokeCurrentAuthToken revoke the current auth token
      operationId: AdminService_RevokeCurrentAuthToken
      responses:
        "200":
          description: A successful response.
          schema:
            $ref: '#/definitions/v1RevokeCurrentAuthTokenResponse'
        default:
          description: An unexpected error response.
          schema:
            $ref: '#/definitions/rpcStatus'
      tags:
        - AdminService
  /v1/users/current:
    get:
      summary: GetCurrentUser returns the currently authenticated user (if any)
      operationId: AdminService_GetCurrentUser
      responses:
        "200":
          description: A successful response.
          schema:
            $ref: '#/definitions/v1GetCurrentUserResponse'
        default:
          description: An unexpected error response.
          schema:
            $ref: '#/definitions/rpcStatus'
      tags:
        - AdminService
definitions:
  protobufAny:
    type: object
    properties:
      '@type':
        type: string
    additionalProperties: {}
  rpcStatus:
    type: object
    properties:
      code:
        type: integer
        format: int32
      details:
        type: array
        items:
          $ref: '#/definitions/protobufAny'
      message:
        type: string
  v1AddOrganizationMemberResponse:
    type: object
    title: Response message for AdminService.AddOrganizationMember
  v1AddProjectMemberResponse:
    type: object
    title: Response message for AdminService.AddProjectMember
  v1CreateOrganizationRequest:
    type: object
    properties:
      description:
        type: string
      id:
        type: string
      name:
        type: string
  v1CreateOrganizationResponse:
    type: object
    properties:
      organization:
        $ref: '#/definitions/v1Organization'
  v1CreateProjectResponse:
    type: object
    properties:
      project:
        $ref: '#/definitions/v1Project'
      projectUrl:
        type: string
  v1DeleteOrganizationResponse:
    type: object
  v1DeleteProjectResponse:
    type: object
  v1Deployment:
    type: object
    properties:
      branch:
        type: string
      createdOn:
        type: string
        format: date-time
      id:
        type: string
      logs:
        type: string
      projectId:
        type: string
      runtimeHost:
        type: string
      runtimeInstanceId:
        type: string
      slots:
        type: string
        format: int64
      status:
        $ref: '#/definitions/v1DeploymentStatus'
      updatedOn:
        type: string
        format: date-time
  v1DeploymentStatus:
    type: string
    enum:
      - DEPLOYMENT_STATUS_UNSPECIFIED
      - DEPLOYMENT_STATUS_PENDING
      - DEPLOYMENT_STATUS_OK
      - DEPLOYMENT_STATUS_RECONCILING
      - DEPLOYMENT_STATUS_ERROR
    default: DEPLOYMENT_STATUS_UNSPECIFIED
  v1GetCurrentUserResponse:
    type: object
    properties:
      user:
        $ref: '#/definitions/v1User'
  v1GetGithubRepoStatusResponse:
    type: object
    properties:
      defaultBranch:
        type: string
      grantAccessUrl:
        type: string
      hasAccess:
        type: boolean
  v1GetOrganizationResponse:
    type: object
    properties:
      organization:
        $ref: '#/definitions/v1Organization'
  v1GetProjectResponse:
    type: object
    properties:
      jwt:
        type: string
      productionDeployment:
        $ref: '#/definitions/v1Deployment'
      project:
        $ref: '#/definitions/v1Project'
  v1LeaveOrganizationResponse:
    type: object
    title: Response message for AdminService.LeaveOrganization
  v1ListOrganizationMembersResponse:
    type: object
    properties:
      members:
        type: array
        items:
          $ref: '#/definitions/v1Member'
      nextPageToken:
        type: string
    title: Response message for AdminService.ListOrganizationMembers
  v1ListOrganizationsResponse:
    type: object
    properties:
      nextPageToken:
        type: string
      organizations:
        type: array
        items:
          $ref: '#/definitions/v1Organization'
  v1ListProjectMembersResponse:
    type: object
    properties:
      members:
        type: array
        items:
          $ref: '#/definitions/v1Member'
      nextPageToken:
        type: string
    title: Response message for AdminService.ListProjectMembers
  v1ListProjectsResponse:
    type: object
    properties:
      nextPageToken:
        type: string
      projects:
        type: array
        items:
          $ref: '#/definitions/v1Project'
  v1Member:
    type: object
    properties:
      createdOn:
        type: string
        format: date-time
      roleName:
        type: string
      updatedOn:
        type: string
        format: date-time
      userEmail:
        type: string
      userId:
        type: string
      userName:
        type: string
  v1Organization:
    type: object
    properties:
      createdOn:
        type: string
        format: date-time
      description:
        type: string
      id:
        type: string
      name:
        type: string
        title: Globally unique
      updatedOn:
        type: string
        format: date-time
  v1PingResponse:
    type: object
    properties:
      time:
        type: string
        format: date-time
      version:
        type: string
  v1Project:
    type: object
    properties:
      createdOn:
        type: string
        format: date-time
      description:
        type: string
      githubUrl:
        type: string
      id:
        type: string
      name:
        type: string
        title: Unique in organization
      productionBranch:
        type: string
      productionDeploymentId:
        type: string
      productionOlapDriver:
        type: string
      productionOlapDsn:
        type: string
      productionSlots:
        type: string
        format: int64
      public:
        type: boolean
      region:
        type: string
      updatedOn:
        type: string
        format: date-time
      variables:
        type: object
        additionalProperties:
          type: string
  v1RemoveOrganizationMemberResponse:
    type: object
    title: Response message for AdminService.RemoveOrganizationMember
  v1RemoveProjectMemberResponse:
    type: object
    title: Response message for AdminService.RemoveProjectMember
  v1RevokeCurrentAuthTokenResponse:
    type: object
    properties:
      tokenId:
        type: string
<<<<<<< HEAD
  v1TriggerReconcileResponse:
    type: object
  v1TriggerRedeployResponse:
    type: object
  v1TriggerRefreshSourceResponse:
    type: object
=======
  v1SetOrganizationMemberRoleResponse:
    type: object
    title: Response message for AdminService.SetOrganizationMemberRole
  v1SetProjectMemberRoleResponse:
    type: object
    title: Response message for AdminService.SetProjectMemberRole
>>>>>>> 91fecb0a
  v1UpdateOrganizationResponse:
    type: object
    properties:
      organization:
        $ref: '#/definitions/v1Organization'
  v1UpdateProjectResponse:
    type: object
    properties:
      project:
        $ref: '#/definitions/v1Project'
  v1User:
    type: object
    properties:
      createdOn:
        type: string
        format: date-time
      displayName:
        type: string
      email:
        type: string
      id:
        type: string
      photoUrl:
        type: string
      updatedOn:
        type: string
        format: date-time<|MERGE_RESOLUTION|>--- conflicted
+++ resolved
@@ -575,7 +575,7 @@
         - AdminService
   /v1/organizations/{organizationName}/projects/{name}/reconcile:
     post:
-      summary: CreateProject creates a new project
+      summary: TriggerReconcile triggers the reconcile for production deployment
       operationId: AdminService_TriggerReconcile
       responses:
         "200":
@@ -604,7 +604,7 @@
         - AdminService
   /v1/organizations/{organizationName}/projects/{name}/refresh:
     post:
-      summary: CreateProject creates a new project
+      summary: TriggerRefreshSource refresh the source for production deployment
       operationId: AdminService_TriggerRefreshSource
       responses:
         "200":
@@ -633,7 +633,7 @@
         - AdminService
   /v1/organizations/{organizationName}/projects/{name}/reset:
     post:
-      summary: CreateProject creates a new project
+      summary: TriggerRedeploy creates a new deployment and teardown the old deployment for production deployment
       operationId: AdminService_TriggerRedeploy
       responses:
         "200":
@@ -948,21 +948,19 @@
     properties:
       tokenId:
         type: string
-<<<<<<< HEAD
-  v1TriggerReconcileResponse:
-    type: object
-  v1TriggerRedeployResponse:
-    type: object
-  v1TriggerRefreshSourceResponse:
-    type: object
-=======
   v1SetOrganizationMemberRoleResponse:
     type: object
     title: Response message for AdminService.SetOrganizationMemberRole
   v1SetProjectMemberRoleResponse:
     type: object
     title: Response message for AdminService.SetProjectMemberRole
->>>>>>> 91fecb0a
+  v1TriggerReconcileResponse:
+    type: object
+    title: Should need to add any response here (i.e similar to ReconcileResponse in runtime.proto)
+  v1TriggerRedeployResponse:
+    type: object
+  v1TriggerRefreshSourceResponse:
+    type: object
   v1UpdateOrganizationResponse:
     type: object
     properties:
