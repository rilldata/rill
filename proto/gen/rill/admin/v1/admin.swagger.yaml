--- conflicted
+++ resolved
@@ -2569,7 +2569,9 @@
         type: array
         items:
           type: string
-<<<<<<< HEAD
+      webOpenState:
+        type: string
+        title: base64 state url of the dashboard when it was created
   v1BillingPlan:
     type: object
     properties:
@@ -2589,11 +2591,6 @@
       quotas:
         $ref: '#/definitions/v1Quotas'
         title: TODO expose pricing information
-=======
-      webOpenState:
-        type: string
-        title: base64 state url of the dashboard when it was created
->>>>>>> e662722c
   v1Bookmark:
     type: object
     properties:
