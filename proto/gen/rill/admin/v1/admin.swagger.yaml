swagger: "2.0"
info:
  title: rill/admin/v1/api.proto
  version: version not set
tags:
  - name: AdminService
consumes:
  - application/json
produces:
  - application/json
paths:
  /v1/deployments/{deploymentId}/reconcile:
    post:
      summary: TriggerReconcile triggers reconcile for the project's prod deployment
      operationId: AdminService_TriggerReconcile
      responses:
        "200":
          description: A successful response.
          schema:
            $ref: '#/definitions/v1TriggerReconcileResponse'
        default:
          description: An unexpected error response.
          schema:
            $ref: '#/definitions/rpcStatus'
      parameters:
        - name: deploymentId
          in: path
          required: true
          type: string
        - name: body
          in: body
          required: true
          schema:
            type: object
      tags:
        - AdminService
  /v1/deployments/{deploymentId}/redeploy:
    post:
      summary: TriggerRedeploy creates a new deployment and teardown the old deployment for production deployment
      operationId: AdminService_TriggerRedeploy
      responses:
        "200":
          description: A successful response.
          schema:
            $ref: '#/definitions/v1TriggerRedeployResponse'
        default:
          description: An unexpected error response.
          schema:
            $ref: '#/definitions/rpcStatus'
      parameters:
        - name: deploymentId
          in: path
          required: true
          type: string
        - name: body
          in: body
          required: true
          schema:
            type: object
      tags:
        - AdminService
  /v1/deployments/{deploymentId}/refresh:
    post:
      summary: TriggerRefreshSources refresh the source for production deployment
      operationId: AdminService_TriggerRefreshSources
      responses:
        "200":
          description: A successful response.
          schema:
            $ref: '#/definitions/v1TriggerRefreshSourcesResponse'
        default:
          description: An unexpected error response.
          schema:
            $ref: '#/definitions/rpcStatus'
      parameters:
        - name: deploymentId
          in: path
          required: true
          type: string
        - name: body
          in: body
          required: true
          schema:
            type: object
            properties:
              sources:
                type: array
                items:
                  type: string
      tags:
        - AdminService
  /v1/github/repositories:
    get:
      summary: |-
        GetGithubRepoRequest returns info about a Github repo based on the caller's installations.
        If the caller has not granted access to the repository, instructions for granting access are returned.
      operationId: AdminService_GetGithubRepoStatus
      responses:
        "200":
          description: A successful response.
          schema:
            $ref: '#/definitions/v1GetGithubRepoStatusResponse'
        default:
          description: An unexpected error response.
          schema:
            $ref: '#/definitions/rpcStatus'
      parameters:
        - name: githubUrl
          in: query
          required: false
          type: string
      tags:
        - AdminService
  /v1/organizations:
    get:
      summary: ListOrganizations lists all the organizations currently managed by the admin
      operationId: AdminService_ListOrganizations
      responses:
        "200":
          description: A successful response.
          schema:
            $ref: '#/definitions/v1ListOrganizationsResponse'
        default:
          description: An unexpected error response.
          schema:
            $ref: '#/definitions/rpcStatus'
      parameters:
        - name: pageSize
          in: query
          required: false
          type: integer
          format: int64
        - name: pageToken
          in: query
          required: false
          type: string
      tags:
        - AdminService
    post:
      summary: CreateOrganization creates a new organization
      operationId: AdminService_CreateOrganization
      responses:
        "200":
          description: A successful response.
          schema:
            $ref: '#/definitions/v1CreateOrganizationResponse'
        default:
          description: An unexpected error response.
          schema:
            $ref: '#/definitions/rpcStatus'
      parameters:
        - name: body
          in: body
          required: true
          schema:
            $ref: '#/definitions/v1CreateOrganizationRequest'
      tags:
        - AdminService
  /v1/organizations/{name}:
    get:
      summary: GetOrganization returns information about a specific organization
      operationId: AdminService_GetOrganization
      responses:
        "200":
          description: A successful response.
          schema:
            $ref: '#/definitions/v1GetOrganizationResponse'
        default:
          description: An unexpected error response.
          schema:
            $ref: '#/definitions/rpcStatus'
      parameters:
        - name: name
          in: path
          required: true
          type: string
      tags:
        - AdminService
    delete:
      summary: DeleteOrganization deletes an organizations
      operationId: AdminService_DeleteOrganization
      responses:
        "200":
          description: A successful response.
          schema:
            $ref: '#/definitions/v1DeleteOrganizationResponse'
        default:
          description: An unexpected error response.
          schema:
            $ref: '#/definitions/rpcStatus'
      parameters:
        - name: name
          in: path
          required: true
          type: string
      tags:
        - AdminService
    put:
      summary: UpdateOrganization deletes an organizations
      operationId: AdminService_UpdateOrganization
      responses:
        "200":
          description: A successful response.
          schema:
            $ref: '#/definitions/v1UpdateOrganizationResponse'
        default:
          description: An unexpected error response.
          schema:
            $ref: '#/definitions/rpcStatus'
      parameters:
        - name: name
          in: path
          required: true
          type: string
        - name: body
          in: body
          required: true
          schema:
            type: object
            properties:
              id:
                type: string
              description:
                type: string
      tags:
        - AdminService
<<<<<<< HEAD
  /v1/organizations/{organization}/invites:
    get:
      summary: ListOrganizationInvites lists all the org invites
      operationId: AdminService_ListOrganizationInvites
=======
  /v1/organizations/{organization}/autoinvite:
    post:
      summary: CreateAutoinviteDomain adds a domain to the autoinvite list
      operationId: AdminService_CreateAutoinviteDomain
>>>>>>> 82136f56
      responses:
        "200":
          description: A successful response.
          schema:
<<<<<<< HEAD
            $ref: '#/definitions/v1ListOrganizationInvitesResponse'
=======
            $ref: '#/definitions/v1CreateAutoinviteDomainResponse'
>>>>>>> 82136f56
        default:
          description: An unexpected error response.
          schema:
            $ref: '#/definitions/rpcStatus'
      parameters:
        - name: organization
          in: path
          required: true
          type: string
<<<<<<< HEAD
        - name: pageSize
          in: query
          required: false
          type: integer
          format: int64
        - name: pageToken
          in: query
          required: false
=======
        - name: body
          in: body
          required: true
          schema:
            type: object
            properties:
              domain:
                type: string
              role:
                type: string
      tags:
        - AdminService
  /v1/organizations/{organization}/autoinvite/{domain}:
    delete:
      summary: RemoveAutoinviteDomain removes a domain from the autoinvite list
      operationId: AdminService_RemoveAutoinviteDomain
      responses:
        "200":
          description: A successful response.
          schema:
            $ref: '#/definitions/v1RemoveAutoinviteDomainResponse'
        default:
          description: An unexpected error response.
          schema:
            $ref: '#/definitions/rpcStatus'
      parameters:
        - name: organization
          in: path
          required: true
          type: string
        - name: domain
          in: path
          required: true
>>>>>>> 82136f56
          type: string
      tags:
        - AdminService
  /v1/organizations/{organization}/members:
    get:
      summary: ListOrganizationMembers lists all the org members
      operationId: AdminService_ListOrganizationMembers
      responses:
        "200":
          description: A successful response.
          schema:
            $ref: '#/definitions/v1ListOrganizationMembersResponse'
        default:
          description: An unexpected error response.
          schema:
            $ref: '#/definitions/rpcStatus'
      parameters:
        - name: organization
          in: path
          required: true
          type: string
        - name: pageSize
          in: query
          required: false
          type: integer
          format: int64
        - name: pageToken
          in: query
          required: false
          type: string
      tags:
        - AdminService
    post:
      summary: AddOrganizationMember lists all the org members
      operationId: AdminService_AddOrganizationMember
      responses:
        "200":
          description: A successful response.
          schema:
            $ref: '#/definitions/v1AddOrganizationMemberResponse'
        default:
          description: An unexpected error response.
          schema:
            $ref: '#/definitions/rpcStatus'
      parameters:
        - name: organization
          in: path
          required: true
          type: string
        - name: body
          in: body
          required: true
          schema:
            type: object
            properties:
              email:
                type: string
              role:
                type: string
      tags:
        - AdminService
  /v1/organizations/{organization}/members/{email}:
    delete:
      summary: RemoveOrganizationMember removes member from the organization
      operationId: AdminService_RemoveOrganizationMember
      responses:
        "200":
          description: A successful response.
          schema:
            $ref: '#/definitions/v1RemoveOrganizationMemberResponse'
        default:
          description: An unexpected error response.
          schema:
            $ref: '#/definitions/rpcStatus'
      parameters:
        - name: organization
          in: path
          required: true
          type: string
        - name: email
          in: path
          required: true
          type: string
        - name: keepProjectRoles
          in: query
          required: false
          type: boolean
      tags:
        - AdminService
    put:
      summary: SetOrganizationMemberRole sets the role for the member
      operationId: AdminService_SetOrganizationMemberRole
      responses:
        "200":
          description: A successful response.
          schema:
            $ref: '#/definitions/v1SetOrganizationMemberRoleResponse'
        default:
          description: An unexpected error response.
          schema:
            $ref: '#/definitions/rpcStatus'
      parameters:
        - name: organization
          in: path
          required: true
          type: string
        - name: email
          in: path
          required: true
          type: string
        - name: body
          in: body
          required: true
          schema:
            type: object
            properties:
              role:
                type: string
      tags:
        - AdminService
  /v1/organizations/{organization}/members/current:
    delete:
      summary: LeaveOrganization removes the current user from the organization
      operationId: AdminService_LeaveOrganization
      responses:
        "200":
          description: A successful response.
          schema:
            $ref: '#/definitions/v1LeaveOrganizationResponse'
        default:
          description: An unexpected error response.
          schema:
            $ref: '#/definitions/rpcStatus'
      parameters:
        - name: organization
          in: path
          required: true
          type: string
      tags:
        - AdminService
  /v1/organizations/{organization}/projects/{project}/invites:
    get:
      summary: ListProjectInvites lists all the project invites
      operationId: AdminService_ListProjectInvites
      responses:
        "200":
          description: A successful response.
          schema:
            $ref: '#/definitions/v1ListProjectInvitesResponse'
        default:
          description: An unexpected error response.
          schema:
            $ref: '#/definitions/rpcStatus'
      parameters:
        - name: organization
          in: path
          required: true
          type: string
        - name: project
          in: path
          required: true
          type: string
        - name: pageSize
          in: query
          required: false
          type: integer
          format: int64
        - name: pageToken
          in: query
          required: false
          type: string
      tags:
        - AdminService
  /v1/organizations/{organization}/projects/{project}/members:
    get:
      summary: ListProjectMembers lists all the project members
      operationId: AdminService_ListProjectMembers
      responses:
        "200":
          description: A successful response.
          schema:
            $ref: '#/definitions/v1ListProjectMembersResponse'
        default:
          description: An unexpected error response.
          schema:
            $ref: '#/definitions/rpcStatus'
      parameters:
        - name: organization
          in: path
          required: true
          type: string
        - name: project
          in: path
          required: true
          type: string
        - name: pageSize
          in: query
          required: false
          type: integer
          format: int64
        - name: pageToken
          in: query
          required: false
          type: string
      tags:
        - AdminService
    post:
      summary: AddProjectMember adds a member to the project
      operationId: AdminService_AddProjectMember
      responses:
        "200":
          description: A successful response.
          schema:
            $ref: '#/definitions/v1AddProjectMemberResponse'
        default:
          description: An unexpected error response.
          schema:
            $ref: '#/definitions/rpcStatus'
      parameters:
        - name: organization
          in: path
          required: true
          type: string
        - name: project
          in: path
          required: true
          type: string
        - name: body
          in: body
          required: true
          schema:
            type: object
            properties:
              email:
                type: string
              role:
                type: string
      tags:
        - AdminService
  /v1/organizations/{organization}/projects/{project}/members/{email}:
    delete:
      summary: RemoveProjectMember removes member from the project
      operationId: AdminService_RemoveProjectMember
      responses:
        "200":
          description: A successful response.
          schema:
            $ref: '#/definitions/v1RemoveProjectMemberResponse'
        default:
          description: An unexpected error response.
          schema:
            $ref: '#/definitions/rpcStatus'
      parameters:
        - name: organization
          in: path
          required: true
          type: string
        - name: project
          in: path
          required: true
          type: string
        - name: email
          in: path
          required: true
          type: string
      tags:
        - AdminService
    put:
      summary: SetProjectMemberRole sets the role for the member
      operationId: AdminService_SetProjectMemberRole
      responses:
        "200":
          description: A successful response.
          schema:
            $ref: '#/definitions/v1SetProjectMemberRoleResponse'
        default:
          description: An unexpected error response.
          schema:
            $ref: '#/definitions/rpcStatus'
      parameters:
        - name: organization
          in: path
          required: true
          type: string
        - name: project
          in: path
          required: true
          type: string
        - name: email
          in: path
          required: true
          type: string
        - name: body
          in: body
          required: true
          schema:
            type: object
            properties:
              role:
                type: string
      tags:
        - AdminService
  /v1/organizations/{organizationName}/projects:
    get:
      summary: ListProjectsForOrganization lists all the projects currently available for given organizations
      operationId: AdminService_ListProjectsForOrganization
      responses:
        "200":
          description: A successful response.
          schema:
            $ref: '#/definitions/v1ListProjectsForOrganizationResponse'
        default:
          description: An unexpected error response.
          schema:
            $ref: '#/definitions/rpcStatus'
      parameters:
        - name: organizationName
          in: path
          required: true
          type: string
        - name: pageSize
          in: query
          required: false
          type: integer
          format: int64
        - name: pageToken
          in: query
          required: false
          type: string
      tags:
        - AdminService
    post:
      summary: CreateProject creates a new project
      operationId: AdminService_CreateProject
      responses:
        "200":
          description: A successful response.
          schema:
            $ref: '#/definitions/v1CreateProjectResponse'
        default:
          description: An unexpected error response.
          schema:
            $ref: '#/definitions/rpcStatus'
      parameters:
        - name: organizationName
          in: path
          required: true
          type: string
        - name: body
          in: body
          required: true
          schema:
            type: object
            properties:
              name:
                type: string
              description:
                type: string
              public:
                type: boolean
              region:
                type: string
              prodOlapDriver:
                type: string
              prodOlapDsn:
                type: string
              prodSlots:
                type: string
                format: int64
              prodBranch:
                type: string
              githubUrl:
                type: string
              variables:
                type: object
                additionalProperties:
                  type: string
      tags:
        - AdminService
  /v1/organizations/{organizationName}/projects/{name}:
    get:
      summary: GetProject returns information about a specific project
      operationId: AdminService_GetProject
      responses:
        "200":
          description: A successful response.
          schema:
            $ref: '#/definitions/v1GetProjectResponse'
        default:
          description: An unexpected error response.
          schema:
            $ref: '#/definitions/rpcStatus'
      parameters:
        - name: organizationName
          in: path
          required: true
          type: string
        - name: name
          in: path
          required: true
          type: string
      tags:
        - AdminService
    delete:
      summary: DeleteProject deletes an project
      operationId: AdminService_DeleteProject
      responses:
        "200":
          description: A successful response.
          schema:
            $ref: '#/definitions/v1DeleteProjectResponse'
        default:
          description: An unexpected error response.
          schema:
            $ref: '#/definitions/rpcStatus'
      parameters:
        - name: organizationName
          in: path
          required: true
          type: string
        - name: name
          in: path
          required: true
          type: string
      tags:
        - AdminService
    put:
      summary: UpdateProject updates a project
      operationId: AdminService_UpdateProject
      responses:
        "200":
          description: A successful response.
          schema:
            $ref: '#/definitions/v1UpdateProjectResponse'
        default:
          description: An unexpected error response.
          schema:
            $ref: '#/definitions/rpcStatus'
      parameters:
        - name: organizationName
          in: path
          required: true
          type: string
        - name: name
          in: path
          required: true
          type: string
        - name: body
          in: body
          required: true
          schema:
            type: object
            properties:
              id:
                type: string
              description:
                type: string
              public:
                type: boolean
              prodBranch:
                type: string
              githubUrl:
                type: string
      tags:
        - AdminService
  /v1/organizations/{organizationName}/projects/{name}/variables:
    get:
      summary: 'GetProjectVariables returns project variables. NOTE: Get project API doesn''t return variables.'
      operationId: AdminService_GetProjectVariables
      responses:
        "200":
          description: A successful response.
          schema:
            $ref: '#/definitions/v1GetProjectVariablesResponse'
        default:
          description: An unexpected error response.
          schema:
            $ref: '#/definitions/rpcStatus'
      parameters:
        - name: organizationName
          in: path
          required: true
          type: string
        - name: name
          in: path
          required: true
          type: string
      tags:
        - AdminService
    put:
      summary: 'UpdateProjectVariables updates variables for a project. NOTE: Update project API doesn''t update variables.'
      operationId: AdminService_UpdateProjectVariables
      responses:
        "200":
          description: A successful response.
          schema:
            $ref: '#/definitions/v1UpdateProjectVariablesResponse'
        default:
          description: An unexpected error response.
          schema:
            $ref: '#/definitions/rpcStatus'
      parameters:
        - name: organizationName
          in: path
          required: true
          type: string
        - name: name
          in: path
          required: true
          type: string
        - name: body
          in: body
          required: true
          schema:
            type: object
            properties:
              variables:
                type: object
                additionalProperties:
                  type: string
      tags:
        - AdminService
  /v1/ping:
    get:
      summary: Ping returns information about the server
      operationId: AdminService_Ping
      responses:
        "200":
          description: A successful response.
          schema:
            $ref: '#/definitions/v1PingResponse'
        default:
          description: An unexpected error response.
          schema:
            $ref: '#/definitions/rpcStatus'
      tags:
        - AdminService
  /v1/tokens/current:
    delete:
      summary: RevokeCurrentAuthToken revoke the current auth token
      operationId: AdminService_RevokeCurrentAuthToken
      responses:
        "200":
          description: A successful response.
          schema:
            $ref: '#/definitions/v1RevokeCurrentAuthTokenResponse'
        default:
          description: An unexpected error response.
          schema:
            $ref: '#/definitions/rpcStatus'
      tags:
        - AdminService
  /v1/users/current:
    get:
      summary: GetCurrentUser returns the currently authenticated user (if any)
      operationId: AdminService_GetCurrentUser
      responses:
        "200":
          description: A successful response.
          schema:
            $ref: '#/definitions/v1GetCurrentUserResponse'
        default:
          description: An unexpected error response.
          schema:
            $ref: '#/definitions/rpcStatus'
      tags:
        - AdminService
definitions:
  protobufAny:
    type: object
    properties:
      '@type':
        type: string
    additionalProperties: {}
  rpcStatus:
    type: object
    properties:
      code:
        type: integer
        format: int32
      message:
        type: string
      details:
        type: array
        items:
          type: object
          $ref: '#/definitions/protobufAny'
  v1AddOrganizationMemberResponse:
    type: object
    properties:
      pendingSignup:
        type: boolean
  v1AddProjectMemberResponse:
    type: object
    properties:
      pendingSignup:
        type: boolean
  v1CreateAutoinviteDomainResponse:
    type: object
  v1CreateOrganizationRequest:
    type: object
    properties:
      name:
        type: string
      description:
        type: string
  v1CreateOrganizationResponse:
    type: object
    properties:
      organization:
        $ref: '#/definitions/v1Organization'
  v1CreateProjectResponse:
    type: object
    properties:
      project:
        $ref: '#/definitions/v1Project'
  v1DeleteOrganizationResponse:
    type: object
  v1DeleteProjectResponse:
    type: object
  v1Deployment:
    type: object
    properties:
      id:
        type: string
      projectId:
        type: string
      slots:
        type: string
        format: int64
      branch:
        type: string
      runtimeHost:
        type: string
      runtimeInstanceId:
        type: string
      status:
        $ref: '#/definitions/v1DeploymentStatus'
      logs:
        type: string
      createdOn:
        type: string
        format: date-time
      updatedOn:
        type: string
        format: date-time
  v1DeploymentStatus:
    type: string
    enum:
      - DEPLOYMENT_STATUS_UNSPECIFIED
      - DEPLOYMENT_STATUS_PENDING
      - DEPLOYMENT_STATUS_OK
      - DEPLOYMENT_STATUS_RECONCILING
      - DEPLOYMENT_STATUS_ERROR
    default: DEPLOYMENT_STATUS_UNSPECIFIED
  v1GetCurrentUserResponse:
    type: object
    properties:
      user:
        $ref: '#/definitions/v1User'
  v1GetGithubRepoStatusResponse:
    type: object
    properties:
      hasAccess:
        type: boolean
      grantAccessUrl:
        type: string
      defaultBranch:
        type: string
  v1GetOrganizationResponse:
    type: object
    properties:
      organization:
        $ref: '#/definitions/v1Organization'
      permissions:
        $ref: '#/definitions/v1OrganizationPermissions'
  v1GetProjectResponse:
    type: object
    properties:
      project:
        $ref: '#/definitions/v1Project'
      prodDeployment:
        $ref: '#/definitions/v1Deployment'
      jwt:
        type: string
      projectPermissions:
        $ref: '#/definitions/v1ProjectPermissions'
  v1GetProjectVariablesResponse:
    type: object
    properties:
      variables:
        type: object
        additionalProperties:
          type: string
  v1LeaveOrganizationResponse:
    type: object
  v1ListOrganizationInvitesResponse:
    type: object
    properties:
      invites:
        type: array
        items:
          type: object
          $ref: '#/definitions/v1UserInvite'
      nextPageToken:
        type: string
  v1ListOrganizationMembersResponse:
    type: object
    properties:
      members:
        type: array
        items:
          type: object
          $ref: '#/definitions/v1Member'
      nextPageToken:
        type: string
  v1ListOrganizationsResponse:
    type: object
    properties:
      organizations:
        type: array
        items:
          type: object
          $ref: '#/definitions/v1Organization'
      nextPageToken:
        type: string
  v1ListProjectInvitesResponse:
    type: object
    properties:
      invites:
        type: array
        items:
          type: object
          $ref: '#/definitions/v1UserInvite'
      nextPageToken:
        type: string
  v1ListProjectMembersResponse:
    type: object
    properties:
      members:
        type: array
        items:
          type: object
          $ref: '#/definitions/v1Member'
      nextPageToken:
        type: string
  v1ListProjectsForOrganizationResponse:
    type: object
    properties:
      projects:
        type: array
        items:
          type: object
          $ref: '#/definitions/v1Project'
      nextPageToken:
        type: string
  v1Member:
    type: object
    properties:
      userId:
        type: string
      userEmail:
        type: string
      userName:
        type: string
      roleName:
        type: string
      createdOn:
        type: string
        format: date-time
      updatedOn:
        type: string
        format: date-time
  v1Organization:
    type: object
    properties:
      id:
        type: string
      name:
        type: string
        title: Globally unique
      description:
        type: string
      createdOn:
        type: string
        format: date-time
      updatedOn:
        type: string
        format: date-time
  v1OrganizationPermissions:
    type: object
    properties:
      readOrg:
        type: boolean
      manageOrg:
        type: boolean
      readProjects:
        type: boolean
      createProjects:
        type: boolean
      manageProjects:
        type: boolean
      readOrgMembers:
        type: boolean
      manageOrgMembers:
        type: boolean
  v1PingResponse:
    type: object
    properties:
      version:
        type: string
      time:
        type: string
        format: date-time
  v1Project:
    type: object
    properties:
      id:
        type: string
      name:
        type: string
        title: Unique in organization
      orgId:
        type: string
      orgName:
        type: string
      description:
        type: string
      public:
        type: boolean
      region:
        type: string
      githubUrl:
        type: string
      prodBranch:
        type: string
      prodOlapDriver:
        type: string
      prodOlapDsn:
        type: string
      prodSlots:
        type: string
        format: int64
      prodDeploymentId:
        type: string
      frontendUrl:
        type: string
      createdOn:
        type: string
        format: date-time
      updatedOn:
        type: string
        format: date-time
  v1ProjectPermissions:
    type: object
    properties:
      readProject:
        type: boolean
      manageProject:
        type: boolean
      readProd:
        type: boolean
      readProdStatus:
        type: boolean
      manageProd:
        type: boolean
      readDev:
        type: boolean
      readDevStatus:
        type: boolean
      manageDev:
        type: boolean
      readProjectMembers:
        type: boolean
      manageProjectMembers:
        type: boolean
  v1RemoveAutoinviteDomainResponse:
    type: object
  v1RemoveOrganizationMemberResponse:
    type: object
  v1RemoveProjectMemberResponse:
    type: object
  v1RevokeCurrentAuthTokenResponse:
    type: object
    properties:
      tokenId:
        type: string
  v1SetOrganizationMemberRoleResponse:
    type: object
  v1SetProjectMemberRoleResponse:
    type: object
  v1TriggerReconcileResponse:
    type: object
  v1TriggerRedeployResponse:
    type: object
  v1TriggerRefreshSourcesResponse:
    type: object
  v1UpdateOrganizationResponse:
    type: object
    properties:
      organization:
        $ref: '#/definitions/v1Organization'
  v1UpdateProjectResponse:
    type: object
    properties:
      project:
        $ref: '#/definitions/v1Project'
  v1UpdateProjectVariablesResponse:
    type: object
    properties:
      variables:
        type: object
        additionalProperties:
          type: string
  v1User:
    type: object
    properties:
      id:
        type: string
      email:
        type: string
      displayName:
        type: string
      photoUrl:
        type: string
      createdOn:
        type: string
        format: date-time
      updatedOn:
        type: string
        format: date-time
  v1UserInvite:
    type: object
    properties:
      email:
        type: string
      role:
        type: string
      invitedBy:
        type: string<|MERGE_RESOLUTION|>--- conflicted
+++ resolved
@@ -224,26 +224,69 @@
                 type: string
       tags:
         - AdminService
-<<<<<<< HEAD
+  /v1/organizations/{organization}/autoinvite:
+    post:
+      summary: CreateAutoinviteDomain adds a domain to the autoinvite list
+      operationId: AdminService_CreateAutoinviteDomain
+      responses:
+        "200":
+          description: A successful response.
+          schema:
+            $ref: '#/definitions/v1CreateAutoinviteDomainResponse'
+        default:
+          description: An unexpected error response.
+          schema:
+            $ref: '#/definitions/rpcStatus'
+      parameters:
+        - name: organization
+          in: path
+          required: true
+          type: string
+        - name: body
+          in: body
+          required: true
+          schema:
+            type: object
+            properties:
+              domain:
+                type: string
+              role:
+                type: string
+      tags:
+        - AdminService
+  /v1/organizations/{organization}/autoinvite/{domain}:
+    delete:
+      summary: RemoveAutoinviteDomain removes a domain from the autoinvite list
+      operationId: AdminService_RemoveAutoinviteDomain
+      responses:
+        "200":
+          description: A successful response.
+          schema:
+            $ref: '#/definitions/v1RemoveAutoinviteDomainResponse'
+        default:
+          description: An unexpected error response.
+          schema:
+            $ref: '#/definitions/rpcStatus'
+      parameters:
+        - name: organization
+          in: path
+          required: true
+          type: string
+        - name: domain
+          in: path
+          required: true
+          type: string
+      tags:
+        - AdminService
   /v1/organizations/{organization}/invites:
     get:
       summary: ListOrganizationInvites lists all the org invites
       operationId: AdminService_ListOrganizationInvites
-=======
-  /v1/organizations/{organization}/autoinvite:
-    post:
-      summary: CreateAutoinviteDomain adds a domain to the autoinvite list
-      operationId: AdminService_CreateAutoinviteDomain
->>>>>>> 82136f56
-      responses:
-        "200":
-          description: A successful response.
-          schema:
-<<<<<<< HEAD
+      responses:
+        "200":
+          description: A successful response.
+          schema:
             $ref: '#/definitions/v1ListOrganizationInvitesResponse'
-=======
-            $ref: '#/definitions/v1CreateAutoinviteDomainResponse'
->>>>>>> 82136f56
         default:
           description: An unexpected error response.
           schema:
@@ -253,7 +296,6 @@
           in: path
           required: true
           type: string
-<<<<<<< HEAD
         - name: pageSize
           in: query
           required: false
@@ -262,41 +304,6 @@
         - name: pageToken
           in: query
           required: false
-=======
-        - name: body
-          in: body
-          required: true
-          schema:
-            type: object
-            properties:
-              domain:
-                type: string
-              role:
-                type: string
-      tags:
-        - AdminService
-  /v1/organizations/{organization}/autoinvite/{domain}:
-    delete:
-      summary: RemoveAutoinviteDomain removes a domain from the autoinvite list
-      operationId: AdminService_RemoveAutoinviteDomain
-      responses:
-        "200":
-          description: A successful response.
-          schema:
-            $ref: '#/definitions/v1RemoveAutoinviteDomainResponse'
-        default:
-          description: An unexpected error response.
-          schema:
-            $ref: '#/definitions/rpcStatus'
-      parameters:
-        - name: organization
-          in: path
-          required: true
-          type: string
-        - name: domain
-          in: path
-          required: true
->>>>>>> 82136f56
           type: string
       tags:
         - AdminService
