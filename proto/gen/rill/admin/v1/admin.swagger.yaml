--- conflicted
+++ resolved
@@ -2143,11 +2143,7 @@
         type: string
       queryArgsJson:
         type: string
-<<<<<<< HEAD
-      dashboardName:
-=======
       metricsViewName:
->>>>>>> f81eb9be
         type: string
       recipients:
         type: array
