swagger: "2.0"
info:
  title: rill/admin/v1/api.proto
  version: version not set
tags:
  - name: AdminService
consumes:
  - application/json
produces:
  - application/json
paths:
  /v1/deployments/{deploymentId}/reconcile:
    post:
      summary: TriggerReconcile triggers reconcile for the project's prod deployment
      operationId: AdminService_TriggerReconcile
      responses:
        "200":
          description: A successful response.
          schema:
            $ref: '#/definitions/v1TriggerReconcileResponse'
        default:
          description: An unexpected error response.
          schema:
            $ref: '#/definitions/rpcStatus'
      parameters:
        - name: deploymentId
          in: path
          required: true
          type: string
        - name: body
          in: body
          required: true
          schema:
            type: object
      tags:
        - AdminService
  /v1/deployments/{deploymentId}/refresh:
    post:
      summary: TriggerRefreshSources refresh the source for production deployment
      operationId: AdminService_TriggerRefreshSources
      responses:
        "200":
          description: A successful response.
          schema:
            $ref: '#/definitions/v1TriggerRefreshSourcesResponse'
        default:
          description: An unexpected error response.
          schema:
            $ref: '#/definitions/rpcStatus'
      parameters:
        - name: deploymentId
          in: path
          required: true
          type: string
        - name: body
          in: body
          required: true
          schema:
            type: object
            properties:
              sources:
                type: array
                items:
                  type: string
      tags:
        - AdminService
  /v1/github/repositories:
    get:
      summary: |-
        GetGithubRepoRequest returns info about a Github repo based on the caller's installations.
        If the caller has not granted access to the repository, instructions for granting access are returned.
      operationId: AdminService_GetGithubRepoStatus
      responses:
        "200":
          description: A successful response.
          schema:
            $ref: '#/definitions/v1GetGithubRepoStatusResponse'
        default:
          description: An unexpected error response.
          schema:
            $ref: '#/definitions/rpcStatus'
      parameters:
        - name: githubUrl
          in: query
          required: false
          type: string
      tags:
        - AdminService
  /v1/organizations:
    get:
      summary: ListOrganizations lists all the organizations currently managed by the admin
      operationId: AdminService_ListOrganizations
      responses:
        "200":
          description: A successful response.
          schema:
            $ref: '#/definitions/v1ListOrganizationsResponse'
        default:
          description: An unexpected error response.
          schema:
            $ref: '#/definitions/rpcStatus'
      parameters:
        - name: pageSize
          in: query
          required: false
          type: integer
          format: int64
        - name: pageToken
          in: query
          required: false
          type: string
      tags:
        - AdminService
    post:
      summary: CreateOrganization creates a new organization
      operationId: AdminService_CreateOrganization
      responses:
        "200":
          description: A successful response.
          schema:
            $ref: '#/definitions/v1CreateOrganizationResponse'
        default:
          description: An unexpected error response.
          schema:
            $ref: '#/definitions/rpcStatus'
      parameters:
        - name: body
          in: body
          required: true
          schema:
            $ref: '#/definitions/v1CreateOrganizationRequest'
      tags:
        - AdminService
  /v1/organizations/{name}:
    get:
      summary: GetOrganization returns information about a specific organization
      operationId: AdminService_GetOrganization
      responses:
        "200":
          description: A successful response.
          schema:
            $ref: '#/definitions/v1GetOrganizationResponse'
        default:
          description: An unexpected error response.
          schema:
            $ref: '#/definitions/rpcStatus'
      parameters:
        - name: name
          in: path
          required: true
          type: string
      tags:
        - AdminService
    delete:
      summary: DeleteOrganization deletes an organizations
      operationId: AdminService_DeleteOrganization
      responses:
        "200":
          description: A successful response.
          schema:
            $ref: '#/definitions/v1DeleteOrganizationResponse'
        default:
          description: An unexpected error response.
          schema:
            $ref: '#/definitions/rpcStatus'
      parameters:
        - name: name
          in: path
          required: true
          type: string
      tags:
        - AdminService
    patch:
      summary: UpdateOrganization deletes an organizations
      operationId: AdminService_UpdateOrganization
      responses:
        "200":
          description: A successful response.
          schema:
            $ref: '#/definitions/v1UpdateOrganizationResponse'
        default:
          description: An unexpected error response.
          schema:
            $ref: '#/definitions/rpcStatus'
      parameters:
        - name: name
          in: path
          required: true
          type: string
        - name: body
          in: body
          required: true
          schema:
            type: object
            properties:
              description:
                type: string
              newName:
                type: string
      tags:
        - AdminService
  /v1/organizations/{organization}/invites:
    get:
      summary: ListOrganizationInvites lists all the org invites
      operationId: AdminService_ListOrganizationInvites
      responses:
        "200":
          description: A successful response.
          schema:
            $ref: '#/definitions/v1ListOrganizationInvitesResponse'
        default:
          description: An unexpected error response.
          schema:
            $ref: '#/definitions/rpcStatus'
      parameters:
        - name: organization
          in: path
          required: true
          type: string
        - name: pageSize
          in: query
          required: false
          type: integer
          format: int64
        - name: pageToken
          in: query
          required: false
          type: string
      tags:
        - AdminService
  /v1/organizations/{organization}/members:
    get:
      summary: ListOrganizationMembers lists all the org members
      operationId: AdminService_ListOrganizationMembers
      responses:
        "200":
          description: A successful response.
          schema:
            $ref: '#/definitions/v1ListOrganizationMembersResponse'
        default:
          description: An unexpected error response.
          schema:
            $ref: '#/definitions/rpcStatus'
      parameters:
        - name: organization
          in: path
          required: true
          type: string
        - name: pageSize
          in: query
          required: false
          type: integer
          format: int64
        - name: pageToken
          in: query
          required: false
          type: string
      tags:
        - AdminService
    post:
      summary: AddOrganizationMember lists all the org members
      operationId: AdminService_AddOrganizationMember
      responses:
        "200":
          description: A successful response.
          schema:
            $ref: '#/definitions/v1AddOrganizationMemberResponse'
        default:
          description: An unexpected error response.
          schema:
            $ref: '#/definitions/rpcStatus'
      parameters:
        - name: organization
          in: path
          required: true
          type: string
        - name: body
          in: body
          required: true
          schema:
            type: object
            properties:
              email:
                type: string
              role:
                type: string
      tags:
        - AdminService
  /v1/organizations/{organization}/members/{email}:
    delete:
      summary: RemoveOrganizationMember removes member from the organization
      operationId: AdminService_RemoveOrganizationMember
      responses:
        "200":
          description: A successful response.
          schema:
            $ref: '#/definitions/v1RemoveOrganizationMemberResponse'
        default:
          description: An unexpected error response.
          schema:
            $ref: '#/definitions/rpcStatus'
      parameters:
        - name: organization
          in: path
          required: true
          type: string
        - name: email
          in: path
          required: true
          type: string
        - name: keepProjectRoles
          in: query
          required: false
          type: boolean
      tags:
        - AdminService
    put:
      summary: SetOrganizationMemberRole sets the role for the member
      operationId: AdminService_SetOrganizationMemberRole
      responses:
        "200":
          description: A successful response.
          schema:
            $ref: '#/definitions/v1SetOrganizationMemberRoleResponse'
        default:
          description: An unexpected error response.
          schema:
            $ref: '#/definitions/rpcStatus'
      parameters:
        - name: organization
          in: path
          required: true
          type: string
        - name: email
          in: path
          required: true
          type: string
        - name: body
          in: body
          required: true
          schema:
            type: object
            properties:
              role:
                type: string
      tags:
        - AdminService
  /v1/organizations/{organization}/members/current:
    delete:
      summary: LeaveOrganization removes the current user from the organization
      operationId: AdminService_LeaveOrganization
      responses:
        "200":
          description: A successful response.
          schema:
            $ref: '#/definitions/v1LeaveOrganizationResponse'
        default:
          description: An unexpected error response.
          schema:
            $ref: '#/definitions/rpcStatus'
      parameters:
        - name: organization
          in: path
          required: true
          type: string
      tags:
        - AdminService
  /v1/organizations/{organization}/projects/{project}/credentials:
    post:
      summary: GetDeploymentCredentials returns runtime info and access token on behalf of a specific user, or alternatively for a raw set of JWT attributes
      operationId: AdminService_GetDeploymentCredentials
      responses:
        "200":
          description: A successful response.
          schema:
            $ref: '#/definitions/v1GetDeploymentCredentialsResponse'
        default:
          description: An unexpected error response.
          schema:
            $ref: '#/definitions/rpcStatus'
      parameters:
        - name: organization
          in: path
          required: true
          type: string
        - name: project
          in: path
          required: true
          type: string
        - name: body
          in: body
          required: true
          schema:
            type: object
            properties:
              branch:
                type: string
              ttlSeconds:
                type: integer
                format: int64
              userId:
                type: string
              userEmail:
                type: string
              attributes:
                type: object
      tags:
        - AdminService
  /v1/organizations/{organization}/projects/{project}/git-credentials:
    get:
      summary: GetGitCredentials returns credentials and other details for a project's Git repository.
      operationId: AdminService_GetGitCredentials
      responses:
        "200":
          description: A successful response.
          schema:
            $ref: '#/definitions/v1GetGitCredentialsResponse'
        default:
          description: An unexpected error response.
          schema:
            $ref: '#/definitions/rpcStatus'
      parameters:
        - name: organization
          in: path
          required: true
          type: string
        - name: project
          in: path
          required: true
          type: string
      tags:
        - AdminService
  /v1/organizations/{organization}/projects/{project}/iframe:
    post:
      summary: GetIFrame returns the iframe URL for the given project
      operationId: AdminService_GetIFrame
      responses:
        "200":
          description: A successful response.
          schema:
            $ref: '#/definitions/v1GetIFrameResponse'
        default:
          description: An unexpected error response.
          schema:
            $ref: '#/definitions/rpcStatus'
      parameters:
        - name: organization
          in: path
          required: true
          type: string
        - name: project
          in: path
          required: true
          type: string
        - name: body
          in: body
          required: true
          schema:
            type: object
            properties:
              branch:
                type: string
              kind:
                type: string
              resource:
                type: string
              ttlSeconds:
                type: integer
                format: int64
              state:
                type: string
              query:
                type: object
                additionalProperties:
                  type: string
              userId:
                type: string
              userEmail:
                type: string
              attributes:
                type: object
      tags:
        - AdminService
  /v1/organizations/{organization}/projects/{project}/invites:
    get:
      summary: ListProjectInvites lists all the project invites
      operationId: AdminService_ListProjectInvites
      responses:
        "200":
          description: A successful response.
          schema:
            $ref: '#/definitions/v1ListProjectInvitesResponse'
        default:
          description: An unexpected error response.
          schema:
            $ref: '#/definitions/rpcStatus'
      parameters:
        - name: organization
          in: path
          required: true
          type: string
        - name: project
          in: path
          required: true
          type: string
        - name: pageSize
          in: query
          required: false
          type: integer
          format: int64
        - name: pageToken
          in: query
          required: false
          type: string
      tags:
        - AdminService
  /v1/organizations/{organization}/projects/{project}/members:
    get:
      summary: ListProjectMembers lists all the project members
      operationId: AdminService_ListProjectMembers
      responses:
        "200":
          description: A successful response.
          schema:
            $ref: '#/definitions/v1ListProjectMembersResponse'
        default:
          description: An unexpected error response.
          schema:
            $ref: '#/definitions/rpcStatus'
      parameters:
        - name: organization
          in: path
          required: true
          type: string
        - name: project
          in: path
          required: true
          type: string
        - name: pageSize
          in: query
          required: false
          type: integer
          format: int64
        - name: pageToken
          in: query
          required: false
          type: string
      tags:
        - AdminService
    post:
      summary: AddProjectMember adds a member to the project
      operationId: AdminService_AddProjectMember
      responses:
        "200":
          description: A successful response.
          schema:
            $ref: '#/definitions/v1AddProjectMemberResponse'
        default:
          description: An unexpected error response.
          schema:
            $ref: '#/definitions/rpcStatus'
      parameters:
        - name: organization
          in: path
          required: true
          type: string
        - name: project
          in: path
          required: true
          type: string
        - name: body
          in: body
          required: true
          schema:
            type: object
            properties:
              email:
                type: string
              role:
                type: string
      tags:
        - AdminService
  /v1/organizations/{organization}/projects/{project}/members/{email}:
    delete:
      summary: RemoveProjectMember removes member from the project
      operationId: AdminService_RemoveProjectMember
      responses:
        "200":
          description: A successful response.
          schema:
            $ref: '#/definitions/v1RemoveProjectMemberResponse'
        default:
          description: An unexpected error response.
          schema:
            $ref: '#/definitions/rpcStatus'
      parameters:
        - name: organization
          in: path
          required: true
          type: string
        - name: project
          in: path
          required: true
          type: string
        - name: email
          in: path
          required: true
          type: string
      tags:
        - AdminService
    put:
      summary: SetProjectMemberRole sets the role for the member
      operationId: AdminService_SetProjectMemberRole
      responses:
        "200":
          description: A successful response.
          schema:
            $ref: '#/definitions/v1SetProjectMemberRoleResponse'
        default:
          description: An unexpected error response.
          schema:
            $ref: '#/definitions/rpcStatus'
      parameters:
        - name: organization
          in: path
          required: true
          type: string
        - name: project
          in: path
          required: true
          type: string
        - name: email
          in: path
          required: true
          type: string
        - name: body
          in: body
          required: true
          schema:
            type: object
            properties:
              role:
                type: string
      tags:
        - AdminService
  /v1/organizations/{organization}/projects/{project}/reports:
    post:
      summary: CreateReport adds a virtual file for a report, triggers a reconcile, and waits for the report to be added to the runtime catalog
      operationId: AdminService_CreateReport
      responses:
        "200":
          description: A successful response.
          schema:
            $ref: '#/definitions/v1CreateReportResponse'
        default:
          description: An unexpected error response.
          schema:
            $ref: '#/definitions/rpcStatus'
      parameters:
        - name: organization
          in: path
          required: true
          type: string
        - name: project
          in: path
          required: true
          type: string
        - name: body
          in: body
          required: true
          schema:
            type: object
            properties:
              options:
                $ref: '#/definitions/v1ReportOptions'
      tags:
        - AdminService
  /v1/organizations/{organization}/projects/{project}/reports/-/yaml:
    post:
      summary: GenerateReportYAML generates YAML for a scheduled report to be copied into a project's Git repository
      operationId: AdminService_GenerateReportYAML
      responses:
        "200":
          description: A successful response.
          schema:
            $ref: '#/definitions/v1GenerateReportYAMLResponse'
        default:
          description: An unexpected error response.
          schema:
            $ref: '#/definitions/rpcStatus'
      parameters:
        - name: organization
          in: path
          required: true
          type: string
        - name: project
          in: path
          required: true
          type: string
        - name: body
          in: body
          required: true
          schema:
            type: object
            properties:
              options:
                $ref: '#/definitions/v1ReportOptions'
      tags:
        - AdminService
  /v1/organizations/{organization}/projects/{project}/reports/{name}:
    delete:
      summary: DeleteReport deletes the virtual file for a UI-managed report, triggers a reconcile, and waits for the report to be deleted in the runtime
      operationId: AdminService_DeleteReport
      responses:
        "200":
          description: A successful response.
          schema:
            $ref: '#/definitions/v1DeleteReportResponse'
        default:
          description: An unexpected error response.
          schema:
            $ref: '#/definitions/rpcStatus'
      parameters:
        - name: organization
          in: path
          required: true
          type: string
        - name: project
          in: path
          required: true
          type: string
        - name: name
          in: path
          required: true
          type: string
      tags:
        - AdminService
    put:
      summary: EditReport edits a virtual file for a UI-managed report, triggers a reconcile, and waits for the report to be updated in the runtime
      operationId: AdminService_EditReport
      responses:
        "200":
          description: A successful response.
          schema:
            $ref: '#/definitions/v1EditReportResponse'
        default:
          description: An unexpected error response.
          schema:
            $ref: '#/definitions/rpcStatus'
      parameters:
        - name: organization
          in: path
          required: true
          type: string
        - name: project
          in: path
          required: true
          type: string
        - name: name
          in: path
          required: true
          type: string
        - name: body
          in: body
          required: true
          schema:
            type: object
            properties:
              options:
                $ref: '#/definitions/v1ReportOptions'
      tags:
        - AdminService
  /v1/organizations/{organization}/projects/{project}/reports/{name}/trigger:
    post:
      summary: TriggerReport triggers an ad-hoc report run
      operationId: AdminService_TriggerReport
      responses:
        "200":
          description: A successful response.
          schema:
            $ref: '#/definitions/v1TriggerReportResponse'
        default:
          description: An unexpected error response.
          schema:
            $ref: '#/definitions/rpcStatus'
      parameters:
        - name: organization
          in: path
          required: true
          type: string
        - name: project
          in: path
          required: true
          type: string
        - name: name
          in: path
          required: true
          type: string
        - name: body
          in: body
          required: true
          schema:
            type: object
      tags:
        - AdminService
  /v1/organizations/{organization}/projects/{project}/reports/{name}/unsubscribe:
    post:
      summary: UnsubscribeReport removes the calling user from a reports recipients list
      operationId: AdminService_UnsubscribeReport
      responses:
        "200":
          description: A successful response.
          schema:
            $ref: '#/definitions/v1UnsubscribeReportResponse'
        default:
          description: An unexpected error response.
          schema:
            $ref: '#/definitions/rpcStatus'
      parameters:
        - name: organization
          in: path
          required: true
          type: string
        - name: project
          in: path
          required: true
          type: string
        - name: name
          in: path
          required: true
          type: string
        - name: body
          in: body
          required: true
          schema:
            type: object
      tags:
        - AdminService
  /v1/organizations/{organization}/projects/{project}/users/search:
    get:
      summary: SearchProjectUsers returns users who has access to to a project (including org members that have access through a usergroup)
      operationId: AdminService_SearchProjectUsers
      responses:
        "200":
          description: A successful response.
          schema:
            $ref: '#/definitions/v1SearchProjectUsersResponse'
        default:
          description: An unexpected error response.
          schema:
            $ref: '#/definitions/rpcStatus'
      parameters:
        - name: organization
          in: path
          required: true
          type: string
        - name: project
          in: path
          required: true
          type: string
        - name: emailQuery
          in: query
          required: false
          type: string
        - name: pageSize
          in: query
          required: false
          type: integer
          format: int64
        - name: pageToken
          in: query
          required: false
          type: string
      tags:
        - AdminService
  /v1/organizations/{organization}/whitelisted:
    get:
      summary: ListWhitelistedDomains lists all the whitelisted domains for the organization
      operationId: AdminService_ListWhitelistedDomains
      responses:
        "200":
          description: A successful response.
          schema:
            $ref: '#/definitions/v1ListWhitelistedDomainsResponse'
        default:
          description: An unexpected error response.
          schema:
            $ref: '#/definitions/rpcStatus'
      parameters:
        - name: organization
          in: path
          required: true
          type: string
      tags:
        - AdminService
    post:
      summary: CreateWhitelistedDomain adds a domain to the whitelist
      operationId: AdminService_CreateWhitelistedDomain
      responses:
        "200":
          description: A successful response.
          schema:
            $ref: '#/definitions/v1CreateWhitelistedDomainResponse'
        default:
          description: An unexpected error response.
          schema:
            $ref: '#/definitions/rpcStatus'
      parameters:
        - name: organization
          in: path
          required: true
          type: string
        - name: body
          in: body
          required: true
          schema:
            type: object
            properties:
              domain:
                type: string
              role:
                type: string
      tags:
        - AdminService
  /v1/organizations/{organization}/whitelisted/{domain}:
    delete:
      summary: RemoveWhitelistedDomain removes a domain from the whitelist list
      operationId: AdminService_RemoveWhitelistedDomain
      responses:
        "200":
          description: A successful response.
          schema:
            $ref: '#/definitions/v1RemoveWhitelistedDomainResponse'
        default:
          description: An unexpected error response.
          schema:
            $ref: '#/definitions/rpcStatus'
      parameters:
        - name: organization
          in: path
          required: true
          type: string
        - name: domain
          in: path
          required: true
          type: string
      tags:
        - AdminService
  /v1/organizations/{organizationName}/projects:
    get:
      summary: ListProjectsForOrganization lists all the projects currently available for given organizations
      operationId: AdminService_ListProjectsForOrganization
      responses:
        "200":
          description: A successful response.
          schema:
            $ref: '#/definitions/v1ListProjectsForOrganizationResponse'
        default:
          description: An unexpected error response.
          schema:
            $ref: '#/definitions/rpcStatus'
      parameters:
        - name: organizationName
          in: path
          required: true
          type: string
        - name: pageSize
          in: query
          required: false
          type: integer
          format: int64
        - name: pageToken
          in: query
          required: false
          type: string
      tags:
        - AdminService
    post:
      summary: CreateProject creates a new project
      operationId: AdminService_CreateProject
      responses:
        "200":
          description: A successful response.
          schema:
            $ref: '#/definitions/v1CreateProjectResponse'
        default:
          description: An unexpected error response.
          schema:
            $ref: '#/definitions/rpcStatus'
      parameters:
        - name: organizationName
          in: path
          required: true
          type: string
        - name: body
          in: body
          required: true
          schema:
            type: object
            properties:
              name:
                type: string
              description:
                type: string
              public:
                type: boolean
              region:
                type: string
              prodOlapDriver:
                type: string
              prodOlapDsn:
                type: string
              prodSlots:
                type: string
                format: int64
              subpath:
                type: string
              prodBranch:
                type: string
              githubUrl:
                type: string
              variables:
                type: object
                additionalProperties:
                  type: string
      tags:
        - AdminService
  /v1/organizations/{organizationName}/projects/{name}:
    get:
      summary: GetProject returns information about a specific project
      operationId: AdminService_GetProject
      responses:
        "200":
          description: A successful response.
          schema:
            $ref: '#/definitions/v1GetProjectResponse'
        default:
          description: An unexpected error response.
          schema:
            $ref: '#/definitions/rpcStatus'
      parameters:
        - name: organizationName
          in: path
          required: true
          type: string
        - name: name
          in: path
          required: true
          type: string
      tags:
        - AdminService
    delete:
      summary: DeleteProject deletes an project
      operationId: AdminService_DeleteProject
      responses:
        "200":
          description: A successful response.
          schema:
            $ref: '#/definitions/v1DeleteProjectResponse'
        default:
          description: An unexpected error response.
          schema:
            $ref: '#/definitions/rpcStatus'
      parameters:
        - name: organizationName
          in: path
          required: true
          type: string
        - name: name
          in: path
          required: true
          type: string
      tags:
        - AdminService
    patch:
      summary: UpdateProject updates a project
      operationId: AdminService_UpdateProject
      responses:
        "200":
          description: A successful response.
          schema:
            $ref: '#/definitions/v1UpdateProjectResponse'
        default:
          description: An unexpected error response.
          schema:
            $ref: '#/definitions/rpcStatus'
      parameters:
        - name: organizationName
          in: path
          required: true
          type: string
        - name: name
          in: path
          required: true
          type: string
        - name: body
          in: body
          required: true
          schema:
            type: object
            properties:
              description:
                type: string
              public:
                type: boolean
              prodBranch:
                type: string
              githubUrl:
                type: string
              prodSlots:
                type: string
                format: int64
              region:
                type: string
              newName:
                type: string
              prodTtlSeconds:
                type: string
                format: int64
      tags:
        - AdminService
  /v1/organizations/{organizationName}/projects/{name}/variables:
    get:
      summary: 'GetProjectVariables returns project variables. NOTE: Get project API doesn''t return variables.'
      operationId: AdminService_GetProjectVariables
      responses:
        "200":
          description: A successful response.
          schema:
            $ref: '#/definitions/v1GetProjectVariablesResponse'
        default:
          description: An unexpected error response.
          schema:
            $ref: '#/definitions/rpcStatus'
      parameters:
        - name: organizationName
          in: path
          required: true
          type: string
        - name: name
          in: path
          required: true
          type: string
      tags:
        - AdminService
    put:
      summary: 'UpdateProjectVariables updates variables for a project. NOTE: Update project API doesn''t update variables.'
      operationId: AdminService_UpdateProjectVariables
      responses:
        "200":
          description: A successful response.
          schema:
            $ref: '#/definitions/v1UpdateProjectVariablesResponse'
        default:
          description: An unexpected error response.
          schema:
            $ref: '#/definitions/rpcStatus'
      parameters:
        - name: organizationName
          in: path
          required: true
          type: string
        - name: name
          in: path
          required: true
          type: string
        - name: body
          in: body
          required: true
          schema:
            type: object
            properties:
              variables:
                type: object
                additionalProperties:
                  type: string
      tags:
        - AdminService
  /v1/organizations/{organizationName}/services:
    get:
      summary: ListService returns all the services per organization
      operationId: AdminService_ListServices
      responses:
        "200":
          description: A successful response.
          schema:
            $ref: '#/definitions/v1ListServicesResponse'
        default:
          description: An unexpected error response.
          schema:
            $ref: '#/definitions/rpcStatus'
      parameters:
        - name: organizationName
          in: path
          required: true
          type: string
      tags:
        - AdminService
    post:
      summary: CreateService creates a new service per organization
      operationId: AdminService_CreateService
      responses:
        "200":
          description: A successful response.
          schema:
            $ref: '#/definitions/v1CreateServiceResponse'
        default:
          description: An unexpected error response.
          schema:
            $ref: '#/definitions/rpcStatus'
      parameters:
        - name: organizationName
          in: path
          required: true
          type: string
        - name: name
          in: query
          required: false
          type: string
      tags:
        - AdminService
  /v1/organizations/{organizationName}/services/{name}:
    delete:
      summary: DeleteService deletes a service per organization
      operationId: AdminService_DeleteService
      responses:
        "200":
          description: A successful response.
          schema:
            $ref: '#/definitions/v1DeleteServiceResponse'
        default:
          description: An unexpected error response.
          schema:
            $ref: '#/definitions/rpcStatus'
      parameters:
        - name: organizationName
          in: path
          required: true
          type: string
        - name: name
          in: path
          required: true
          type: string
      tags:
        - AdminService
    patch:
      summary: UpdateService updates a service per organization
      operationId: AdminService_UpdateService
      responses:
        "200":
          description: A successful response.
          schema:
            $ref: '#/definitions/v1UpdateServiceResponse'
        default:
          description: An unexpected error response.
          schema:
            $ref: '#/definitions/rpcStatus'
      parameters:
        - name: organizationName
          in: path
          required: true
          type: string
        - name: name
          in: path
          required: true
          type: string
        - name: body
          in: body
          required: true
          schema:
            type: object
            properties:
              newName:
                type: string
      tags:
        - AdminService
  /v1/organizations/{organizationName}/services/{serviceName}/tokens:
    get:
      summary: ListServiceAuthTokens lists all the service auth tokens
      operationId: AdminService_ListServiceAuthTokens
      responses:
        "200":
          description: A successful response.
          schema:
            $ref: '#/definitions/v1ListServiceAuthTokensResponse'
        default:
          description: An unexpected error response.
          schema:
            $ref: '#/definitions/rpcStatus'
      parameters:
        - name: organizationName
          in: path
          required: true
          type: string
        - name: serviceName
          in: path
          required: true
          type: string
      tags:
        - AdminService
    post:
      summary: IssueServiceAuthToken returns the temporary token for given service account
      operationId: AdminService_IssueServiceAuthToken
      responses:
        "200":
          description: A successful response.
          schema:
            $ref: '#/definitions/v1IssueServiceAuthTokenResponse'
        default:
          description: An unexpected error response.
          schema:
            $ref: '#/definitions/rpcStatus'
      parameters:
        - name: organizationName
          in: path
          required: true
          type: string
        - name: serviceName
          in: path
          required: true
          type: string
        - name: body
          in: body
          required: true
          schema:
            type: object
      tags:
        - AdminService
  /v1/ping:
    get:
      summary: Ping returns information about the server
      operationId: AdminService_Ping
      responses:
        "200":
          description: A successful response.
          schema:
            $ref: '#/definitions/v1PingResponse'
        default:
          description: An unexpected error response.
          schema:
            $ref: '#/definitions/rpcStatus'
      tags:
        - AdminService
  /v1/projects/-/redeploy:
    post:
      summary: TriggerRedeploy creates a new deployment and teardown the old deployment for production deployment
      operationId: AdminService_TriggerRedeploy
      responses:
        "200":
          description: A successful response.
          schema:
            $ref: '#/definitions/v1TriggerRedeployResponse'
        default:
          description: An unexpected error response.
          schema:
            $ref: '#/definitions/rpcStatus'
      parameters:
        - name: body
          in: body
          required: true
          schema:
            $ref: '#/definitions/v1TriggerRedeployRequest'
      tags:
        - AdminService
  /v1/projects/{projectId}/alerts/meta:
    post:
      summary: GetAlertMeta returns metadata for checking an alert. It's currently only called by the alert reconciler in the runtime.
      operationId: AdminService_GetAlertMeta
      responses:
        "200":
          description: A successful response.
          schema:
            $ref: '#/definitions/v1GetAlertMetaResponse'
        default:
          description: An unexpected error response.
          schema:
            $ref: '#/definitions/rpcStatus'
      parameters:
        - name: projectId
          in: path
          required: true
          type: string
        - name: body
          in: body
          required: true
          schema:
            type: object
            properties:
              branch:
                type: string
              alert:
                type: string
              annotations:
                type: object
                additionalProperties:
                  type: string
              queryForUserId:
                type: string
              queryForUserEmail:
                type: string
      tags:
        - AdminService
  /v1/projects/{projectId}/repo/meta:
    get:
      summary: GetRepoMeta returns credentials and other metadata for accessing a project's repo
      operationId: AdminService_GetRepoMeta
      responses:
        "200":
          description: A successful response.
          schema:
            $ref: '#/definitions/v1GetRepoMetaResponse'
        default:
          description: An unexpected error response.
          schema:
            $ref: '#/definitions/rpcStatus'
      parameters:
        - name: projectId
          in: path
          required: true
          type: string
        - name: branch
          in: query
          required: false
          type: string
      tags:
        - AdminService
  /v1/projects/{projectId}/repo/virtual:
    get:
      summary: PullVirtualRepo fetches files from a project's virtual repo
      operationId: AdminService_PullVirtualRepo
      responses:
        "200":
          description: A successful response.
          schema:
            $ref: '#/definitions/v1PullVirtualRepoResponse'
        default:
          description: An unexpected error response.
          schema:
            $ref: '#/definitions/rpcStatus'
      parameters:
        - name: projectId
          in: path
          required: true
          type: string
        - name: branch
          in: query
          required: false
          type: string
        - name: pageSize
          in: query
          required: false
          type: integer
          format: int64
        - name: pageToken
          in: query
          required: false
          type: string
      tags:
        - AdminService
  /v1/projects/{projectId}/reports/meta:
    post:
      summary: GetReportMeta returns metadata for generating a report. It's currently only called by the report reconciler in the runtime.
      operationId: AdminService_GetReportMeta
      responses:
        "200":
          description: A successful response.
          schema:
            $ref: '#/definitions/v1GetReportMetaResponse'
        default:
          description: An unexpected error response.
          schema:
            $ref: '#/definitions/rpcStatus'
      parameters:
        - name: projectId
          in: path
          required: true
          type: string
<<<<<<< HEAD
        - name: body
          in: body
          required: true
          schema:
            type: object
            properties:
              branch:
                type: string
              report:
                type: string
              annotations:
                type: object
                additionalProperties:
                  type: string
=======
        - name: branch
          in: query
          required: false
          type: string
        - name: report
          in: query
          required: false
          type: string
        - name: annotations
          description: This is a request variable of the map type. The query format is "map_name[key]=value", e.g. If the map name is Age, the key type is string, and the value type is integer, the query parameter is expressed as Age["bob"]=18
          in: query
          required: false
          type: string
        - name: executionTime
          in: query
          required: false
          type: string
          format: date-time
>>>>>>> 015d59c5
      tags:
        - AdminService
  /v1/services/tokens/{tokenId}:
    delete:
      summary: RevokeServiceAuthToken revoke the service auth token
      operationId: AdminService_RevokeServiceAuthToken
      responses:
        "200":
          description: A successful response.
          schema:
            $ref: '#/definitions/v1RevokeServiceAuthTokenResponse'
        default:
          description: An unexpected error response.
          schema:
            $ref: '#/definitions/rpcStatus'
      parameters:
        - name: tokenId
          in: path
          required: true
          type: string
      tags:
        - AdminService
  /v1/superuser/members:
    get:
      summary: ListSuperusers lists all the superusers
      operationId: AdminService_ListSuperusers
      responses:
        "200":
          description: A successful response.
          schema:
            $ref: '#/definitions/v1ListSuperusersResponse'
        default:
          description: An unexpected error response.
          schema:
            $ref: '#/definitions/rpcStatus'
      tags:
        - AdminService
    post:
      summary: SetSuperuser adds/remove a superuser
      operationId: AdminService_SetSuperuser
      responses:
        "200":
          description: A successful response.
          schema:
            $ref: '#/definitions/v1SetSuperuserResponse'
        default:
          description: An unexpected error response.
          schema:
            $ref: '#/definitions/rpcStatus'
      parameters:
        - name: body
          in: body
          required: true
          schema:
            $ref: '#/definitions/v1SetSuperuserRequest'
      tags:
        - AdminService
  /v1/superuser/projects/annotations:
    patch:
      summary: SudoUpdateAnnotations endpoint for superusers to update project annotations
      operationId: AdminService_SudoUpdateAnnotations
      responses:
        "200":
          description: A successful response.
          schema:
            $ref: '#/definitions/v1SudoUpdateAnnotationsResponse'
        default:
          description: An unexpected error response.
          schema:
            $ref: '#/definitions/rpcStatus'
      parameters:
        - name: body
          in: body
          required: true
          schema:
            $ref: '#/definitions/v1SudoUpdateAnnotationsRequest'
      tags:
        - AdminService
  /v1/superuser/projects/search:
    get:
      summary: SearchProjectNames returns project names matching the pattern
      operationId: AdminService_SearchProjectNames
      responses:
        "200":
          description: A successful response.
          schema:
            $ref: '#/definitions/v1SearchProjectNamesResponse'
        default:
          description: An unexpected error response.
          schema:
            $ref: '#/definitions/rpcStatus'
      parameters:
        - name: namePattern
          in: query
          required: false
          type: string
        - name: annotations
          description: This is a request variable of the map type. The query format is "map_name[key]=value", e.g. If the map name is Age, the key type is string, and the value type is integer, the query parameter is expressed as Age["bob"]=18
          in: query
          required: false
          type: string
        - name: pageSize
          in: query
          required: false
          type: integer
          format: int64
        - name: pageToken
          in: query
          required: false
          type: string
      tags:
        - AdminService
  /v1/superuser/quotas/organization:
    patch:
      summary: SudoUpdateOrganizationQuotas update the quotas available for orgs
      operationId: AdminService_SudoUpdateOrganizationQuotas
      responses:
        "200":
          description: A successful response.
          schema:
            $ref: '#/definitions/v1SudoUpdateOrganizationQuotasResponse'
        default:
          description: An unexpected error response.
          schema:
            $ref: '#/definitions/rpcStatus'
      parameters:
        - name: body
          in: body
          required: true
          schema:
            $ref: '#/definitions/v1SudoUpdateOrganizationQuotasRequest'
      tags:
        - AdminService
  /v1/superuser/quotas/user:
    patch:
      summary: SudoUpdateUserQuotas update the quotas for users
      operationId: AdminService_SudoUpdateUserQuotas
      responses:
        "200":
          description: A successful response.
          schema:
            $ref: '#/definitions/v1SudoUpdateUserQuotasResponse'
        default:
          description: An unexpected error response.
          schema:
            $ref: '#/definitions/rpcStatus'
      parameters:
        - name: body
          in: body
          required: true
          schema:
            $ref: '#/definitions/v1SudoUpdateUserQuotasRequest'
      tags:
        - AdminService
  /v1/superuser/resource:
    get:
      summary: SudoGetResource returns details about a resource by ID lookup
      operationId: AdminService_SudoGetResource
      responses:
        "200":
          description: A successful response.
          schema:
            $ref: '#/definitions/v1SudoGetResourceResponse'
        default:
          description: An unexpected error response.
          schema:
            $ref: '#/definitions/rpcStatus'
      parameters:
        - name: userId
          in: query
          required: false
          type: string
        - name: orgId
          in: query
          required: false
          type: string
        - name: projectId
          in: query
          required: false
          type: string
        - name: deploymentId
          in: query
          required: false
          type: string
        - name: instanceId
          in: query
          required: false
          type: string
      tags:
        - AdminService
  /v1/telemetry:
    post:
      operationId: AdminService_Telemetry
      responses:
        "200":
          description: A successful response.
          schema:
            $ref: '#/definitions/v1TelemetryResponse'
        default:
          description: An unexpected error response.
          schema:
            $ref: '#/definitions/rpcStatus'
      parameters:
        - name: body
          in: body
          required: true
          schema:
            $ref: '#/definitions/v1TelemetryRequest'
      tags:
        - AdminService
  /v1/tokens/current:
    delete:
      summary: RevokeCurrentAuthToken revoke the current auth token
      operationId: AdminService_RevokeCurrentAuthToken
      responses:
        "200":
          description: A successful response.
          schema:
            $ref: '#/definitions/v1RevokeCurrentAuthTokenResponse'
        default:
          description: An unexpected error response.
          schema:
            $ref: '#/definitions/rpcStatus'
      tags:
        - AdminService
  /v1/tokens/represent:
    post:
      summary: IssueRepresentativeAuthToken returns the temporary token for given email
      operationId: AdminService_IssueRepresentativeAuthToken
      responses:
        "200":
          description: A successful response.
          schema:
            $ref: '#/definitions/v1IssueRepresentativeAuthTokenResponse'
        default:
          description: An unexpected error response.
          schema:
            $ref: '#/definitions/rpcStatus'
      parameters:
        - name: body
          in: body
          required: true
          schema:
            $ref: '#/definitions/v1IssueRepresentativeAuthTokenRequest'
      tags:
        - AdminService
  /v1/users:
    get:
      summary: GetUser returns user by email
      operationId: AdminService_GetUser
      responses:
        "200":
          description: A successful response.
          schema:
            $ref: '#/definitions/v1GetUserResponse'
        default:
          description: An unexpected error response.
          schema:
            $ref: '#/definitions/rpcStatus'
      parameters:
        - name: email
          in: query
          required: false
          type: string
      tags:
        - AdminService
  /v1/users/bookmarks:
    get:
      summary: ListBookmarks lists all the bookmarks for the user
      operationId: AdminService_ListBookmarks
      responses:
        "200":
          description: A successful response.
          schema:
            $ref: '#/definitions/v1ListBookmarksResponse'
        default:
          description: An unexpected error response.
          schema:
            $ref: '#/definitions/rpcStatus'
      parameters:
        - name: projectId
          in: query
          required: false
          type: string
      tags:
        - AdminService
    post:
      summary: CreateBookmark creates a bookmark for the given user for the given project
      operationId: AdminService_CreateBookmark
      responses:
        "200":
          description: A successful response.
          schema:
            $ref: '#/definitions/v1CreateBookmarkResponse'
        default:
          description: An unexpected error response.
          schema:
            $ref: '#/definitions/rpcStatus'
      parameters:
        - name: body
          in: body
          required: true
          schema:
            $ref: '#/definitions/v1CreateBookmarkRequest'
      tags:
        - AdminService
  /v1/users/bookmarks/{bookmarkId}:
    get:
      summary: GetBookmark returns the bookmark for the given user for the given project
      operationId: AdminService_GetBookmark
      responses:
        "200":
          description: A successful response.
          schema:
            $ref: '#/definitions/v1GetBookmarkResponse'
        default:
          description: An unexpected error response.
          schema:
            $ref: '#/definitions/rpcStatus'
      parameters:
        - name: bookmarkId
          in: path
          required: true
          type: string
      tags:
        - AdminService
    delete:
      summary: RemoveBookmark removes the bookmark for the given user for the given project
      operationId: AdminService_RemoveBookmark
      responses:
        "200":
          description: A successful response.
          schema:
            $ref: '#/definitions/v1RemoveBookmarkResponse'
        default:
          description: An unexpected error response.
          schema:
            $ref: '#/definitions/rpcStatus'
      parameters:
        - name: bookmarkId
          in: path
          required: true
          type: string
      tags:
        - AdminService
  /v1/users/current:
    get:
      summary: GetCurrentUser returns the currently authenticated user (if any)
      operationId: AdminService_GetCurrentUser
      responses:
        "200":
          description: A successful response.
          schema:
            $ref: '#/definitions/v1GetCurrentUserResponse'
        default:
          description: An unexpected error response.
          schema:
            $ref: '#/definitions/rpcStatus'
      tags:
        - AdminService
  /v1/users/preferences:
    put:
      summary: UpdateUserPreferences updates the preferences for the user
      operationId: AdminService_UpdateUserPreferences
      responses:
        "200":
          description: A successful response.
          schema:
            $ref: '#/definitions/v1UpdateUserPreferencesResponse'
        default:
          description: An unexpected error response.
          schema:
            $ref: '#/definitions/rpcStatus'
      parameters:
        - name: body
          in: body
          required: true
          schema:
            $ref: '#/definitions/v1UpdateUserPreferencesRequest'
      tags:
        - AdminService
  /v1/users/search:
    get:
      summary: GetUsersByEmail returns users by email
      operationId: AdminService_SearchUsers
      responses:
        "200":
          description: A successful response.
          schema:
            $ref: '#/definitions/v1SearchUsersResponse'
        default:
          description: An unexpected error response.
          schema:
            $ref: '#/definitions/rpcStatus'
      parameters:
        - name: emailPattern
          in: query
          required: false
          type: string
        - name: pageSize
          in: query
          required: false
          type: integer
          format: int64
        - name: pageToken
          in: query
          required: false
          type: string
      tags:
        - AdminService
definitions:
  protobufAny:
    type: object
    properties:
      '@type':
        type: string
    additionalProperties: {}
  protobufNullValue:
    type: string
    enum:
      - NULL_VALUE
    default: NULL_VALUE
    description: |-
      `NullValue` is a singleton enumeration to represent the null value for the
      `Value` type union.

       The JSON representation for `NullValue` is JSON `null`.

       - NULL_VALUE: Null value.
  rpcStatus:
    type: object
    properties:
      code:
        type: integer
        format: int32
      message:
        type: string
      details:
        type: array
        items:
          type: object
          $ref: '#/definitions/protobufAny'
  v1AddOrganizationMemberResponse:
    type: object
    properties:
      pendingSignup:
        type: boolean
  v1AddProjectMemberResponse:
    type: object
    properties:
      pendingSignup:
        type: boolean
  v1Bookmark:
    type: object
    properties:
      id:
        type: string
      displayName:
        type: string
      data:
        type: string
        format: byte
      dashboardName:
        type: string
      projectId:
        type: string
      userId:
        type: string
      createdOn:
        type: string
        format: date-time
      updatedOn:
        type: string
        format: date-time
  v1CreateBookmarkRequest:
    type: object
    properties:
      displayName:
        type: string
      data:
        type: string
        format: byte
      dashboardName:
        type: string
      projectId:
        type: string
  v1CreateBookmarkResponse:
    type: object
    properties:
      bookmark:
        $ref: '#/definitions/v1Bookmark'
  v1CreateOrganizationRequest:
    type: object
    properties:
      name:
        type: string
      description:
        type: string
  v1CreateOrganizationResponse:
    type: object
    properties:
      organization:
        $ref: '#/definitions/v1Organization'
  v1CreateProjectResponse:
    type: object
    properties:
      project:
        $ref: '#/definitions/v1Project'
  v1CreateReportResponse:
    type: object
    properties:
      name:
        type: string
  v1CreateServiceResponse:
    type: object
    properties:
      service:
        $ref: '#/definitions/v1Service'
  v1CreateWhitelistedDomainResponse:
    type: object
  v1DeleteOrganizationResponse:
    type: object
  v1DeleteProjectResponse:
    type: object
  v1DeleteReportResponse:
    type: object
  v1DeleteServiceResponse:
    type: object
    properties:
      service:
        $ref: '#/definitions/v1Service'
  v1Deployment:
    type: object
    properties:
      id:
        type: string
      projectId:
        type: string
      slots:
        type: string
        format: int64
      branch:
        type: string
      runtimeHost:
        type: string
      runtimeInstanceId:
        type: string
      status:
        $ref: '#/definitions/v1DeploymentStatus'
      statusMessage:
        type: string
      createdOn:
        type: string
        format: date-time
      updatedOn:
        type: string
        format: date-time
  v1DeploymentStatus:
    type: string
    enum:
      - DEPLOYMENT_STATUS_UNSPECIFIED
      - DEPLOYMENT_STATUS_PENDING
      - DEPLOYMENT_STATUS_OK
      - DEPLOYMENT_STATUS_ERROR
    default: DEPLOYMENT_STATUS_UNSPECIFIED
  v1EditReportResponse:
    type: object
  v1ExportFormat:
    type: string
    enum:
      - EXPORT_FORMAT_UNSPECIFIED
      - EXPORT_FORMAT_CSV
      - EXPORT_FORMAT_XLSX
      - EXPORT_FORMAT_PARQUET
    default: EXPORT_FORMAT_UNSPECIFIED
  v1GenerateReportYAMLResponse:
    type: object
    properties:
      yaml:
        type: string
  v1GetAlertMetaResponse:
    type: object
    properties:
      openUrl:
        type: string
      editUrl:
        type: string
      queryForAttributes:
        type: object
  v1GetBookmarkResponse:
    type: object
    properties:
      bookmark:
        $ref: '#/definitions/v1Bookmark'
  v1GetCurrentUserResponse:
    type: object
    properties:
      user:
        $ref: '#/definitions/v1User'
      preferences:
        $ref: '#/definitions/v1UserPreferences'
  v1GetDeploymentCredentialsResponse:
    type: object
    properties:
      runtimeHost:
        type: string
      instanceId:
        type: string
      accessToken:
        type: string
      ttlSeconds:
        type: integer
        format: int64
  v1GetGitCredentialsResponse:
    type: object
    properties:
      repoUrl:
        type: string
      username:
        type: string
      password:
        type: string
      subpath:
        type: string
      prodBranch:
        type: string
  v1GetGithubRepoStatusResponse:
    type: object
    properties:
      hasAccess:
        type: boolean
      grantAccessUrl:
        type: string
      defaultBranch:
        type: string
  v1GetIFrameResponse:
    type: object
    properties:
      iframeSrc:
        type: string
      runtimeHost:
        type: string
      instanceId:
        type: string
      accessToken:
        type: string
      ttlSeconds:
        type: integer
        format: int64
  v1GetOrganizationResponse:
    type: object
    properties:
      organization:
        $ref: '#/definitions/v1Organization'
      permissions:
        $ref: '#/definitions/v1OrganizationPermissions'
  v1GetProjectResponse:
    type: object
    properties:
      project:
        $ref: '#/definitions/v1Project'
      prodDeployment:
        $ref: '#/definitions/v1Deployment'
      jwt:
        type: string
      projectPermissions:
        $ref: '#/definitions/v1ProjectPermissions'
  v1GetProjectVariablesResponse:
    type: object
    properties:
      variables:
        type: object
        additionalProperties:
          type: string
  v1GetRepoMetaResponse:
    type: object
    properties:
      gitUrl:
        type: string
      gitUrlExpiresOn:
        type: string
        format: date-time
      gitSubpath:
        type: string
  v1GetReportMetaResponse:
    type: object
    properties:
      openUrl:
        type: string
      exportUrl:
        type: string
      editUrl:
        type: string
  v1GetUserResponse:
    type: object
    properties:
      user:
        $ref: '#/definitions/v1User'
  v1IssueRepresentativeAuthTokenRequest:
    type: object
    properties:
      email:
        type: string
      ttlMinutes:
        type: string
        format: int64
  v1IssueRepresentativeAuthTokenResponse:
    type: object
    properties:
      token:
        type: string
  v1IssueServiceAuthTokenResponse:
    type: object
    properties:
      token:
        type: string
  v1LeaveOrganizationResponse:
    type: object
  v1ListBookmarksResponse:
    type: object
    properties:
      bookmarks:
        type: array
        items:
          type: object
          $ref: '#/definitions/v1Bookmark'
  v1ListOrganizationInvitesResponse:
    type: object
    properties:
      invites:
        type: array
        items:
          type: object
          $ref: '#/definitions/v1UserInvite'
      nextPageToken:
        type: string
  v1ListOrganizationMembersResponse:
    type: object
    properties:
      members:
        type: array
        items:
          type: object
          $ref: '#/definitions/v1Member'
      nextPageToken:
        type: string
  v1ListOrganizationsResponse:
    type: object
    properties:
      organizations:
        type: array
        items:
          type: object
          $ref: '#/definitions/v1Organization'
      nextPageToken:
        type: string
  v1ListProjectInvitesResponse:
    type: object
    properties:
      invites:
        type: array
        items:
          type: object
          $ref: '#/definitions/v1UserInvite'
      nextPageToken:
        type: string
  v1ListProjectMembersResponse:
    type: object
    properties:
      members:
        type: array
        items:
          type: object
          $ref: '#/definitions/v1Member'
      nextPageToken:
        type: string
  v1ListProjectsForOrganizationResponse:
    type: object
    properties:
      projects:
        type: array
        items:
          type: object
          $ref: '#/definitions/v1Project'
      nextPageToken:
        type: string
  v1ListServiceAuthTokensResponse:
    type: object
    properties:
      tokens:
        type: array
        items:
          type: object
          $ref: '#/definitions/v1ServiceToken'
  v1ListServicesResponse:
    type: object
    properties:
      services:
        type: array
        items:
          type: object
          $ref: '#/definitions/v1Service'
  v1ListSuperusersResponse:
    type: object
    properties:
      users:
        type: array
        items:
          type: object
          $ref: '#/definitions/v1User'
  v1ListWhitelistedDomainsResponse:
    type: object
    properties:
      domains:
        type: array
        items:
          type: object
          $ref: '#/definitions/v1WhitelistedDomain'
  v1Member:
    type: object
    properties:
      userId:
        type: string
      userEmail:
        type: string
      userName:
        type: string
      roleName:
        type: string
      createdOn:
        type: string
        format: date-time
      updatedOn:
        type: string
        format: date-time
  v1Organization:
    type: object
    properties:
      id:
        type: string
      name:
        type: string
        title: Globally unique
      description:
        type: string
      quotas:
        $ref: '#/definitions/v1OrganizationQuotas'
      createdOn:
        type: string
        format: date-time
      updatedOn:
        type: string
        format: date-time
  v1OrganizationPermissions:
    type: object
    properties:
      readOrg:
        type: boolean
      manageOrg:
        type: boolean
      readProjects:
        type: boolean
      createProjects:
        type: boolean
      manageProjects:
        type: boolean
      readOrgMembers:
        type: boolean
      manageOrgMembers:
        type: boolean
  v1OrganizationQuotas:
    type: object
    properties:
      projects:
        type: integer
        format: int64
      deployments:
        type: integer
        format: int64
      slotsTotal:
        type: integer
        format: int64
      slotsPerDeployment:
        type: integer
        format: int64
      outstandingInvites:
        type: integer
        format: int64
  v1PingResponse:
    type: object
    properties:
      version:
        type: string
      time:
        type: string
        format: date-time
  v1Project:
    type: object
    properties:
      id:
        type: string
      name:
        type: string
        title: Unique in organization
      orgId:
        type: string
      orgName:
        type: string
      description:
        type: string
      public:
        type: boolean
      region:
        type: string
      githubUrl:
        type: string
      subpath:
        type: string
      prodBranch:
        type: string
      prodOlapDriver:
        type: string
      prodOlapDsn:
        type: string
      prodSlots:
        type: string
        format: int64
      prodDeploymentId:
        type: string
      frontendUrl:
        type: string
      prodTtlSeconds:
        type: string
        format: int64
      annotations:
        type: object
        additionalProperties:
          type: string
      createdOn:
        type: string
        format: date-time
      updatedOn:
        type: string
        format: date-time
  v1ProjectPermissions:
    type: object
    properties:
      readProject:
        type: boolean
      manageProject:
        type: boolean
      readProd:
        type: boolean
      readProdStatus:
        type: boolean
      manageProd:
        type: boolean
      readDev:
        type: boolean
      readDevStatus:
        type: boolean
      manageDev:
        type: boolean
      readProjectMembers:
        type: boolean
      manageProjectMembers:
        type: boolean
      createReports:
        type: boolean
      manageReports:
        type: boolean
  v1PullVirtualRepoResponse:
    type: object
    properties:
      files:
        type: array
        items:
          type: object
          $ref: '#/definitions/v1VirtualFile'
      nextPageToken:
        type: string
  v1RemoveBookmarkResponse:
    type: object
  v1RemoveOrganizationMemberResponse:
    type: object
  v1RemoveProjectMemberResponse:
    type: object
  v1RemoveWhitelistedDomainResponse:
    type: object
  v1ReportOptions:
    type: object
    properties:
      title:
        type: string
      refreshCron:
        type: string
      refreshTimeZone:
        type: string
      queryName:
        type: string
      queryArgsJson:
        type: string
      exportLimit:
        type: string
        format: uint64
      exportFormat:
        $ref: '#/definitions/v1ExportFormat'
      openProjectSubpath:
        type: string
      recipients:
        type: array
        items:
          type: string
  v1RevokeCurrentAuthTokenResponse:
    type: object
    properties:
      tokenId:
        type: string
  v1RevokeServiceAuthTokenResponse:
    type: object
  v1SearchProjectNamesResponse:
    type: object
    properties:
      names:
        type: array
        items:
          type: string
      nextPageToken:
        type: string
  v1SearchProjectUsersResponse:
    type: object
    properties:
      users:
        type: array
        items:
          type: object
          $ref: '#/definitions/v1User'
      nextPageToken:
        type: string
  v1SearchUsersResponse:
    type: object
    properties:
      users:
        type: array
        items:
          type: object
          $ref: '#/definitions/v1User'
      nextPageToken:
        type: string
  v1Service:
    type: object
    properties:
      id:
        type: string
      name:
        type: string
      orgId:
        type: string
      orgName:
        type: string
      createdOn:
        type: string
        format: date-time
      updatedOn:
        type: string
        format: date-time
  v1ServiceToken:
    type: object
    properties:
      id:
        type: string
      createdOn:
        type: string
        format: date-time
      expiresOn:
        type: string
        format: date-time
  v1SetOrganizationMemberRoleResponse:
    type: object
  v1SetProjectMemberRoleResponse:
    type: object
  v1SetSuperuserRequest:
    type: object
    properties:
      email:
        type: string
      superuser:
        type: boolean
  v1SetSuperuserResponse:
    type: object
  v1SudoGetResourceResponse:
    type: object
    properties:
      user:
        $ref: '#/definitions/v1User'
      org:
        $ref: '#/definitions/v1Organization'
      project:
        $ref: '#/definitions/v1Project'
      deployment:
        $ref: '#/definitions/v1Deployment'
      instance:
        $ref: '#/definitions/v1Deployment'
  v1SudoUpdateAnnotationsRequest:
    type: object
    properties:
      organization:
        type: string
      project:
        type: string
      annotations:
        type: object
        additionalProperties:
          type: string
  v1SudoUpdateAnnotationsResponse:
    type: object
    properties:
      project:
        $ref: '#/definitions/v1Project'
  v1SudoUpdateOrganizationQuotasRequest:
    type: object
    properties:
      orgName:
        type: string
      projects:
        type: integer
        format: int64
      deployments:
        type: integer
        format: int64
      slotsTotal:
        type: integer
        format: int64
      slotsPerDeployment:
        type: integer
        format: int64
      outstandingInvites:
        type: integer
        format: int64
  v1SudoUpdateOrganizationQuotasResponse:
    type: object
    properties:
      organization:
        $ref: '#/definitions/v1Organization'
  v1SudoUpdateUserQuotasRequest:
    type: object
    properties:
      email:
        type: string
      singleuserOrgs:
        type: integer
        format: int64
  v1SudoUpdateUserQuotasResponse:
    type: object
    properties:
      user:
        $ref: '#/definitions/v1User'
  v1TelemetryRequest:
    type: object
    properties:
      name:
        type: string
        title: Name passed to activity module's name arg
      value:
        type: number
        format: float
        title: Value passed to activity module's value arg
      event:
        type: object
        title: Free form struct of the actual event
  v1TelemetryResponse:
    type: object
  v1TriggerReconcileResponse:
    type: object
  v1TriggerRedeployRequest:
    type: object
    properties:
      organization:
        type: string
        title: |-
          It's sufficient to pass org/project name OR deployment_id.
          (To enable rehydrating hibernated projects.)
      project:
        type: string
      deploymentId:
        type: string
  v1TriggerRedeployResponse:
    type: object
  v1TriggerRefreshSourcesResponse:
    type: object
  v1TriggerReportResponse:
    type: object
  v1UnsubscribeReportResponse:
    type: object
  v1UpdateOrganizationResponse:
    type: object
    properties:
      organization:
        $ref: '#/definitions/v1Organization'
  v1UpdateProjectResponse:
    type: object
    properties:
      project:
        $ref: '#/definitions/v1Project'
  v1UpdateProjectVariablesResponse:
    type: object
    properties:
      variables:
        type: object
        additionalProperties:
          type: string
  v1UpdateServiceResponse:
    type: object
    properties:
      service:
        $ref: '#/definitions/v1Service'
  v1UpdateUserPreferencesRequest:
    type: object
    properties:
      preferences:
        $ref: '#/definitions/v1UserPreferences'
  v1UpdateUserPreferencesResponse:
    type: object
    properties:
      preferences:
        $ref: '#/definitions/v1UserPreferences'
  v1User:
    type: object
    properties:
      id:
        type: string
      email:
        type: string
      displayName:
        type: string
      photoUrl:
        type: string
      quotas:
        $ref: '#/definitions/v1UserQuotas'
      createdOn:
        type: string
        format: date-time
      updatedOn:
        type: string
        format: date-time
  v1UserInvite:
    type: object
    properties:
      email:
        type: string
      role:
        type: string
      invitedBy:
        type: string
  v1UserPreferences:
    type: object
    properties:
      timeZone:
        type: string
  v1UserQuotas:
    type: object
    properties:
      singleuserOrgs:
        type: integer
        format: int64
  v1VirtualFile:
    type: object
    properties:
      path:
        type: string
      data:
        type: string
        format: byte
      deleted:
        type: boolean
      updatedOn:
        type: string
        format: date-time
  v1WhitelistedDomain:
    type: object
    properties:
      domain:
        type: string
      role:
        type: string<|MERGE_RESOLUTION|>--- conflicted
+++ resolved
@@ -1475,7 +1475,6 @@
           in: path
           required: true
           type: string
-<<<<<<< HEAD
         - name: body
           in: body
           required: true
@@ -1490,26 +1489,9 @@
                 type: object
                 additionalProperties:
                   type: string
-=======
-        - name: branch
-          in: query
-          required: false
-          type: string
-        - name: report
-          in: query
-          required: false
-          type: string
-        - name: annotations
-          description: This is a request variable of the map type. The query format is "map_name[key]=value", e.g. If the map name is Age, the key type is string, and the value type is integer, the query parameter is expressed as Age["bob"]=18
-          in: query
-          required: false
-          type: string
-        - name: executionTime
-          in: query
-          required: false
-          type: string
-          format: date-time
->>>>>>> 015d59c5
+              executionTime:
+                type: string
+                format: date-time
       tags:
         - AdminService
   /v1/services/tokens/{tokenId}:
