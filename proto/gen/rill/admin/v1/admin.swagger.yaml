--- conflicted
+++ resolved
@@ -790,29 +790,6 @@
                 type: boolean
       x-visibility: public
   /v1/orgs/{org}/members/{email}:
-    get:
-      summary: GetOrganizationMemberUser gets the member details
-      operationId: AdminService_GetOrganizationMemberUser
-      responses:
-        "200":
-          description: A successful response.
-          schema:
-            $ref: '#/definitions/v1GetOrganizationMemberUserResponse'
-        default:
-          description: An unexpected error response.
-          schema:
-            $ref: '#/definitions/rpcStatus'
-      parameters:
-        - name: org
-          in: path
-          required: true
-          type: string
-        - name: email
-          in: path
-          required: true
-          type: string
-      tags:
-        - AdminService
     delete:
       summary: RemoveOrganizationMemberUser removes member from the organization
       operationId: AdminService_RemoveOrganizationMemberUser
@@ -866,43 +843,6 @@
                 type: string
               superuserForceAccess:
                 type: boolean
-<<<<<<< HEAD
-      tags:
-        - AdminService
-  /v1/orgs/{org}/members/{email}/attributes:
-    put:
-      summary: UpdateOrganizationMemberUserAttributes updates the attributes for a member
-      operationId: AdminService_UpdateOrganizationMemberUserAttributes
-      responses:
-        "200":
-          description: A successful response.
-          schema:
-            $ref: '#/definitions/v1UpdateOrganizationMemberUserAttributesResponse'
-        default:
-          description: An unexpected error response.
-          schema:
-            $ref: '#/definitions/rpcStatus'
-      parameters:
-        - name: org
-          in: path
-          required: true
-          type: string
-        - name: email
-          in: path
-          required: true
-          type: string
-        - name: body
-          in: body
-          required: true
-          schema:
-            type: object
-            properties:
-              attributes:
-                type: object
-      tags:
-        - AdminService
-=======
->>>>>>> 72fbdbb3
   /v1/orgs/{org}/members/current:
     delete:
       summary: LeaveOrganization removes the current user from the organization
@@ -4898,11 +4838,6 @@
       ttlSeconds:
         type: integer
         format: int64
-  v1GetOrganizationMemberUserResponse:
-    type: object
-    properties:
-      member:
-        $ref: '#/definitions/v1OrganizationMemberUser'
   v1GetOrganizationNameForDomainResponse:
     type: object
     properties:
@@ -5493,8 +5428,6 @@
       usergroupsCount:
         type: integer
         format: int64
-      attributes:
-        type: object
       createdOn:
         type: string
         format: date-time
@@ -6269,8 +6202,6 @@
         type: boolean
   v1UpdateBookmarkResponse:
     type: object
-  v1UpdateOrganizationMemberUserAttributesResponse:
-    type: object
   v1UpdateOrganizationResponse:
     type: object
     properties:
@@ -6339,8 +6270,6 @@
         type: string
       prefix:
         type: string
-      attributes:
-        type: object
       createdOn:
         type: string
         format: date-time
