--- conflicted
+++ resolved
@@ -2272,11 +2272,7 @@
 info:
     description: Rill Admin API enables programmatic management of Rill Cloud resources, including organizations, projects, and user access. It provides endpoints for creating, updating, and deleting these resources, as well as managing authentication and permissions.
     title: Rill Admin API
-<<<<<<< HEAD
-    version: v0.77.5
-=======
-    version: v0.77.8
->>>>>>> e2db39a7
+    version: v0.78.0
 openapi: 3.0.3
 paths:
     /v1/ai/complete: {}
