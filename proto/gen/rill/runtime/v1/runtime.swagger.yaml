--- conflicted
+++ resolved
@@ -4895,11 +4895,7 @@
   v1ListDatabaseSchemasResponse:
     type: object
     properties:
-<<<<<<< HEAD
-      schemas:
-=======
       databaseSchemas:
->>>>>>> 462edc44
         type: array
         items:
           type: object
