--- conflicted
+++ resolved
@@ -970,13 +970,8 @@
                 format: int32
                 title: default is 50
               priority:
-<<<<<<< HEAD
-                type: string
-                format: int64
-=======
                 type: integer
                 format: int32
->>>>>>> abbdbf06
             description: Request for RuntimeService.GetTopK. Returns the top K values for a given column using agg function for table table_name.
       tags:
         - RuntimeService
@@ -1022,51 +1017,6 @@
             title: Request message for RuntimeService.Query
       tags:
         - RuntimeService
-<<<<<<< HEAD
-=======
-  /v1/instances/{instanceId}/query/direct:
-    post:
-      summary: 'DEPRECATED: QueryDirect runs a SQL query by directly executing it against the instance''s OLAP datastore.'
-      operationId: RuntimeService_QueryDirect
-      responses:
-        "200":
-          description: A successful response.
-          schema:
-            $ref: '#/definitions/v1QueryDirectResponse'
-        default:
-          description: An unexpected error response.
-          schema:
-            $ref: '#/definitions/rpcStatus'
-      parameters:
-        - name: instanceId
-          description: Instance to query
-          in: path
-          required: true
-          type: string
-        - name: body
-          in: body
-          required: true
-          schema:
-            type: object
-            properties:
-              args:
-                type: array
-                items: {}
-                title: Args to interpolate into the statement
-              dryRun:
-                type: boolean
-                title: If true, will only validate the query, not execute it
-              priority:
-                type: integer
-                format: int32
-                title: Query priority (not supported by all backends)
-              sql:
-                type: string
-                title: SELECT statement
-            title: Request message for RuntimeService.QueryDirect
-      tags:
-        - RuntimeService
->>>>>>> abbdbf06
   /v1/instances/{instanceId}/reconcile:
     post:
       summary: |-
