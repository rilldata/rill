--- conflicted
+++ resolved
@@ -11,1934 +11,1845 @@
 produces:
   - application/json
 paths:
-  /v1/bigquery/datasets: |
+  /v1/bigquery/datasets:
     get:
-        summary: BigQueryListDatasets list all datasets in a bigquery project
-        operationId: ConnectorService_BigQueryListDatasets
-        responses:
-            "200":
-                description: A successful response.
-                schema:
-                    $ref: '#/definitions/v1BigQueryListDatasetsResponse'
-            default:
-                description: An unexpected error response.
-                schema:
-                    $ref: '#/definitions/rpcStatus'
-        parameters:
-            - name: instanceId
-              in: query
-              required: false
-              type: string
-            - name: connector
-              in: query
-              required: false
-              type: string
-            - name: pageSize
-              in: query
-              required: false
-              type: integer
-              format: int64
-            - name: pageToken
-              in: query
-              required: false
-              type: string
-        tags:
-            - ConnectorService
-  /v1/bigquery/tables: |
+      summary: BigQueryListDatasets list all datasets in a bigquery project
+      operationId: ConnectorService_BigQueryListDatasets
+      responses:
+        "200":
+          description: A successful response.
+          schema:
+            $ref: '#/definitions/v1BigQueryListDatasetsResponse'
+        default:
+          description: An unexpected error response.
+          schema:
+            $ref: '#/definitions/rpcStatus'
+      parameters:
+        - name: instanceId
+          in: query
+          required: false
+          type: string
+        - name: connector
+          in: query
+          required: false
+          type: string
+        - name: pageSize
+          in: query
+          required: false
+          type: integer
+          format: int64
+        - name: pageToken
+          in: query
+          required: false
+          type: string
+      tags:
+        - ConnectorService
+  /v1/bigquery/tables:
     get:
-        summary: BigQueryListTables list all tables in a bigquery project:dataset
-        operationId: ConnectorService_BigQueryListTables
-        responses:
-            "200":
-                description: A successful response.
-                schema:
-                    $ref: '#/definitions/v1BigQueryListTablesResponse'
-            default:
-                description: An unexpected error response.
-                schema:
-                    $ref: '#/definitions/rpcStatus'
-        parameters:
-            - name: instanceId
-              in: query
-              required: false
-              type: string
-            - name: connector
-              in: query
-              required: false
-              type: string
-            - name: dataset
-              in: query
-              required: false
-              type: string
-            - name: pageSize
-              in: query
-              required: false
-              type: integer
-              format: int64
-            - name: pageToken
-              in: query
-              required: false
-              type: string
-        tags:
-            - ConnectorService
-  /v1/connectors/meta: |
+      summary: BigQueryListTables list all tables in a bigquery project:dataset
+      operationId: ConnectorService_BigQueryListTables
+      responses:
+        "200":
+          description: A successful response.
+          schema:
+            $ref: '#/definitions/v1BigQueryListTablesResponse'
+        default:
+          description: An unexpected error response.
+          schema:
+            $ref: '#/definitions/rpcStatus'
+      parameters:
+        - name: instanceId
+          in: query
+          required: false
+          type: string
+        - name: connector
+          in: query
+          required: false
+          type: string
+        - name: dataset
+          in: query
+          required: false
+          type: string
+        - name: pageSize
+          in: query
+          required: false
+          type: integer
+          format: int64
+        - name: pageToken
+          in: query
+          required: false
+          type: string
+      tags:
+        - ConnectorService
+  /v1/connectors/meta:
     get:
-        summary: |-
-            ListConnectors returns a description of all the connectors implemented in the runtime,
-            including their schema and validation rules
-        operationId: RuntimeService_ListConnectors
-        responses:
-            "200":
-                description: A successful response.
-                schema:
-                    $ref: '#/definitions/v1ListConnectorsResponse'
-            default:
-                description: An unexpected error response.
-                schema:
-                    $ref: '#/definitions/rpcStatus'
-        tags:
-            - RuntimeService
-  /v1/delete-and-reconcile: |
+      summary: |-
+        ListConnectors returns a description of all the connectors implemented in the runtime,
+        including their schema and validation rules
+      operationId: RuntimeService_ListConnectors
+      responses:
+        "200":
+          description: A successful response.
+          schema:
+            $ref: '#/definitions/v1ListConnectorsResponse'
+        default:
+          description: An unexpected error response.
+          schema:
+            $ref: '#/definitions/rpcStatus'
+      tags:
+        - RuntimeService
+  /v1/delete-and-reconcile:
     post:
-        summary: DeleteFileAndReconcile combines RenameFile and Reconcile in a single endpoint to reduce latency.
-        operationId: RuntimeService_DeleteFileAndReconcile
-        responses:
-            "200":
-                description: A successful response.
-                schema:
-                    $ref: '#/definitions/v1DeleteFileAndReconcileResponse'
-            default:
-                description: An unexpected error response.
-                schema:
-                    $ref: '#/definitions/rpcStatus'
-        parameters:
-            - name: body
-              in: body
-              required: true
-              schema:
-                $ref: '#/definitions/v1DeleteFileAndReconcileRequest'
-        tags:
-            - RuntimeService
-  /v1/dev-jwt: |
+      summary: DeleteFileAndReconcile combines RenameFile and Reconcile in a single endpoint to reduce latency.
+      operationId: RuntimeService_DeleteFileAndReconcile
+      responses:
+        "200":
+          description: A successful response.
+          schema:
+            $ref: '#/definitions/v1DeleteFileAndReconcileResponse'
+        default:
+          description: An unexpected error response.
+          schema:
+            $ref: '#/definitions/rpcStatus'
+      parameters:
+        - name: body
+          in: body
+          required: true
+          schema:
+            $ref: '#/definitions/v1DeleteFileAndReconcileRequest'
+      tags:
+        - RuntimeService
+  /v1/dev-jwt:
     get:
-        operationId: RuntimeService_IssueDevJWT
-        responses:
-            "200":
-                description: A successful response.
-                schema:
-                    $ref: '#/definitions/v1IssueDevJWTResponse'
-            default:
-                description: An unexpected error response.
-                schema:
-                    $ref: '#/definitions/rpcStatus'
-        parameters:
-            - name: name
-              in: query
-              required: false
-              type: string
-            - name: email
-              in: query
-              required: false
-              type: string
-            - name: groups
-              in: query
-              required: false
-              type: array
-              items:
+      operationId: RuntimeService_IssueDevJWT
+      responses:
+        "200":
+          description: A successful response.
+          schema:
+            $ref: '#/definitions/v1IssueDevJWTResponse'
+        default:
+          description: An unexpected error response.
+          schema:
+            $ref: '#/definitions/rpcStatus'
+      parameters:
+        - name: name
+          in: query
+          required: false
+          type: string
+        - name: email
+          in: query
+          required: false
+          type: string
+        - name: groups
+          in: query
+          required: false
+          type: array
+          items:
+            type: string
+          collectionFormat: multi
+        - name: admin
+          in: query
+          required: false
+          type: boolean
+      tags:
+        - RuntimeService
+  /v1/examples:
+    get:
+      summary: ListExamples lists all the examples embedded into binary
+      operationId: RuntimeService_ListExamples
+      responses:
+        "200":
+          description: A successful response.
+          schema:
+            $ref: '#/definitions/v1ListExamplesResponse'
+        default:
+          description: An unexpected error response.
+          schema:
+            $ref: '#/definitions/rpcStatus'
+      tags:
+        - RuntimeService
+  /v1/gcs/bucket/{bucket}/objects:
+    get:
+      summary: GCSListObjects lists objects for the given bucket.
+      operationId: ConnectorService_GCSListObjects
+      responses:
+        "200":
+          description: A successful response.
+          schema:
+            $ref: '#/definitions/v1GCSListObjectsResponse'
+        default:
+          description: An unexpected error response.
+          schema:
+            $ref: '#/definitions/rpcStatus'
+      parameters:
+        - name: bucket
+          in: path
+          required: true
+          type: string
+        - name: instanceId
+          in: query
+          required: false
+          type: string
+        - name: connector
+          in: query
+          required: false
+          type: string
+        - name: pageSize
+          in: query
+          required: false
+          type: integer
+          format: int64
+        - name: pageToken
+          in: query
+          required: false
+          type: string
+        - name: prefix
+          in: query
+          required: false
+          type: string
+        - name: startOffset
+          in: query
+          required: false
+          type: string
+        - name: endOffset
+          in: query
+          required: false
+          type: string
+        - name: delimiter
+          in: query
+          required: false
+          type: string
+      tags:
+        - ConnectorService
+  /v1/gcs/buckets:
+    get:
+      summary: GCSListBuckets lists buckets accessible with the configured credentials.
+      operationId: ConnectorService_GCSListBuckets
+      responses:
+        "200":
+          description: A successful response.
+          schema:
+            $ref: '#/definitions/v1GCSListBucketsResponse'
+        default:
+          description: An unexpected error response.
+          schema:
+            $ref: '#/definitions/rpcStatus'
+      parameters:
+        - name: instanceId
+          in: query
+          required: false
+          type: string
+        - name: connector
+          in: query
+          required: false
+          type: string
+        - name: pageSize
+          in: query
+          required: false
+          type: integer
+          format: int64
+        - name: pageToken
+          in: query
+          required: false
+          type: string
+      tags:
+        - ConnectorService
+  /v1/gcs/credentials_info:
+    get:
+      summary: GCSGetCredentialsInfo returns metadata for the given bucket.
+      operationId: ConnectorService_GCSGetCredentialsInfo
+      responses:
+        "200":
+          description: A successful response.
+          schema:
+            $ref: '#/definitions/v1GCSGetCredentialsInfoResponse'
+        default:
+          description: An unexpected error response.
+          schema:
+            $ref: '#/definitions/rpcStatus'
+      parameters:
+        - name: instanceId
+          in: query
+          required: false
+          type: string
+        - name: connector
+          in: query
+          required: false
+          type: string
+      tags:
+        - ConnectorService
+  /v1/instances:
+    get:
+      summary: ListInstances lists all the instances currently managed by the runtime
+      operationId: RuntimeService_ListInstances
+      responses:
+        "200":
+          description: A successful response.
+          schema:
+            $ref: '#/definitions/v1ListInstancesResponse'
+        default:
+          description: An unexpected error response.
+          schema:
+            $ref: '#/definitions/rpcStatus'
+      parameters:
+        - name: pageSize
+          in: query
+          required: false
+          type: integer
+          format: int64
+        - name: pageToken
+          in: query
+          required: false
+          type: string
+      tags:
+        - RuntimeService
+    post:
+      summary: CreateInstance creates a new instance
+      operationId: RuntimeService_CreateInstance
+      responses:
+        "200":
+          description: A successful response.
+          schema:
+            $ref: '#/definitions/v1CreateInstanceResponse'
+        default:
+          description: An unexpected error response.
+          schema:
+            $ref: '#/definitions/rpcStatus'
+      parameters:
+        - name: body
+          description: |-
+            Request message for RuntimeService.CreateInstance.
+            See message Instance for field descriptions.
+          in: body
+          required: true
+          schema:
+            $ref: '#/definitions/v1CreateInstanceRequest'
+      tags:
+        - RuntimeService
+  /v1/instances/{instanceId}:
+    get:
+      summary: GetInstance returns information about a specific instance
+      operationId: RuntimeService_GetInstance
+      responses:
+        "200":
+          description: A successful response.
+          schema:
+            $ref: '#/definitions/v1GetInstanceResponse'
+        default:
+          description: An unexpected error response.
+          schema:
+            $ref: '#/definitions/rpcStatus'
+      parameters:
+        - name: instanceId
+          in: path
+          required: true
+          type: string
+      tags:
+        - RuntimeService
+    post:
+      summary: DeleteInstance deletes an instance
+      operationId: RuntimeService_DeleteInstance
+      responses:
+        "200":
+          description: A successful response.
+          schema:
+            $ref: '#/definitions/v1DeleteInstanceResponse'
+        default:
+          description: An unexpected error response.
+          schema:
+            $ref: '#/definitions/rpcStatus'
+      parameters:
+        - name: instanceId
+          in: path
+          required: true
+          type: string
+        - name: body
+          in: body
+          required: true
+          schema:
+            type: object
+            properties:
+              dropDb:
+                type: boolean
+            title: Request message for RuntimeService.DeleteInstance
+      tags:
+        - RuntimeService
+    put:
+      summary: EditInstanceVariables edits the instance variable
+      operationId: RuntimeService_EditInstanceVariables
+      responses:
+        "200":
+          description: A successful response.
+          schema:
+            $ref: '#/definitions/v1EditInstanceVariablesResponse'
+        default:
+          description: An unexpected error response.
+          schema:
+            $ref: '#/definitions/rpcStatus'
+      parameters:
+        - name: instanceId
+          in: path
+          required: true
+          type: string
+        - name: body
+          in: body
+          required: true
+          schema:
+            type: object
+            properties:
+              variables:
+                type: object
+                additionalProperties:
+                  type: string
+            description: Request message for RuntimeService.EditInstanceVariables.
+      tags:
+        - RuntimeService
+    patch:
+      summary: EditInstance edits an existing instance
+      operationId: RuntimeService_EditInstance
+      responses:
+        "200":
+          description: A successful response.
+          schema:
+            $ref: '#/definitions/v1EditInstanceResponse'
+        default:
+          description: An unexpected error response.
+          schema:
+            $ref: '#/definitions/rpcStatus'
+      parameters:
+        - name: instanceId
+          in: path
+          required: true
+          type: string
+        - name: body
+          in: body
+          required: true
+          schema:
+            type: object
+            properties:
+              olapDriver:
                 type: string
-              collectionFormat: multi
-            - name: admin
-              in: query
-              required: false
-              type: boolean
-        tags:
-            - RuntimeService
-  /v1/examples: |
+              repoDriver:
+                type: string
+              embedCatalog:
+                type: boolean
+              ingestionLimitBytes:
+                type: string
+                format: int64
+              connectors:
+                type: array
+                items:
+                  type: object
+                  $ref: '#/definitions/v1Connector'
+              annotations:
+                type: object
+                additionalProperties:
+                  type: string
+            description: |-
+              Request message for RuntimeService.EditInstance.
+              See message Instance for field descriptions.
+      tags:
+        - RuntimeService
+  /v1/instances/{instanceId}/annotations:
+    put:
+      summary: EditInstanceAnnotations edits the instance annotations
+      operationId: RuntimeService_EditInstanceAnnotations
+      responses:
+        "200":
+          description: A successful response.
+          schema:
+            $ref: '#/definitions/v1EditInstanceAnnotationsResponse'
+        default:
+          description: An unexpected error response.
+          schema:
+            $ref: '#/definitions/rpcStatus'
+      parameters:
+        - name: instanceId
+          in: path
+          required: true
+          type: string
+        - name: body
+          in: body
+          required: true
+          schema:
+            type: object
+            properties:
+              annotations:
+                type: object
+                additionalProperties:
+                  type: string
+            description: Request message for RuntimeService.EditInstanceAnnotations.
+      tags:
+        - RuntimeService
+  /v1/instances/{instanceId}/catalog:
     get:
-        summary: ListExamples lists all the examples embedded into binary
-        operationId: RuntimeService_ListExamples
-        responses:
-            "200":
-                description: A successful response.
-                schema:
-                    $ref: '#/definitions/v1ListExamplesResponse'
-            default:
-                description: An unexpected error response.
-                schema:
-                    $ref: '#/definitions/rpcStatus'
-        tags:
-            - RuntimeService
-  /v1/gcs/bucket/{bucket}/objects: |
+      summary: ListCatalogEntries lists all the entries registered in an instance's catalog (like tables, sources or metrics views)
+      operationId: RuntimeService_ListCatalogEntries
+      responses:
+        "200":
+          description: A successful response.
+          schema:
+            $ref: '#/definitions/v1ListCatalogEntriesResponse'
+        default:
+          description: An unexpected error response.
+          schema:
+            $ref: '#/definitions/rpcStatus'
+      parameters:
+        - name: instanceId
+          in: path
+          required: true
+          type: string
+        - name: type
+          in: query
+          required: false
+          type: string
+          enum:
+            - OBJECT_TYPE_UNSPECIFIED
+            - OBJECT_TYPE_TABLE
+            - OBJECT_TYPE_SOURCE
+            - OBJECT_TYPE_MODEL
+            - OBJECT_TYPE_METRICS_VIEW
+          default: OBJECT_TYPE_UNSPECIFIED
+      tags:
+        - RuntimeService
+  /v1/instances/{instanceId}/catalog/{name}:
     get:
-        summary: GCSListObjects lists objects for the given bucket.
-        operationId: ConnectorService_GCSListObjects
-        responses:
-            "200":
-                description: A successful response.
-                schema:
-                    $ref: '#/definitions/v1GCSListObjectsResponse'
-            default:
-                description: An unexpected error response.
-                schema:
-                    $ref: '#/definitions/rpcStatus'
-        parameters:
-            - name: bucket
-              in: path
-              required: true
-              type: string
-            - name: instanceId
-              in: query
-              required: false
-              type: string
-            - name: connector
-              in: query
-              required: false
-              type: string
-            - name: pageSize
-              in: query
-              required: false
-              type: integer
-              format: int64
-            - name: pageToken
-              in: query
-              required: false
-              type: string
-            - name: prefix
-              in: query
-              required: false
-              type: string
-            - name: startOffset
-              in: query
-              required: false
-              type: string
-            - name: endOffset
-              in: query
-              required: false
-              type: string
-            - name: delimiter
-              in: query
-              required: false
-              type: string
-        tags:
-            - ConnectorService
-  /v1/gcs/buckets: |
+      summary: GetCatalogEntry returns information about a specific entry in the catalog
+      operationId: RuntimeService_GetCatalogEntry
+      responses:
+        "200":
+          description: A successful response.
+          schema:
+            $ref: '#/definitions/v1GetCatalogEntryResponse'
+        default:
+          description: An unexpected error response.
+          schema:
+            $ref: '#/definitions/rpcStatus'
+      parameters:
+        - name: instanceId
+          in: path
+          required: true
+          type: string
+        - name: name
+          in: path
+          required: true
+          type: string
+      tags:
+        - RuntimeService
+  /v1/instances/{instanceId}/catalog/{name}/refresh:
+    post:
+      summary: |-
+        TriggerRefresh triggers a refresh of a refreshable catalog object.
+        It currently only supports sources (which will be re-ingested), but will also support materialized models in the future.
+        It does not respond until the refresh has completed (will move to async jobs when the task scheduler is in place).
+      operationId: RuntimeService_TriggerRefresh
+      responses:
+        "200":
+          description: A successful response.
+          schema:
+            $ref: '#/definitions/v1TriggerRefreshResponse'
+        default:
+          description: An unexpected error response.
+          schema:
+            $ref: '#/definitions/rpcStatus'
+      parameters:
+        - name: instanceId
+          in: path
+          required: true
+          type: string
+        - name: name
+          in: path
+          required: true
+          type: string
+      tags:
+        - RuntimeService
+  /v1/instances/{instanceId}/files:
     get:
-        summary: GCSListBuckets lists buckets accessible with the configured credentials.
-        operationId: ConnectorService_GCSListBuckets
-        responses:
-            "200":
-                description: A successful response.
-                schema:
-                    $ref: '#/definitions/v1GCSListBucketsResponse'
-            default:
-                description: An unexpected error response.
-                schema:
-                    $ref: '#/definitions/rpcStatus'
-        parameters:
-            - name: instanceId
-              in: query
-              required: false
-              type: string
-            - name: connector
-              in: query
-              required: false
-              type: string
-            - name: pageSize
-              in: query
-              required: false
-              type: integer
-              format: int64
-            - name: pageToken
-              in: query
-              required: false
-              type: string
-        tags:
-            - ConnectorService
-  /v1/gcs/credentials_info: |
+      summary: |-
+        ListFiles lists all the files matching a glob in a repo.
+        The files are sorted by their full path.
+      operationId: RuntimeService_ListFiles
+      responses:
+        "200":
+          description: A successful response.
+          schema:
+            $ref: '#/definitions/v1ListFilesResponse'
+        default:
+          description: An unexpected error response.
+          schema:
+            $ref: '#/definitions/rpcStatus'
+      parameters:
+        - name: instanceId
+          in: path
+          required: true
+          type: string
+        - name: glob
+          in: query
+          required: false
+          type: string
+      tags:
+        - RuntimeService
+  /v1/instances/{instanceId}/files/-/{path}:
     get:
-        summary: GCSGetCredentialsInfo returns metadata for the given bucket.
-        operationId: ConnectorService_GCSGetCredentialsInfo
-        responses:
-            "200":
-                description: A successful response.
-                schema:
-                    $ref: '#/definitions/v1GCSGetCredentialsInfoResponse'
-            default:
-                description: An unexpected error response.
-                schema:
-                    $ref: '#/definitions/rpcStatus'
-        parameters:
-            - name: instanceId
-              in: query
-              required: false
-              type: string
-            - name: connector
-              in: query
-              required: false
-              type: string
-        tags:
-            - ConnectorService
-  /v1/instances: |
+      summary: GetFile returns the contents of a specific file in a repo.
+      operationId: RuntimeService_GetFile
+      responses:
+        "200":
+          description: A successful response.
+          schema:
+            $ref: '#/definitions/v1GetFileResponse'
+        default:
+          description: An unexpected error response.
+          schema:
+            $ref: '#/definitions/rpcStatus'
+      parameters:
+        - name: instanceId
+          in: path
+          required: true
+          type: string
+        - name: path
+          in: path
+          required: true
+          type: string
+          pattern: .+
+      tags:
+        - RuntimeService
+    delete:
+      summary: DeleteFile deletes a file from a repo
+      operationId: RuntimeService_DeleteFile
+      responses:
+        "200":
+          description: A successful response.
+          schema:
+            $ref: '#/definitions/v1DeleteFileResponse'
+        default:
+          description: An unexpected error response.
+          schema:
+            $ref: '#/definitions/rpcStatus'
+      parameters:
+        - name: instanceId
+          in: path
+          required: true
+          type: string
+        - name: path
+          in: path
+          required: true
+          type: string
+          pattern: .+
+      tags:
+        - RuntimeService
+    post:
+      summary: PutFile creates or updates a file in a repo
+      operationId: RuntimeService_PutFile
+      responses:
+        "200":
+          description: A successful response.
+          schema:
+            $ref: '#/definitions/v1PutFileResponse'
+        default:
+          description: An unexpected error response.
+          schema:
+            $ref: '#/definitions/rpcStatus'
+      parameters:
+        - name: instanceId
+          in: path
+          required: true
+          type: string
+        - name: path
+          in: path
+          required: true
+          type: string
+          pattern: .+
+        - name: body
+          in: body
+          required: true
+          schema:
+            type: object
+            properties:
+              blob:
+                type: string
+              create:
+                type: boolean
+                title: Create indicates whether to create the file if it doesn't already exist
+              createOnly:
+                type: boolean
+                description: |-
+                  Will cause the operation to fail if the file already exists.
+                  It should only be set when create = true.
+            title: Request message for RuntimeService.PutFile
+      tags:
+        - RuntimeService
+  /v1/instances/{instanceId}/files/rename:
+    post:
+      summary: RenameFile renames a file in a repo
+      operationId: RuntimeService_RenameFile
+      responses:
+        "200":
+          description: A successful response.
+          schema:
+            $ref: '#/definitions/v1RenameFileResponse'
+        default:
+          description: An unexpected error response.
+          schema:
+            $ref: '#/definitions/rpcStatus'
+      parameters:
+        - name: instanceId
+          in: path
+          required: true
+          type: string
+        - name: body
+          in: body
+          required: true
+          schema:
+            type: object
+            properties:
+              fromPath:
+                type: string
+              toPath:
+                type: string
+            title: Request message for RuntimeService.RenameFile
+      tags:
+        - RuntimeService
+  /v1/instances/{instanceId}/files/unpack-empty:
+    post:
+      summary: UnpackEmpty unpacks an empty project
+      operationId: RuntimeService_UnpackEmpty
+      responses:
+        "200":
+          description: A successful response.
+          schema:
+            $ref: '#/definitions/v1UnpackEmptyResponse'
+        default:
+          description: An unexpected error response.
+          schema:
+            $ref: '#/definitions/rpcStatus'
+      parameters:
+        - name: instanceId
+          in: path
+          required: true
+          type: string
+        - name: body
+          in: body
+          required: true
+          schema:
+            type: object
+            properties:
+              title:
+                type: string
+              force:
+                type: boolean
+            title: Request message for RuntimeService.UnpackEmpty
+      tags:
+        - RuntimeService
+  /v1/instances/{instanceId}/files/unpack-example:
+    post:
+      summary: UnpackExample unpacks an example project
+      operationId: RuntimeService_UnpackExample
+      responses:
+        "200":
+          description: A successful response.
+          schema:
+            $ref: '#/definitions/v1UnpackExampleResponse'
+        default:
+          description: An unexpected error response.
+          schema:
+            $ref: '#/definitions/rpcStatus'
+      parameters:
+        - name: instanceId
+          in: path
+          required: true
+          type: string
+        - name: body
+          in: body
+          required: true
+          schema:
+            type: object
+            properties:
+              name:
+                type: string
+              force:
+                type: boolean
+            title: Request message for RuntimeService.UnpackExample
+      tags:
+        - RuntimeService
+  /v1/instances/{instanceId}/files/watch:
     get:
-        summary: ListInstances lists all the instances currently managed by the runtime
-        operationId: RuntimeService_ListInstances
-        responses:
-            "200":
-                description: A successful response.
-                schema:
-                    $ref: '#/definitions/v1ListInstancesResponse'
-            default:
-                description: An unexpected error response.
-                schema:
-                    $ref: '#/definitions/rpcStatus'
-        parameters:
-            - name: pageSize
-              in: query
-              required: false
-              type: integer
-              format: int64
-            - name: pageToken
-              in: query
-              required: false
-              type: string
-        tags:
-            - RuntimeService
+      summary: WatchFiles streams repo file update events. It is not supported on all backends.
+      operationId: RuntimeService_WatchFiles
+      responses:
+        "200":
+          description: A successful response.(streaming responses)
+          schema:
+            type: object
+            properties:
+              result:
+                $ref: '#/definitions/v1WatchFilesResponse'
+              error:
+                $ref: '#/definitions/rpcStatus'
+            title: Stream result of v1WatchFilesResponse
+        default:
+          description: An unexpected error response.
+          schema:
+            $ref: '#/definitions/rpcStatus'
+      parameters:
+        - name: instanceId
+          in: path
+          required: true
+          type: string
+        - name: replay
+          in: query
+          required: false
+          type: boolean
+      tags:
+        - RuntimeService
+  /v1/instances/{instanceId}/logs:
+    get:
+      summary: GetLogs returns recent logs from a controller
+      operationId: RuntimeService_GetLogs
+      responses:
+        "200":
+          description: A successful response.
+          schema:
+            $ref: '#/definitions/v1GetLogsResponse'
+        default:
+          description: An unexpected error response.
+          schema:
+            $ref: '#/definitions/rpcStatus'
+      parameters:
+        - name: instanceId
+          in: path
+          required: true
+          type: string
+        - name: ascending
+          in: query
+          required: false
+          type: boolean
+      tags:
+        - RuntimeService
+  /v1/instances/{instanceId}/logs/watch:
+    get:
+      summary: WatchLogs streams new logs emitted from a controller
+      operationId: RuntimeService_WatchLogs
+      responses:
+        "200":
+          description: A successful response.(streaming responses)
+          schema:
+            type: object
+            properties:
+              result:
+                $ref: '#/definitions/v1WatchLogsResponse'
+              error:
+                $ref: '#/definitions/rpcStatus'
+            title: Stream result of v1WatchLogsResponse
+        default:
+          description: An unexpected error response.
+          schema:
+            $ref: '#/definitions/rpcStatus'
+      parameters:
+        - name: instanceId
+          in: path
+          required: true
+          type: string
+        - name: replay
+          in: query
+          required: false
+          type: boolean
+      tags:
+        - RuntimeService
+  /v1/instances/{instanceId}/queries/column-cardinality/tables/{tableName}:
+    get:
+      summary: Get cardinality for a column
+      operationId: QueryService_ColumnCardinality
+      responses:
+        "200":
+          description: A successful response.
+          schema:
+            $ref: '#/definitions/v1ColumnCardinalityResponse'
+        default:
+          description: An unexpected error response.
+          schema:
+            $ref: '#/definitions/rpcStatus'
+      parameters:
+        - name: instanceId
+          in: path
+          required: true
+          type: string
+        - name: tableName
+          in: path
+          required: true
+          type: string
+        - name: columnName
+          in: query
+          required: false
+          type: string
+        - name: priority
+          in: query
+          required: false
+          type: integer
+          format: int32
+      tags:
+        - QueryService
+  /v1/instances/{instanceId}/queries/columns-profile/tables/{tableName}:
     post:
-        summary: CreateInstance creates a new instance
-        operationId: RuntimeService_CreateInstance
-        responses:
-            "200":
-                description: A successful response.
-                schema:
-                    $ref: '#/definitions/v1CreateInstanceResponse'
-            default:
-                description: An unexpected error response.
-                schema:
-                    $ref: '#/definitions/rpcStatus'
-        parameters:
-            - name: body
-              description: |-
-                Request message for RuntimeService.CreateInstance.
-                See message Instance for field descriptions.
-              in: body
-              required: true
-              schema:
-                $ref: '#/definitions/v1CreateInstanceRequest'
-        tags:
-            - RuntimeService
-  /v1/instances/{instanceId}: |
+      summary: TableColumns returns column profiles
+      operationId: QueryService_TableColumns
+      responses:
+        "200":
+          description: A successful response.
+          schema:
+            $ref: '#/definitions/v1TableColumnsResponse'
+        default:
+          description: An unexpected error response.
+          schema:
+            $ref: '#/definitions/rpcStatus'
+      parameters:
+        - name: instanceId
+          in: path
+          required: true
+          type: string
+        - name: tableName
+          in: path
+          required: true
+          type: string
+        - name: priority
+          in: query
+          required: false
+          type: integer
+          format: int32
+      tags:
+        - QueryService
+  /v1/instances/{instanceId}/queries/descriptive-statistics/tables/{tableName}:
     get:
-        summary: GetInstance returns information about a specific instance
-        operationId: RuntimeService_GetInstance
-        responses:
-            "200":
-                description: A successful response.
-                schema:
-                    $ref: '#/definitions/v1GetInstanceResponse'
-            default:
-                description: An unexpected error response.
-                schema:
-                    $ref: '#/definitions/rpcStatus'
-        parameters:
-            - name: instanceId
-              in: path
-              required: true
-              type: string
-        tags:
-            - RuntimeService
+      summary: Get basic stats for a numeric column like min, max, mean, stddev, etc
+      operationId: QueryService_ColumnDescriptiveStatistics
+      responses:
+        "200":
+          description: A successful response.
+          schema:
+            $ref: '#/definitions/v1ColumnDescriptiveStatisticsResponse'
+        default:
+          description: An unexpected error response.
+          schema:
+            $ref: '#/definitions/rpcStatus'
+      parameters:
+        - name: instanceId
+          in: path
+          required: true
+          type: string
+        - name: tableName
+          in: path
+          required: true
+          type: string
+        - name: columnName
+          in: query
+          required: false
+          type: string
+        - name: priority
+          in: query
+          required: false
+          type: integer
+          format: int32
+      tags:
+        - QueryService
+  /v1/instances/{instanceId}/queries/export:
     post:
-        summary: DeleteInstance deletes an instance
-        operationId: RuntimeService_DeleteInstance
-        responses:
-            "200":
-                description: A successful response.
-                schema:
-                    $ref: '#/definitions/v1DeleteInstanceResponse'
-            default:
-                description: An unexpected error response.
-                schema:
-                    $ref: '#/definitions/rpcStatus'
-        parameters:
-            - name: instanceId
-              in: path
-              required: true
-              type: string
-            - name: body
-              in: body
-              required: true
-              schema:
-                type: object
-                properties:
-                    dropDb:
-                        type: boolean
-                title: Request message for RuntimeService.DeleteInstance
-        tags:
-            - RuntimeService
-    put:
-        summary: EditInstanceVariables edits the instance variable
-        operationId: RuntimeService_EditInstanceVariables
-        responses:
-            "200":
-                description: A successful response.
-                schema:
-                    $ref: '#/definitions/v1EditInstanceVariablesResponse'
-            default:
-                description: An unexpected error response.
-                schema:
-                    $ref: '#/definitions/rpcStatus'
-        parameters:
-            - name: instanceId
-              in: path
-              required: true
-              type: string
-            - name: body
-              in: body
-              required: true
-              schema:
-                type: object
-                properties:
-                    variables:
-                        type: object
-                        additionalProperties:
-                            type: string
-                description: Request message for RuntimeService.EditInstanceVariables.
-        tags:
-            - RuntimeService
-    patch:
-        summary: EditInstance edits an existing instance
-        operationId: RuntimeService_EditInstance
-        responses:
-            "200":
-                description: A successful response.
-                schema:
-                    $ref: '#/definitions/v1EditInstanceResponse'
-            default:
-                description: An unexpected error response.
-                schema:
-                    $ref: '#/definitions/rpcStatus'
-        parameters:
-            - name: instanceId
-              in: path
-              required: true
-              type: string
-            - name: body
-              in: body
-              required: true
-              schema:
-                type: object
-                properties:
-                    olapDriver:
-                        type: string
-                    repoDriver:
-                        type: string
-                    embedCatalog:
-                        type: boolean
-                    ingestionLimitBytes:
-                        type: string
-                        format: int64
-                    connectors:
-                        type: array
-                        items:
-                            type: object
-                            $ref: '#/definitions/v1Connector'
-                    annotations:
-                        type: object
-                        additionalProperties:
-                            type: string
+      summary: Export builds a URL to download the results of a query as a file.
+      operationId: QueryService_Export
+      responses:
+        "200":
+          description: A successful response.
+          schema:
+            $ref: '#/definitions/v1ExportResponse'
+        default:
+          description: An unexpected error response.
+          schema:
+            $ref: '#/definitions/rpcStatus'
+      parameters:
+        - name: instanceId
+          in: path
+          required: true
+          type: string
+        - name: body
+          in: body
+          required: true
+          schema:
+            type: object
+            properties:
+              limit:
+                type: string
+                format: int64
+              format:
+                $ref: '#/definitions/v1ExportFormat'
+              metricsViewToplistRequest:
+                $ref: '#/definitions/v1MetricsViewToplistRequest'
+              metricsViewRowsRequest:
+                $ref: '#/definitions/v1MetricsViewRowsRequest'
+              metricsViewTimeSeriesRequest:
+                $ref: '#/definitions/v1MetricsViewTimeSeriesRequest'
+            title: Request message for QueryService.Export
+      tags:
+        - QueryService
+  /v1/instances/{instanceId}/queries/metrics-views/{metricsViewName}/compare-toplist:
+    post:
+      operationId: QueryService_MetricsViewComparisonToplist
+      responses:
+        "200":
+          description: A successful response.
+          schema:
+            $ref: '#/definitions/v1MetricsViewComparisonToplistResponse'
+        default:
+          description: An unexpected error response.
+          schema:
+            $ref: '#/definitions/rpcStatus'
+      parameters:
+        - name: instanceId
+          in: path
+          required: true
+          type: string
+        - name: metricsViewName
+          in: path
+          required: true
+          type: string
+        - name: body
+          in: body
+          required: true
+          schema:
+            type: object
+            properties:
+              dimensionName:
+                type: string
+              measureNames:
+                type: array
+                items:
+                  type: string
+              inlineMeasures:
+                type: array
+                items:
+                  type: object
+                  $ref: '#/definitions/v1InlineMeasure'
+              baseTimeRange:
+                $ref: '#/definitions/v1TimeRange'
+              comparisonTimeRange:
+                $ref: '#/definitions/v1TimeRange'
+              sort:
+                type: array
+                items:
+                  type: object
+                  $ref: '#/definitions/v1MetricsViewComparisonSort'
+              filter:
+                $ref: '#/definitions/v1MetricsViewFilter'
+              limit:
+                type: string
+                format: int64
+              offset:
+                type: string
+                format: int64
+              priority:
+                type: integer
+                format: int32
+            title: Request message for QueryService.MetricsViewComparisonToplist
+      tags:
+        - QueryService
+  /v1/instances/{instanceId}/queries/metrics-views/{metricsViewName}/rows:
+    post:
+      summary: MetricsViewRows returns the underlying model rows matching a metrics view time range and filter(s).
+      operationId: QueryService_MetricsViewRows
+      responses:
+        "200":
+          description: A successful response.
+          schema:
+            $ref: '#/definitions/v1MetricsViewRowsResponse'
+        default:
+          description: An unexpected error response.
+          schema:
+            $ref: '#/definitions/rpcStatus'
+      parameters:
+        - name: instanceId
+          in: path
+          required: true
+          type: string
+        - name: metricsViewName
+          in: path
+          required: true
+          type: string
+        - name: body
+          in: body
+          required: true
+          schema:
+            type: object
+            properties:
+              timeStart:
+                type: string
+                format: date-time
+              timeEnd:
+                type: string
+                format: date-time
+              timeGranularity:
+                $ref: '#/definitions/v1TimeGrain'
+              filter:
+                $ref: '#/definitions/v1MetricsViewFilter'
+              sort:
+                type: array
+                items:
+                  type: object
+                  $ref: '#/definitions/v1MetricsViewSort'
+              limit:
+                type: integer
+                format: int32
+              offset:
+                type: string
+                format: int64
+              priority:
+                type: integer
+                format: int32
+              timeZone:
+                type: string
+            title: Request message for QueryService.MetricsViewRows
+      tags:
+        - QueryService
+  /v1/instances/{instanceId}/queries/metrics-views/{metricsViewName}/time-range-summary:
+    post:
+      summary: MetricsViewTimeRange Get the time range summaries (min, max) for time column in a metrics view
+      operationId: QueryService_MetricsViewTimeRange
+      responses:
+        "200":
+          description: A successful response.
+          schema:
+            $ref: '#/definitions/v1MetricsViewTimeRangeResponse'
+        default:
+          description: An unexpected error response.
+          schema:
+            $ref: '#/definitions/rpcStatus'
+      parameters:
+        - name: instanceId
+          in: path
+          required: true
+          type: string
+        - name: metricsViewName
+          in: path
+          required: true
+          type: string
+        - name: body
+          in: body
+          required: true
+          schema:
+            type: object
+            properties:
+              priority:
+                type: integer
+                format: int32
+      tags:
+        - QueryService
+  /v1/instances/{instanceId}/queries/metrics-views/{metricsViewName}/timeseries:
+    post:
+      summary: |-
+        MetricsViewTimeSeries returns time series for the measures in the metrics view.
+        It's a convenience API for querying a metrics view.
+      operationId: QueryService_MetricsViewTimeSeries
+      responses:
+        "200":
+          description: A successful response.
+          schema:
+            $ref: '#/definitions/v1MetricsViewTimeSeriesResponse'
+        default:
+          description: An unexpected error response.
+          schema:
+            $ref: '#/definitions/rpcStatus'
+      parameters:
+        - name: instanceId
+          in: path
+          required: true
+          type: string
+        - name: metricsViewName
+          in: path
+          required: true
+          type: string
+        - name: body
+          in: body
+          required: true
+          schema:
+            type: object
+            properties:
+              measureNames:
+                type: array
+                items:
+                  type: string
+              inlineMeasures:
+                type: array
+                items:
+                  type: object
+                  $ref: '#/definitions/v1InlineMeasure'
+              timeStart:
+                type: string
+                format: date-time
+              timeEnd:
+                type: string
+                format: date-time
+              timeGranularity:
+                $ref: '#/definitions/v1TimeGrain'
+              filter:
+                $ref: '#/definitions/v1MetricsViewFilter'
+              timeZone:
+                type: string
+              priority:
+                type: integer
+                format: int32
+            title: Request message for QueryService.MetricsViewTimeSeries
+      tags:
+        - QueryService
+  /v1/instances/{instanceId}/queries/metrics-views/{metricsViewName}/toplist:
+    post:
+      summary: |-
+        MetricsViewToplist returns the top dimension values of a metrics view sorted by one or more measures.
+        It's a convenience API for querying a metrics view.
+      operationId: QueryService_MetricsViewToplist
+      responses:
+        "200":
+          description: A successful response.
+          schema:
+            $ref: '#/definitions/v1MetricsViewToplistResponse'
+        default:
+          description: An unexpected error response.
+          schema:
+            $ref: '#/definitions/rpcStatus'
+      parameters:
+        - name: instanceId
+          in: path
+          required: true
+          type: string
+        - name: metricsViewName
+          in: path
+          required: true
+          type: string
+        - name: body
+          in: body
+          required: true
+          schema:
+            type: object
+            properties:
+              dimensionName:
+                type: string
+              measureNames:
+                type: array
+                items:
+                  type: string
+              inlineMeasures:
+                type: array
+                items:
+                  type: object
+                  $ref: '#/definitions/v1InlineMeasure'
+              timeStart:
+                type: string
+                format: date-time
+              timeEnd:
+                type: string
+                format: date-time
+              limit:
+                type: string
+                format: int64
+              offset:
+                type: string
+                format: int64
+              sort:
+                type: array
+                items:
+                  type: object
+                  $ref: '#/definitions/v1MetricsViewSort'
+              filter:
+                $ref: '#/definitions/v1MetricsViewFilter'
+              priority:
+                type: integer
+                format: int32
+            title: Request message for QueryService.MetricsViewToplist
+      tags:
+        - QueryService
+  /v1/instances/{instanceId}/queries/metrics-views/{metricsViewName}/totals:
+    post:
+      summary: |-
+        MetricsViewTotals returns totals over a time period for the measures in a metrics view.
+        It's a convenience API for querying a metrics view.
+      operationId: QueryService_MetricsViewTotals
+      responses:
+        "200":
+          description: A successful response.
+          schema:
+            $ref: '#/definitions/v1MetricsViewTotalsResponse'
+        default:
+          description: An unexpected error response.
+          schema:
+            $ref: '#/definitions/rpcStatus'
+      parameters:
+        - name: instanceId
+          in: path
+          required: true
+          type: string
+        - name: metricsViewName
+          in: path
+          required: true
+          type: string
+        - name: body
+          in: body
+          required: true
+          schema:
+            type: object
+            properties:
+              measureNames:
+                type: array
+                items:
+                  type: string
+              inlineMeasures:
+                type: array
+                items:
+                  type: object
+                  $ref: '#/definitions/v1InlineMeasure'
+              timeStart:
+                type: string
+                format: date-time
+              timeEnd:
+                type: string
+                format: date-time
+              filter:
+                $ref: '#/definitions/v1MetricsViewFilter'
+              priority:
+                type: integer
+                format: int32
+            title: Request message for QueryService.MetricsViewTotals
+      tags:
+        - QueryService
+  /v1/instances/{instanceId}/queries/null-count/tables/{tableName}:
+    get:
+      summary: Get the number of nulls in a column
+      operationId: QueryService_ColumnNullCount
+      responses:
+        "200":
+          description: A successful response.
+          schema:
+            $ref: '#/definitions/v1ColumnNullCountResponse'
+        default:
+          description: An unexpected error response.
+          schema:
+            $ref: '#/definitions/rpcStatus'
+      parameters:
+        - name: instanceId
+          in: path
+          required: true
+          type: string
+        - name: tableName
+          in: path
+          required: true
+          type: string
+        - name: columnName
+          in: query
+          required: false
+          type: string
+        - name: priority
+          in: query
+          required: false
+          type: integer
+          format: int32
+      tags:
+        - QueryService
+  /v1/instances/{instanceId}/queries/numeric-histogram/tables/{tableName}:
+    get:
+      summary: Get the histogram for values in a column
+      operationId: QueryService_ColumnNumericHistogram
+      responses:
+        "200":
+          description: A successful response.
+          schema:
+            $ref: '#/definitions/v1ColumnNumericHistogramResponse'
+        default:
+          description: An unexpected error response.
+          schema:
+            $ref: '#/definitions/rpcStatus'
+      parameters:
+        - name: instanceId
+          in: path
+          required: true
+          type: string
+        - name: tableName
+          in: path
+          required: true
+          type: string
+        - name: columnName
+          in: query
+          required: false
+          type: string
+        - name: histogramMethod
+          in: query
+          required: false
+          type: string
+          enum:
+            - HISTOGRAM_METHOD_UNSPECIFIED
+            - HISTOGRAM_METHOD_FD
+            - HISTOGRAM_METHOD_DIAGNOSTIC
+          default: HISTOGRAM_METHOD_UNSPECIFIED
+        - name: priority
+          in: query
+          required: false
+          type: integer
+          format: int32
+      tags:
+        - QueryService
+  /v1/instances/{instanceId}/queries/rollup-interval/tables/{tableName}:
+    post:
+      summary: ColumnRollupInterval returns the minimum time granularity (as well as the time range) for a specified timestamp column
+      operationId: QueryService_ColumnRollupInterval
+      responses:
+        "200":
+          description: A successful response.
+          schema:
+            $ref: '#/definitions/v1ColumnRollupIntervalResponse'
+        default:
+          description: An unexpected error response.
+          schema:
+            $ref: '#/definitions/rpcStatus'
+      parameters:
+        - name: instanceId
+          in: path
+          required: true
+          type: string
+        - name: tableName
+          in: path
+          required: true
+          type: string
+        - name: body
+          in: body
+          required: true
+          schema:
+            type: object
+            properties:
+              columnName:
+                type: string
+              priority:
+                type: integer
+                format: int32
+      tags:
+        - QueryService
+  /v1/instances/{instanceId}/queries/rows/tables/{tableName}:
+    get:
+      summary: TableRows returns table rows
+      operationId: QueryService_TableRows
+      responses:
+        "200":
+          description: A successful response.
+          schema:
+            $ref: '#/definitions/v1TableRowsResponse'
+        default:
+          description: An unexpected error response.
+          schema:
+            $ref: '#/definitions/rpcStatus'
+      parameters:
+        - name: instanceId
+          in: path
+          required: true
+          type: string
+        - name: tableName
+          in: path
+          required: true
+          type: string
+        - name: limit
+          in: query
+          required: false
+          type: integer
+          format: int32
+        - name: priority
+          in: query
+          required: false
+          type: integer
+          format: int32
+      tags:
+        - QueryService
+  /v1/instances/{instanceId}/queries/rug-histogram/tables/{tableName}:
+    get:
+      summary: Get outliers for a numeric column
+      operationId: QueryService_ColumnRugHistogram
+      responses:
+        "200":
+          description: A successful response.
+          schema:
+            $ref: '#/definitions/v1ColumnRugHistogramResponse'
+        default:
+          description: An unexpected error response.
+          schema:
+            $ref: '#/definitions/rpcStatus'
+      parameters:
+        - name: instanceId
+          in: path
+          required: true
+          type: string
+        - name: tableName
+          in: path
+          required: true
+          type: string
+        - name: columnName
+          in: query
+          required: false
+          type: string
+        - name: priority
+          in: query
+          required: false
+          type: integer
+          format: int32
+      tags:
+        - QueryService
+  /v1/instances/{instanceId}/queries/smallest-time-grain/tables/{tableName}:
+    get:
+      summary: Estimates the smallest time grain present in the column
+      operationId: QueryService_ColumnTimeGrain
+      responses:
+        "200":
+          description: A successful response.
+          schema:
+            $ref: '#/definitions/v1ColumnTimeGrainResponse'
+        default:
+          description: An unexpected error response.
+          schema:
+            $ref: '#/definitions/rpcStatus'
+      parameters:
+        - name: instanceId
+          in: path
+          required: true
+          type: string
+        - name: tableName
+          in: path
+          required: true
+          type: string
+        - name: columnName
+          in: query
+          required: false
+          type: string
+        - name: priority
+          in: query
+          required: false
+          type: integer
+          format: int32
+      tags:
+        - QueryService
+  /v1/instances/{instanceId}/queries/table-cardinality/tables/{tableName}:
+    get:
+      summary: TableCardinality returns row count
+      operationId: QueryService_TableCardinality
+      responses:
+        "200":
+          description: A successful response.
+          schema:
+            $ref: '#/definitions/v1TableCardinalityResponse'
+        default:
+          description: An unexpected error response.
+          schema:
+            $ref: '#/definitions/rpcStatus'
+      parameters:
+        - name: instanceId
+          in: path
+          required: true
+          type: string
+        - name: tableName
+          in: path
+          required: true
+          type: string
+        - name: priority
+          in: query
+          required: false
+          type: integer
+          format: int32
+      tags:
+        - QueryService
+  /v1/instances/{instanceId}/queries/time-range-summary/tables/{tableName}:
+    get:
+      summary: Get the time range summaries (min, max) for a column
+      operationId: QueryService_ColumnTimeRange
+      responses:
+        "200":
+          description: A successful response.
+          schema:
+            $ref: '#/definitions/v1ColumnTimeRangeResponse'
+        default:
+          description: An unexpected error response.
+          schema:
+            $ref: '#/definitions/rpcStatus'
+      parameters:
+        - name: instanceId
+          in: path
+          required: true
+          type: string
+        - name: tableName
+          in: path
+          required: true
+          type: string
+        - name: columnName
+          in: query
+          required: false
+          type: string
+        - name: priority
+          in: query
+          required: false
+          type: integer
+          format: int32
+      tags:
+        - QueryService
+  /v1/instances/{instanceId}/queries/timeseries/tables/{tableName}:
+    post:
+      summary: Generate time series for the given measures (aggregation expressions) along with the sparkline timeseries
+      operationId: QueryService_ColumnTimeSeries
+      responses:
+        "200":
+          description: A successful response.
+          schema:
+            $ref: '#/definitions/v1ColumnTimeSeriesResponse'
+        default:
+          description: An unexpected error response.
+          schema:
+            $ref: '#/definitions/rpcStatus'
+      parameters:
+        - name: instanceId
+          in: path
+          required: true
+          type: string
+        - name: tableName
+          in: path
+          required: true
+          type: string
+        - name: body
+          in: body
+          required: true
+          schema:
+            type: object
+            properties:
+              measures:
+                type: array
+                items:
+                  type: object
+                  $ref: '#/definitions/ColumnTimeSeriesRequestBasicMeasure'
+              timestampColumnName:
+                type: string
+              timeRange:
+                $ref: '#/definitions/v1TimeSeriesTimeRange'
+              pixels:
+                type: integer
+                format: int32
+              sampleSize:
+                type: integer
+                format: int32
+              priority:
+                type: integer
+                format: int32
+              timeZone:
+                type: string
+      tags:
+        - QueryService
+  /v1/instances/{instanceId}/queries/topk/tables/{tableName}:
+    post:
+      summary: |-
+        Get TopK elements from a table for a column given an agg function
+        agg function and k are optional, defaults are count(*) and 50 respectively
+      operationId: QueryService_ColumnTopK
+      responses:
+        "200":
+          description: A successful response.
+          schema:
+            $ref: '#/definitions/v1ColumnTopKResponse'
+        default:
+          description: An unexpected error response.
+          schema:
+            $ref: '#/definitions/rpcStatus'
+      parameters:
+        - name: instanceId
+          in: path
+          required: true
+          type: string
+        - name: tableName
+          in: path
+          required: true
+          type: string
+        - name: body
+          in: body
+          required: true
+          schema:
+            type: object
+            properties:
+              columnName:
+                type: string
+              agg:
+                type: string
+                title: default is count(*)
+              k:
+                type: integer
+                format: int32
+                title: default is 50
+              priority:
+                type: integer
+                format: int32
+            description: Request for QueryService.ColumnTopK. Returns the top K values for a given column using agg function for table table_name.
+      tags:
+        - QueryService
+  /v1/instances/{instanceId}/query:
+    post:
+      summary: Query runs a SQL query against the instance's OLAP datastore.
+      operationId: QueryService_Query
+      responses:
+        "200":
+          description: A successful response.
+          schema:
+            $ref: '#/definitions/v1QueryResponse'
+        default:
+          description: An unexpected error response.
+          schema:
+            $ref: '#/definitions/rpcStatus'
+      parameters:
+        - name: instanceId
+          description: Instance to query
+          in: path
+          required: true
+          type: string
+        - name: body
+          in: body
+          required: true
+          schema:
+            type: object
+            properties:
+              sql:
+                type: string
+                title: SELECT statement
+              args:
+                type: array
+                items: {}
+                title: Args to interpolate into the statement
+              priority:
+                type: integer
+                format: int32
+                title: Query priority (not supported by all backends)
+              dryRun:
+                type: boolean
+                title: If true, will only validate the query, not execute it
+              limit:
+                type: integer
+                format: int32
+            title: Request message for QueryService.Query
+      tags:
+        - QueryService
+  /v1/instances/{instanceId}/query/batch:
+    post:
+      summary: Batch request with different queries
+      operationId: QueryService_QueryBatch
+      responses:
+        "200":
+          description: A successful response.(streaming responses)
+          schema:
+            type: object
+            properties:
+              result:
+                $ref: '#/definitions/v1QueryBatchResponse'
+              error:
+                $ref: '#/definitions/rpcStatus'
+            title: Stream result of v1QueryBatchResponse
+        default:
+          description: An unexpected error response.
+          schema:
+            $ref: '#/definitions/rpcStatus'
+      parameters:
+        - name: instanceId
+          in: path
+          required: true
+          type: string
+        - name: body
+          in: body
+          required: true
+          schema:
+            type: object
+            properties:
+              queries:
+                type: array
+                items:
+                  type: object
+                  $ref: '#/definitions/v1QueryBatchEntry'
+      tags:
+        - QueryService
+  /v1/instances/{instanceId}/reconcile:
+    post:
+      summary: |-
+        Reconcile applies a full set of artifacts from a repo to the catalog and infra.
+        It attempts to infer a minimal number of migrations to apply to reconcile the current state with
+        the desired state expressed in the artifacts. Any existing objects not described in the submitted
+        artifacts will be deleted.
+      operationId: RuntimeService_Reconcile
+      responses:
+        "200":
+          description: A successful response.
+          schema:
+            $ref: '#/definitions/v1ReconcileResponse'
+        default:
+          description: An unexpected error response.
+          schema:
+            $ref: '#/definitions/rpcStatus'
+      parameters:
+        - name: instanceId
+          description: Instance to reconcile
+          in: path
+          required: true
+          type: string
+        - name: body
+          in: body
+          required: true
+          schema:
+            type: object
+            properties:
+              changedPaths:
+                type: array
+                items:
+                  type: string
                 description: |-
-                    Request message for RuntimeService.EditInstance.
-                    See message Instance for field descriptions.
-        tags:
-            - RuntimeService
-  /v1/instances/{instanceId}/annotations: |
-    put:
-        summary: EditInstanceAnnotations edits the instance annotations
-        operationId: RuntimeService_EditInstanceAnnotations
-        responses:
-            "200":
-                description: A successful response.
-                schema:
-                    $ref: '#/definitions/v1EditInstanceAnnotationsResponse'
-            default:
-                description: An unexpected error response.
-                schema:
-                    $ref: '#/definitions/rpcStatus'
-        parameters:
-            - name: instanceId
-              in: path
-              required: true
-              type: string
-            - name: body
-              in: body
-              required: true
-              schema:
-                type: object
-                properties:
-                    annotations:
-                        type: object
-                        additionalProperties:
-                            type: string
-                description: Request message for RuntimeService.EditInstanceAnnotations.
-        tags:
-            - RuntimeService
-  /v1/instances/{instanceId}/catalog: |
+                  Changed paths provides a way to "hint" what files have changed in the repo, enabling
+                  reconciliation to execute faster by not scanning all code artifacts for changes.
+              forcedPaths:
+                type: array
+                items:
+                  type: string
+                description: |-
+                  Forced paths is used to force run reconcile on certain files.
+                  This is mainly used by UI to reconcile paths missing in catalog and get errors if any.
+              dry:
+                type: boolean
+                title: If true, will validate the file artifacts, but not actually execute any migrations
+              strict:
+                type: boolean
+                title: |-
+                  If true, will not execute any migrations if any artifact fails to validate.
+                  Otherwise, it will execute a best-effort reconciliation (including dropping objects with
+                  artifacts that fail to validate.)
+            title: Request message for RuntimeService.Reconcile
+      tags:
+        - RuntimeService
+  /v1/instances/{instanceId}/resource:
     get:
-        summary: ListCatalogEntries lists all the entries registered in an instance's catalog (like tables, sources or metrics views)
-        operationId: RuntimeService_ListCatalogEntries
-        responses:
-            "200":
-                description: A successful response.
-                schema:
-                    $ref: '#/definitions/v1ListCatalogEntriesResponse'
-            default:
-                description: An unexpected error response.
-                schema:
-                    $ref: '#/definitions/rpcStatus'
-        parameters:
-            - name: instanceId
-              in: path
-              required: true
-              type: string
-            - name: type
-              in: query
-              required: false
-              type: string
-              enum:
-                - OBJECT_TYPE_UNSPECIFIED
-                - OBJECT_TYPE_TABLE
-                - OBJECT_TYPE_SOURCE
-                - OBJECT_TYPE_MODEL
-                - OBJECT_TYPE_METRICS_VIEW
-              default: OBJECT_TYPE_UNSPECIFIED
-        tags:
-            - RuntimeService
-  /v1/instances/{instanceId}/catalog/{name}: |
+      summary: GetResource looks up a specific catalog resource
+      operationId: RuntimeService_GetResource
+      responses:
+        "200":
+          description: A successful response.
+          schema:
+            $ref: '#/definitions/v1GetResourceResponse'
+        default:
+          description: An unexpected error response.
+          schema:
+            $ref: '#/definitions/rpcStatus'
+      parameters:
+        - name: instanceId
+          in: path
+          required: true
+          type: string
+        - name: name.kind
+          in: query
+          required: false
+          type: string
+        - name: name.name
+          in: query
+          required: false
+          type: string
+      tags:
+        - RuntimeService
+  /v1/instances/{instanceId}/resources:
     get:
-        summary: GetCatalogEntry returns information about a specific entry in the catalog
-        operationId: RuntimeService_GetCatalogEntry
-        responses:
-            "200":
-                description: A successful response.
-                schema:
-                    $ref: '#/definitions/v1GetCatalogEntryResponse'
-            default:
-                description: An unexpected error response.
-                schema:
-                    $ref: '#/definitions/rpcStatus'
-        parameters:
-            - name: instanceId
-              in: path
-              required: true
-              type: string
-            - name: name
-              in: path
-              required: true
-              type: string
-        tags:
-            - RuntimeService
-  /v1/instances/{instanceId}/catalog/{name}/refresh: |
-    post:
-        summary: |-
-            TriggerRefresh triggers a refresh of a refreshable catalog object.
-            It currently only supports sources (which will be re-ingested), but will also support materialized models in the future.
-            It does not respond until the refresh has completed (will move to async jobs when the task scheduler is in place).
-        operationId: RuntimeService_TriggerRefresh
-        responses:
-            "200":
-                description: A successful response.
-                schema:
-                    $ref: '#/definitions/v1TriggerRefreshResponse'
-            default:
-                description: An unexpected error response.
-                schema:
-                    $ref: '#/definitions/rpcStatus'
-        parameters:
-            - name: instanceId
-              in: path
-              required: true
-              type: string
-            - name: name
-              in: path
-              required: true
-              type: string
-        tags:
-            - RuntimeService
-  /v1/instances/{instanceId}/files: |
-    get:
-        summary: |-
-            ListFiles lists all the files matching a glob in a repo.
-            The files are sorted by their full path.
-        operationId: RuntimeService_ListFiles
-        responses:
-            "200":
-                description: A successful response.
-                schema:
-                    $ref: '#/definitions/v1ListFilesResponse'
-            default:
-                description: An unexpected error response.
-                schema:
-                    $ref: '#/definitions/rpcStatus'
-        parameters:
-            - name: instanceId
-              in: path
-              required: true
-              type: string
-            - name: glob
-              in: query
-              required: false
-              type: string
-        tags:
-            - RuntimeService
-  /v1/instances/{instanceId}/files/-/{path}: |
-    get:
-        summary: GetFile returns the contents of a specific file in a repo.
-        operationId: RuntimeService_GetFile
-        responses:
-            "200":
-                description: A successful response.
-                schema:
-                    $ref: '#/definitions/v1GetFileResponse'
-            default:
-                description: An unexpected error response.
-                schema:
-                    $ref: '#/definitions/rpcStatus'
-        parameters:
-            - name: instanceId
-              in: path
-              required: true
-              type: string
-            - name: path
-              in: path
-              required: true
-              type: string
-              pattern: .+
-        tags:
-            - RuntimeService
-    delete:
-        summary: DeleteFile deletes a file from a repo
-        operationId: RuntimeService_DeleteFile
-        responses:
-            "200":
-                description: A successful response.
-                schema:
-                    $ref: '#/definitions/v1DeleteFileResponse'
-            default:
-                description: An unexpected error response.
-                schema:
-                    $ref: '#/definitions/rpcStatus'
-        parameters:
-            - name: instanceId
-              in: path
-              required: true
-              type: string
-            - name: path
-              in: path
-              required: true
-              type: string
-              pattern: .+
-        tags:
-            - RuntimeService
-    post:
-        summary: PutFile creates or updates a file in a repo
-        operationId: RuntimeService_PutFile
-        responses:
-            "200":
-                description: A successful response.
-                schema:
-                    $ref: '#/definitions/v1PutFileResponse'
-            default:
-                description: An unexpected error response.
-                schema:
-                    $ref: '#/definitions/rpcStatus'
-        parameters:
-            - name: instanceId
-              in: path
-              required: true
-              type: string
-            - name: path
-              in: path
-              required: true
-              type: string
-              pattern: .+
-            - name: body
-              in: body
-              required: true
-              schema:
-                type: object
-                properties:
-                    blob:
-                        type: string
-                    create:
-                        type: boolean
-                        title: Create indicates whether to create the file if it doesn't already exist
-                    createOnly:
-                        type: boolean
-                        description: |-
-                            Will cause the operation to fail if the file already exists.
-                            It should only be set when create = true.
-                title: Request message for RuntimeService.PutFile
-        tags:
-            - RuntimeService
-  /v1/instances/{instanceId}/files/rename: |
-    post:
-        summary: RenameFile renames a file in a repo
-        operationId: RuntimeService_RenameFile
-        responses:
-            "200":
-                description: A successful response.
-                schema:
-                    $ref: '#/definitions/v1RenameFileResponse'
-            default:
-                description: An unexpected error response.
-                schema:
-                    $ref: '#/definitions/rpcStatus'
-        parameters:
-            - name: instanceId
-              in: path
-              required: true
-              type: string
-            - name: body
-              in: body
-              required: true
-              schema:
-                type: object
-                properties:
-                    fromPath:
-                        type: string
-                    toPath:
-                        type: string
-                title: Request message for RuntimeService.RenameFile
-        tags:
-            - RuntimeService
-  /v1/instances/{instanceId}/files/unpack-empty: |
-    post:
-        summary: UnpackEmpty unpacks an empty project
-        operationId: RuntimeService_UnpackEmpty
-        responses:
-            "200":
-                description: A successful response.
-                schema:
-                    $ref: '#/definitions/v1UnpackEmptyResponse'
-            default:
-                description: An unexpected error response.
-                schema:
-                    $ref: '#/definitions/rpcStatus'
-        parameters:
-            - name: instanceId
-              in: path
-              required: true
-              type: string
-            - name: body
-              in: body
-              required: true
-              schema:
-                type: object
-                properties:
-                    title:
-                        type: string
-                    force:
-                        type: boolean
-                title: Request message for RuntimeService.UnpackEmpty
-        tags:
-            - RuntimeService
-  /v1/instances/{instanceId}/files/unpack-example: |
-    post:
-        summary: UnpackExample unpacks an example project
-        operationId: RuntimeService_UnpackExample
-        responses:
-            "200":
-                description: A successful response.
-                schema:
-                    $ref: '#/definitions/v1UnpackExampleResponse'
-            default:
-                description: An unexpected error response.
-                schema:
-                    $ref: '#/definitions/rpcStatus'
-        parameters:
-            - name: instanceId
-              in: path
-              required: true
-              type: string
-            - name: body
-              in: body
-              required: true
-              schema:
-                type: object
-                properties:
-                    name:
-                        type: string
-                    force:
-                        type: boolean
-                title: Request message for RuntimeService.UnpackExample
-        tags:
-            - RuntimeService
-  /v1/instances/{instanceId}/files/watch: |
-    get:
-        summary: WatchFiles streams repo file update events. It is not supported on all backends.
-        operationId: RuntimeService_WatchFiles
-        responses:
-            "200":
-                description: A successful response.(streaming responses)
-                schema:
-                    type: object
-                    properties:
-                        result:
-                            $ref: '#/definitions/v1WatchFilesResponse'
-                        error:
-                            $ref: '#/definitions/rpcStatus'
-                    title: Stream result of v1WatchFilesResponse
-            default:
-                description: An unexpected error response.
-                schema:
-                    $ref: '#/definitions/rpcStatus'
-        parameters:
-            - name: instanceId
-              in: path
-              required: true
-              type: string
-            - name: replay
-              in: query
-              required: false
-              type: boolean
-        tags:
-            - RuntimeService
-  /v1/instances/{instanceId}/logs: |
-    get:
-        summary: GetLogs returns recent logs from a controller
-        operationId: RuntimeService_GetLogs
-        responses:
-            "200":
-                description: A successful response.
-                schema:
-                    $ref: '#/definitions/v1GetLogsResponse'
-            default:
-                description: An unexpected error response.
-                schema:
-                    $ref: '#/definitions/rpcStatus'
-        parameters:
-            - name: instanceId
-              in: path
-              required: true
-              type: string
-            - name: ascending
-              in: query
-              required: false
-              type: boolean
-        tags:
-            - RuntimeService
-  /v1/instances/{instanceId}/logs/watch: |
-    get:
-        summary: WatchLogs streams new logs emitted from a controller
-        operationId: RuntimeService_WatchLogs
-        responses:
-            "200":
-                description: A successful response.(streaming responses)
-                schema:
-                    type: object
-                    properties:
-                        result:
-                            $ref: '#/definitions/v1WatchLogsResponse'
-                        error:
-                            $ref: '#/definitions/rpcStatus'
-                    title: Stream result of v1WatchLogsResponse
-            default:
-                description: An unexpected error response.
-                schema:
-                    $ref: '#/definitions/rpcStatus'
-        parameters:
-            - name: instanceId
-              in: path
-              required: true
-              type: string
-            - name: replay
-              in: query
-              required: false
-              type: boolean
-        tags:
-            - RuntimeService
-  /v1/instances/{instanceId}/queries/column-cardinality/tables/{tableName}: |
-    get:
-        summary: Get cardinality for a column
-        operationId: QueryService_ColumnCardinality
-        responses:
-            "200":
-                description: A successful response.
-                schema:
-                    $ref: '#/definitions/v1ColumnCardinalityResponse'
-            default:
-                description: An unexpected error response.
-                schema:
-                    $ref: '#/definitions/rpcStatus'
-        parameters:
-            - name: instanceId
-              in: path
-              required: true
-              type: string
-            - name: tableName
-              in: path
-              required: true
-              type: string
-            - name: columnName
-              in: query
-              required: false
-              type: string
-            - name: priority
-              in: query
-              required: false
-              type: integer
-              format: int32
-        tags:
-            - QueryService
-  /v1/instances/{instanceId}/queries/columns-profile/tables/{tableName}: |
-    post:
-        summary: TableColumns returns column profiles
-        operationId: QueryService_TableColumns
-        responses:
-            "200":
-                description: A successful response.
-                schema:
-                    $ref: '#/definitions/v1TableColumnsResponse'
-            default:
-                description: An unexpected error response.
-                schema:
-                    $ref: '#/definitions/rpcStatus'
-        parameters:
-            - name: instanceId
-              in: path
-              required: true
-              type: string
-            - name: tableName
-              in: path
-              required: true
-              type: string
-            - name: priority
-              in: query
-              required: false
-              type: integer
-              format: int32
-        tags:
-            - QueryService
-  /v1/instances/{instanceId}/queries/descriptive-statistics/tables/{tableName}: |
-    get:
-        summary: Get basic stats for a numeric column like min, max, mean, stddev, etc
-        operationId: QueryService_ColumnDescriptiveStatistics
-        responses:
-            "200":
-                description: A successful response.
-                schema:
-                    $ref: '#/definitions/v1ColumnDescriptiveStatisticsResponse'
-            default:
-                description: An unexpected error response.
-                schema:
-                    $ref: '#/definitions/rpcStatus'
-        parameters:
-            - name: instanceId
-              in: path
-              required: true
-              type: string
-            - name: tableName
-              in: path
-              required: true
-              type: string
-            - name: columnName
-              in: query
-              required: false
-              type: string
-            - name: priority
-              in: query
-              required: false
-              type: integer
-              format: int32
-        tags:
-            - QueryService
-  /v1/instances/{instanceId}/queries/export: |
-    post:
-        summary: Export builds a URL to download the results of a query as a file.
-        operationId: QueryService_Export
-        responses:
-            "200":
-                description: A successful response.
-                schema:
-                    $ref: '#/definitions/v1ExportResponse'
-            default:
-                description: An unexpected error response.
-                schema:
-                    $ref: '#/definitions/rpcStatus'
-        parameters:
-            - name: instanceId
-              in: path
-              required: true
-              type: string
-            - name: body
-              in: body
-              required: true
-              schema:
-                type: object
-                properties:
-                    limit:
-                        type: string
-                        format: int64
-                    format:
-                        $ref: '#/definitions/v1ExportFormat'
-                    metricsViewToplistRequest:
-                        $ref: '#/definitions/v1MetricsViewToplistRequest'
-                    metricsViewRowsRequest:
-                        $ref: '#/definitions/v1MetricsViewRowsRequest'
-                    metricsViewTimeSeriesRequest:
-                        $ref: '#/definitions/v1MetricsViewTimeSeriesRequest'
-                title: Request message for QueryService.Export
-        tags:
-            - QueryService
-  /v1/instances/{instanceId}/queries/metrics-views/{metricsViewName}/compare-toplist: |
-    post:
-        operationId: QueryService_MetricsViewComparisonToplist
-        responses:
-            "200":
-                description: A successful response.
-                schema:
-                    $ref: '#/definitions/v1MetricsViewComparisonToplistResponse'
-            default:
-                description: An unexpected error response.
-                schema:
-                    $ref: '#/definitions/rpcStatus'
-        parameters:
-            - name: instanceId
-              in: path
-              required: true
-              type: string
-            - name: metricsViewName
-              in: path
-              required: true
-              type: string
-            - name: body
-              in: body
-              required: true
-              schema:
-                type: object
-                properties:
-                    dimensionName:
-                        type: string
-                    measureNames:
-                        type: array
-                        items:
-                            type: string
-                    inlineMeasures:
-                        type: array
-                        items:
-                            type: object
-                            $ref: '#/definitions/v1InlineMeasure'
-                    baseTimeRange:
-                        $ref: '#/definitions/v1TimeRange'
-                    comparisonTimeRange:
-                        $ref: '#/definitions/v1TimeRange'
-                    sort:
-                        type: array
-                        items:
-                            type: object
-                            $ref: '#/definitions/v1MetricsViewComparisonSort'
-                    filter:
-                        $ref: '#/definitions/v1MetricsViewFilter'
-                    limit:
-                        type: string
-                        format: int64
-                    offset:
-                        type: string
-                        format: int64
-                    priority:
-                        type: integer
-                        format: int32
-                title: Request message for QueryService.MetricsViewComparisonToplist
-        tags:
-            - QueryService
-  /v1/instances/{instanceId}/queries/metrics-views/{metricsViewName}/rows: |
-    post:
-        summary: MetricsViewRows returns the underlying model rows matching a metrics view time range and filter(s).
-        operationId: QueryService_MetricsViewRows
-        responses:
-            "200":
-                description: A successful response.
-                schema:
-                    $ref: '#/definitions/v1MetricsViewRowsResponse'
-            default:
-                description: An unexpected error response.
-                schema:
-                    $ref: '#/definitions/rpcStatus'
-        parameters:
-            - name: instanceId
-              in: path
-              required: true
-              type: string
-            - name: metricsViewName
-              in: path
-              required: true
-              type: string
-            - name: body
-              in: body
-              required: true
-              schema:
-                type: object
-                properties:
-                    timeStart:
-                        type: string
-                        format: date-time
-                    timeEnd:
-                        type: string
-                        format: date-time
-                    timeGranularity:
-                        $ref: '#/definitions/v1TimeGrain'
-                    filter:
-                        $ref: '#/definitions/v1MetricsViewFilter'
-                    sort:
-                        type: array
-                        items:
-                            type: object
-                            $ref: '#/definitions/v1MetricsViewSort'
-                    limit:
-                        type: integer
-                        format: int32
-                    offset:
-                        type: string
-                        format: int64
-                    priority:
-                        type: integer
-                        format: int32
-                    timeZone:
-                        type: string
-                title: Request message for QueryService.MetricsViewRows
-        tags:
-            - QueryService
-  /v1/instances/{instanceId}/queries/metrics-views/{metricsViewName}/time-range-summary: |
-    post:
-        summary: MetricsViewTimeRange Get the time range summaries (min, max) for time column in a metrics view
-        operationId: QueryService_MetricsViewTimeRange
-        responses:
-            "200":
-                description: A successful response.
-                schema:
-                    $ref: '#/definitions/v1MetricsViewTimeRangeResponse'
-            default:
-                description: An unexpected error response.
-                schema:
-                    $ref: '#/definitions/rpcStatus'
-        parameters:
-            - name: instanceId
-              in: path
-              required: true
-              type: string
-            - name: metricsViewName
-              in: path
-              required: true
-              type: string
-            - name: body
-              in: body
-              required: true
-              schema:
-                type: object
-                properties:
-                    priority:
-                        type: integer
-                        format: int32
-        tags:
-            - QueryService
-  /v1/instances/{instanceId}/queries/metrics-views/{metricsViewName}/timeseries: |
-    post:
-        summary: |-
-            MetricsViewTimeSeries returns time series for the measures in the metrics view.
-            It's a convenience API for querying a metrics view.
-        operationId: QueryService_MetricsViewTimeSeries
-        responses:
-            "200":
-                description: A successful response.
-                schema:
-                    $ref: '#/definitions/v1MetricsViewTimeSeriesResponse'
-            default:
-                description: An unexpected error response.
-                schema:
-                    $ref: '#/definitions/rpcStatus'
-        parameters:
-            - name: instanceId
-              in: path
-              required: true
-              type: string
-            - name: metricsViewName
-              in: path
-              required: true
-              type: string
-            - name: body
-              in: body
-              required: true
-              schema:
-                type: object
-                properties:
-                    measureNames:
-                        type: array
-                        items:
-                            type: string
-                    inlineMeasures:
-                        type: array
-                        items:
-                            type: object
-                            $ref: '#/definitions/v1InlineMeasure'
-                    timeStart:
-                        type: string
-                        format: date-time
-                    timeEnd:
-                        type: string
-                        format: date-time
-                    timeGranularity:
-                        $ref: '#/definitions/v1TimeGrain'
-                    filter:
-                        $ref: '#/definitions/v1MetricsViewFilter'
-                    timeZone:
-                        type: string
-                    priority:
-                        type: integer
-                        format: int32
-                title: Request message for QueryService.MetricsViewTimeSeries
-        tags:
-            - QueryService
-  /v1/instances/{instanceId}/queries/metrics-views/{metricsViewName}/toplist: |
-    post:
-        summary: |-
-            MetricsViewToplist returns the top dimension values of a metrics view sorted by one or more measures.
-            It's a convenience API for querying a metrics view.
-        operationId: QueryService_MetricsViewToplist
-        responses:
-            "200":
-                description: A successful response.
-                schema:
-                    $ref: '#/definitions/v1MetricsViewToplistResponse'
-            default:
-                description: An unexpected error response.
-                schema:
-                    $ref: '#/definitions/rpcStatus'
-        parameters:
-            - name: instanceId
-              in: path
-              required: true
-              type: string
-            - name: metricsViewName
-              in: path
-              required: true
-              type: string
-            - name: body
-              in: body
-              required: true
-              schema:
-                type: object
-                properties:
-                    dimensionName:
-                        type: string
-                    measureNames:
-                        type: array
-                        items:
-                            type: string
-                    inlineMeasures:
-                        type: array
-                        items:
-                            type: object
-                            $ref: '#/definitions/v1InlineMeasure'
-                    timeStart:
-                        type: string
-                        format: date-time
-                    timeEnd:
-                        type: string
-                        format: date-time
-                    limit:
-                        type: string
-                        format: int64
-                    offset:
-                        type: string
-                        format: int64
-                    sort:
-                        type: array
-                        items:
-                            type: object
-                            $ref: '#/definitions/v1MetricsViewSort'
-                    filter:
-                        $ref: '#/definitions/v1MetricsViewFilter'
-                    priority:
-                        type: integer
-                        format: int32
-                title: Request message for QueryService.MetricsViewToplist
-        tags:
-            - QueryService
-  /v1/instances/{instanceId}/queries/metrics-views/{metricsViewName}/totals: |
-    post:
-        summary: |-
-            MetricsViewTotals returns totals over a time period for the measures in a metrics view.
-            It's a convenience API for querying a metrics view.
-        operationId: QueryService_MetricsViewTotals
-        responses:
-            "200":
-                description: A successful response.
-                schema:
-                    $ref: '#/definitions/v1MetricsViewTotalsResponse'
-            default:
-                description: An unexpected error response.
-                schema:
-                    $ref: '#/definitions/rpcStatus'
-        parameters:
-            - name: instanceId
-              in: path
-              required: true
-              type: string
-            - name: metricsViewName
-              in: path
-              required: true
-              type: string
-            - name: body
-              in: body
-              required: true
-              schema:
-                type: object
-                properties:
-                    measureNames:
-                        type: array
-                        items:
-                            type: string
-                    inlineMeasures:
-                        type: array
-                        items:
-                            type: object
-                            $ref: '#/definitions/v1InlineMeasure'
-                    timeStart:
-                        type: string
-                        format: date-time
-                    timeEnd:
-                        type: string
-                        format: date-time
-                    filter:
-                        $ref: '#/definitions/v1MetricsViewFilter'
-                    priority:
-                        type: integer
-                        format: int32
-                title: Request message for QueryService.MetricsViewTotals
-        tags:
-            - QueryService
-  /v1/instances/{instanceId}/queries/null-count/tables/{tableName}: |
-    get:
-        summary: Get the number of nulls in a column
-        operationId: QueryService_ColumnNullCount
-        responses:
-            "200":
-                description: A successful response.
-                schema:
-                    $ref: '#/definitions/v1ColumnNullCountResponse'
-            default:
-                description: An unexpected error response.
-                schema:
-                    $ref: '#/definitions/rpcStatus'
-        parameters:
-            - name: instanceId
-              in: path
-              required: true
-              type: string
-            - name: tableName
-              in: path
-              required: true
-              type: string
-            - name: columnName
-              in: query
-              required: false
-              type: string
-            - name: priority
-              in: query
-              required: false
-              type: integer
-              format: int32
-        tags:
-            - QueryService
-  /v1/instances/{instanceId}/queries/numeric-histogram/tables/{tableName}: |
-    get:
-        summary: Get the histogram for values in a column
-        operationId: QueryService_ColumnNumericHistogram
-        responses:
-            "200":
-                description: A successful response.
-                schema:
-                    $ref: '#/definitions/v1ColumnNumericHistogramResponse'
-            default:
-                description: An unexpected error response.
-                schema:
-                    $ref: '#/definitions/rpcStatus'
-        parameters:
-            - name: instanceId
-              in: path
-              required: true
-              type: string
-            - name: tableName
-              in: path
-              required: true
-              type: string
-            - name: columnName
-              in: query
-              required: false
-              type: string
-            - name: histogramMethod
-              in: query
-              required: false
-              type: string
-              enum:
-                - HISTOGRAM_METHOD_UNSPECIFIED
-                - HISTOGRAM_METHOD_FD
-                - HISTOGRAM_METHOD_DIAGNOSTIC
-              default: HISTOGRAM_METHOD_UNSPECIFIED
-            - name: priority
-              in: query
-              required: false
-              type: integer
-              format: int32
-        tags:
-            - QueryService
-  /v1/instances/{instanceId}/queries/rollup-interval/tables/{tableName}: |
-    post:
-        summary: ColumnRollupInterval returns the minimum time granularity (as well as the time range) for a specified timestamp column
-        operationId: QueryService_ColumnRollupInterval
-        responses:
-            "200":
-                description: A successful response.
-                schema:
-                    $ref: '#/definitions/v1ColumnRollupIntervalResponse'
-            default:
-                description: An unexpected error response.
-                schema:
-                    $ref: '#/definitions/rpcStatus'
-        parameters:
-            - name: instanceId
-              in: path
-              required: true
-              type: string
-            - name: tableName
-              in: path
-              required: true
-              type: string
-            - name: body
-              in: body
-              required: true
-              schema:
-                type: object
-                properties:
-                    columnName:
-                        type: string
-                    priority:
-                        type: integer
-                        format: int32
-        tags:
-            - QueryService
-  /v1/instances/{instanceId}/queries/rows/tables/{tableName}: |
-    get:
-        summary: TableRows returns table rows
-        operationId: QueryService_TableRows
-        responses:
-            "200":
-                description: A successful response.
-                schema:
-                    $ref: '#/definitions/v1TableRowsResponse'
-            default:
-                description: An unexpected error response.
-                schema:
-                    $ref: '#/definitions/rpcStatus'
-        parameters:
-            - name: instanceId
-              in: path
-              required: true
-              type: string
-            - name: tableName
-              in: path
-              required: true
-              type: string
-            - name: limit
-              in: query
-              required: false
-              type: integer
-              format: int32
-            - name: priority
-              in: query
-              required: false
-              type: integer
-              format: int32
-        tags:
-            - QueryService
-  /v1/instances/{instanceId}/queries/rug-histogram/tables/{tableName}: |
-    get:
-        summary: Get outliers for a numeric column
-        operationId: QueryService_ColumnRugHistogram
-        responses:
-            "200":
-                description: A successful response.
-                schema:
-                    $ref: '#/definitions/v1ColumnRugHistogramResponse'
-            default:
-                description: An unexpected error response.
-                schema:
-                    $ref: '#/definitions/rpcStatus'
-        parameters:
-            - name: instanceId
-              in: path
-              required: true
-              type: string
-            - name: tableName
-              in: path
-              required: true
-              type: string
-            - name: columnName
-              in: query
-              required: false
-              type: string
-            - name: priority
-              in: query
-              required: false
-              type: integer
-              format: int32
-        tags:
-            - QueryService
-  /v1/instances/{instanceId}/queries/smallest-time-grain/tables/{tableName}: |
-    get:
-        summary: Estimates the smallest time grain present in the column
-        operationId: QueryService_ColumnTimeGrain
-        responses:
-            "200":
-                description: A successful response.
-                schema:
-                    $ref: '#/definitions/v1ColumnTimeGrainResponse'
-            default:
-                description: An unexpected error response.
-                schema:
-                    $ref: '#/definitions/rpcStatus'
-        parameters:
-            - name: instanceId
-              in: path
-              required: true
-              type: string
-            - name: tableName
-              in: path
-              required: true
-              type: string
-            - name: columnName
-              in: query
-              required: false
-              type: string
-            - name: priority
-              in: query
-              required: false
-              type: integer
-              format: int32
-        tags:
-            - QueryService
-  /v1/instances/{instanceId}/queries/table-cardinality/tables/{tableName}: |
-    get:
-        summary: TableCardinality returns row count
-        operationId: QueryService_TableCardinality
-        responses:
-            "200":
-                description: A successful response.
-                schema:
-                    $ref: '#/definitions/v1TableCardinalityResponse'
-            default:
-                description: An unexpected error response.
-                schema:
-                    $ref: '#/definitions/rpcStatus'
-        parameters:
-            - name: instanceId
-              in: path
-              required: true
-              type: string
-            - name: tableName
-              in: path
-              required: true
-              type: string
-            - name: priority
-              in: query
-              required: false
-              type: integer
-              format: int32
-        tags:
-            - QueryService
-  /v1/instances/{instanceId}/queries/time-range-summary/tables/{tableName}: |
-    get:
-        summary: Get the time range summaries (min, max) for a column
-        operationId: QueryService_ColumnTimeRange
-        responses:
-            "200":
-                description: A successful response.
-                schema:
-                    $ref: '#/definitions/v1ColumnTimeRangeResponse'
-            default:
-                description: An unexpected error response.
-                schema:
-                    $ref: '#/definitions/rpcStatus'
-        parameters:
-            - name: instanceId
-              in: path
-              required: true
-              type: string
-            - name: tableName
-              in: path
-              required: true
-              type: string
-            - name: columnName
-              in: query
-              required: false
-              type: string
-            - name: priority
-              in: query
-              required: false
-              type: integer
-              format: int32
-        tags:
-            - QueryService
-  /v1/instances/{instanceId}/queries/timeseries/tables/{tableName}: |
-    post:
-        summary: Generate time series for the given measures (aggregation expressions) along with the sparkline timeseries
-        operationId: QueryService_ColumnTimeSeries
-        responses:
-            "200":
-                description: A successful response.
-                schema:
-                    $ref: '#/definitions/v1ColumnTimeSeriesResponse'
-            default:
-                description: An unexpected error response.
-                schema:
-                    $ref: '#/definitions/rpcStatus'
-        parameters:
-            - name: instanceId
-              in: path
-              required: true
-              type: string
-            - name: tableName
-              in: path
-              required: true
-              type: string
-            - name: body
-              in: body
-              required: true
-              schema:
-                type: object
-                properties:
-                    measures:
-                        type: array
-                        items:
-                            type: object
-                            $ref: '#/definitions/ColumnTimeSeriesRequestBasicMeasure'
-                    timestampColumnName:
-                        type: string
-                    timeRange:
-                        $ref: '#/definitions/v1TimeSeriesTimeRange'
-                    pixels:
-                        type: integer
-                        format: int32
-                    sampleSize:
-                        type: integer
-                        format: int32
-                    priority:
-                        type: integer
-                        format: int32
-                    timeZone:
-                        type: string
-        tags:
-            - QueryService
-  /v1/instances/{instanceId}/queries/topk/tables/{tableName}: |
-    post:
-        summary: |-
-            Get TopK elements from a table for a column given an agg function
-            agg function and k are optional, defaults are count(*) and 50 respectively
-        operationId: QueryService_ColumnTopK
-        responses:
-            "200":
-                description: A successful response.
-                schema:
-                    $ref: '#/definitions/v1ColumnTopKResponse'
-            default:
-                description: An unexpected error response.
-                schema:
-                    $ref: '#/definitions/rpcStatus'
-        parameters:
-            - name: instanceId
-              in: path
-              required: true
-              type: string
-            - name: tableName
-              in: path
-              required: true
-              type: string
-            - name: body
-              in: body
-              required: true
-              schema:
-                type: object
-                properties:
-                    columnName:
-                        type: string
-                    agg:
-                        type: string
-                        title: default is count(*)
-                    k:
-                        type: integer
-                        format: int32
-                        title: default is 50
-                    priority:
-                        type: integer
-                        format: int32
-                description: Request for QueryService.ColumnTopK. Returns the top K values for a given column using agg function for table table_name.
-        tags:
-            - QueryService
-  /v1/instances/{instanceId}/query: |
-    post:
-        summary: Query runs a SQL query against the instance's OLAP datastore.
-        operationId: QueryService_Query
-        responses:
-            "200":
-                description: A successful response.
-                schema:
-                    $ref: '#/definitions/v1QueryResponse'
-            default:
-                description: An unexpected error response.
-                schema:
-                    $ref: '#/definitions/rpcStatus'
-        parameters:
-            - name: instanceId
-              description: Instance to query
-              in: path
-              required: true
-              type: string
-            - name: body
-              in: body
-              required: true
-              schema:
-                type: object
-                properties:
-                    sql:
-                        type: string
-                        title: SELECT statement
-                    args:
-                        type: array
-                        items: {}
-                        title: Args to interpolate into the statement
-                    priority:
-                        type: integer
-                        format: int32
-                        title: Query priority (not supported by all backends)
-                    dryRun:
-                        type: boolean
-                        title: If true, will only validate the query, not execute it
-                    limit:
-                        type: integer
-                        format: int32
-                title: Request message for QueryService.Query
-        tags:
-            - QueryService
-  /v1/instances/{instanceId}/query/batch: |
-    post:
-        summary: Batch request with different queries
-        operationId: QueryService_QueryBatch
-        responses:
-            "200":
-                description: A successful response.(streaming responses)
-                schema:
-                    type: object
-                    properties:
-                        result:
-                            $ref: '#/definitions/v1QueryBatchResponse'
-                        error:
-                            $ref: '#/definitions/rpcStatus'
-                    title: Stream result of v1QueryBatchResponse
-            default:
-                description: An unexpected error response.
-                schema:
-                    $ref: '#/definitions/rpcStatus'
-        parameters:
-            - name: instanceId
-              in: path
-              required: true
-              type: string
-            - name: body
-              in: body
-              required: true
-              schema:
-                type: object
-                properties:
-                    queries:
-                        type: array
-                        items:
-                            type: object
-                            $ref: '#/definitions/v1QueryBatchEntry'
-        tags:
-            - QueryService
-  /v1/instances/{instanceId}/reconcile: |
-    post:
-        summary: |-
-            Reconcile applies a full set of artifacts from a repo to the catalog and infra.
-            It attempts to infer a minimal number of migrations to apply to reconcile the current state with
-            the desired state expressed in the artifacts. Any existing objects not described in the submitted
-            artifacts will be deleted.
-        operationId: RuntimeService_Reconcile
-        responses:
-            "200":
-                description: A successful response.
-                schema:
-                    $ref: '#/definitions/v1ReconcileResponse'
-            default:
-                description: An unexpected error response.
-                schema:
-                    $ref: '#/definitions/rpcStatus'
-        parameters:
-            - name: instanceId
-              description: Instance to reconcile
-              in: path
-              required: true
-              type: string
-            - name: body
-              in: body
-              required: true
-              schema:
-                type: object
-                properties:
-                    changedPaths:
-                        type: array
-                        items:
-                            type: string
-                        description: |-
-                            Changed paths provides a way to "hint" what files have changed in the repo, enabling
-                            reconciliation to execute faster by not scanning all code artifacts for changes.
-                    forcedPaths:
-                        type: array
-                        items:
-                            type: string
-                        description: |-
-                            Forced paths is used to force run reconcile on certain files.
-                            This is mainly used by UI to reconcile paths missing in catalog and get errors if any.
-                    dry:
-                        type: boolean
-                        title: If true, will validate the file artifacts, but not actually execute any migrations
-                    strict:
-                        type: boolean
-                        title: |-
-                            If true, will not execute any migrations if any artifact fails to validate.
-                            Otherwise, it will execute a best-effort reconciliation (including dropping objects with
-                            artifacts that fail to validate.)
-                title: Request message for RuntimeService.Reconcile
-        tags:
-            - RuntimeService
-  /v1/instances/{instanceId}/resource: |
-    get:
-        summary: GetResource looks up a specific catalog resource
-        operationId: RuntimeService_GetResource
-        responses:
-            "200":
-                description: A successful response.
-                schema:
-                    $ref: '#/definitions/v1GetResourceResponse'
-            default:
-                description: An unexpected error response.
-                schema:
-                    $ref: '#/definitions/rpcStatus'
-        parameters:
-            - name: instanceId
-              in: path
-              required: true
-              type: string
-            - name: name.kind
-              in: query
-              required: false
-              type: string
-            - name: name.name
-              in: query
-              required: false
-              type: string
-        tags:
-            - RuntimeService
-  /v1/instances/{instanceId}/resources: |
-    get:
-<<<<<<< HEAD
-        summary: ListResources lists the resources stored in the catalog
-        operationId: RuntimeService_ListResources
-        responses:
-            "200":
-                description: A successful response.
-                schema:
-                    $ref: '#/definitions/v1ListResourcesResponse'
-            default:
-                description: An unexpected error response.
-                schema:
-                    $ref: '#/definitions/rpcStatus'
-        parameters:
-            - name: instanceId
-              in: path
-              required: true
-              type: string
-            - name: refFilter.kind
-              in: query
-              required: false
-              type: string
-            - name: refFilter.name
-              in: query
-              required: false
-              type: string
-            - name: prefixFilter.kind
-              in: query
-              required: false
-              type: string
-            - name: prefixFilter.name
-              in: query
-              required: false
-              type: string
-            - name: annotationsFilter
-              description: This is a request variable of the map type. The query format is "map_name[key]=value", e.g. If the map name is Age, the key type is string, and the value type is integer, the query parameter is expressed as Age["bob"]=18
-              in: query
-              required: false
-              type: string
-        tags:
-            - RuntimeService
-  /v1/instances/{instanceId}/resources/-/watch: |
-    get:
-        summary: WatchResources streams updates to catalog resources (including creation and deletion events)
-        operationId: RuntimeService_WatchResources
-        responses:
-            "200":
-                description: A successful response.(streaming responses)
-                schema:
-                    type: object
-                    properties:
-                        result:
-                            $ref: '#/definitions/v1WatchResourcesResponse'
-                        error:
-                            $ref: '#/definitions/rpcStatus'
-                    title: Stream result of v1WatchResourcesResponse
-            default:
-                description: An unexpected error response.
-                schema:
-                    $ref: '#/definitions/rpcStatus'
-        parameters:
-            - name: instanceId
-              in: path
-              required: true
-              type: string
-            - name: refFilter.kind
-              in: query
-              required: false
-              type: string
-            - name: refFilter.name
-              in: query
-              required: false
-              type: string
-            - name: prefixFilter.kind
-              in: query
-              required: false
-              type: string
-            - name: prefixFilter.name
-              in: query
-              required: false
-              type: string
-            - name: annotationsFilter
-              description: This is a request variable of the map type. The query format is "map_name[key]=value", e.g. If the map name is Age, the key type is string, and the value type is integer, the query parameter is expressed as Age["bob"]=18
-              in: query
-              required: false
-              type: string
-        tags:
-            - RuntimeService
-  /v1/instances/{instanceId}/sync: |
-=======
       summary: ListResources lists the resources stored in the catalog
       operationId: RuntimeService_ListResources
       responses:
@@ -1996,301 +1907,300 @@
       tags:
         - RuntimeService
   /v1/instances/{instanceId}/sync:
->>>>>>> 746d3461
     post:
-        summary: |-
-            TriggerSync syncronizes the instance's catalog with the underlying OLAP's information schema.
-            If the instance has exposed=true, tables found in the information schema will be added to the catalog.
-        operationId: RuntimeService_TriggerSync
-        responses:
-            "200":
-                description: A successful response.
-                schema:
-                    $ref: '#/definitions/v1TriggerSyncResponse'
-            default:
-                description: An unexpected error response.
-                schema:
-                    $ref: '#/definitions/rpcStatus'
-        parameters:
-            - name: instanceId
-              in: path
-              required: true
-              type: string
-        tags:
-            - RuntimeService
-  /v1/instances/{instanceId}/trigger: |
+      summary: |-
+        TriggerSync syncronizes the instance's catalog with the underlying OLAP's information schema.
+        If the instance has exposed=true, tables found in the information schema will be added to the catalog.
+      operationId: RuntimeService_TriggerSync
+      responses:
+        "200":
+          description: A successful response.
+          schema:
+            $ref: '#/definitions/v1TriggerSyncResponse'
+        default:
+          description: An unexpected error response.
+          schema:
+            $ref: '#/definitions/rpcStatus'
+      parameters:
+        - name: instanceId
+          in: path
+          required: true
+          type: string
+      tags:
+        - RuntimeService
+  /v1/instances/{instanceId}/trigger:
     post:
-        summary: |-
-            CreateTrigger creates a trigger in the catalog.
-            Triggers are ephemeral resources that will be cleaned up by the controller.
-        operationId: RuntimeService_CreateTrigger
-        responses:
-            "200":
-                description: A successful response.
-                schema:
-                    $ref: '#/definitions/v1CreateTriggerResponse'
-            default:
-                description: An unexpected error response.
-                schema:
-                    $ref: '#/definitions/rpcStatus'
-        parameters:
-            - name: instanceId
-              in: path
-              required: true
-              type: string
-            - name: body
-              in: body
-              required: true
-              schema:
-                type: object
-                properties:
-                    pullTriggerSpec:
-                        $ref: '#/definitions/v1PullTriggerSpec'
-                    refreshTriggerSpec:
-                        $ref: '#/definitions/v1RefreshTriggerSpec'
-        tags:
-            - RuntimeService
-  /v1/olap/tables: |
+      summary: |-
+        CreateTrigger creates a trigger in the catalog.
+        Triggers are ephemeral resources that will be cleaned up by the controller.
+      operationId: RuntimeService_CreateTrigger
+      responses:
+        "200":
+          description: A successful response.
+          schema:
+            $ref: '#/definitions/v1CreateTriggerResponse'
+        default:
+          description: An unexpected error response.
+          schema:
+            $ref: '#/definitions/rpcStatus'
+      parameters:
+        - name: instanceId
+          in: path
+          required: true
+          type: string
+        - name: body
+          in: body
+          required: true
+          schema:
+            type: object
+            properties:
+              pullTriggerSpec:
+                $ref: '#/definitions/v1PullTriggerSpec'
+              refreshTriggerSpec:
+                $ref: '#/definitions/v1RefreshTriggerSpec'
+      tags:
+        - RuntimeService
+  /v1/olap/tables:
     get:
-        summary: OLAPListTables list all tables across all databases on motherduck
-        operationId: ConnectorService_OLAPListTables
-        responses:
-            "200":
-                description: A successful response.
-                schema:
-                    $ref: '#/definitions/v1OLAPListTablesResponse'
-            default:
-                description: An unexpected error response.
-                schema:
-                    $ref: '#/definitions/rpcStatus'
-        parameters:
-            - name: instanceId
-              in: query
-              required: false
-              type: string
-            - name: connector
-              in: query
-              required: false
-              type: string
-        tags:
-            - ConnectorService
-  /v1/ping: |
+      summary: OLAPListTables list all tables across all databases on motherduck
+      operationId: ConnectorService_OLAPListTables
+      responses:
+        "200":
+          description: A successful response.
+          schema:
+            $ref: '#/definitions/v1OLAPListTablesResponse'
+        default:
+          description: An unexpected error response.
+          schema:
+            $ref: '#/definitions/rpcStatus'
+      parameters:
+        - name: instanceId
+          in: query
+          required: false
+          type: string
+        - name: connector
+          in: query
+          required: false
+          type: string
+      tags:
+        - ConnectorService
+  /v1/ping:
     get:
-        summary: Ping returns information about the runtime
-        operationId: RuntimeService_Ping
-        responses:
-            "200":
-                description: A successful response.
-                schema:
-                    $ref: '#/definitions/v1PingResponse'
-            default:
-                description: An unexpected error response.
-                schema:
-                    $ref: '#/definitions/rpcStatus'
-        tags:
-            - RuntimeService
-  /v1/put-and-reconcile: |
+      summary: Ping returns information about the runtime
+      operationId: RuntimeService_Ping
+      responses:
+        "200":
+          description: A successful response.
+          schema:
+            $ref: '#/definitions/v1PingResponse'
+        default:
+          description: An unexpected error response.
+          schema:
+            $ref: '#/definitions/rpcStatus'
+      tags:
+        - RuntimeService
+  /v1/put-and-reconcile:
     post:
-        summary: |-
-            PutFileAndReconcile combines PutFile and Reconcile in a single endpoint to reduce latency.
-            It is equivalent to calling the two RPCs sequentially.
-        operationId: RuntimeService_PutFileAndReconcile
-        responses:
-            "200":
-                description: A successful response.
-                schema:
-                    $ref: '#/definitions/v1PutFileAndReconcileResponse'
-            default:
-                description: An unexpected error response.
-                schema:
-                    $ref: '#/definitions/rpcStatus'
-        parameters:
-            - name: body
-              in: body
-              required: true
-              schema:
-                $ref: '#/definitions/v1PutFileAndReconcileRequest'
-        tags:
-            - RuntimeService
-  /v1/refresh-and-reconcile: |
+      summary: |-
+        PutFileAndReconcile combines PutFile and Reconcile in a single endpoint to reduce latency.
+        It is equivalent to calling the two RPCs sequentially.
+      operationId: RuntimeService_PutFileAndReconcile
+      responses:
+        "200":
+          description: A successful response.
+          schema:
+            $ref: '#/definitions/v1PutFileAndReconcileResponse'
+        default:
+          description: An unexpected error response.
+          schema:
+            $ref: '#/definitions/rpcStatus'
+      parameters:
+        - name: body
+          in: body
+          required: true
+          schema:
+            $ref: '#/definitions/v1PutFileAndReconcileRequest'
+      tags:
+        - RuntimeService
+  /v1/refresh-and-reconcile:
     post:
-        operationId: RuntimeService_RefreshAndReconcile
-        responses:
-            "200":
-                description: A successful response.
-                schema:
-                    $ref: '#/definitions/v1RefreshAndReconcileResponse'
-            default:
-                description: An unexpected error response.
-                schema:
-                    $ref: '#/definitions/rpcStatus'
-        parameters:
-            - name: body
-              in: body
-              required: true
-              schema:
-                $ref: '#/definitions/v1RefreshAndReconcileRequest'
-        tags:
-            - RuntimeService
-  /v1/rename-and-reconcile: |
+      operationId: RuntimeService_RefreshAndReconcile
+      responses:
+        "200":
+          description: A successful response.
+          schema:
+            $ref: '#/definitions/v1RefreshAndReconcileResponse'
+        default:
+          description: An unexpected error response.
+          schema:
+            $ref: '#/definitions/rpcStatus'
+      parameters:
+        - name: body
+          in: body
+          required: true
+          schema:
+            $ref: '#/definitions/v1RefreshAndReconcileRequest'
+      tags:
+        - RuntimeService
+  /v1/rename-and-reconcile:
     post:
-        summary: RenameFileAndReconcile combines RenameFile and Reconcile in a single endpoint to reduce latency.
-        operationId: RuntimeService_RenameFileAndReconcile
-        responses:
-            "200":
-                description: A successful response.
-                schema:
-                    $ref: '#/definitions/v1RenameFileAndReconcileResponse'
-            default:
-                description: An unexpected error response.
-                schema:
-                    $ref: '#/definitions/rpcStatus'
-        parameters:
-            - name: body
-              in: body
-              required: true
-              schema:
-                $ref: '#/definitions/v1RenameFileAndReconcileRequest'
-        tags:
-            - RuntimeService
-  /v1/s3/bucket/{bucket}/metadata: |
+      summary: RenameFileAndReconcile combines RenameFile and Reconcile in a single endpoint to reduce latency.
+      operationId: RuntimeService_RenameFileAndReconcile
+      responses:
+        "200":
+          description: A successful response.
+          schema:
+            $ref: '#/definitions/v1RenameFileAndReconcileResponse'
+        default:
+          description: An unexpected error response.
+          schema:
+            $ref: '#/definitions/rpcStatus'
+      parameters:
+        - name: body
+          in: body
+          required: true
+          schema:
+            $ref: '#/definitions/v1RenameFileAndReconcileRequest'
+      tags:
+        - RuntimeService
+  /v1/s3/bucket/{bucket}/metadata:
     get:
-        summary: S3GetBucketMetadata returns metadata for the given bucket.
-        operationId: ConnectorService_S3GetBucketMetadata
-        responses:
-            "200":
-                description: A successful response.
-                schema:
-                    $ref: '#/definitions/v1S3GetBucketMetadataResponse'
-            default:
-                description: An unexpected error response.
-                schema:
-                    $ref: '#/definitions/rpcStatus'
-        parameters:
-            - name: bucket
-              in: path
-              required: true
-              type: string
-            - name: instanceId
-              in: query
-              required: false
-              type: string
-            - name: connector
-              in: query
-              required: false
-              type: string
-        tags:
-            - ConnectorService
-  /v1/s3/bucket/{bucket}/objects: |
+      summary: S3GetBucketMetadata returns metadata for the given bucket.
+      operationId: ConnectorService_S3GetBucketMetadata
+      responses:
+        "200":
+          description: A successful response.
+          schema:
+            $ref: '#/definitions/v1S3GetBucketMetadataResponse'
+        default:
+          description: An unexpected error response.
+          schema:
+            $ref: '#/definitions/rpcStatus'
+      parameters:
+        - name: bucket
+          in: path
+          required: true
+          type: string
+        - name: instanceId
+          in: query
+          required: false
+          type: string
+        - name: connector
+          in: query
+          required: false
+          type: string
+      tags:
+        - ConnectorService
+  /v1/s3/bucket/{bucket}/objects:
     get:
-        summary: S3ListBuckets lists objects for the given bucket.
-        operationId: ConnectorService_S3ListObjects
-        responses:
-            "200":
-                description: A successful response.
-                schema:
-                    $ref: '#/definitions/v1S3ListObjectsResponse'
-            default:
-                description: An unexpected error response.
-                schema:
-                    $ref: '#/definitions/rpcStatus'
-        parameters:
-            - name: bucket
-              in: path
-              required: true
-              type: string
-            - name: instanceId
-              in: query
-              required: false
-              type: string
-            - name: connector
-              in: query
-              required: false
-              type: string
-            - name: pageSize
-              in: query
-              required: false
-              type: integer
-              format: int64
-            - name: pageToken
-              in: query
-              required: false
-              type: string
-            - name: region
-              in: query
-              required: false
-              type: string
-            - name: prefix
-              in: query
-              required: false
-              type: string
-            - name: startAfter
-              in: query
-              required: false
-              type: string
-            - name: delimiter
-              in: query
-              required: false
-              type: string
-        tags:
-            - ConnectorService
-  /v1/s3/buckets: |
+      summary: S3ListBuckets lists objects for the given bucket.
+      operationId: ConnectorService_S3ListObjects
+      responses:
+        "200":
+          description: A successful response.
+          schema:
+            $ref: '#/definitions/v1S3ListObjectsResponse'
+        default:
+          description: An unexpected error response.
+          schema:
+            $ref: '#/definitions/rpcStatus'
+      parameters:
+        - name: bucket
+          in: path
+          required: true
+          type: string
+        - name: instanceId
+          in: query
+          required: false
+          type: string
+        - name: connector
+          in: query
+          required: false
+          type: string
+        - name: pageSize
+          in: query
+          required: false
+          type: integer
+          format: int64
+        - name: pageToken
+          in: query
+          required: false
+          type: string
+        - name: region
+          in: query
+          required: false
+          type: string
+        - name: prefix
+          in: query
+          required: false
+          type: string
+        - name: startAfter
+          in: query
+          required: false
+          type: string
+        - name: delimiter
+          in: query
+          required: false
+          type: string
+      tags:
+        - ConnectorService
+  /v1/s3/buckets:
     get:
-        summary: S3ListBuckets lists buckets accessible with the configured credentials.
-        operationId: ConnectorService_S3ListBuckets
-        responses:
-            "200":
-                description: A successful response.
-                schema:
-                    $ref: '#/definitions/v1S3ListBucketsResponse'
-            default:
-                description: An unexpected error response.
-                schema:
-                    $ref: '#/definitions/rpcStatus'
-        parameters:
-            - name: instanceId
-              in: query
-              required: false
-              type: string
-            - name: connector
-              in: query
-              required: false
-              type: string
-            - name: pageSize
-              in: query
-              required: false
-              type: integer
-              format: int64
-            - name: pageToken
-              in: query
-              required: false
-              type: string
-        tags:
-            - ConnectorService
-  /v1/s3/credentials_info: |
+      summary: S3ListBuckets lists buckets accessible with the configured credentials.
+      operationId: ConnectorService_S3ListBuckets
+      responses:
+        "200":
+          description: A successful response.
+          schema:
+            $ref: '#/definitions/v1S3ListBucketsResponse'
+        default:
+          description: An unexpected error response.
+          schema:
+            $ref: '#/definitions/rpcStatus'
+      parameters:
+        - name: instanceId
+          in: query
+          required: false
+          type: string
+        - name: connector
+          in: query
+          required: false
+          type: string
+        - name: pageSize
+          in: query
+          required: false
+          type: integer
+          format: int64
+        - name: pageToken
+          in: query
+          required: false
+          type: string
+      tags:
+        - ConnectorService
+  /v1/s3/credentials_info:
     get:
-        summary: S3GetCredentialsInfo returns metadata for the given bucket.
-        operationId: ConnectorService_S3GetCredentialsInfo
-        responses:
-            "200":
-                description: A successful response.
-                schema:
-                    $ref: '#/definitions/v1S3GetCredentialsInfoResponse'
-            default:
-                description: An unexpected error response.
-                schema:
-                    $ref: '#/definitions/rpcStatus'
-        parameters:
-            - name: instanceId
-              in: query
-              required: false
-              type: string
-            - name: connector
-              in: query
-              required: false
-              type: string
-        tags:
-            - ConnectorService
+      summary: S3GetCredentialsInfo returns metadata for the given bucket.
+      operationId: ConnectorService_S3GetCredentialsInfo
+      responses:
+        "200":
+          description: A successful response.
+          schema:
+            $ref: '#/definitions/v1S3GetCredentialsInfoResponse'
+        default:
+          description: An unexpected error response.
+          schema:
+            $ref: '#/definitions/rpcStatus'
+      parameters:
+        - name: instanceId
+          in: query
+          required: false
+          type: string
+        - name: connector
+          in: query
+          required: false
+          type: string
+      tags:
+        - ConnectorService
 definitions:
   ColumnTimeSeriesRequestBasicMeasure:
     type: object
