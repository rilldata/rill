swagger: "2.0"
info:
  title: rill/runtime/v1/schema.proto
  version: version not set
tags:
  - name: RuntimeService
  - name: QueryService
consumes:
  - application/json
produces:
  - application/json
paths:
  /v1/connectors/meta:
    get:
      summary: |-
        ListConnectors returns a description of all the connectors implemented in the runtime,
        including their schema and validation rules
      operationId: RuntimeService_ListConnectors
      responses:
        "200":
          description: A successful response.
          schema:
            $ref: '#/definitions/v1ListConnectorsResponse'
        default:
          description: An unexpected error response.
          schema:
            $ref: '#/definitions/rpcStatus'
      tags:
        - RuntimeService
  /v1/delete-and-reconcile:
    post:
      summary: DeleteFileAndReconcile combines RenameFile and Reconcile in a single endpoint to reduce latency.
      operationId: RuntimeService_DeleteFileAndReconcile
      responses:
        "200":
          description: A successful response.
          schema:
            $ref: '#/definitions/v1DeleteFileAndReconcileResponse'
        default:
          description: An unexpected error response.
          schema:
            $ref: '#/definitions/rpcStatus'
      parameters:
        - name: body
          in: body
          required: true
          schema:
            $ref: '#/definitions/v1DeleteFileAndReconcileRequest'
      tags:
        - RuntimeService
  /v1/instances:
    get:
      summary: ListInstances lists all the instances currently managed by the runtime
      operationId: RuntimeService_ListInstances
      responses:
        "200":
          description: A successful response.
          schema:
            $ref: '#/definitions/v1ListInstancesResponse'
        default:
          description: An unexpected error response.
          schema:
            $ref: '#/definitions/rpcStatus'
      parameters:
        - name: pageSize
          in: query
          required: false
          type: integer
          format: int64
        - name: pageToken
          in: query
          required: false
          type: string
      tags:
        - RuntimeService
    post:
      summary: CreateInstance creates a new instance
      operationId: RuntimeService_CreateInstance
      responses:
        "200":
          description: A successful response.
          schema:
            $ref: '#/definitions/v1CreateInstanceResponse'
        default:
          description: An unexpected error response.
          schema:
            $ref: '#/definitions/rpcStatus'
      parameters:
        - name: body
          description: |-
            Request message for RuntimeService.CreateInstance.
            See message Instance for field descriptions.
          in: body
          required: true
          schema:
            $ref: '#/definitions/v1CreateInstanceRequest'
      tags:
        - RuntimeService
  /v1/instances/{instanceId}:
    get:
      summary: GetInstance returns information about a specific instance
      operationId: RuntimeService_GetInstance
      responses:
        "200":
          description: A successful response.
          schema:
            $ref: '#/definitions/v1GetInstanceResponse'
        default:
          description: An unexpected error response.
          schema:
            $ref: '#/definitions/rpcStatus'
      parameters:
        - name: instanceId
          in: path
          required: true
          type: string
      tags:
        - RuntimeService
    post:
      summary: DeleteInstance deletes an instance
      operationId: RuntimeService_DeleteInstance
      responses:
        "200":
          description: A successful response.
          schema:
            $ref: '#/definitions/v1DeleteInstanceResponse'
        default:
          description: An unexpected error response.
          schema:
            $ref: '#/definitions/rpcStatus'
      parameters:
        - name: instanceId
          in: path
          required: true
          type: string
        - name: body
          in: body
          required: true
          schema:
            type: object
            properties:
              dropDb:
                type: boolean
            title: Request message for RuntimeService.DeleteInstance
      tags:
        - RuntimeService
    put:
      summary: EditInstance edits an existing instance
      operationId: RuntimeService_EditInstance
      responses:
        "200":
          description: A successful response.
          schema:
            $ref: '#/definitions/v1EditInstanceResponse'
        default:
          description: An unexpected error response.
          schema:
            $ref: '#/definitions/rpcStatus'
      parameters:
        - name: instanceId
          in: path
          required: true
          type: string
        - name: body
          in: body
          required: true
          schema:
            type: object
            properties:
              olapDriver:
                type: string
              olapDsn:
                type: string
              repoDriver:
                type: string
              repoDsn:
                type: string
              embedCatalog:
                type: boolean
              variables:
                type: object
                additionalProperties:
                  type: string
              ingestionLimitBytes:
                type: string
                format: int64
            description: |-
              Request message for RuntimeService.EditInstance.
              See message Instance for field descriptions.
      tags:
        - RuntimeService
  /v1/instances/{instanceId}/catalog:
    get:
      summary: ListCatalogEntries lists all the entries registered in an instance's catalog (like tables, sources or metrics views)
      operationId: RuntimeService_ListCatalogEntries
      responses:
        "200":
          description: A successful response.
          schema:
            $ref: '#/definitions/v1ListCatalogEntriesResponse'
        default:
          description: An unexpected error response.
          schema:
            $ref: '#/definitions/rpcStatus'
      parameters:
        - name: instanceId
          in: path
          required: true
          type: string
        - name: type
          in: query
          required: false
          type: string
          enum:
            - OBJECT_TYPE_UNSPECIFIED
            - OBJECT_TYPE_TABLE
            - OBJECT_TYPE_SOURCE
            - OBJECT_TYPE_MODEL
            - OBJECT_TYPE_METRICS_VIEW
          default: OBJECT_TYPE_UNSPECIFIED
      tags:
        - RuntimeService
  /v1/instances/{instanceId}/catalog/{name}:
    get:
      summary: GetCatalogEntry returns information about a specific entry in the catalog
      operationId: RuntimeService_GetCatalogEntry
      responses:
        "200":
          description: A successful response.
          schema:
            $ref: '#/definitions/v1GetCatalogEntryResponse'
        default:
          description: An unexpected error response.
          schema:
            $ref: '#/definitions/rpcStatus'
      parameters:
        - name: instanceId
          in: path
          required: true
          type: string
        - name: name
          in: path
          required: true
          type: string
      tags:
        - RuntimeService
  /v1/instances/{instanceId}/catalog/{name}/refresh:
    post:
      summary: |-
        TriggerRefresh triggers a refresh of a refreshable catalog object.
        It currently only supports sources (which will be re-ingested), but will also support materialized models in the future.
        It does not respond until the refresh has completed (will move to async jobs when the task scheduler is in place).
      operationId: RuntimeService_TriggerRefresh
      responses:
        "200":
          description: A successful response.
          schema:
            $ref: '#/definitions/v1TriggerRefreshResponse'
        default:
          description: An unexpected error response.
          schema:
            $ref: '#/definitions/rpcStatus'
      parameters:
        - name: instanceId
          in: path
          required: true
          type: string
        - name: name
          in: path
          required: true
          type: string
      tags:
        - RuntimeService
  /v1/instances/{instanceId}/files:
    get:
      summary: |-
        ListFiles lists all the files matching a glob in a repo.
        The files are sorted by their full path.
      operationId: RuntimeService_ListFiles
      responses:
        "200":
          description: A successful response.
          schema:
            $ref: '#/definitions/v1ListFilesResponse'
        default:
          description: An unexpected error response.
          schema:
            $ref: '#/definitions/rpcStatus'
      parameters:
        - name: instanceId
          in: path
          required: true
          type: string
        - name: glob
          in: query
          required: false
          type: string
      tags:
        - RuntimeService
  /v1/instances/{instanceId}/files/-/{path}:
    get:
      summary: GetFile returns the contents of a specific file in a repo.
      operationId: RuntimeService_GetFile
      responses:
        "200":
          description: A successful response.
          schema:
            $ref: '#/definitions/v1GetFileResponse'
        default:
          description: An unexpected error response.
          schema:
            $ref: '#/definitions/rpcStatus'
      parameters:
        - name: instanceId
          in: path
          required: true
          type: string
        - name: path
          in: path
          required: true
          type: string
          pattern: .+
      tags:
        - RuntimeService
    delete:
      summary: DeleteFile deletes a file from a repo
      operationId: RuntimeService_DeleteFile
      responses:
        "200":
          description: A successful response.
          schema:
            $ref: '#/definitions/v1DeleteFileResponse'
        default:
          description: An unexpected error response.
          schema:
            $ref: '#/definitions/rpcStatus'
      parameters:
        - name: instanceId
          in: path
          required: true
          type: string
        - name: path
          in: path
          required: true
          type: string
          pattern: .+
      tags:
        - RuntimeService
    post:
      summary: PutFile creates or updates a file in a repo
      operationId: RuntimeService_PutFile
      responses:
        "200":
          description: A successful response.
          schema:
            $ref: '#/definitions/v1PutFileResponse'
        default:
          description: An unexpected error response.
          schema:
            $ref: '#/definitions/rpcStatus'
      parameters:
        - name: instanceId
          in: path
          required: true
          type: string
        - name: path
          in: path
          required: true
          type: string
          pattern: .+
        - name: body
          in: body
          required: true
          schema:
            type: object
            properties:
              blob:
                type: string
              create:
                type: boolean
                title: Create indicates whether to create the file if it doesn't already exist
              createOnly:
                type: boolean
                description: |-
                  Will cause the operation to fail if the file already exists.
                  It should only be set when create = true.
            title: Request message for RuntimeService.PutFile
      tags:
        - RuntimeService
  /v1/instances/{instanceId}/files/rename:
    post:
      summary: RenameFile renames a file in a repo
      operationId: RuntimeService_RenameFile
      responses:
        "200":
          description: A successful response.
          schema:
            $ref: '#/definitions/v1RenameFileResponse'
        default:
          description: An unexpected error response.
          schema:
            $ref: '#/definitions/rpcStatus'
      parameters:
        - name: instanceId
          in: path
          required: true
          type: string
        - name: body
          in: body
          required: true
          schema:
            type: object
            properties:
              fromPath:
                type: string
              toPath:
                type: string
            title: Request message for RuntimeService.RenameFile
      tags:
        - RuntimeService
  /v1/instances/{instanceId}/queries/column-cardinality/tables/{tableName}:
    get:
      summary: Get cardinality for a column
      operationId: QueryService_ColumnCardinality
      responses:
        "200":
          description: A successful response.
          schema:
            $ref: '#/definitions/v1ColumnCardinalityResponse'
        default:
          description: An unexpected error response.
          schema:
            $ref: '#/definitions/rpcStatus'
      parameters:
        - name: instanceId
          in: path
          required: true
          type: string
        - name: tableName
          in: path
          required: true
          type: string
        - name: columnName
          in: query
          required: false
          type: string
        - name: priority
          in: query
          required: false
          type: integer
          format: int32
      tags:
        - QueryService
  /v1/instances/{instanceId}/queries/columns-profile/tables/{tableName}:
    post:
      summary: TableColumns returns column profiles
      operationId: QueryService_TableColumns
      responses:
        "200":
          description: A successful response.
          schema:
            $ref: '#/definitions/v1TableColumnsResponse'
        default:
          description: An unexpected error response.
          schema:
            $ref: '#/definitions/rpcStatus'
      parameters:
        - name: instanceId
          in: path
          required: true
          type: string
        - name: tableName
          in: path
          required: true
          type: string
        - name: priority
          in: query
          required: false
          type: integer
          format: int32
      tags:
        - QueryService
  /v1/instances/{instanceId}/queries/descriptive-statistics/tables/{tableName}:
    get:
      summary: Get basic stats for a numeric column like min, max, mean, stddev, etc
      operationId: QueryService_ColumnDescriptiveStatistics
      responses:
        "200":
          description: A successful response.
          schema:
            $ref: '#/definitions/v1ColumnDescriptiveStatisticsResponse'
        default:
          description: An unexpected error response.
          schema:
            $ref: '#/definitions/rpcStatus'
      parameters:
        - name: instanceId
          in: path
          required: true
          type: string
        - name: tableName
          in: path
          required: true
          type: string
        - name: columnName
          in: query
          required: false
          type: string
        - name: priority
          in: query
          required: false
          type: integer
          format: int32
      tags:
        - QueryService
<<<<<<< HEAD
  /v1/instances/{instanceId}/queries/metrics-views/{metricsViewName}/compare-toplist:
    post:
      operationId: QueryService_MetricsViewComparisonToplist
=======
  /v1/instances/{instanceId}/queries/metrics-views/{metricsViewName}/rows:
    post:
      summary: MetricsViewRows returns the underlying model rows matching a metrics view time range and filter(s).
      operationId: QueryService_MetricsViewRows
>>>>>>> 636c14c0
      responses:
        "200":
          description: A successful response.
          schema:
<<<<<<< HEAD
            $ref: '#/definitions/v1MetricsViewComparisonToplistResponse'
=======
            $ref: '#/definitions/v1MetricsViewRowsResponse'
>>>>>>> 636c14c0
        default:
          description: An unexpected error response.
          schema:
            $ref: '#/definitions/rpcStatus'
      parameters:
        - name: instanceId
          in: path
          required: true
          type: string
        - name: metricsViewName
          in: path
          required: true
          type: string
        - name: body
          in: body
          required: true
          schema:
            type: object
            properties:
<<<<<<< HEAD
              dimensionName:
                type: string
              measureNames:
                type: array
                items:
                  type: string
              baseTimeRange:
                $ref: '#/definitions/v1TimeRange'
              comparisonTimeRange:
                $ref: '#/definitions/v1TimeRange'
=======
              timeStart:
                type: string
                format: date-time
              timeEnd:
                type: string
                format: date-time
              filter:
                $ref: '#/definitions/v1MetricsViewFilter'
>>>>>>> 636c14c0
              sort:
                type: array
                items:
                  type: object
<<<<<<< HEAD
                  $ref: '#/definitions/v1MetricsViewComparisonSort'
              filter:
                $ref: '#/definitions/v1MetricsViewFilter'
              limit:
                type: string
                format: int64
=======
                  $ref: '#/definitions/v1MetricsViewSort'
              limit:
                type: integer
                format: int32
>>>>>>> 636c14c0
              offset:
                type: string
                format: int64
              priority:
                type: integer
                format: int32
<<<<<<< HEAD
            title: Request message for QueryService.MetricsViewComparisonToplist
=======
            title: Request message for QueryService.MetricsViewRows
>>>>>>> 636c14c0
      tags:
        - QueryService
  /v1/instances/{instanceId}/queries/metrics-views/{metricsViewName}/timeseries:
    post:
      summary: |-
        MetricsViewTimeSeries returns time series for the measures in the metrics view.
        It's a convenience API for querying a metrics view.
      operationId: QueryService_MetricsViewTimeSeries
      responses:
        "200":
          description: A successful response.
          schema:
            $ref: '#/definitions/v1MetricsViewTimeSeriesResponse'
        default:
          description: An unexpected error response.
          schema:
            $ref: '#/definitions/rpcStatus'
      parameters:
        - name: instanceId
          in: path
          required: true
          type: string
        - name: metricsViewName
          in: path
          required: true
          type: string
        - name: body
          in: body
          required: true
          schema:
            type: object
            properties:
              measureNames:
                type: array
                items:
                  type: string
              inlineMeasures:
                type: array
                items:
                  type: object
                  $ref: '#/definitions/v1InlineMeasure'
              timeStart:
                type: string
                format: date-time
              timeEnd:
                type: string
                format: date-time
              timeGranularity:
                $ref: '#/definitions/v1TimeGrain'
              filter:
                $ref: '#/definitions/v1MetricsViewFilter'
              priority:
                type: integer
                format: int32
            title: Request message for QueryService.MetricsViewTimeSeries
      tags:
        - QueryService
  /v1/instances/{instanceId}/queries/metrics-views/{metricsViewName}/toplist:
    post:
      summary: |-
        MetricsViewToplist returns the top dimension values of a metrics view sorted by one or more measures.
        It's a convenience API for querying a metrics view.
      operationId: QueryService_MetricsViewToplist
      responses:
        "200":
          description: A successful response.
          schema:
            $ref: '#/definitions/v1MetricsViewToplistResponse'
        default:
          description: An unexpected error response.
          schema:
            $ref: '#/definitions/rpcStatus'
      parameters:
        - name: instanceId
          in: path
          required: true
          type: string
        - name: metricsViewName
          in: path
          required: true
          type: string
        - name: body
          in: body
          required: true
          schema:
            type: object
            properties:
              dimensionName:
                type: string
              measureNames:
                type: array
                items:
                  type: string
              inlineMeasures:
                type: array
                items:
                  type: object
                  $ref: '#/definitions/v1InlineMeasure'
              timeStart:
                type: string
                format: date-time
              timeEnd:
                type: string
                format: date-time
              limit:
                type: string
                format: int64
              offset:
                type: string
                format: int64
              sort:
                type: array
                items:
                  type: object
                  $ref: '#/definitions/v1MetricsViewSort'
              filter:
                $ref: '#/definitions/v1MetricsViewFilter'
              priority:
                type: integer
                format: int32
            title: Request message for QueryService.MetricsViewToplist
      tags:
        - QueryService
  /v1/instances/{instanceId}/queries/metrics-views/{metricsViewName}/totals:
    post:
      summary: |-
        MetricsViewTotals returns totals over a time period for the measures in a metrics view.
        It's a convenience API for querying a metrics view.
      operationId: QueryService_MetricsViewTotals
      responses:
        "200":
          description: A successful response.
          schema:
            $ref: '#/definitions/v1MetricsViewTotalsResponse'
        default:
          description: An unexpected error response.
          schema:
            $ref: '#/definitions/rpcStatus'
      parameters:
        - name: instanceId
          in: path
          required: true
          type: string
        - name: metricsViewName
          in: path
          required: true
          type: string
        - name: body
          in: body
          required: true
          schema:
            type: object
            properties:
              measureNames:
                type: array
                items:
                  type: string
              inlineMeasures:
                type: array
                items:
                  type: object
                  $ref: '#/definitions/v1InlineMeasure'
              timeStart:
                type: string
                format: date-time
              timeEnd:
                type: string
                format: date-time
              filter:
                $ref: '#/definitions/v1MetricsViewFilter'
              priority:
                type: integer
                format: int32
            title: Request message for QueryService.MetricsViewTotals
      tags:
        - QueryService
  /v1/instances/{instanceId}/queries/null-count/tables/{tableName}:
    get:
      summary: Get the number of nulls in a column
      operationId: QueryService_ColumnNullCount
      responses:
        "200":
          description: A successful response.
          schema:
            $ref: '#/definitions/v1ColumnNullCountResponse'
        default:
          description: An unexpected error response.
          schema:
            $ref: '#/definitions/rpcStatus'
      parameters:
        - name: instanceId
          in: path
          required: true
          type: string
        - name: tableName
          in: path
          required: true
          type: string
        - name: columnName
          in: query
          required: false
          type: string
        - name: priority
          in: query
          required: false
          type: integer
          format: int32
      tags:
        - QueryService
  /v1/instances/{instanceId}/queries/numeric-histogram/tables/{tableName}:
    get:
      summary: Get the histogram for values in a column
      operationId: QueryService_ColumnNumericHistogram
      responses:
        "200":
          description: A successful response.
          schema:
            $ref: '#/definitions/v1ColumnNumericHistogramResponse'
        default:
          description: An unexpected error response.
          schema:
            $ref: '#/definitions/rpcStatus'
      parameters:
        - name: instanceId
          in: path
          required: true
          type: string
        - name: tableName
          in: path
          required: true
          type: string
        - name: columnName
          in: query
          required: false
          type: string
        - name: histogramMethod
          in: query
          required: false
          type: string
          enum:
            - HISTOGRAM_METHOD_UNSPECIFIED
            - HISTOGRAM_METHOD_FD
            - HISTOGRAM_METHOD_DIAGNOSTIC
          default: HISTOGRAM_METHOD_UNSPECIFIED
        - name: priority
          in: query
          required: false
          type: integer
          format: int32
      tags:
        - QueryService
  /v1/instances/{instanceId}/queries/rollup-interval/tables/{tableName}:
    post:
      summary: ColumnRollupInterval returns the minimum time granularity (as well as the time range) for a specified timestamp column
      operationId: QueryService_ColumnRollupInterval
      responses:
        "200":
          description: A successful response.
          schema:
            $ref: '#/definitions/v1ColumnRollupIntervalResponse'
        default:
          description: An unexpected error response.
          schema:
            $ref: '#/definitions/rpcStatus'
      parameters:
        - name: instanceId
          in: path
          required: true
          type: string
        - name: tableName
          in: path
          required: true
          type: string
        - name: body
          in: body
          required: true
          schema:
            type: object
            properties:
              columnName:
                type: string
              priority:
                type: integer
                format: int32
      tags:
        - QueryService
  /v1/instances/{instanceId}/queries/rows/tables/{tableName}:
    get:
      summary: TableRows returns table rows
      operationId: QueryService_TableRows
      responses:
        "200":
          description: A successful response.
          schema:
            $ref: '#/definitions/v1TableRowsResponse'
        default:
          description: An unexpected error response.
          schema:
            $ref: '#/definitions/rpcStatus'
      parameters:
        - name: instanceId
          in: path
          required: true
          type: string
        - name: tableName
          in: path
          required: true
          type: string
        - name: limit
          in: query
          required: false
          type: integer
          format: int32
        - name: priority
          in: query
          required: false
          type: integer
          format: int32
      tags:
        - QueryService
  /v1/instances/{instanceId}/queries/rug-histogram/tables/{tableName}:
    get:
      summary: Get outliers for a numeric column
      operationId: QueryService_ColumnRugHistogram
      responses:
        "200":
          description: A successful response.
          schema:
            $ref: '#/definitions/v1ColumnRugHistogramResponse'
        default:
          description: An unexpected error response.
          schema:
            $ref: '#/definitions/rpcStatus'
      parameters:
        - name: instanceId
          in: path
          required: true
          type: string
        - name: tableName
          in: path
          required: true
          type: string
        - name: columnName
          in: query
          required: false
          type: string
        - name: priority
          in: query
          required: false
          type: integer
          format: int32
      tags:
        - QueryService
  /v1/instances/{instanceId}/queries/smallest-time-grain/tables/{tableName}:
    get:
      summary: Estimates the smallest time grain present in the column
      operationId: QueryService_ColumnTimeGrain
      responses:
        "200":
          description: A successful response.
          schema:
            $ref: '#/definitions/v1ColumnTimeGrainResponse'
        default:
          description: An unexpected error response.
          schema:
            $ref: '#/definitions/rpcStatus'
      parameters:
        - name: instanceId
          in: path
          required: true
          type: string
        - name: tableName
          in: path
          required: true
          type: string
        - name: columnName
          in: query
          required: false
          type: string
        - name: priority
          in: query
          required: false
          type: integer
          format: int32
      tags:
        - QueryService
  /v1/instances/{instanceId}/queries/table-cardinality/tables/{tableName}:
    get:
      summary: TableCardinality returns row count
      operationId: QueryService_TableCardinality
      responses:
        "200":
          description: A successful response.
          schema:
            $ref: '#/definitions/v1TableCardinalityResponse'
        default:
          description: An unexpected error response.
          schema:
            $ref: '#/definitions/rpcStatus'
      parameters:
        - name: instanceId
          in: path
          required: true
          type: string
        - name: tableName
          in: path
          required: true
          type: string
        - name: priority
          in: query
          required: false
          type: integer
          format: int32
      tags:
        - QueryService
  /v1/instances/{instanceId}/queries/time-range-summary/tables/{tableName}:
    get:
      summary: Get the time range summaries (min, max) for a column
      operationId: QueryService_ColumnTimeRange
      responses:
        "200":
          description: A successful response.
          schema:
            $ref: '#/definitions/v1ColumnTimeRangeResponse'
        default:
          description: An unexpected error response.
          schema:
            $ref: '#/definitions/rpcStatus'
      parameters:
        - name: instanceId
          in: path
          required: true
          type: string
        - name: tableName
          in: path
          required: true
          type: string
        - name: columnName
          in: query
          required: false
          type: string
        - name: priority
          in: query
          required: false
          type: integer
          format: int32
      tags:
        - QueryService
  /v1/instances/{instanceId}/queries/timeseries/tables/{tableName}:
    post:
      summary: Generate time series for the given measures (aggregation expressions) along with the sparkline timeseries
      operationId: QueryService_ColumnTimeSeries
      responses:
        "200":
          description: A successful response.
          schema:
            $ref: '#/definitions/v1ColumnTimeSeriesResponse'
        default:
          description: An unexpected error response.
          schema:
            $ref: '#/definitions/rpcStatus'
      parameters:
        - name: instanceId
          in: path
          required: true
          type: string
        - name: tableName
          in: path
          required: true
          type: string
        - name: body
          in: body
          required: true
          schema:
            type: object
            properties:
              measures:
                type: array
                items:
                  type: object
                  $ref: '#/definitions/ColumnTimeSeriesRequestBasicMeasure'
              timestampColumnName:
                type: string
              timeRange:
                $ref: '#/definitions/v1TimeSeriesTimeRange'
              filters:
                $ref: '#/definitions/v1MetricsViewFilter'
              pixels:
                type: integer
                format: int32
              sampleSize:
                type: integer
                format: int32
              priority:
                type: integer
                format: int32
      tags:
        - QueryService
  /v1/instances/{instanceId}/queries/topk/tables/{tableName}:
    post:
      summary: |-
        Get TopK elements from a table for a column given an agg function
        agg function and k are optional, defaults are count(*) and 50 respectively
      operationId: QueryService_ColumnTopK
      responses:
        "200":
          description: A successful response.
          schema:
            $ref: '#/definitions/v1ColumnTopKResponse'
        default:
          description: An unexpected error response.
          schema:
            $ref: '#/definitions/rpcStatus'
      parameters:
        - name: instanceId
          in: path
          required: true
          type: string
        - name: tableName
          in: path
          required: true
          type: string
        - name: body
          in: body
          required: true
          schema:
            type: object
            properties:
              columnName:
                type: string
              agg:
                type: string
                title: default is count(*)
              k:
                type: integer
                format: int32
                title: default is 50
              priority:
                type: integer
                format: int32
            description: Request for QueryService.ColumnTopK. Returns the top K values for a given column using agg function for table table_name.
      tags:
        - QueryService
  /v1/instances/{instanceId}/query:
    post:
      summary: Query runs a SQL query against the instance's OLAP datastore.
      operationId: QueryService_Query
      responses:
        "200":
          description: A successful response.
          schema:
            $ref: '#/definitions/v1QueryResponse'
        default:
          description: An unexpected error response.
          schema:
            $ref: '#/definitions/rpcStatus'
      parameters:
        - name: instanceId
          description: Instance to query
          in: path
          required: true
          type: string
        - name: body
          in: body
          required: true
          schema:
            type: object
            properties:
              sql:
                type: string
                title: SELECT statement
              args:
                type: array
                items: {}
                title: Args to interpolate into the statement
              priority:
                type: integer
                format: int32
                title: Query priority (not supported by all backends)
              dryRun:
                type: boolean
                title: If true, will only validate the query, not execute it
            title: Request message for QueryService.Query
      tags:
        - QueryService
  /v1/instances/{instanceId}/reconcile:
    post:
      summary: |-
        Reconcile applies a full set of artifacts from a repo to the catalog and infra.
        It attempts to infer a minimal number of migrations to apply to reconcile the current state with
        the desired state expressed in the artifacts. Any existing objects not described in the submitted
        artifacts will be deleted.
      operationId: RuntimeService_Reconcile
      responses:
        "200":
          description: A successful response.
          schema:
            $ref: '#/definitions/v1ReconcileResponse'
        default:
          description: An unexpected error response.
          schema:
            $ref: '#/definitions/rpcStatus'
      parameters:
        - name: instanceId
          description: Instance to reconcile
          in: path
          required: true
          type: string
        - name: body
          in: body
          required: true
          schema:
            type: object
            properties:
              changedPaths:
                type: array
                items:
                  type: string
                description: |-
                  Changed paths provides a way to "hint" what files have changed in the repo, enabling
                  reconciliation to execute faster by not scanning all code artifacts for changes.
              forcedPaths:
                type: array
                items:
                  type: string
                description: |-
                  Forced paths is used to force run reconcile on certain files.
                  This is mainly used by UI to reconcile paths missing in catalog and get errors if any.
              dry:
                type: boolean
                title: If true, will validate the file artifacts, but not actually execute any migrations
              strict:
                type: boolean
                title: |-
                  If true, will not execute any migrations if any artifact fails to validate.
                  Otherwise, it will execute a best-effort reconciliation (including dropping objects with
                  artifacts that fail to validate.)
            title: Request message for RuntimeService.Reconcile
      tags:
        - RuntimeService
  /v1/instances/{instanceId}/sync:
    post:
      summary: |-
        TriggerSync syncronizes the instance's catalog with the underlying OLAP's information schema.
        If the instance has exposed=true, tables found in the information schema will be added to the catalog.
      operationId: RuntimeService_TriggerSync
      responses:
        "200":
          description: A successful response.
          schema:
            $ref: '#/definitions/v1TriggerSyncResponse'
        default:
          description: An unexpected error response.
          schema:
            $ref: '#/definitions/rpcStatus'
      parameters:
        - name: instanceId
          in: path
          required: true
          type: string
      tags:
        - RuntimeService
  /v1/ping:
    get:
      summary: Ping returns information about the runtime
      operationId: RuntimeService_Ping
      responses:
        "200":
          description: A successful response.
          schema:
            $ref: '#/definitions/v1PingResponse'
        default:
          description: An unexpected error response.
          schema:
            $ref: '#/definitions/rpcStatus'
      tags:
        - RuntimeService
  /v1/put-and-reconcile:
    post:
      summary: |-
        PutFileAndReconcile combines PutFile and Reconcile in a single endpoint to reduce latency.
        It is equivalent to calling the two RPCs sequentially.
      operationId: RuntimeService_PutFileAndReconcile
      responses:
        "200":
          description: A successful response.
          schema:
            $ref: '#/definitions/v1PutFileAndReconcileResponse'
        default:
          description: An unexpected error response.
          schema:
            $ref: '#/definitions/rpcStatus'
      parameters:
        - name: body
          in: body
          required: true
          schema:
            $ref: '#/definitions/v1PutFileAndReconcileRequest'
      tags:
        - RuntimeService
  /v1/refresh-and-reconcile:
    post:
      operationId: RuntimeService_RefreshAndReconcile
      responses:
        "200":
          description: A successful response.
          schema:
            $ref: '#/definitions/v1RefreshAndReconcileResponse'
        default:
          description: An unexpected error response.
          schema:
            $ref: '#/definitions/rpcStatus'
      parameters:
        - name: body
          in: body
          required: true
          schema:
            $ref: '#/definitions/v1RefreshAndReconcileRequest'
      tags:
        - RuntimeService
  /v1/rename-and-reconcile:
    post:
      summary: RenameFileAndReconcile combines RenameFile and Reconcile in a single endpoint to reduce latency.
      operationId: RuntimeService_RenameFileAndReconcile
      responses:
        "200":
          description: A successful response.
          schema:
            $ref: '#/definitions/v1RenameFileAndReconcileResponse'
        default:
          description: An unexpected error response.
          schema:
            $ref: '#/definitions/rpcStatus'
      parameters:
        - name: body
          in: body
          required: true
          schema:
            $ref: '#/definitions/v1RenameFileAndReconcileRequest'
      tags:
        - RuntimeService
definitions:
  ColumnTimeSeriesRequestBasicMeasure:
    type: object
    properties:
      id:
        type: string
      expression:
        type: string
        title: mandatory user defined metadata
      sqlName:
        type: string
        title: optional user defined metadata
  ConnectorProperty:
    type: object
    properties:
      key:
        type: string
        title: The property key
      displayName:
        type: string
        title: Pretty name for the property
      description:
        type: string
        title: Human readable description of the field
      placeholder:
        type: string
        title: Placeholder value for use in UIs
      type:
        $ref: '#/definitions/ConnectorPropertyType'
        title: The type expected for this property
      nullable:
        type: boolean
        title: Nullable is true if the field is optional
      hint:
        type: string
        title: Additional textual explanation for use in UIs
      href:
        type: string
        title: Link to documentation for this property
    title: Property represents one of the connector's config properties
  ConnectorPropertyType:
    type: string
    enum:
      - TYPE_UNSPECIFIED
      - TYPE_STRING
      - TYPE_NUMBER
      - TYPE_BOOLEAN
      - TYPE_INFORMATIONAL
    default: TYPE_UNSPECIFIED
    title: Type represents the field type
  ExtractPolicyStrategy:
    type: string
    enum:
      - STRATEGY_UNSPECIFIED
      - STRATEGY_HEAD
      - STRATEGY_TAIL
    default: STRATEGY_UNSPECIFIED
  MetricsViewDimension:
    type: object
    properties:
      name:
        type: string
      label:
        type: string
      description:
        type: string
    title: Dimensions are columns to filter and group by
  MetricsViewFilterCond:
    type: object
    properties:
      name:
        type: string
      in:
        type: array
        items: {}
      like:
        type: array
        items:
          type: string
  MetricsViewMeasure:
    type: object
    properties:
      name:
        type: string
      label:
        type: string
      expression:
        type: string
      description:
        type: string
      format:
        type: string
    title: Measures are aggregated computed values
  ModelDialect:
    type: string
    enum:
      - DIALECT_UNSPECIFIED
      - DIALECT_DUCKDB
    default: DIALECT_UNSPECIFIED
    title: Dialects supported for models
  NumericHistogramBinsBin:
    type: object
    properties:
      bucket:
        type: integer
        format: int32
      low:
        type: number
        format: double
      midpoint:
        type: number
        format: double
      high:
        type: number
        format: double
      count:
        type: number
        format: double
  NumericOutliersOutlier:
    type: object
    properties:
      bucket:
        type: integer
        format: int32
      low:
        type: number
        format: double
      high:
        type: number
        format: double
      present:
        type: boolean
      count:
        type: integer
        format: int32
  ReconcileErrorCharLocation:
    type: object
    properties:
      line:
        type: integer
        format: int64
      column:
        type: integer
        format: int64
    title: CharLocation is a line and column in a code artifact
  SourceExtractPolicy:
    type: object
    properties:
      rowsStrategy:
        $ref: '#/definitions/ExtractPolicyStrategy'
        title: strategy for selecting rows in a file
      rowsLimitBytes:
        type: string
        format: uint64
        title: |-
          could in future add: uint64 rows_limit = n;
          limit on data fetched in bytes
      filesStrategy:
        $ref: '#/definitions/ExtractPolicyStrategy'
        title: strategy for selecting files
      filesLimit:
        type: string
        format: uint64
        title: limit on number of files
    title: Extract policy for glob connectors
  StructTypeField:
    type: object
    properties:
      name:
        type: string
      type:
        $ref: '#/definitions/runtimev1Type'
  TimeRangeSummaryInterval:
    type: object
    properties:
      months:
        type: integer
        format: int32
      days:
        type: integer
        format: int32
      micros:
        type: string
        format: int64
  TopKEntry:
    type: object
    properties:
      value: {}
      count:
        type: number
        format: double
  protobufAny:
    type: object
    properties:
      '@type':
        type: string
    additionalProperties: {}
  protobufNullValue:
    type: string
    enum:
      - NULL_VALUE
    default: NULL_VALUE
    description: |-
      `NullValue` is a singleton enumeration to represent the null value for the
      `Value` type union.

       The JSON representation for `NullValue` is JSON `null`.

       - NULL_VALUE: Null value.
  rpcStatus:
    type: object
    properties:
      code:
        type: integer
        format: int32
      message:
        type: string
      details:
        type: array
        items:
          type: object
          $ref: '#/definitions/protobufAny'
  runtimev1Type:
    type: object
    properties:
      code:
        $ref: '#/definitions/v1TypeCode'
        title: Code designates the type
      nullable:
        type: boolean
        title: Nullable indicates whether null values are possible
      arrayElementType:
        $ref: '#/definitions/runtimev1Type'
        title: If code is CODE_ARRAY, array_element_type specifies the type of the array elements
      structType:
        $ref: '#/definitions/v1StructType'
        title: If code is CODE_STRUCT, struct_type specifies the type of the struct's fields
      mapType:
        $ref: '#/definitions/v1MapType'
        title: If code is CODE_MAP, map_type specifies the map's key and value types
    title: Type represents a data type in a schema
  v1CatalogEntry:
    type: object
    properties:
      name:
        type: string
      table:
        $ref: '#/definitions/v1Table'
      source:
        $ref: '#/definitions/v1Source'
      model:
        $ref: '#/definitions/v1Model'
      metricsView:
        $ref: '#/definitions/v1MetricsView'
      path:
        type: string
      embedded:
        type: boolean
        description: Marks whether this entry is embedded or not. If yes then this will not have a corresponding artifact.
      parents:
        type: array
        items:
          type: string
        title: Immediate parent entries in the DAG
      children:
        type: array
        items:
          type: string
        title: Immediate child entries in the DAG
      createdOn:
        type: string
        format: date-time
      updatedOn:
        type: string
        format: date-time
      refreshedOn:
        type: string
        format: date-time
    title: CatalogEntry contains information about an object in the catalog
  v1CategoricalSummary:
    type: object
    properties:
      topK:
        $ref: '#/definitions/v1TopK'
      cardinality:
        type: number
        format: double
    description: Response for QueryService.ColumnTopK and QueryService.ColumnCardinality. Message will have either topK or cardinality set.
  v1ColumnCardinalityResponse:
    type: object
    properties:
      categoricalSummary:
        $ref: '#/definitions/v1CategoricalSummary'
  v1ColumnDescriptiveStatisticsResponse:
    type: object
    properties:
      numericSummary:
        $ref: '#/definitions/v1NumericSummary'
  v1ColumnNullCountResponse:
    type: object
    properties:
      count:
        type: number
        format: double
    title: Response for QueryService.ColumnNullCount
  v1ColumnNumericHistogramResponse:
    type: object
    properties:
      numericSummary:
        $ref: '#/definitions/v1NumericSummary'
    title: Response for QueryService.ColumnNumericHistogram
  v1ColumnRollupIntervalResponse:
    type: object
    properties:
      start:
        type: string
        format: date-time
      end:
        type: string
        format: date-time
      interval:
        $ref: '#/definitions/v1TimeGrain'
  v1ColumnRugHistogramResponse:
    type: object
    properties:
      numericSummary:
        $ref: '#/definitions/v1NumericSummary'
  v1ColumnTimeGrainResponse:
    type: object
    properties:
      timeGrain:
        $ref: '#/definitions/v1TimeGrain'
    title: Response for QueryService.ColumnTimeGrain
  v1ColumnTimeRangeResponse:
    type: object
    properties:
      timeRangeSummary:
        $ref: '#/definitions/v1TimeRangeSummary'
  v1ColumnTimeSeriesResponse:
    type: object
    properties:
      rollup:
        $ref: '#/definitions/v1TimeSeriesResponse'
  v1ColumnTopKResponse:
    type: object
    properties:
      categoricalSummary:
        $ref: '#/definitions/v1CategoricalSummary'
  v1ComparisonSortType:
    type: string
    enum:
      - COMPARISON_SORT_TYPE_UNSPECIFIED
      - COMPARISON_SORT_TYPE_BASE_VALUE
      - COMPARISON_SORT_TYPE_COMPARISON_VALUE
      - COMPARISON_SORT_TYPE_ABS_DELTA
      - COMPARISON_SORT_TYPE_REL_DELTA
    default: COMPARISON_SORT_TYPE_UNSPECIFIED
  v1Connector:
    type: object
    properties:
      name:
        type: string
        title: Name is the name of the connector (e.g. "CREATE SOURCE foo WITH connector = 'name'")
      displayName:
        type: string
        title: Pretty display name for use in UIs
      description:
        type: string
        title: Human readable description of the connector
      properties:
        type: array
        items:
          type: object
          $ref: '#/definitions/ConnectorProperty'
        title: Properties accepted by the connector
    description: |-
      Connector represents a connector available in the runtime.
      It should not be confused with a source.
  v1CreateInstanceRequest:
    type: object
    properties:
      instanceId:
        type: string
      olapDriver:
        type: string
      olapDsn:
        type: string
      repoDriver:
        type: string
      repoDsn:
        type: string
      embedCatalog:
        type: boolean
      variables:
        type: object
        additionalProperties:
          type: string
      ingestionLimitBytes:
        type: string
        format: int64
    description: |-
      Request message for RuntimeService.CreateInstance.
      See message Instance for field descriptions.
  v1CreateInstanceResponse:
    type: object
    properties:
      instance:
        $ref: '#/definitions/v1Instance'
    title: Response message for RuntimeService.CreateInstance
  v1DeleteFileAndReconcileRequest:
    type: object
    properties:
      instanceId:
        type: string
        title: Instance to store file in and reconcile
      path:
        type: string
        title: Path to store the file at
      dry:
        type: boolean
        description: If true, will save the file and validate it and related file artifacts, but not actually execute any migrations.
      strict:
        type: boolean
        title: |-
          If true, will not execute any migrations if any artifact fails to validate.
          Otherwise, it will execute a best-effort reconciliation (including dropping objects with
          artifacts that fail to validate.)
  v1DeleteFileAndReconcileResponse:
    type: object
    properties:
      errors:
        type: array
        items:
          type: object
          $ref: '#/definitions/v1ReconcileError'
        description: |-
          Errors encountered during reconciliation. If strict = false, any path in
          affected_paths without an error can be assumed to have been reconciled succesfully.
      affectedPaths:
        type: array
        items:
          type: string
        description: |-
          affected_paths lists all the file artifact paths that were considered while
          executing the reconciliation. If changed_paths was empty, this will include all
          code artifacts in the repo.
  v1DeleteFileResponse:
    type: object
    title: Response message for RuntimeService.DeleteFile
  v1DeleteInstanceResponse:
    type: object
    title: Response message for RuntimeService.DeleteInstance
  v1EditInstanceResponse:
    type: object
    properties:
      instance:
        $ref: '#/definitions/v1Instance'
    title: Response message for RuntimeService.EditInstance
  v1GetCatalogEntryResponse:
    type: object
    properties:
      entry:
        $ref: '#/definitions/v1CatalogEntry'
    title: Response message for RuntimeService.GetCatalogEntry
  v1GetFileResponse:
    type: object
    properties:
      blob:
        type: string
      updatedOn:
        type: string
        format: date-time
    title: Reponse message for RuntimeService.GetFile
  v1GetInstanceResponse:
    type: object
    properties:
      instance:
        $ref: '#/definitions/v1Instance'
    title: Response message for RuntimeService.GetInstance
  v1HistogramMethod:
    type: string
    enum:
      - HISTOGRAM_METHOD_UNSPECIFIED
      - HISTOGRAM_METHOD_FD
      - HISTOGRAM_METHOD_DIAGNOSTIC
    default: HISTOGRAM_METHOD_UNSPECIFIED
  v1InlineMeasure:
    type: object
    properties:
      name:
        type: string
      expression:
        type: string
    title: InlineMeasure is a measure to inject in a metrics view query that is not defined in the underlying MetricsView
  v1Instance:
    type: object
    properties:
      instanceId:
        type: string
        title: Identifier (UUID)
      olapDriver:
        type: string
        title: 'Driver to connect to for OLAP (options: duckdb, druid)'
      olapDsn:
        type: string
        title: DSN for connection to OLAP
      repoDriver:
        type: string
        description: |-
          Driver for reading/editing code artifacts (options: file, metastore, github).
          This enables virtualizing a file system in a cloud setting.
      repoDsn:
        type: string
        title: DSN for connecting to repo
      embedCatalog:
        type: boolean
        description: |-
          If true, the runtime will store the instance's catalog in its OLAP store instead
          of in the runtime's metadata store. Currently only supported for the duckdb driver.
      variables:
        type: object
        additionalProperties:
          type: string
        title: instance specific variables
      projectVariables:
        type: object
        additionalProperties:
          type: string
        title: project defaults
      ingestionLimitBytes:
        type: string
        format: int64
        title: ingestion limit across all sources, 0 means no limit
    description: |-
      Instance represents a single data project, meaning one set of code artifacts,
      one connection to an OLAP datastore (DuckDB, Druid), and one catalog of related
      metadata (such as reconciliation state). Instances are the unit of isolation within
      the runtime. They enable one runtime deployment to serve not only multiple data
      projects, but also multiple tenants. On local, the runtime will usually have
      just a single instance.
  v1ListCatalogEntriesResponse:
    type: object
    properties:
      entries:
        type: array
        items:
          type: object
          $ref: '#/definitions/v1CatalogEntry'
    title: Response message for RuntimeService.ListCatalogEntries
  v1ListConnectorsResponse:
    type: object
    properties:
      connectors:
        type: array
        items:
          type: object
          $ref: '#/definitions/v1Connector'
    title: Response message for RuntimeService.ListConnectors
  v1ListFilesResponse:
    type: object
    properties:
      paths:
        type: array
        items:
          type: string
    title: Response message for RuntimeService.ListFiles
  v1ListInstancesResponse:
    type: object
    properties:
      instances:
        type: array
        items:
          type: object
          $ref: '#/definitions/v1Instance'
      nextPageToken:
        type: string
    title: Response message for RuntimeService.ListInstances
  v1MapType:
    type: object
    properties:
      keyType:
        $ref: '#/definitions/runtimev1Type'
      valueType:
        $ref: '#/definitions/runtimev1Type'
    title: MapType is a complex type for mapping keys to values
  v1MetricsView:
    type: object
    properties:
      name:
        type: string
        title: Name of the metrics view
      model:
        type: string
        title: Name of the source or model that the metrics view is based on
      timeDimension:
        type: string
        title: Name of the primary time dimension, used for rendering time series
      dimensions:
        type: array
        items:
          type: object
          $ref: '#/definitions/MetricsViewDimension'
        title: Dimensions in the metrics view
      measures:
        type: array
        items:
          type: object
          $ref: '#/definitions/MetricsViewMeasure'
        title: Measures in the metrics view
      label:
        type: string
        title: User friendly label for the dashboard
      description:
        type: string
        title: Brief description of the dashboard
      smallestTimeGrain:
        $ref: '#/definitions/v1TimeGrain'
        title: Smallest time grain to show in the dashboard
      defaultTimeRange:
        type: string
        description: Default time range for the dashboard. It should be a valid ISO 8601 duration string.
    title: Metrics view is the internal representation of a metrics view definition
  v1MetricsViewColumn:
    type: object
    properties:
      name:
        type: string
      type:
        type: string
      nullable:
        type: boolean
    title: MetricsViewColumn represents a column in a metrics view
  v1MetricsViewComparisonRow:
    type: object
    properties:
      dimensionValue: {}
      measureValues:
        type: array
        items:
          type: object
          $ref: '#/definitions/v1MetricsViewComparisonValue'
  v1MetricsViewComparisonSort:
    type: object
    properties:
      measureName:
        type: string
      ascending:
        type: boolean
      type:
        $ref: '#/definitions/v1ComparisonSortType'
  v1MetricsViewComparisonToplistResponse:
    type: object
    properties:
      rows:
        type: array
        items:
          type: object
          $ref: '#/definitions/v1MetricsViewComparisonRow'
    title: Response message for QueryService.MetricsViewComparisonToplist
  v1MetricsViewComparisonValue:
    type: object
    properties:
      measureName:
        type: string
      baseValue: {}
      comparisonValue: {}
      deltaAbs: {}
      deltaRel: {}
  v1MetricsViewFilter:
    type: object
    properties:
      include:
        type: array
        items:
          type: object
          $ref: '#/definitions/MetricsViewFilterCond'
      exclude:
        type: array
        items:
          type: object
          $ref: '#/definitions/MetricsViewFilterCond'
    title: Filter clause for metrics view requests
  v1MetricsViewRowsResponse:
    type: object
    properties:
      meta:
        type: array
        items:
          type: object
          $ref: '#/definitions/v1MetricsViewColumn'
      data:
        type: array
        items:
          type: object
    title: Response message for QueryService.MetricsViewRows
  v1MetricsViewSort:
    type: object
    properties:
      name:
        type: string
      ascending:
        type: boolean
    title: Sort clause for metrics view requests
  v1MetricsViewTimeSeriesResponse:
    type: object
    properties:
      meta:
        type: array
        items:
          type: object
          $ref: '#/definitions/v1MetricsViewColumn'
      data:
        type: array
        items:
          type: object
          $ref: '#/definitions/v1TimeSeriesValue'
    title: Response message for QueryService.MetricsViewTimeSeries
  v1MetricsViewToplistResponse:
    type: object
    properties:
      meta:
        type: array
        items:
          type: object
          $ref: '#/definitions/v1MetricsViewColumn'
      data:
        type: array
        items:
          type: object
    title: Response message for QueryService.MetricsViewToplist
  v1MetricsViewTotalsResponse:
    type: object
    properties:
      meta:
        type: array
        items:
          type: object
          $ref: '#/definitions/v1MetricsViewColumn'
      data:
        type: object
    title: Response message for QueryService.MetricsViewTotals
  v1Model:
    type: object
    properties:
      name:
        type: string
        title: Name of the model
      sql:
        type: string
        title: SQL is a SELECT statement representing the model
      dialect:
        $ref: '#/definitions/ModelDialect'
        title: Dialect of the SQL statement
      schema:
        $ref: '#/definitions/v1StructType'
        title: Detected schema of the model
      materialize:
        type: boolean
        title: To materialize model or not
    title: Model is the internal representation of a model definition
  v1NumericHistogramBins:
    type: object
    properties:
      bins:
        type: array
        items:
          type: object
          $ref: '#/definitions/NumericHistogramBinsBin'
  v1NumericOutliers:
    type: object
    properties:
      outliers:
        type: array
        items:
          type: object
          $ref: '#/definitions/NumericOutliersOutlier'
  v1NumericStatistics:
    type: object
    properties:
      min:
        type: number
        format: double
      max:
        type: number
        format: double
      mean:
        type: number
        format: double
      q25:
        type: number
        format: double
      q50:
        type: number
        format: double
      q75:
        type: number
        format: double
      sd:
        type: number
        format: double
    title: Response for QueryService.ColumnDescriptiveStatistics
  v1NumericSummary:
    type: object
    properties:
      numericHistogramBins:
        $ref: '#/definitions/v1NumericHistogramBins'
      numericStatistics:
        $ref: '#/definitions/v1NumericStatistics'
      numericOutliers:
        $ref: '#/definitions/v1NumericOutliers'
    description: |-
      Response for QueryService.ColumnNumericHistogram, QueryService.ColumnDescriptiveStatistics and QueryService.ColumnCardinality.
      Message will have either numericHistogramBins, numericStatistics or numericOutliers set.
  v1ObjectType:
    type: string
    enum:
      - OBJECT_TYPE_UNSPECIFIED
      - OBJECT_TYPE_TABLE
      - OBJECT_TYPE_SOURCE
      - OBJECT_TYPE_MODEL
      - OBJECT_TYPE_METRICS_VIEW
    default: OBJECT_TYPE_UNSPECIFIED
    title: ObjectType represents the different kinds of catalog objects
  v1PingResponse:
    type: object
    properties:
      version:
        type: string
        title: Runtime version
      time:
        type: string
        format: date-time
        title: Runtime server time
    title: Response message for RuntimeService.Ping
  v1ProfileColumn:
    type: object
    properties:
      name:
        type: string
      type:
        type: string
      largestStringLength:
        type: integer
        format: int32
  v1PutFileAndReconcileRequest:
    type: object
    properties:
      instanceId:
        type: string
        title: Instance to store file in and reconcile
      path:
        type: string
        title: Path to store the file at
      blob:
        type: string
        title: Contents to save to the file
      create:
        type: boolean
        title: Create indicates whether to create the file if it doesn't already exist
      createOnly:
        type: boolean
        description: |-
          create_only will cause the operation to fail if a file already exists at path.
          It should only be set when create = true.
      dry:
        type: boolean
        description: If true, will save the file and validate it and related file artifacts, but not actually execute any migrations.
      strict:
        type: boolean
        title: |-
          If true, will not execute any migrations if any artifact fails to validate.
          Otherwise, it will execute a best-effort reconciliation (including dropping objects with
          artifacts that fail to validate.)
  v1PutFileAndReconcileResponse:
    type: object
    properties:
      errors:
        type: array
        items:
          type: object
          $ref: '#/definitions/v1ReconcileError'
        description: |-
          Errors encountered during reconciliation. If strict = false, any path in
          affected_paths without an error can be assumed to have been reconciled succesfully.
      affectedPaths:
        type: array
        items:
          type: string
        description: |-
          affected_paths lists all the file artifact paths that were considered while
          executing the reconciliation. If changed_paths was empty, this will include all
          code artifacts in the repo.
  v1PutFileResponse:
    type: object
    properties:
      filePath:
        type: string
        title: 'TODO: Redundant, should be removed (but frontend currently uses it)'
    title: Response message for RuntimeService.PutFile
  v1QueryResponse:
    type: object
    properties:
      meta:
        $ref: '#/definitions/v1StructType'
        title: Schema of result data
      data:
        type: array
        items:
          type: object
        title: Result data
    title: Response message for QueryService.Query
  v1ReconcileError:
    type: object
    properties:
      code:
        $ref: '#/definitions/v1ReconcileErrorCode'
        title: Code denotes the category of error
      message:
        type: string
        title: Message is a developer-friendly error message
      filePath:
        type: string
        title: File path of the code artifact that this error relates to (if any)
      propertyPath:
        type: array
        items:
          type: string
        description: |-
          Property path of the error in the code artifact (if any).
          It's represented as a JS-style property path, e.g. "key0.key1[index2].key3".
          It only applies to structured code artifacts (i.e. YAML).
          Only applicable if file_path is set.
      startLocation:
        $ref: '#/definitions/ReconcileErrorCharLocation'
        description: |-
          Start location of the error in the code artifact (if any).
          Only applicable if file_path is set.
      endLocation:
        $ref: '#/definitions/ReconcileErrorCharLocation'
        description: |-
          End location of the error in the code artifact (if any).
          Only applicable if file_path and start_location is set.
    description: ReconcileError represents an error encountered while running Reconcile.
  v1ReconcileErrorCode:
    type: string
    enum:
      - CODE_UNSPECIFIED
      - CODE_SYNTAX
      - CODE_VALIDATION
      - CODE_DEPENDENCY
      - CODE_OLAP
      - CODE_SOURCE
      - CODE_SOURCE_PERMISSION_DENIED
    default: CODE_UNSPECIFIED
    description: |-
      - CODE_UNSPECIFIED: Unspecified error
       - CODE_SYNTAX: Code artifact failed to parse
       - CODE_VALIDATION: Code artifact has internal validation errors
       - CODE_DEPENDENCY: Code artifact is valid, but has invalid dependencies
       - CODE_OLAP: Error returned from the OLAP database
       - CODE_SOURCE: Error encountered during source inspection or ingestion
       - CODE_SOURCE_PERMISSION_DENIED: Error returned when unauthorised to access remote sources
    title: Code represents different categories of reconciliation errors
  v1ReconcileResponse:
    type: object
    properties:
      errors:
        type: array
        items:
          type: object
          $ref: '#/definitions/v1ReconcileError'
        description: |-
          Errors encountered during reconciliation. If strict = false, any path in
          affected_paths without an error can be assumed to have been reconciled succesfully.
      affectedPaths:
        type: array
        items:
          type: string
        description: |-
          affected_paths lists all the file artifact paths that were considered while
          executing the reconciliation. If changed_paths was empty, this will include all
          code artifacts in the repo.
    title: Response message for RuntimeService.Reconcile
  v1RefreshAndReconcileRequest:
    type: object
    properties:
      instanceId:
        type: string
        title: Instance to store file in and reconcile
      path:
        type: string
        title: Current path of the file
      dry:
        type: boolean
        description: If true, will save the file and validate it and related file artifacts, but not actually execute any migrations.
      strict:
        type: boolean
        title: |-
          If true, will not execute any migrations if any artifact fails to validate.
          Otherwise, it will execute a best-effort reconciliation (including dropping objects with
          artifacts that fail to validate.)
  v1RefreshAndReconcileResponse:
    type: object
    properties:
      errors:
        type: array
        items:
          type: object
          $ref: '#/definitions/v1ReconcileError'
        description: |-
          Errors encountered during reconciliation. If strict = false, any path in
          affected_paths without an error can be assumed to have been reconciled succesfully.
      affectedPaths:
        type: array
        items:
          type: string
        description: |-
          affected_paths lists all the file artifact paths that were considered while
          executing the reconciliation. If changed_paths was empty, this will include all
          code artifacts in the repo.
  v1RenameFileAndReconcileRequest:
    type: object
    properties:
      instanceId:
        type: string
        title: Instance to store file in and reconcile
      fromPath:
        type: string
        title: Current path of the file
      toPath:
        type: string
        title: New path of the file
      dry:
        type: boolean
        description: If true, will save the file and validate it and related file artifacts, but not actually execute any migrations.
      strict:
        type: boolean
        title: |-
          If true, will not execute any migrations if any artifact fails to validate.
          Otherwise, it will execute a best-effort reconciliation (including dropping objects with
          artifacts that fail to validate.)
  v1RenameFileAndReconcileResponse:
    type: object
    properties:
      errors:
        type: array
        items:
          type: object
          $ref: '#/definitions/v1ReconcileError'
        description: |-
          Errors encountered during reconciliation. If strict = false, any path in
          affected_paths without an error can be assumed to have been reconciled succesfully.
      affectedPaths:
        type: array
        items:
          type: string
        description: |-
          affected_paths lists all the file artifact paths that were considered while
          executing the reconciliation. If changed_paths was empty, this will include all
          code artifacts in the repo.
  v1RenameFileResponse:
    type: object
    title: Response message for RuntimeService.RenameFile
  v1Source:
    type: object
    properties:
      name:
        type: string
        title: Name of the source
      connector:
        type: string
        title: Connector used by the source
      properties:
        type: object
        title: Connector properties assigned in the source
      schema:
        $ref: '#/definitions/v1StructType'
        title: Detected schema of the source
      policy:
        $ref: '#/definitions/SourceExtractPolicy'
        title: extraction policy for the source
      timeoutSeconds:
        type: integer
        format: int32
        title: timeout for source ingestion in seconds
    title: Source is the internal representation of a source definition
  v1StructType:
    type: object
    properties:
      fields:
        type: array
        items:
          type: object
          $ref: '#/definitions/StructTypeField'
    title: StructType is a type composed of ordered, named and typed sub-fields
  v1Table:
    type: object
    properties:
      name:
        type: string
        title: Table name
      schema:
        $ref: '#/definitions/v1StructType'
        title: Table schema
      managed:
        type: boolean
        description: |-
          Managed is true if the table was created through a runtime migration, false if it was discovered in by
          scanning the database's information schema.
    description: |-
      Table represents a table in the OLAP database. These include pre-existing tables discovered by periodically
      scanning the database's information schema when the instance is created with exposed=true. Pre-existing tables
      have managed = false.
  v1TableCardinalityResponse:
    type: object
    properties:
      cardinality:
        type: string
        format: int64
  v1TableColumnsResponse:
    type: object
    properties:
      profileColumns:
        type: array
        items:
          type: object
          $ref: '#/definitions/v1ProfileColumn'
  v1TableRowsResponse:
    type: object
    properties:
      data:
        type: array
        items:
          type: object
  v1TimeGrain:
    type: string
    enum:
      - TIME_GRAIN_UNSPECIFIED
      - TIME_GRAIN_MILLISECOND
      - TIME_GRAIN_SECOND
      - TIME_GRAIN_MINUTE
      - TIME_GRAIN_HOUR
      - TIME_GRAIN_DAY
      - TIME_GRAIN_WEEK
      - TIME_GRAIN_MONTH
      - TIME_GRAIN_YEAR
    default: TIME_GRAIN_UNSPECIFIED
  v1TimeRange:
    type: object
    properties:
      start:
        type: string
        format: date-time
      end:
        type: string
        format: date-time
  v1TimeRangeSummary:
    type: object
    properties:
      min:
        type: string
        format: date-time
      max:
        type: string
        format: date-time
      interval:
        $ref: '#/definitions/TimeRangeSummaryInterval'
  v1TimeSeriesResponse:
    type: object
    properties:
      results:
        type: array
        items:
          type: object
          $ref: '#/definitions/v1TimeSeriesValue'
      spark:
        type: array
        items:
          type: object
          $ref: '#/definitions/v1TimeSeriesValue'
      timeRange:
        $ref: '#/definitions/v1TimeSeriesTimeRange'
      sampleSize:
        type: integer
        format: int32
  v1TimeSeriesTimeRange:
    type: object
    properties:
      start:
        type: string
        format: date-time
      end:
        type: string
        format: date-time
      interval:
        $ref: '#/definitions/v1TimeGrain'
  v1TimeSeriesValue:
    type: object
    properties:
      ts:
        type: string
        format: date-time
      bin:
        type: number
        format: double
      records:
        type: object
  v1TopK:
    type: object
    properties:
      entries:
        type: array
        items:
          type: object
          $ref: '#/definitions/TopKEntry'
  v1TriggerRefreshResponse:
    type: object
    title: Response message for RuntimeService.TriggerRefresh
  v1TriggerSyncResponse:
    type: object
    properties:
      objectsCount:
        type: integer
        format: int64
      objectsAddedCount:
        type: integer
        format: int64
      objectsUpdatedCount:
        type: integer
        format: int64
      objectsRemovedCount:
        type: integer
        format: int64
    title: Response message for RuntimeService.TriggerSync
  v1TypeCode:
    type: string
    enum:
      - CODE_UNSPECIFIED
      - CODE_BOOL
      - CODE_INT8
      - CODE_INT16
      - CODE_INT32
      - CODE_INT64
      - CODE_INT128
      - CODE_UINT8
      - CODE_UINT16
      - CODE_UINT32
      - CODE_UINT64
      - CODE_UINT128
      - CODE_FLOAT32
      - CODE_FLOAT64
      - CODE_TIMESTAMP
      - CODE_DATE
      - CODE_TIME
      - CODE_STRING
      - CODE_BYTES
      - CODE_ARRAY
      - CODE_STRUCT
      - CODE_MAP
      - CODE_DECIMAL
      - CODE_JSON
      - CODE_UUID
    default: CODE_UNSPECIFIED
    title: Code enumerates all the types that can be represented in a schema<|MERGE_RESOLUTION|>--- conflicted
+++ resolved
@@ -513,25 +513,15 @@
           format: int32
       tags:
         - QueryService
-<<<<<<< HEAD
-  /v1/instances/{instanceId}/queries/metrics-views/{metricsViewName}/compare-toplist:
-    post:
-      operationId: QueryService_MetricsViewComparisonToplist
-=======
   /v1/instances/{instanceId}/queries/metrics-views/{metricsViewName}/rows:
     post:
       summary: MetricsViewRows returns the underlying model rows matching a metrics view time range and filter(s).
       operationId: QueryService_MetricsViewRows
->>>>>>> 636c14c0
-      responses:
-        "200":
-          description: A successful response.
-          schema:
-<<<<<<< HEAD
-            $ref: '#/definitions/v1MetricsViewComparisonToplistResponse'
-=======
+      responses:
+        "200":
+          description: A successful response.
+          schema:
             $ref: '#/definitions/v1MetricsViewRowsResponse'
->>>>>>> 636c14c0
         default:
           description: An unexpected error response.
           schema:
@@ -551,18 +541,6 @@
           schema:
             type: object
             properties:
-<<<<<<< HEAD
-              dimensionName:
-                type: string
-              measureNames:
-                type: array
-                items:
-                  type: string
-              baseTimeRange:
-                $ref: '#/definitions/v1TimeRange'
-              comparisonTimeRange:
-                $ref: '#/definitions/v1TimeRange'
-=======
               timeStart:
                 type: string
                 format: date-time
@@ -571,35 +549,21 @@
                 format: date-time
               filter:
                 $ref: '#/definitions/v1MetricsViewFilter'
->>>>>>> 636c14c0
               sort:
                 type: array
                 items:
                   type: object
-<<<<<<< HEAD
-                  $ref: '#/definitions/v1MetricsViewComparisonSort'
-              filter:
-                $ref: '#/definitions/v1MetricsViewFilter'
-              limit:
-                type: string
-                format: int64
-=======
                   $ref: '#/definitions/v1MetricsViewSort'
               limit:
                 type: integer
                 format: int32
->>>>>>> 636c14c0
               offset:
                 type: string
                 format: int64
               priority:
                 type: integer
                 format: int32
-<<<<<<< HEAD
-            title: Request message for QueryService.MetricsViewComparisonToplist
-=======
             title: Request message for QueryService.MetricsViewRows
->>>>>>> 636c14c0
       tags:
         - QueryService
   /v1/instances/{instanceId}/queries/metrics-views/{metricsViewName}/timeseries:
