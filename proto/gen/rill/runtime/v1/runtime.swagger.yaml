swagger: "2.0"
info:
  title: rill/runtime/v1/schema.proto
  version: version not set
tags:
  - name: RuntimeService
  - name: ConnectorService
  - name: QueryService
consumes:
  - application/json
produces:
  - application/json
paths:
  /v1/bigquery/datasets:
    get:
      summary: BigQueryListDatasets list all datasets in a bigquery project
      operationId: ConnectorService_BigQueryListDatasets
      responses:
        "200":
          description: A successful response.
          schema:
            $ref: '#/definitions/v1BigQueryListDatasetsResponse'
        default:
          description: An unexpected error response.
          schema:
            $ref: '#/definitions/rpcStatus'
      parameters:
        - name: instanceId
          in: query
          required: false
          type: string
        - name: connector
          in: query
          required: false
          type: string
        - name: pageSize
          in: query
          required: false
          type: integer
          format: int64
        - name: pageToken
          in: query
          required: false
          type: string
      tags:
        - ConnectorService
  /v1/bigquery/tables:
    get:
      summary: BigQueryListTables list all tables in a bigquery project:dataset
      operationId: ConnectorService_BigQueryListTables
      responses:
        "200":
          description: A successful response.
          schema:
            $ref: '#/definitions/v1BigQueryListTablesResponse'
        default:
          description: An unexpected error response.
          schema:
            $ref: '#/definitions/rpcStatus'
      parameters:
        - name: instanceId
          in: query
          required: false
          type: string
        - name: connector
          in: query
          required: false
          type: string
        - name: dataset
          in: query
          required: false
          type: string
        - name: pageSize
          in: query
          required: false
          type: integer
          format: int64
        - name: pageToken
          in: query
          required: false
          type: string
      tags:
        - ConnectorService
  /v1/connectors/database_schemas:
    get:
      summary: ListDatabaseSchemas list all schemas across databases
      operationId: ConnectorService_ListDatabaseSchemas
      responses:
        "200":
          description: A successful response.
          schema:
            $ref: '#/definitions/v1ListDatabaseSchemasResponse'
        default:
          description: An unexpected error response.
          schema:
            $ref: '#/definitions/rpcStatus'
      parameters:
        - name: instanceId
          in: query
          required: false
          type: string
        - name: connector
          in: query
          required: false
          type: string
        - name: pageSize
          in: query
          required: false
          type: integer
          format: int64
        - name: pageToken
          in: query
          required: false
          type: string
      tags:
        - ConnectorService
  /v1/connectors/meta:
    get:
      summary: |-
        ListConnectorDrivers returns a description of all the connector drivers registed in the runtime,
        including their configuration specs and the capabilities they support.
      operationId: RuntimeService_ListConnectorDrivers
      responses:
        "200":
          description: A successful response.
          schema:
            $ref: '#/definitions/v1ListConnectorDriversResponse'
        default:
          description: An unexpected error response.
          schema:
            $ref: '#/definitions/rpcStatus'
      tags:
        - RuntimeService
  /v1/connectors/olap/table:
    get:
      summary: OLAPGetTable returns metadata about a table or view in an OLAP
      operationId: ConnectorService_OLAPGetTable
      responses:
        "200":
          description: A successful response.
          schema:
            $ref: '#/definitions/v1OLAPGetTableResponse'
        default:
          description: An unexpected error response.
          schema:
            $ref: '#/definitions/rpcStatus'
      parameters:
        - name: instanceId
          in: query
          required: false
          type: string
        - name: connector
          in: query
          required: false
          type: string
        - name: database
          in: query
          required: false
          type: string
        - name: databaseSchema
          in: query
          required: false
          type: string
        - name: table
          in: query
          required: false
          type: string
      tags:
        - ConnectorService
  /v1/connectors/table_metadata:
    get:
      summary: GetTable returns metadata about a table or view
      operationId: ConnectorService_GetTable
      responses:
        "200":
          description: A successful response.
          schema:
            $ref: '#/definitions/v1GetTableResponse'
        default:
          description: An unexpected error response.
          schema:
            $ref: '#/definitions/rpcStatus'
      parameters:
        - name: instanceId
          in: query
          required: false
          type: string
        - name: connector
          in: query
          required: false
          type: string
        - name: database
          in: query
          required: false
          type: string
        - name: databaseSchema
          in: query
          required: false
          type: string
        - name: table
          in: query
          required: false
          type: string
      tags:
        - ConnectorService
  /v1/connectors/tables:
    get:
      summary: ListTables list all tables for database and database_schema provided
      operationId: ConnectorService_ListTables
      responses:
        "200":
          description: A successful response.
          schema:
            $ref: '#/definitions/v1ListTablesResponse'
        default:
          description: An unexpected error response.
          schema:
            $ref: '#/definitions/rpcStatus'
      parameters:
        - name: instanceId
          in: query
          required: false
          type: string
        - name: connector
          in: query
          required: false
          type: string
        - name: database
          in: query
          required: false
          type: string
        - name: databaseSchema
          in: query
          required: false
          type: string
        - name: pageSize
          in: query
          required: false
          type: integer
          format: int64
        - name: pageToken
          in: query
          required: false
          type: string
      tags:
        - ConnectorService
  /v1/dev-jwt:
    post:
      summary: IssueDevJWT issues a JWT for mimicking a user in local development.
      operationId: RuntimeService_IssueDevJWT
      responses:
        "200":
          description: A successful response.
          schema:
            $ref: '#/definitions/v1IssueDevJWTResponse'
        default:
          description: An unexpected error response.
          schema:
            $ref: '#/definitions/rpcStatus'
      parameters:
        - name: body
          in: body
          required: true
          schema:
            $ref: '#/definitions/v1IssueDevJWTRequest'
      tags:
        - RuntimeService
  /v1/examples:
    get:
      summary: ListExamples lists all the examples embedded into binary
      operationId: RuntimeService_ListExamples
      responses:
        "200":
          description: A successful response.
          schema:
            $ref: '#/definitions/v1ListExamplesResponse'
        default:
          description: An unexpected error response.
          schema:
            $ref: '#/definitions/rpcStatus'
      tags:
        - RuntimeService
  /v1/gcs/bucket/{bucket}/objects:
    get:
      summary: GCSListObjects lists objects for the given bucket.
      operationId: ConnectorService_GCSListObjects
      responses:
        "200":
          description: A successful response.
          schema:
            $ref: '#/definitions/v1GCSListObjectsResponse'
        default:
          description: An unexpected error response.
          schema:
            $ref: '#/definitions/rpcStatus'
      parameters:
        - name: bucket
          in: path
          required: true
          type: string
        - name: instanceId
          in: query
          required: false
          type: string
        - name: connector
          in: query
          required: false
          type: string
        - name: pageSize
          in: query
          required: false
          type: integer
          format: int64
        - name: pageToken
          in: query
          required: false
          type: string
        - name: prefix
          in: query
          required: false
          type: string
        - name: startOffset
          in: query
          required: false
          type: string
        - name: endOffset
          in: query
          required: false
          type: string
        - name: delimiter
          in: query
          required: false
          type: string
      tags:
        - ConnectorService
  /v1/gcs/buckets:
    get:
      summary: GCSListBuckets lists buckets accessible with the configured credentials.
      operationId: ConnectorService_GCSListBuckets
      responses:
        "200":
          description: A successful response.
          schema:
            $ref: '#/definitions/v1GCSListBucketsResponse'
        default:
          description: An unexpected error response.
          schema:
            $ref: '#/definitions/rpcStatus'
      parameters:
        - name: instanceId
          in: query
          required: false
          type: string
        - name: connector
          in: query
          required: false
          type: string
        - name: pageSize
          in: query
          required: false
          type: integer
          format: int64
        - name: pageToken
          in: query
          required: false
          type: string
      tags:
        - ConnectorService
  /v1/gcs/credentials_info:
    get:
      summary: GCSGetCredentialsInfo returns metadata for the given bucket.
      operationId: ConnectorService_GCSGetCredentialsInfo
      responses:
        "200":
          description: A successful response.
          schema:
            $ref: '#/definitions/v1GCSGetCredentialsInfoResponse'
        default:
          description: An unexpected error response.
          schema:
            $ref: '#/definitions/rpcStatus'
      parameters:
        - name: instanceId
          in: query
          required: false
          type: string
        - name: connector
          in: query
          required: false
          type: string
      tags:
        - ConnectorService
  /v1/health:
    get:
      summary: Health runs a health check on the runtime.
      operationId: RuntimeService_Health
      responses:
        "200":
          description: A successful response.
          schema:
            $ref: '#/definitions/v1HealthResponse'
        default:
          description: An unexpected error response.
          schema:
            $ref: '#/definitions/rpcStatus'
      tags:
        - RuntimeService
  /v1/health/instances/{instanceId}:
    get:
      summary: InstanceHealth runs a health check on a specific instance.
      operationId: RuntimeService_InstanceHealth
      responses:
        "200":
          description: A successful response.
          schema:
            $ref: '#/definitions/v1InstanceHealthResponse'
        default:
          description: An unexpected error response.
          schema:
            $ref: '#/definitions/rpcStatus'
      parameters:
        - name: instanceId
          in: path
          required: true
          type: string
      tags:
        - RuntimeService
  /v1/instances:
    get:
      summary: ListInstances lists all the instances currently managed by the runtime
      operationId: RuntimeService_ListInstances
      responses:
        "200":
          description: A successful response.
          schema:
            $ref: '#/definitions/v1ListInstancesResponse'
        default:
          description: An unexpected error response.
          schema:
            $ref: '#/definitions/rpcStatus'
      parameters:
        - name: pageSize
          in: query
          required: false
          type: integer
          format: int64
        - name: pageToken
          in: query
          required: false
          type: string
      tags:
        - RuntimeService
    post:
      summary: CreateInstance creates a new instance
      operationId: RuntimeService_CreateInstance
      responses:
        "200":
          description: A successful response.
          schema:
            $ref: '#/definitions/v1CreateInstanceResponse'
        default:
          description: An unexpected error response.
          schema:
            $ref: '#/definitions/rpcStatus'
      parameters:
        - name: body
          description: |-
            Request message for RuntimeService.CreateInstance.
            See message Instance for field descriptions.
          in: body
          required: true
          schema:
            $ref: '#/definitions/v1CreateInstanceRequest'
      tags:
        - RuntimeService
  /v1/instances/{instanceId}:
    get:
      summary: GetInstance returns information about a specific instance
      operationId: RuntimeService_GetInstance
      responses:
        "200":
          description: A successful response.
          schema:
            $ref: '#/definitions/v1GetInstanceResponse'
        default:
          description: An unexpected error response.
          schema:
            $ref: '#/definitions/rpcStatus'
      parameters:
        - name: instanceId
          in: path
          required: true
          type: string
        - name: sensitive
          in: query
          required: false
          type: boolean
      tags:
        - RuntimeService
    post:
      summary: DeleteInstance deletes an instance
      operationId: RuntimeService_DeleteInstance
      responses:
        "200":
          description: A successful response.
          schema:
            $ref: '#/definitions/v1DeleteInstanceResponse'
        default:
          description: An unexpected error response.
          schema:
            $ref: '#/definitions/rpcStatus'
      parameters:
        - name: instanceId
          in: path
          required: true
          type: string
        - name: body
          in: body
          required: true
          schema:
            type: object
            title: Request message for RuntimeService.DeleteInstance
      tags:
        - RuntimeService
    patch:
      summary: EditInstance edits an existing instance
      operationId: RuntimeService_EditInstance
      responses:
        "200":
          description: A successful response.
          schema:
            $ref: '#/definitions/v1EditInstanceResponse'
        default:
          description: An unexpected error response.
          schema:
            $ref: '#/definitions/rpcStatus'
      parameters:
        - name: instanceId
          in: path
          required: true
          type: string
        - name: body
          in: body
          required: true
          schema:
            type: object
            properties:
              environment:
                type: string
              olapConnector:
                type: string
              repoConnector:
                type: string
              adminConnector:
                type: string
              aiConnector:
                type: string
              connectors:
                type: array
                items:
                  type: object
                  $ref: '#/definitions/v1Connector'
              variables:
                type: object
                additionalProperties:
                  type: string
              annotations:
                type: object
                additionalProperties:
                  type: string
              frontendUrl:
                type: string
            description: |-
              Request message for RuntimeService.EditInstance.
              See message Instance for field descriptions.
      tags:
        - RuntimeService
  /v1/instances/{instanceId}/ai/complete:
    post:
      summary: Complete runs a language model completion (LLM chat) using the configured AI connector.
      operationId: RuntimeService_Complete
      responses:
        "200":
          description: A successful response.
          schema:
            $ref: '#/definitions/v1CompleteResponse'
        default:
          description: An unexpected error response.
          schema:
            $ref: '#/definitions/rpcStatus'
      parameters:
        - name: instanceId
          in: path
          required: true
          type: string
        - name: body
          in: body
          required: true
          schema:
            type: object
            properties:
              conversationId:
                type: string
                title: If not provided, creates a new conversation
              messages:
                type: array
                items:
                  type: object
                  $ref: '#/definitions/v1Message'
              toolNames:
                type: array
                items:
                  type: string
              appContext:
                $ref: '#/definitions/v1AppContext'
            title: Request message for RuntimeService.Complete
      tags:
        - RuntimeService
  /v1/instances/{instanceId}/ai/complete/stream:
    post:
      summary: CompleteStreaming runs an AI-powered chat completion, optionally invoking agents or tool calls available in Rill.
      operationId: RuntimeService_CompleteStreaming
<<<<<<< HEAD
=======
      responses:
        "200":
          description: A successful response.(streaming responses)
          schema:
            type: object
            properties:
              result:
                $ref: '#/definitions/v1CompleteStreamingResponse'
              error:
                $ref: '#/definitions/rpcStatus'
            title: Stream result of v1CompleteStreamingResponse
        default:
          description: An unexpected error response.
          schema:
            $ref: '#/definitions/rpcStatus'
      parameters:
        - name: instanceId
          in: path
          required: true
          type: string
        - name: body
          in: body
          required: true
          schema:
            type: object
            properties:
              conversationId:
                type: string
                title: If not provided, creates a new conversation
              prompt:
                type: string
            title: Request message for RuntimeService.CompleteStreaming
      tags:
        - RuntimeService
  /v1/instances/{instanceId}/ai/conversations:
    get:
      summary: ListConversations lists all AI chat conversations for an instance.
      operationId: RuntimeService_ListConversations
>>>>>>> e81c448c
      responses:
        "200":
          description: A successful response.(streaming responses)
          schema:
            type: object
            properties:
              result:
                $ref: '#/definitions/v1CompleteStreamingResponse'
              error:
                $ref: '#/definitions/rpcStatus'
            title: Stream result of v1CompleteStreamingResponse
        default:
          description: An unexpected error response.
          schema:
            $ref: '#/definitions/rpcStatus'
      parameters:
        - name: instanceId
          in: path
          required: true
          type: string
        - name: body
          in: body
          required: true
          schema:
            type: object
            properties:
              conversationId:
                type: string
                title: If not provided, creates a new conversation
              prompt:
                type: string
            title: Request message for RuntimeService.CompleteStreaming
      tags:
        - RuntimeService
  /v1/instances/{instanceId}/ai/conversations/{conversationId}:
    get:
      summary: GetConversation returns a specific AI chat conversation.
      operationId: RuntimeService_GetConversation
      responses:
        "200":
          description: A successful response.
          schema:
            $ref: '#/definitions/v1GetConversationResponse'
        default:
          description: An unexpected error response.
          schema:
            $ref: '#/definitions/rpcStatus'
      parameters:
        - name: instanceId
          in: path
          required: true
          type: string
        - name: conversationId
          in: path
          required: true
          type: string
        - name: includeSystemMessages
          description: Whether to include system messages in the response (defaults to false for UI use)
          in: query
          required: false
          type: boolean
      tags:
        - RuntimeService
  /v1/instances/{instanceId}/connectors/analyze:
    get:
      summary: AnalyzeConnectors scans all the project files and returns information about all referenced connectors.
      operationId: RuntimeService_AnalyzeConnectors
      responses:
        "200":
          description: A successful response.
          schema:
            $ref: '#/definitions/v1AnalyzeConnectorsResponse'
        default:
          description: An unexpected error response.
          schema:
            $ref: '#/definitions/rpcStatus'
      parameters:
        - name: instanceId
          in: path
          required: true
          type: string
      tags:
        - RuntimeService
  /v1/instances/{instanceId}/connectors/notifiers:
    get:
      summary: |-
        ListNotifierConnectors returns the names of all configured connectors that can be used as notifiers.
        This API is much faster than AnalyzeConnectors and can be called without admin-level permissions.
      operationId: RuntimeService_ListNotifierConnectors
      responses:
        "200":
          description: A successful response.
          schema:
            $ref: '#/definitions/v1ListNotifierConnectorsResponse'
        default:
          description: An unexpected error response.
          schema:
            $ref: '#/definitions/rpcStatus'
      parameters:
        - name: instanceId
          in: path
          required: true
          type: string
      tags:
        - RuntimeService
  /v1/instances/{instanceId}/files:
    get:
      summary: |-
        ListFiles lists all the files matching a glob in a repo.
        The files are sorted by their full path.
      operationId: RuntimeService_ListFiles
      responses:
        "200":
          description: A successful response.
          schema:
            $ref: '#/definitions/v1ListFilesResponse'
        default:
          description: An unexpected error response.
          schema:
            $ref: '#/definitions/rpcStatus'
      parameters:
        - name: instanceId
          in: path
          required: true
          type: string
        - name: glob
          in: query
          required: false
          type: string
      tags:
        - RuntimeService
  /v1/instances/{instanceId}/files/dir:
    post:
      summary: CreateDirectory create a directory for the given path
      operationId: RuntimeService_CreateDirectory
      responses:
        "200":
          description: A successful response.
          schema:
            $ref: '#/definitions/v1CreateDirectoryResponse'
        default:
          description: An unexpected error response.
          schema:
            $ref: '#/definitions/rpcStatus'
      parameters:
        - name: instanceId
          in: path
          required: true
          type: string
        - name: body
          in: body
          required: true
          schema:
            type: object
            properties:
              path:
                type: string
            title: Request message for RuntimeService.CreateDirectory
      tags:
        - RuntimeService
  /v1/instances/{instanceId}/files/entry:
    get:
      summary: GetFile returns the contents of a specific file in a repo.
      operationId: RuntimeService_GetFile
      responses:
        "200":
          description: A successful response.
          schema:
            $ref: '#/definitions/v1GetFileResponse'
        default:
          description: An unexpected error response.
          schema:
            $ref: '#/definitions/rpcStatus'
      parameters:
        - name: instanceId
          in: path
          required: true
          type: string
        - name: path
          in: query
          required: false
          type: string
      tags:
        - RuntimeService
    delete:
      summary: DeleteFile deletes a file from a repo
      operationId: RuntimeService_DeleteFile
      responses:
        "200":
          description: A successful response.
          schema:
            $ref: '#/definitions/v1DeleteFileResponse'
        default:
          description: An unexpected error response.
          schema:
            $ref: '#/definitions/rpcStatus'
      parameters:
        - name: instanceId
          in: path
          required: true
          type: string
        - name: path
          in: query
          required: false
          type: string
        - name: force
          in: query
          required: false
          type: boolean
      tags:
        - RuntimeService
    post:
      summary: PutFile creates or updates a file in a repo
      operationId: RuntimeService_PutFile
      responses:
        "200":
          description: A successful response.
          schema:
            $ref: '#/definitions/v1PutFileResponse'
        default:
          description: An unexpected error response.
          schema:
            $ref: '#/definitions/rpcStatus'
      parameters:
        - name: instanceId
          in: path
          required: true
          type: string
        - name: body
          in: body
          required: true
          schema:
            type: object
            properties:
              path:
                type: string
              blob:
                type: string
              create:
                type: boolean
                title: Create indicates whether to create the file if it doesn't already exist
              createOnly:
                type: boolean
                description: |-
                  Will cause the operation to fail if the file already exists.
                  It should only be set when create = true.
            title: Request message for RuntimeService.PutFile
      tags:
        - RuntimeService
  /v1/instances/{instanceId}/files/generate-metrics-view:
    post:
      summary: GenerateMetricsViewFile generates a metrics view YAML file from a table in an OLAP database
      operationId: RuntimeService_GenerateMetricsViewFile
      responses:
        "200":
          description: A successful response.
          schema:
            $ref: '#/definitions/v1GenerateMetricsViewFileResponse'
        default:
          description: An unexpected error response.
          schema:
            $ref: '#/definitions/rpcStatus'
      parameters:
        - name: instanceId
          in: path
          required: true
          type: string
        - name: body
          in: body
          required: true
          schema:
            type: object
            properties:
              model:
                type: string
                description: |-
                  Model to base the metrics view on.
                  If you set this, do NOT set connector, database, database_schema or table.
              connector:
                type: string
                description: |-
                  Connector for the table.
                  See "table" for more details.
              database:
                type: string
                description: |-
                  Database for the table.
                  See "table" for more details.
              databaseSchema:
                type: string
                description: |-
                  Database schema for the table.
                  See "table" for more details.
              table:
                type: string
                description: |-
                  Table to base the metrics view on.
                  If you set this, do NOT set model.
              path:
                type: string
                description: Path to save the metrics view file to.
              useAi:
                type: boolean
                description: |-
                  If true, the AI will be used to generate the metrics view file.
                  Otherwise, it falls back to a simpler heuristic approach.
            title: Request message for RuntimeService.GenerateMetricsViewFile
      tags:
        - RuntimeService
  /v1/instances/{instanceId}/files/rename:
    post:
      summary: RenameFile renames a file in a repo
      operationId: RuntimeService_RenameFile
      responses:
        "200":
          description: A successful response.
          schema:
            $ref: '#/definitions/v1RenameFileResponse'
        default:
          description: An unexpected error response.
          schema:
            $ref: '#/definitions/rpcStatus'
      parameters:
        - name: instanceId
          in: path
          required: true
          type: string
        - name: body
          in: body
          required: true
          schema:
            type: object
            properties:
              fromPath:
                type: string
              toPath:
                type: string
            title: Request message for RuntimeService.RenameFile
      tags:
        - RuntimeService
  /v1/instances/{instanceId}/files/unpack-empty:
    post:
      summary: UnpackEmpty unpacks an empty project
      operationId: RuntimeService_UnpackEmpty
      responses:
        "200":
          description: A successful response.
          schema:
            $ref: '#/definitions/v1UnpackEmptyResponse'
        default:
          description: An unexpected error response.
          schema:
            $ref: '#/definitions/rpcStatus'
      parameters:
        - name: instanceId
          in: path
          required: true
          type: string
        - name: body
          in: body
          required: true
          schema:
            type: object
            properties:
              displayName:
                type: string
              olap:
                type: string
              force:
                type: boolean
            title: Request message for RuntimeService.UnpackEmpty
      tags:
        - RuntimeService
  /v1/instances/{instanceId}/files/unpack-example:
    post:
      summary: UnpackExample unpacks an example project
      operationId: RuntimeService_UnpackExample
      responses:
        "200":
          description: A successful response.
          schema:
            $ref: '#/definitions/v1UnpackExampleResponse'
        default:
          description: An unexpected error response.
          schema:
            $ref: '#/definitions/rpcStatus'
      parameters:
        - name: instanceId
          in: path
          required: true
          type: string
        - name: body
          in: body
          required: true
          schema:
            type: object
            properties:
              name:
                type: string
              force:
                type: boolean
            title: Request message for RuntimeService.UnpackExample
      tags:
        - RuntimeService
  /v1/instances/{instanceId}/files/watch:
    get:
      summary: WatchFiles streams repo file update events. It is not supported on all backends.
      operationId: RuntimeService_WatchFiles
      responses:
        "200":
          description: A successful response.(streaming responses)
          schema:
            type: object
            properties:
              result:
                $ref: '#/definitions/v1WatchFilesResponse'
              error:
                $ref: '#/definitions/rpcStatus'
            title: Stream result of v1WatchFilesResponse
        default:
          description: An unexpected error response.
          schema:
            $ref: '#/definitions/rpcStatus'
      parameters:
        - name: instanceId
          in: path
          required: true
          type: string
        - name: replay
          in: query
          required: false
          type: boolean
      tags:
        - RuntimeService
  /v1/instances/{instanceId}/generate/renderer:
    post:
      summary: GenerateRenderer generates a component renderer and renderer properties from a resolver and resolver properties
      operationId: RuntimeService_GenerateRenderer
      responses:
        "200":
          description: A successful response.
          schema:
            $ref: '#/definitions/v1GenerateRendererResponse'
        default:
          description: An unexpected error response.
          schema:
            $ref: '#/definitions/rpcStatus'
      parameters:
        - name: instanceId
          in: path
          required: true
          type: string
        - name: body
          in: body
          required: true
          schema:
            type: object
            properties:
              prompt:
                type: string
              resolver:
                type: string
              resolverProperties:
                type: object
      tags:
        - RuntimeService
  /v1/instances/{instanceId}/generate/resolver:
    post:
      summary: GenerateResolver generates resolver and resolver properties from a table or a metrics view
      operationId: RuntimeService_GenerateResolver
      responses:
        "200":
          description: A successful response.
          schema:
            $ref: '#/definitions/v1GenerateResolverResponse'
        default:
          description: An unexpected error response.
          schema:
            $ref: '#/definitions/rpcStatus'
      parameters:
        - name: instanceId
          in: path
          required: true
          type: string
        - name: body
          in: body
          required: true
          schema:
            type: object
            properties:
              prompt:
                type: string
              connector:
                type: string
                description: Both connector and table must be specified if metrics_view is not.
              table:
                type: string
              metricsView:
                type: string
                description: table and connector should not be provided if metrics_view is provided.
      tags:
        - RuntimeService
  /v1/instances/{instanceId}/logs:
    get:
      summary: GetLogs returns recent logs from a controller
      operationId: RuntimeService_GetLogs
      responses:
        "200":
          description: A successful response.
          schema:
            $ref: '#/definitions/v1GetLogsResponse'
        default:
          description: An unexpected error response.
          schema:
            $ref: '#/definitions/rpcStatus'
      parameters:
        - name: instanceId
          in: path
          required: true
          type: string
        - name: ascending
          in: query
          required: false
          type: boolean
        - name: limit
          in: query
          required: false
          type: integer
          format: int32
        - name: level
          in: query
          required: false
          type: string
          enum:
            - LOG_LEVEL_UNSPECIFIED
            - LOG_LEVEL_DEBUG
            - LOG_LEVEL_INFO
            - LOG_LEVEL_WARN
            - LOG_LEVEL_ERROR
            - LOG_LEVEL_FATAL
          default: LOG_LEVEL_UNSPECIFIED
      tags:
        - RuntimeService
  /v1/instances/{instanceId}/logs/watch:
    get:
      summary: WatchLogs streams new logs emitted from a controller
      operationId: RuntimeService_WatchLogs
      responses:
        "200":
          description: A successful response.(streaming responses)
          schema:
            type: object
            properties:
              result:
                $ref: '#/definitions/v1WatchLogsResponse'
              error:
                $ref: '#/definitions/rpcStatus'
            title: Stream result of v1WatchLogsResponse
        default:
          description: An unexpected error response.
          schema:
            $ref: '#/definitions/rpcStatus'
      parameters:
        - name: instanceId
          in: path
          required: true
          type: string
        - name: replay
          in: query
          required: false
          type: boolean
        - name: replayLimit
          in: query
          required: false
          type: integer
          format: int32
        - name: level
          in: query
          required: false
          type: string
          enum:
            - LOG_LEVEL_UNSPECIFIED
            - LOG_LEVEL_DEBUG
            - LOG_LEVEL_INFO
            - LOG_LEVEL_WARN
            - LOG_LEVEL_ERROR
            - LOG_LEVEL_FATAL
          default: LOG_LEVEL_UNSPECIFIED
      tags:
        - RuntimeService
  /v1/instances/{instanceId}/models/{model}/partitions:
    get:
      summary: GetModelPartitions returns the partitions of a model
      operationId: RuntimeService_GetModelPartitions
      responses:
        "200":
          description: A successful response.
          schema:
            $ref: '#/definitions/v1GetModelPartitionsResponse'
        default:
          description: An unexpected error response.
          schema:
            $ref: '#/definitions/rpcStatus'
      parameters:
        - name: instanceId
          in: path
          required: true
          type: string
        - name: model
          in: path
          required: true
          type: string
        - name: pending
          in: query
          required: false
          type: boolean
        - name: errored
          in: query
          required: false
          type: boolean
        - name: pageSize
          in: query
          required: false
          type: integer
          format: int64
        - name: pageToken
          in: query
          required: false
          type: string
      tags:
        - RuntimeService
  /v1/instances/{instanceId}/queries/canvases/{canvas}/resolve:
    post:
      summary: ResolveCanvas is a convenience API that returns a canvas and all its referenced components and metrics views.
      operationId: QueryService_ResolveCanvas
      responses:
        "200":
          description: A successful response.
          schema:
            $ref: '#/definitions/v1ResolveCanvasResponse'
        default:
          description: An unexpected error response.
          schema:
            $ref: '#/definitions/rpcStatus'
      parameters:
        - name: instanceId
          description: Instance ID
          in: path
          required: true
          type: string
        - name: canvas
          description: Canvas name
          in: path
          required: true
          type: string
        - name: body
          in: body
          required: true
          schema:
            type: object
            properties:
              args:
                type: object
                title: Optional args for resolving templating in the component properties
      tags:
        - QueryService
  /v1/instances/{instanceId}/queries/column-cardinality/tables/{tableName}:
    get:
      summary: Get cardinality for a column
      operationId: QueryService_ColumnCardinality
      responses:
        "200":
          description: A successful response.
          schema:
            $ref: '#/definitions/v1ColumnCardinalityResponse'
        default:
          description: An unexpected error response.
          schema:
            $ref: '#/definitions/rpcStatus'
      parameters:
        - name: instanceId
          description: Required
          in: path
          required: true
          type: string
        - name: tableName
          description: Required
          in: path
          required: true
          type: string
        - name: connector
          in: query
          required: false
          type: string
        - name: database
          in: query
          required: false
          type: string
        - name: databaseSchema
          in: query
          required: false
          type: string
        - name: columnName
          description: Required
          in: query
          required: false
          type: string
        - name: priority
          in: query
          required: false
          type: integer
          format: int32
      tags:
        - QueryService
  /v1/instances/{instanceId}/queries/columns-profile/tables/{tableName}:
    post:
      summary: TableColumns returns column profiles
      operationId: QueryService_TableColumns
      responses:
        "200":
          description: A successful response.
          schema:
            $ref: '#/definitions/v1TableColumnsResponse'
        default:
          description: An unexpected error response.
          schema:
            $ref: '#/definitions/rpcStatus'
      parameters:
        - name: instanceId
          in: path
          required: true
          type: string
        - name: tableName
          in: path
          required: true
          type: string
        - name: connector
          in: query
          required: false
          type: string
        - name: database
          in: query
          required: false
          type: string
        - name: databaseSchema
          in: query
          required: false
          type: string
        - name: priority
          in: query
          required: false
          type: integer
          format: int32
      tags:
        - QueryService
  /v1/instances/{instanceId}/queries/components/{component}/resolve:
    post:
      summary: ResolveComponent resolves renderer for a Component resource.
      operationId: QueryService_ResolveComponent
      responses:
        "200":
          description: A successful response.
          schema:
            $ref: '#/definitions/v1ResolveComponentResponse'
        default:
          description: An unexpected error response.
          schema:
            $ref: '#/definitions/rpcStatus'
      parameters:
        - name: instanceId
          description: Instance ID
          in: path
          required: true
          type: string
        - name: component
          description: Component name
          in: path
          required: true
          type: string
        - name: body
          in: body
          required: true
          schema:
            type: object
            properties:
              args:
                type: object
                title: Optional args for resolving templating in the renderer properties
      tags:
        - QueryService
  /v1/instances/{instanceId}/queries/descriptive-statistics/tables/{tableName}:
    get:
      summary: Get basic stats for a numeric column like min, max, mean, stddev, etc
      operationId: QueryService_ColumnDescriptiveStatistics
      responses:
        "200":
          description: A successful response.
          schema:
            $ref: '#/definitions/v1ColumnDescriptiveStatisticsResponse'
        default:
          description: An unexpected error response.
          schema:
            $ref: '#/definitions/rpcStatus'
      parameters:
        - name: instanceId
          in: path
          required: true
          type: string
        - name: tableName
          description: Required
          in: path
          required: true
          type: string
        - name: connector
          in: query
          required: false
          type: string
        - name: database
          in: query
          required: false
          type: string
        - name: databaseSchema
          in: query
          required: false
          type: string
        - name: columnName
          description: Required
          in: query
          required: false
          type: string
        - name: priority
          in: query
          required: false
          type: integer
          format: int32
      tags:
        - QueryService
  /v1/instances/{instanceId}/queries/export:
    post:
      summary: Export builds a URL to download the results of a query as a file.
      operationId: QueryService_Export
      responses:
        "200":
          description: A successful response.
          schema:
            $ref: '#/definitions/v1ExportResponse'
        default:
          description: An unexpected error response.
          schema:
            $ref: '#/definitions/rpcStatus'
      parameters:
        - name: instanceId
          description: Instance ID to run the query against.
          in: path
          required: true
          type: string
        - name: body
          in: body
          required: true
          schema:
            type: object
            properties:
              limit:
                type: string
                format: int64
                description: Optional limit on the number of rows to export. It is applied in addition to any limit specified in the query.
              format:
                $ref: '#/definitions/v1ExportFormat'
                description: Format of the export.
              query:
                $ref: '#/definitions/v1Query'
                description: Query to export.
              bakedQuery:
                type: string
                description: Deprecated. Use query instead.
              includeHeader:
                type: boolean
                description: If true, the export will include header comments with metadata about the export.
              originDashboard:
                $ref: '#/definitions/v1ResourceName'
                description: |-
                  Optional name of the dashboard the export originates from.
                  Only used if include_header is true.
              originUrl:
                type: string
                description: |-
                  Optional UI URL that the export originates from.
                  Only used if include_header is true.
              executionTime:
                type: string
                format: date-time
                description: Optional Execution to attach to the underlying query. Used to resolve rill-time expressions.
      tags:
        - QueryService
  /v1/instances/{instanceId}/queries/metrics-views/{metricsView}/aggregation:
    post:
      summary: MetricsViewAggregation is a generic API for running group-by/pivot queries against a metrics view.
      operationId: QueryService_MetricsViewAggregation
      responses:
        "200":
          description: A successful response.
          schema:
            $ref: '#/definitions/v1MetricsViewAggregationResponse'
        default:
          description: An unexpected error response.
          schema:
            $ref: '#/definitions/rpcStatus'
      parameters:
        - name: instanceId
          in: path
          required: true
          type: string
        - name: metricsView
          description: Required
          in: path
          required: true
          type: string
        - name: body
          in: body
          required: true
          schema:
            type: object
            properties:
              dimensions:
                type: array
                items:
                  type: object
                  $ref: '#/definitions/v1MetricsViewAggregationDimension'
                title: Required
              measures:
                type: array
                items:
                  type: object
                  $ref: '#/definitions/v1MetricsViewAggregationMeasure'
                title: Required
              sort:
                type: array
                items:
                  type: object
                  $ref: '#/definitions/v1MetricsViewAggregationSort'
                title: Optional. Defaults to unsorted
              timeRange:
                $ref: '#/definitions/v1TimeRange'
                title: Optional. Defaults to unbounded
              comparisonTimeRange:
                $ref: '#/definitions/v1TimeRange'
                title: Optional, if omitted than the request prepares an aggregation without a comparison
              timeStart:
                type: string
                format: date-time
                title: Deprecated in favor of time_range
              timeEnd:
                type: string
                format: date-time
                title: Deprecated in favor of time_range
              pivotOn:
                type: array
                items:
                  type: string
                title: Optional. List of dimensions/measures. No pivot is done if ommitted
              aliases:
                type: array
                items:
                  type: object
                  $ref: '#/definitions/v1MetricsViewComparisonMeasureAlias'
                title: Optional
              where:
                $ref: '#/definitions/v1Expression'
                title: Optional
              whereSql:
                type: string
                description: Optional. If both where and where_sql are set, both will be applied with an AND between them.
              having:
                $ref: '#/definitions/v1Expression'
                title: Optional
              havingSql:
                type: string
                description: Optional. If both having and having_sql are set, both will be applied with an AND between them.
              limit:
                type: string
                format: int64
                title: Optional. Defaults to unlimited. Set to 0 to allow the server to pick an appropriate limit
              offset:
                type: string
                format: int64
                title: Optional. Defaults to 0
              priority:
                type: integer
                format: int32
                title: Optional
              filter:
                $ref: '#/definitions/v1MetricsViewFilter'
                description: Deprecated. should be removed once UI is moved to use new filters
                title: Optional
              exact:
                type: boolean
              fillMissing:
                type: boolean
              rows:
                type: boolean
                title: Optional. Defaults to false. Used to fetch rows from underlying model
      tags:
        - QueryService
  /v1/instances/{instanceId}/queries/metrics-views/{metricsViewName}/annotations:
    post:
      operationId: QueryService_MetricsViewAnnotations
      responses:
        "200":
          description: A successful response.
          schema:
            $ref: '#/definitions/v1MetricsViewAnnotationsResponse'
        default:
          description: An unexpected error response.
          schema:
            $ref: '#/definitions/rpcStatus'
      parameters:
        - name: instanceId
          in: path
          required: true
          type: string
        - name: metricsViewName
          in: path
          required: true
          type: string
        - name: body
          in: body
          required: true
          schema:
            type: object
            properties:
              measures:
                type: array
                items:
                  type: string
              priority:
                type: integer
                format: int32
              timeRange:
                $ref: '#/definitions/v1TimeRange'
              timeGrain:
                $ref: '#/definitions/v1TimeGrain'
                title: Optional
              timeZone:
                type: string
                title: Optional
              limit:
                type: string
                format: int64
                title: Optional
              offset:
                type: string
                format: int64
                title: Optional
      tags:
        - QueryService
  /v1/instances/{instanceId}/queries/metrics-views/{metricsViewName}/compare-toplist:
    post:
      summary: |-
        MetricsViewComparison returns a toplist containing comparison data of another toplist (same dimension/measure but a different time range).
        Returns a toplist without comparison data if comparison time range is omitted.
      description: |-
        ie. comparsion toplist:
        | measure1_base | measure1_previous   | measure1__delta_abs | measure1__delta_rel | dimension |
        |---------------|---------------------|---------------------|--------------------|-----------|
        | 2             | 2                   | 0                   | 0                  | Safari    |
        | 1             | 0                   | 1                   | N/A                | Chrome    |
        | 0             | 4                   | -4                  | -1.0               | Firefox   |

        ie. toplist:
        | measure1 | measure2 | dimension |
        |----------|----------|-----------|
        | 2        | 45       | Safari    |
        | 1        | 350      | Chrome    |
        | 0        | 25       | Firefox   |
      operationId: QueryService_MetricsViewComparison
      responses:
        "200":
          description: A successful response.
          schema:
            $ref: '#/definitions/v1MetricsViewComparisonResponse'
        default:
          description: An unexpected error response.
          schema:
            $ref: '#/definitions/rpcStatus'
      parameters:
        - name: instanceId
          in: path
          required: true
          type: string
        - name: metricsViewName
          in: path
          required: true
          type: string
        - name: body
          in: body
          required: true
          schema:
            type: object
            properties:
              dimension:
                $ref: '#/definitions/v1MetricsViewAggregationDimension'
                title: Required
              measures:
                type: array
                items:
                  type: object
                  $ref: '#/definitions/v1MetricsViewAggregationMeasure'
                title: Required
              comparisonMeasures:
                type: array
                items:
                  type: string
                title: |-
                  Measures that should be compared
                  Optional. Defaults to all measures
              sort:
                type: array
                items:
                  type: object
                  $ref: '#/definitions/v1MetricsViewComparisonSort'
                title: Required
              timeRange:
                $ref: '#/definitions/v1TimeRange'
                title: Optional
              comparisonTimeRange:
                $ref: '#/definitions/v1TimeRange'
                title: Optional, if omitted than the request prepares the toplist without a comparison
              where:
                $ref: '#/definitions/v1Expression'
                title: Optional
              whereSql:
                type: string
                description: Optional. If both where and where_sql are set, both will be applied with an AND between them.
              having:
                $ref: '#/definitions/v1Expression'
                title: Optional
              havingSql:
                type: string
                description: Optional. If both having and having_sql are set, both will be applied with an AND between them.
              aliases:
                type: array
                items:
                  type: object
                  $ref: '#/definitions/v1MetricsViewComparisonMeasureAlias'
                title: Optional
              limit:
                type: string
                format: int64
                title: Optional. Defaults to unlimited. Set to 0 to allow the server to pick an appropriate limit
              offset:
                type: string
                format: int64
                title: Optional. Defaults to 0
              priority:
                type: integer
                format: int32
                title: Optional
              exact:
                type: boolean
                title: Optional, defaults to false
              filter:
                $ref: '#/definitions/v1MetricsViewFilter'
                description: Deprecated. should be removed once UI is moved to use new filters
                title: Optional
            title: Request message for QueryService.MetricsViewComparison
      tags:
        - QueryService
  /v1/instances/{instanceId}/queries/metrics-views/{metricsViewName}/rows:
    post:
      summary: MetricsViewRows returns the underlying model rows matching a metrics view time range and filter(s).
      description: |-
        ie. without granularity
        | column1 | column2 | dimension |
        |---------|---------|-----------|
        | 2       | 2       | Safari    |
        | 1       | 0       | Chrome    |
        | 0       | 4       | Firefox   |

        ie. with granularity
        | timestamp__day0      | column1 | column2 | dimension |
        |----------------------|---------|---------|-----------|
        | 2022-01-01T00:00:00Z | 2       | 2       | Safari    |
        | 2022-01-01T00:00:00Z | 1       | 0       | Chrome    |
        | 2022-01-01T00:00:00Z | 0       | 4       | Firefox   |
      operationId: QueryService_MetricsViewRows
      responses:
        "200":
          description: A successful response.
          schema:
            $ref: '#/definitions/v1MetricsViewRowsResponse'
        default:
          description: An unexpected error response.
          schema:
            $ref: '#/definitions/rpcStatus'
      parameters:
        - name: instanceId
          in: path
          required: true
          type: string
        - name: metricsViewName
          in: path
          required: true
          type: string
        - name: body
          in: body
          required: true
          schema:
            type: object
            properties:
              timeStart:
                type: string
                format: date-time
                title: Optional, defaults to min
              timeEnd:
                type: string
                format: date-time
                title: Optional, defaults to max
              timeGranularity:
                $ref: '#/definitions/v1TimeGrain'
                title: Optional, doesn't prepend the timestamp rollup column if ommitted
              where:
                $ref: '#/definitions/v1Expression'
                title: Optional
              sort:
                type: array
                items:
                  type: object
                  $ref: '#/definitions/v1MetricsViewSort'
                title: Optional
              limit:
                type: integer
                format: int32
                title: Optional
              offset:
                type: string
                format: int64
                title: Optional
              priority:
                type: integer
                format: int32
              timeZone:
                type: string
                title: Optional. IANA format, ie Europe/Copenhagen. Defaults to UTC
              filter:
                $ref: '#/definitions/v1MetricsViewFilter'
                title: Deprecated. should be removed once UI is moved to use new filters
              timeDimension:
                type: string
                title: Optional. If not specified, falls back to the primary time dimension in the metrics view spec
      tags:
        - QueryService
  /v1/instances/{instanceId}/queries/metrics-views/{metricsViewName}/schema:
    get:
      summary: MetricsViewSchema Get the data types of measures and dimensions
      operationId: QueryService_MetricsViewSchema
      responses:
        "200":
          description: A successful response.
          schema:
            $ref: '#/definitions/v1MetricsViewSchemaResponse'
        default:
          description: An unexpected error response.
          schema:
            $ref: '#/definitions/rpcStatus'
      parameters:
        - name: instanceId
          in: path
          required: true
          type: string
        - name: metricsViewName
          in: path
          required: true
          type: string
        - name: priority
          in: query
          required: false
          type: integer
          format: int32
      tags:
        - QueryService
  /v1/instances/{instanceId}/queries/metrics-views/{metricsViewName}/search:
    post:
      summary: MetricsViewSearch Get the data types of measures and dimensions
      operationId: QueryService_MetricsViewSearch
      responses:
        "200":
          description: A successful response.
          schema:
            $ref: '#/definitions/v1MetricsViewSearchResponse'
        default:
          description: An unexpected error response.
          schema:
            $ref: '#/definitions/rpcStatus'
      parameters:
        - name: instanceId
          in: path
          required: true
          type: string
        - name: metricsViewName
          in: path
          required: true
          type: string
        - name: body
          in: body
          required: true
          schema:
            type: object
            properties:
              dimensions:
                type: array
                items:
                  type: string
              search:
                type: string
              timeRange:
                $ref: '#/definitions/v1TimeRange'
                title: Optional
              where:
                $ref: '#/definitions/v1Expression'
                title: Optional
              having:
                $ref: '#/definitions/v1Expression'
                title: Optional
              limit:
                type: integer
                format: int32
                title: Optional
              priority:
                type: integer
                format: int32
      tags:
        - QueryService
  /v1/instances/{instanceId}/queries/metrics-views/{metricsViewName}/time-range-summary:
    post:
      summary: MetricsViewTimeRange Get the time range summaries (min, max) for time column in a metrics view
      operationId: QueryService_MetricsViewTimeRange
      responses:
        "200":
          description: A successful response.
          schema:
            $ref: '#/definitions/v1MetricsViewTimeRangeResponse'
        default:
          description: An unexpected error response.
          schema:
            $ref: '#/definitions/rpcStatus'
      parameters:
        - name: instanceId
          in: path
          required: true
          type: string
        - name: metricsViewName
          in: path
          required: true
          type: string
        - name: body
          in: body
          required: true
          schema:
            type: object
            properties:
              priority:
                type: integer
                format: int32
              timeDimension:
                type: string
                title: Optional. If not specified, falls back to the primary time dimension in the metrics view spec
      tags:
        - QueryService
  /v1/instances/{instanceId}/queries/metrics-views/{metricsViewName}/time-ranges:
    post:
      operationId: QueryService_MetricsViewTimeRanges
      responses:
        "200":
          description: A successful response.
          schema:
            $ref: '#/definitions/v1MetricsViewTimeRangesResponse'
        default:
          description: An unexpected error response.
          schema:
            $ref: '#/definitions/rpcStatus'
      parameters:
        - name: instanceId
          in: path
          required: true
          type: string
        - name: metricsViewName
          in: path
          required: true
          type: string
        - name: body
          in: body
          required: true
          schema:
            type: object
            properties:
              expressions:
                type: array
                items:
                  type: string
              priority:
                type: integer
                format: int32
              timeZone:
                type: string
                title: Optional timezone param to easily override time-range expressions
              timeDimension:
                type: string
                title: Optional. If not specified, falls back to the primary time dimension in the metrics view spec
      tags:
        - QueryService
  /v1/instances/{instanceId}/queries/metrics-views/{metricsViewName}/timeseries:
    post:
      summary: |-
        MetricsViewTimeSeries returns time series for the measures in the metrics view.
        It's a convenience API for querying a metrics view.
      operationId: QueryService_MetricsViewTimeSeries
      responses:
        "200":
          description: A successful response.
          schema:
            $ref: '#/definitions/v1MetricsViewTimeSeriesResponse'
        default:
          description: An unexpected error response.
          schema:
            $ref: '#/definitions/rpcStatus'
      parameters:
        - name: instanceId
          in: path
          required: true
          type: string
        - name: metricsViewName
          in: path
          required: true
          type: string
        - name: body
          in: body
          required: true
          schema:
            type: object
            properties:
              measureNames:
                type: array
                items:
                  type: string
              timeStart:
                type: string
                format: date-time
                title: Optional. Defaults to min
              timeEnd:
                type: string
                format: date-time
                title: Optional. Defaults to max
              timeGranularity:
                $ref: '#/definitions/v1TimeGrain'
                title: Required
              where:
                $ref: '#/definitions/v1Expression'
                title: Optional
              whereSql:
                type: string
                description: Optional. If both where and where_sql are set, both will be applied with an AND between them.
              having:
                $ref: '#/definitions/v1Expression'
                title: Optional
              havingSql:
                type: string
                description: Optional. If both having and having_sql are set, both will be applied with an AND between them.
              timeZone:
                type: string
                title: Optional. IANA format, ie Europe/Copenhagen. Defaults to UTC
              priority:
                type: integer
                format: int32
              filter:
                $ref: '#/definitions/v1MetricsViewFilter'
                title: Deprecated. should be removed once UI is moved to use new filters
              timeDimension:
                type: string
                title: Optional. If not specified, falls back to the primary time dimension in the metrics view spec
      tags:
        - QueryService
  /v1/instances/{instanceId}/queries/metrics-views/{metricsViewName}/toplist:
    post:
      summary: |-
        Deprecated - use MetricsViewComparison instead.
        MetricsViewToplist returns the top dimension values of a metrics view sorted by one or more measures.
        It's a convenience API for querying a metrics view.
      operationId: QueryService_MetricsViewToplist
      responses:
        "200":
          description: A successful response.
          schema:
            $ref: '#/definitions/v1MetricsViewToplistResponse'
        default:
          description: An unexpected error response.
          schema:
            $ref: '#/definitions/rpcStatus'
      parameters:
        - name: instanceId
          in: path
          required: true
          type: string
        - name: metricsViewName
          in: path
          required: true
          type: string
        - name: body
          in: body
          required: true
          schema:
            type: object
            properties:
              dimensionName:
                type: string
              measureNames:
                type: array
                items:
                  type: string
              timeStart:
                type: string
                format: date-time
              timeEnd:
                type: string
                format: date-time
              limit:
                type: string
                format: int64
              offset:
                type: string
                format: int64
              sort:
                type: array
                items:
                  type: object
                  $ref: '#/definitions/v1MetricsViewSort'
              where:
                $ref: '#/definitions/v1Expression'
              whereSql:
                type: string
              having:
                $ref: '#/definitions/v1Expression'
              havingSql:
                type: string
              priority:
                type: integer
                format: int32
              filter:
                $ref: '#/definitions/v1MetricsViewFilter'
                title: Deprecated. should be removed once UI is moved to use new filters
            title: Deprecated, use MetricsViewComparisonRequest without a comparison time range
      tags:
        - QueryService
  /v1/instances/{instanceId}/queries/metrics-views/{metricsViewName}/totals:
    post:
      summary: |-
        MetricsViewTotals returns totals over a time period for the measures in a metrics view.
        It's a convenience API for querying a metrics view.
      operationId: QueryService_MetricsViewTotals
      responses:
        "200":
          description: A successful response.
          schema:
            $ref: '#/definitions/v1MetricsViewTotalsResponse'
        default:
          description: An unexpected error response.
          schema:
            $ref: '#/definitions/rpcStatus'
      parameters:
        - name: instanceId
          in: path
          required: true
          type: string
        - name: metricsViewName
          in: path
          required: true
          type: string
        - name: body
          in: body
          required: true
          schema:
            type: object
            properties:
              measureNames:
                type: array
                items:
                  type: string
              timeStart:
                type: string
                format: date-time
                title: Optional. Defaults to min
              timeEnd:
                type: string
                format: date-time
                title: Optional. Defaults to max
              where:
                $ref: '#/definitions/v1Expression'
                title: Optional
              whereSql:
                type: string
                description: Optional. If both where and where_sql are set, both will be applied with an AND between them.
              priority:
                type: integer
                format: int32
              filter:
                $ref: '#/definitions/v1MetricsViewFilter'
                title: Deprecated. should be removed once UI is moved to use new filters
              timeDimension:
                type: string
                title: Optional. If not specified, falls back to the primary time dimension in the metrics view spec
      tags:
        - QueryService
  /v1/instances/{instanceId}/queries/null-count/tables/{tableName}:
    get:
      summary: Get the number of nulls in a column
      operationId: QueryService_ColumnNullCount
      responses:
        "200":
          description: A successful response.
          schema:
            $ref: '#/definitions/v1ColumnNullCountResponse'
        default:
          description: An unexpected error response.
          schema:
            $ref: '#/definitions/rpcStatus'
      parameters:
        - name: instanceId
          in: path
          required: true
          type: string
        - name: tableName
          description: Required
          in: path
          required: true
          type: string
        - name: connector
          in: query
          required: false
          type: string
        - name: database
          in: query
          required: false
          type: string
        - name: databaseSchema
          in: query
          required: false
          type: string
        - name: columnName
          description: Required
          in: query
          required: false
          type: string
        - name: priority
          in: query
          required: false
          type: integer
          format: int32
      tags:
        - QueryService
  /v1/instances/{instanceId}/queries/numeric-histogram/tables/{tableName}:
    get:
      summary: Get the histogram for values in a column
      operationId: QueryService_ColumnNumericHistogram
      responses:
        "200":
          description: A successful response.
          schema:
            $ref: '#/definitions/v1ColumnNumericHistogramResponse'
        default:
          description: An unexpected error response.
          schema:
            $ref: '#/definitions/rpcStatus'
      parameters:
        - name: instanceId
          in: path
          required: true
          type: string
        - name: tableName
          in: path
          required: true
          type: string
        - name: connector
          in: query
          required: false
          type: string
        - name: database
          in: query
          required: false
          type: string
        - name: databaseSchema
          in: query
          required: false
          type: string
        - name: columnName
          in: query
          required: false
          type: string
        - name: histogramMethod
          in: query
          required: false
          type: string
          enum:
            - HISTOGRAM_METHOD_UNSPECIFIED
            - HISTOGRAM_METHOD_FD
            - HISTOGRAM_METHOD_DIAGNOSTIC
          default: HISTOGRAM_METHOD_UNSPECIFIED
        - name: priority
          in: query
          required: false
          type: integer
          format: int32
      tags:
        - QueryService
  /v1/instances/{instanceId}/queries/rollup-interval/tables/{tableName}:
    post:
      summary: ColumnRollupInterval returns the minimum time granularity (as well as the time range) for a specified timestamp column
      operationId: QueryService_ColumnRollupInterval
      responses:
        "200":
          description: A successful response.
          schema:
            $ref: '#/definitions/v1ColumnRollupIntervalResponse'
        default:
          description: An unexpected error response.
          schema:
            $ref: '#/definitions/rpcStatus'
      parameters:
        - name: instanceId
          in: path
          required: true
          type: string
        - name: tableName
          description: Required
          in: path
          required: true
          type: string
        - name: body
          in: body
          required: true
          schema:
            type: object
            properties:
              connector:
                type: string
              database:
                type: string
              databaseSchema:
                type: string
              columnName:
                type: string
                title: Required
              priority:
                type: integer
                format: int32
      tags:
        - QueryService
  /v1/instances/{instanceId}/queries/rows/tables/{tableName}:
    get:
      summary: TableRows returns table rows
      operationId: QueryService_TableRows
      responses:
        "200":
          description: A successful response.
          schema:
            $ref: '#/definitions/v1TableRowsResponse'
        default:
          description: An unexpected error response.
          schema:
            $ref: '#/definitions/rpcStatus'
      parameters:
        - name: instanceId
          in: path
          required: true
          type: string
        - name: tableName
          in: path
          required: true
          type: string
        - name: connector
          in: query
          required: false
          type: string
        - name: database
          in: query
          required: false
          type: string
        - name: databaseSchema
          in: query
          required: false
          type: string
        - name: limit
          in: query
          required: false
          type: integer
          format: int32
        - name: priority
          in: query
          required: false
          type: integer
          format: int32
      tags:
        - QueryService
  /v1/instances/{instanceId}/queries/rug-histogram/tables/{tableName}:
    get:
      summary: Get outliers for a numeric column
      operationId: QueryService_ColumnRugHistogram
      responses:
        "200":
          description: A successful response.
          schema:
            $ref: '#/definitions/v1ColumnRugHistogramResponse'
        default:
          description: An unexpected error response.
          schema:
            $ref: '#/definitions/rpcStatus'
      parameters:
        - name: instanceId
          in: path
          required: true
          type: string
        - name: tableName
          in: path
          required: true
          type: string
        - name: connector
          in: query
          required: false
          type: string
        - name: database
          in: query
          required: false
          type: string
        - name: databaseSchema
          in: query
          required: false
          type: string
        - name: columnName
          in: query
          required: false
          type: string
        - name: priority
          in: query
          required: false
          type: integer
          format: int32
      tags:
        - QueryService
  /v1/instances/{instanceId}/queries/smallest-time-grain/tables/{tableName}:
    get:
      summary: Estimates the smallest time grain present in the column
      operationId: QueryService_ColumnTimeGrain
      responses:
        "200":
          description: A successful response.
          schema:
            $ref: '#/definitions/v1ColumnTimeGrainResponse'
        default:
          description: An unexpected error response.
          schema:
            $ref: '#/definitions/rpcStatus'
      parameters:
        - name: instanceId
          in: path
          required: true
          type: string
        - name: tableName
          description: Required
          in: path
          required: true
          type: string
        - name: connector
          in: query
          required: false
          type: string
        - name: database
          in: query
          required: false
          type: string
        - name: databaseSchema
          in: query
          required: false
          type: string
        - name: columnName
          description: Required
          in: query
          required: false
          type: string
        - name: priority
          in: query
          required: false
          type: integer
          format: int32
      tags:
        - QueryService
  /v1/instances/{instanceId}/queries/table-cardinality/tables/{tableName}:
    get:
      summary: TableCardinality returns row count
      operationId: QueryService_TableCardinality
      responses:
        "200":
          description: A successful response.
          schema:
            $ref: '#/definitions/v1TableCardinalityResponse'
        default:
          description: An unexpected error response.
          schema:
            $ref: '#/definitions/rpcStatus'
      parameters:
        - name: instanceId
          in: path
          required: true
          type: string
        - name: tableName
          description: Required
          in: path
          required: true
          type: string
        - name: connector
          in: query
          required: false
          type: string
        - name: database
          in: query
          required: false
          type: string
        - name: databaseSchema
          in: query
          required: false
          type: string
        - name: priority
          in: query
          required: false
          type: integer
          format: int32
      tags:
        - QueryService
  /v1/instances/{instanceId}/queries/time-range-summary/tables/{tableName}:
    get:
      summary: Get the time range summaries (min, max) for a column
      operationId: QueryService_ColumnTimeRange
      responses:
        "200":
          description: A successful response.
          schema:
            $ref: '#/definitions/v1ColumnTimeRangeResponse'
        default:
          description: An unexpected error response.
          schema:
            $ref: '#/definitions/rpcStatus'
      parameters:
        - name: instanceId
          in: path
          required: true
          type: string
        - name: tableName
          in: path
          required: true
          type: string
        - name: connector
          in: query
          required: false
          type: string
        - name: database
          in: query
          required: false
          type: string
        - name: databaseSchema
          in: query
          required: false
          type: string
        - name: columnName
          in: query
          required: false
          type: string
        - name: priority
          in: query
          required: false
          type: integer
          format: int32
      tags:
        - QueryService
  /v1/instances/{instanceId}/queries/timeseries/tables/{tableName}:
    post:
      summary: Generate time series for the given measures (aggregation expressions) along with the sparkline timeseries
      operationId: QueryService_ColumnTimeSeries
      responses:
        "200":
          description: A successful response.
          schema:
            $ref: '#/definitions/v1ColumnTimeSeriesResponse'
        default:
          description: An unexpected error response.
          schema:
            $ref: '#/definitions/rpcStatus'
      parameters:
        - name: instanceId
          in: path
          required: true
          type: string
        - name: tableName
          description: Required
          in: path
          required: true
          type: string
        - name: body
          in: body
          required: true
          schema:
            type: object
            properties:
              connector:
                type: string
              database:
                type: string
              databaseSchema:
                type: string
              measures:
                type: array
                items:
                  type: object
                  $ref: '#/definitions/ColumnTimeSeriesRequestBasicMeasure'
                title: Optional. Defaults to [count(*)]
              timestampColumnName:
                type: string
                title: Required
              timeRange:
                $ref: '#/definitions/v1TimeSeriesTimeRange'
                title: Optional. Defaults to [min, max)
              pixels:
                type: integer
                format: int32
                title: Optional. Spark is not calculated if ommitted. See http://www.vldb.org/pvldb/vol7/p797-jugel.pdf
              sampleSize:
                type: integer
                format: int32
                title: Unused
              priority:
                type: integer
                format: int32
              timeZone:
                type: string
                title: Optional. IANA format, ie Europe/Copenhagen. Defaults to UTC
      tags:
        - QueryService
  /v1/instances/{instanceId}/queries/topk/tables/{tableName}:
    post:
      summary: |-
        Get TopK elements from a table for a column given an agg function
        agg function and k are optional, defaults are count(*) and 50 respectively
      operationId: QueryService_ColumnTopK
      responses:
        "200":
          description: A successful response.
          schema:
            $ref: '#/definitions/v1ColumnTopKResponse'
        default:
          description: An unexpected error response.
          schema:
            $ref: '#/definitions/rpcStatus'
      parameters:
        - name: instanceId
          in: path
          required: true
          type: string
        - name: tableName
          description: Required
          in: path
          required: true
          type: string
        - name: body
          in: body
          required: true
          schema:
            type: object
            properties:
              connector:
                type: string
              database:
                type: string
              databaseSchema:
                type: string
              columnName:
                type: string
                title: Required
              agg:
                type: string
                title: default is count(*)
              k:
                type: integer
                format: int32
                title: default is 50
              priority:
                type: integer
                format: int32
      tags:
        - QueryService
  /v1/instances/{instanceId}/query:
    post:
      summary: Query runs a SQL query against the instance's OLAP datastore.
      operationId: QueryService_Query
      responses:
        "200":
          description: A successful response.
          schema:
            $ref: '#/definitions/v1QueryResponse'
        default:
          description: An unexpected error response.
          schema:
            $ref: '#/definitions/rpcStatus'
      parameters:
        - name: instanceId
          in: path
          required: true
          type: string
        - name: body
          in: body
          required: true
          schema:
            type: object
            properties:
              connector:
                type: string
              sql:
                type: string
              args:
                type: array
                items: {}
              priority:
                type: integer
                format: int32
              dryRun:
                type: boolean
              limit:
                type: integer
                format: int32
      tags:
        - QueryService
  /v1/instances/{instanceId}/query/batch:
    post:
      summary: Batch request with different queries
      operationId: QueryService_QueryBatch
      responses:
        "200":
          description: A successful response.(streaming responses)
          schema:
            type: object
            properties:
              result:
                $ref: '#/definitions/v1QueryBatchResponse'
              error:
                $ref: '#/definitions/rpcStatus'
            title: Stream result of v1QueryBatchResponse
        default:
          description: An unexpected error response.
          schema:
            $ref: '#/definitions/rpcStatus'
      parameters:
        - name: instanceId
          in: path
          required: true
          type: string
        - name: body
          in: body
          required: true
          schema:
            type: object
            properties:
              queries:
                type: array
                items:
                  type: object
                  $ref: '#/definitions/v1Query'
      tags:
        - QueryService
  /v1/instances/{instanceId}/query/resolver:
    post:
      summary: QueryResolver queries a resolver with the given properties and arguments
      operationId: RuntimeService_QueryResolver
      responses:
        "200":
          description: A successful response.
          schema:
            $ref: '#/definitions/v1QueryResolverResponse'
        default:
          description: An unexpected error response.
          schema:
            $ref: '#/definitions/rpcStatus'
      parameters:
        - name: instanceId
          in: path
          required: true
          type: string
        - name: body
          in: body
          required: true
          schema:
            type: object
            properties:
              resolver:
                type: string
              resolverProperties:
                type: object
              resolverArgs:
                type: object
              limit:
                type: integer
                format: int32
      tags:
        - RuntimeService
  /v1/instances/{instanceId}/reports/{report}/export:
    post:
      summary: ExportReport builds a URL to download the results of a query as a file.
      operationId: QueryService_ExportReport
      responses:
        "200":
          description: A successful response.
          schema:
            $ref: '#/definitions/v1ExportReportResponse'
        default:
          description: An unexpected error response.
          schema:
            $ref: '#/definitions/rpcStatus'
      parameters:
        - name: instanceId
          description: Instance ID that contains the report.
          in: path
          required: true
          type: string
        - name: report
          description: Name of the report to export.
          in: path
          required: true
          type: string
        - name: body
          in: body
          required: true
          schema:
            type: object
            properties:
              executionTime:
                type: string
                format: date-time
                description: |-
                  The execution time to evaluate the report relative to.
                  This is provided by the report implementation when sending a report.
              originBaseUrl:
                type: string
                description: |-
                  Contextual information about the base URL of the UI that initiated the export.
                  This is used to generate header comments in the exported file when include_header is true in the report spec.
      tags:
        - QueryService
  /v1/instances/{instanceId}/resource:
    get:
      summary: GetResource looks up a specific catalog resource
      operationId: RuntimeService_GetResource
      responses:
        "200":
          description: A successful response.
          schema:
            $ref: '#/definitions/v1GetResourceResponse'
        default:
          description: An unexpected error response.
          schema:
            $ref: '#/definitions/rpcStatus'
      parameters:
        - name: instanceId
          in: path
          required: true
          type: string
        - name: name.kind
          in: query
          required: false
          type: string
        - name: name.name
          in: query
          required: false
          type: string
        - name: skipSecurityChecks
          in: query
          required: false
          type: boolean
      tags:
        - RuntimeService
  /v1/instances/{instanceId}/resources:
    get:
      summary: ListResources lists the resources stored in the catalog
      operationId: RuntimeService_ListResources
      responses:
        "200":
          description: A successful response.
          schema:
            $ref: '#/definitions/v1ListResourcesResponse'
        default:
          description: An unexpected error response.
          schema:
            $ref: '#/definitions/rpcStatus'
      parameters:
        - name: instanceId
          description: Instance to list resources from.
          in: path
          required: true
          type: string
        - name: kind
          description: Filter by resource kind (optional).
          in: query
          required: false
          type: string
        - name: path
          description: Filter by resource path (optional).
          in: query
          required: false
          type: string
        - name: skipSecurityChecks
          description: Skip security checks
          in: query
          required: false
          type: boolean
      tags:
        - RuntimeService
  /v1/instances/{instanceId}/resources/-/watch:
    get:
      summary: WatchResources streams updates to catalog resources (including creation and deletion events)
      operationId: RuntimeService_WatchResources
      responses:
        "200":
          description: A successful response.(streaming responses)
          schema:
            type: object
            properties:
              result:
                $ref: '#/definitions/v1WatchResourcesResponse'
              error:
                $ref: '#/definitions/rpcStatus'
            title: Stream result of v1WatchResourcesResponse
        default:
          description: An unexpected error response.
          schema:
            $ref: '#/definitions/rpcStatus'
      parameters:
        - name: instanceId
          in: path
          required: true
          type: string
        - name: kind
          in: query
          required: false
          type: string
        - name: replay
          in: query
          required: false
          type: boolean
        - name: level
          in: query
          required: false
          type: string
      tags:
        - RuntimeService
  /v1/instances/{instanceId}/resources/explore:
    get:
      summary: GetExplore is a convenience RPC that combines looking up an Explore resource and its underlying MetricsView into one network call.
      operationId: RuntimeService_GetExplore
      responses:
        "200":
          description: A successful response.
          schema:
            $ref: '#/definitions/v1GetExploreResponse'
        default:
          description: An unexpected error response.
          schema:
            $ref: '#/definitions/rpcStatus'
      parameters:
        - name: instanceId
          in: path
          required: true
          type: string
        - name: name
          in: query
          required: false
          type: string
      tags:
        - RuntimeService
  /v1/instances/{instanceId}/trigger:
    post:
      summary: |-
        CreateTrigger submits a refresh trigger, which will asynchronously refresh the specified resources.
        Triggers are ephemeral resources that will be cleaned up by the controller.
      operationId: RuntimeService_CreateTrigger
      responses:
        "200":
          description: A successful response.
          schema:
            $ref: '#/definitions/v1CreateTriggerResponse'
        default:
          description: An unexpected error response.
          schema:
            $ref: '#/definitions/rpcStatus'
      parameters:
        - name: instanceId
          description: Instance to target.
          in: path
          required: true
          type: string
        - name: body
          in: body
          required: true
          schema:
            type: object
            properties:
              resources:
                type: array
                items:
                  type: object
                  $ref: '#/definitions/v1ResourceName'
                description: Resources to trigger. See RefreshTriggerSpec for details.
              models:
                type: array
                items:
                  type: object
                  $ref: '#/definitions/v1RefreshModelTrigger'
                description: Models to trigger. Unlike resources, this supports advanced configuration of the refresh trigger.
              parser:
                type: boolean
                description: |-
                  Parser is a convenience flag to trigger the global project parser.
                  Triggering the project parser ensures a pull of the repository and a full parse of all files.
              all:
                type: boolean
                description: |-
                  Convenience flag to trigger all resources.
                  Note: Despite the name, it does not currently trigger alerts and reports.
              allFull:
                type: boolean
                description: |-
                  Convenience flag to trigger all resources with full refreshes for resources that support it.
                  Currently, only models support full refreshes. It's equivalent to passing RefreshModelTrigger.full for those models.
                  Note: Despite the name, it does not currently trigger alerts and reports.
      tags:
        - RuntimeService
  /v1/instances/{instanceId}/variables/analyze:
    get:
      summary: AnalyzeVariables scans `Source`, `Model` and `Connector` resources in the catalog for use of an environment variable
      operationId: RuntimeService_AnalyzeVariables
      responses:
        "200":
          description: A successful response.
          schema:
            $ref: '#/definitions/v1AnalyzeVariablesResponse'
        default:
          description: An unexpected error response.
          schema:
            $ref: '#/definitions/rpcStatus'
      parameters:
        - name: instanceId
          in: path
          required: true
          type: string
      tags:
        - RuntimeService
  /v1/olap/tables:
    get:
      summary: OLAPListTables list all tables across all databases in an OLAP
      operationId: ConnectorService_OLAPListTables
      responses:
        "200":
          description: A successful response.
          schema:
            $ref: '#/definitions/v1OLAPListTablesResponse'
        default:
          description: An unexpected error response.
          schema:
            $ref: '#/definitions/rpcStatus'
      parameters:
        - name: instanceId
          in: query
          required: false
          type: string
        - name: connector
          description: Connector to list tables from.
          in: query
          required: false
          type: string
        - name: searchPattern
          description: |-
            Optional search pattern to filter tables by.
            Has the same syntax and behavior as ILIKE in SQL.
            If the connector supports schema/database names, it searches against both the plain table name and the fully qualified table name.
          in: query
          required: false
          type: string
        - name: pageSize
          in: query
          required: false
          type: integer
          format: int64
        - name: pageToken
          in: query
          required: false
          type: string
      tags:
        - ConnectorService
  /v1/ping:
    get:
      summary: Ping returns information about the runtime
      operationId: RuntimeService_Ping
      responses:
        "200":
          description: A successful response.
          schema:
            $ref: '#/definitions/v1PingResponse'
        default:
          description: An unexpected error response.
          schema:
            $ref: '#/definitions/rpcStatus'
      tags:
        - RuntimeService
  /v1/s3/bucket/{bucket}/metadata:
    get:
      summary: S3GetBucketMetadata returns metadata for the given bucket.
      operationId: ConnectorService_S3GetBucketMetadata
      responses:
        "200":
          description: A successful response.
          schema:
            $ref: '#/definitions/v1S3GetBucketMetadataResponse'
        default:
          description: An unexpected error response.
          schema:
            $ref: '#/definitions/rpcStatus'
      parameters:
        - name: bucket
          in: path
          required: true
          type: string
        - name: instanceId
          in: query
          required: false
          type: string
        - name: connector
          in: query
          required: false
          type: string
      tags:
        - ConnectorService
  /v1/s3/bucket/{bucket}/objects:
    get:
      summary: S3ListBuckets lists objects for the given bucket.
      operationId: ConnectorService_S3ListObjects
      responses:
        "200":
          description: A successful response.
          schema:
            $ref: '#/definitions/v1S3ListObjectsResponse'
        default:
          description: An unexpected error response.
          schema:
            $ref: '#/definitions/rpcStatus'
      parameters:
        - name: bucket
          in: path
          required: true
          type: string
        - name: instanceId
          in: query
          required: false
          type: string
        - name: connector
          in: query
          required: false
          type: string
        - name: pageSize
          in: query
          required: false
          type: integer
          format: int64
        - name: pageToken
          in: query
          required: false
          type: string
        - name: prefix
          in: query
          required: false
          type: string
        - name: startAfter
          in: query
          required: false
          type: string
        - name: delimiter
          in: query
          required: false
          type: string
      tags:
        - ConnectorService
  /v1/s3/buckets:
    get:
      summary: S3ListBuckets lists buckets accessible with the configured credentials.
      operationId: ConnectorService_S3ListBuckets
      responses:
        "200":
          description: A successful response.
          schema:
            $ref: '#/definitions/v1S3ListBucketsResponse'
        default:
          description: An unexpected error response.
          schema:
            $ref: '#/definitions/rpcStatus'
      parameters:
        - name: instanceId
          in: query
          required: false
          type: string
        - name: connector
          in: query
          required: false
          type: string
        - name: pageSize
          in: query
          required: false
          type: integer
          format: int64
        - name: pageToken
          in: query
          required: false
          type: string
      tags:
        - ConnectorService
  /v1/s3/credentials_info:
    get:
      summary: S3GetCredentialsInfo returns metadata for the given bucket.
      operationId: ConnectorService_S3GetCredentialsInfo
      responses:
        "200":
          description: A successful response.
          schema:
            $ref: '#/definitions/v1S3GetCredentialsInfoResponse'
        default:
          description: An unexpected error response.
          schema:
            $ref: '#/definitions/rpcStatus'
      parameters:
        - name: instanceId
          in: query
          required: false
          type: string
        - name: connector
          in: query
          required: false
          type: string
      tags:
        - ConnectorService
definitions:
  ColumnTimeSeriesRequestBasicMeasure:
    type: object
    properties:
      id:
        type: string
        title: Unused
      expression:
        type: string
        title: Required. IE 'count(*)'
      sqlName:
        type: string
        title: Optional. Defaults to 'measure_{i}', ie measure_0
  ConnectorDriverProperty:
    type: object
    properties:
      key:
        type: string
        title: The property key
      type:
        $ref: '#/definitions/ConnectorDriverPropertyType'
        title: The type expected for this property
      required:
        type: boolean
        title: Required is true if the field must be set
      displayName:
        type: string
        title: Pretty name for the property
      description:
        type: string
        title: Human readable description of the field
      docsUrl:
        type: string
        title: Link to documentation for this property
      hint:
        type: string
        title: Additional textual explanation for use in UIs
      default:
        type: string
        title: Default value for the property
      placeholder:
        type: string
        title: Placeholder value for use in UIs
      secret:
        type: boolean
        title: If true, the property is a secret and should not be displayed in UIs
      noPrompt:
        type: boolean
        title: If true, the property should not be prompted. The expectation is that only advanced users will use it and can set directly in the connector.yaml
    title: Property represents the spec of one of the driver's config properties
  ConnectorDriverPropertyType:
    type: string
    enum:
      - TYPE_UNSPECIFIED
      - TYPE_NUMBER
      - TYPE_BOOLEAN
      - TYPE_STRING
      - TYPE_FILE
      - TYPE_INFORMATIONAL
    default: TYPE_UNSPECIFIED
    title: Type of the property
  MetricsViewFilterCond:
    type: object
    properties:
      name:
        type: string
      in:
        type: array
        items: {}
      like:
        type: array
        items:
          type: string
  MetricsViewSearchResponseSearchResult:
    type: object
    properties:
      dimension:
        type: string
      value: {}
  MetricsViewSpecDimension:
    type: object
    properties:
      name:
        type: string
      displayName:
        type: string
      description:
        type: string
      column:
        type: string
      expression:
        type: string
      unnest:
        type: boolean
      uri:
        type: string
      lookupTable:
        type: string
        title: Lookup fields for the dimension
      lookupKeyColumn:
        type: string
      lookupValueColumn:
        type: string
      lookupDefaultExpression:
        type: string
      dataType:
        $ref: '#/definitions/runtimev1Type'
        description: The data type of the dimension. Only populated in ValidSpec.
    title: Dimensions are columns to filter and group by
  MetricsViewSpecDimensionSelector:
    type: object
    properties:
      name:
        type: string
      timeGrain:
        $ref: '#/definitions/v1TimeGrain'
        title: Only for time dimensions (optional)
      desc:
        type: boolean
        title: Only for when ordering (optional)
    title: Selector for a dimension
  MetricsViewSpecMeasure:
    type: object
    properties:
      name:
        type: string
      displayName:
        type: string
      description:
        type: string
      expression:
        type: string
      type:
        $ref: '#/definitions/MetricsViewSpecMeasureType'
      window:
        $ref: '#/definitions/MetricsViewSpecMeasureWindow'
      perDimensions:
        type: array
        items:
          type: object
          $ref: '#/definitions/MetricsViewSpecDimensionSelector'
      requiredDimensions:
        type: array
        items:
          type: object
          $ref: '#/definitions/MetricsViewSpecDimensionSelector'
      referencedMeasures:
        type: array
        items:
          type: string
      formatPreset:
        type: string
      formatD3:
        type: string
      formatD3Locale:
        type: object
      validPercentOfTotal:
        type: boolean
      treatNullsAs:
        type: string
      dataType:
        $ref: '#/definitions/runtimev1Type'
        description: The data type of the measure. Only populated in ValidSpec.
    title: Measures are aggregated computed values
  MetricsViewSpecMeasureType:
    type: string
    enum:
      - MEASURE_TYPE_UNSPECIFIED
      - MEASURE_TYPE_SIMPLE
      - MEASURE_TYPE_DERIVED
      - MEASURE_TYPE_TIME_COMPARISON
    default: MEASURE_TYPE_UNSPECIFIED
    title: Type of measure query to generate
  MetricsViewSpecMeasureWindow:
    type: object
    properties:
      partition:
        type: boolean
        title: If true, partitions the window by all present dimensions except those in order_by
      orderBy:
        type: array
        items:
          type: object
          $ref: '#/definitions/MetricsViewSpecDimensionSelector'
        description: Dimensions to order the window by. Must be present in required_dimensions.
      frameExpression:
        type: string
        title: Raw SQL expression to use as the frame (starting with "ROWS ...")
    title: Window to apply to the measure calculation
  NumericHistogramBinsBin:
    type: object
    properties:
      bucket:
        type: integer
        format: int32
      low:
        type: number
        format: double
      midpoint:
        type: number
        format: double
      high:
        type: number
        format: double
      count:
        type: number
        format: double
  NumericOutliersOutlier:
    type: object
    properties:
      bucket:
        type: integer
        format: int32
      low:
        type: number
        format: double
      high:
        type: number
        format: double
      present:
        type: boolean
      count:
        type: integer
        format: int32
  StructTypeField:
    type: object
    properties:
      name:
        type: string
      type:
        $ref: '#/definitions/runtimev1Type'
  TopKEntry:
    type: object
    properties:
      value:
        title: Not optional, not null
      count:
        type: number
        format: double
        title: Not optional, not null
  TypeCode:
    type: string
    enum:
      - CODE_UNSPECIFIED
      - CODE_BOOL
      - CODE_INT8
      - CODE_INT16
      - CODE_INT32
      - CODE_INT64
      - CODE_INT128
      - CODE_INT256
      - CODE_UINT8
      - CODE_UINT16
      - CODE_UINT32
      - CODE_UINT64
      - CODE_UINT128
      - CODE_UINT256
      - CODE_FLOAT32
      - CODE_FLOAT64
      - CODE_TIMESTAMP
      - CODE_INTERVAL
      - CODE_DATE
      - CODE_TIME
      - CODE_STRING
      - CODE_BYTES
      - CODE_ARRAY
      - CODE_STRUCT
      - CODE_MAP
      - CODE_DECIMAL
      - CODE_JSON
      - CODE_UUID
    default: CODE_UNSPECIFIED
    title: Code enumerates all the types that can be represented in a schema
  protobufAny:
    type: object
    properties:
      '@type':
        type: string
    additionalProperties: {}
  protobufNullValue:
    type: string
    enum:
      - NULL_VALUE
    default: NULL_VALUE
    description: |-
      `NullValue` is a singleton enumeration to represent the null value for the
      `Value` type union.

      The JSON representation for `NullValue` is JSON `null`.

       - NULL_VALUE: Null value.
  rpcStatus:
    type: object
    properties:
      code:
        type: integer
        format: int32
      message:
        type: string
      details:
        type: array
        items:
          type: object
          $ref: '#/definitions/protobufAny'
  runtimev1Type:
    type: object
    properties:
      code:
        $ref: '#/definitions/TypeCode'
        title: Code designates the type
      nullable:
        type: boolean
        title: Nullable indicates whether null values are possible
      arrayElementType:
        $ref: '#/definitions/runtimev1Type'
        title: If code is CODE_ARRAY, array_element_type specifies the type of the array elements
      structType:
        $ref: '#/definitions/v1StructType'
        title: If code is CODE_STRUCT, struct_type specifies the type of the struct's fields
      mapType:
        $ref: '#/definitions/v1MapType'
        title: If code is CODE_MAP, map_type specifies the map's key and value types
    title: Type represents a data type in a schema
  v1API:
    type: object
    properties:
      spec:
        $ref: '#/definitions/v1APISpec'
      state:
        $ref: '#/definitions/v1APIState'
    description: API defines a custom operation for querying data stored in Rill.
  v1APISpec:
    type: object
    properties:
      resolver:
        type: string
      resolverProperties:
        type: object
      openapiSummary:
        type: string
      openapiParametersJson:
        type: string
      openapiRequestSchemaJson:
        type: string
      openapiResponseSchemaJson:
        type: string
      openapiDefsPrefix:
        type: string
      securityRules:
        type: array
        items:
          type: object
          $ref: '#/definitions/v1SecurityRule'
      skipNestedSecurity:
        type: boolean
  v1APIState:
    type: object
  v1Alert:
    type: object
    properties:
      spec:
        $ref: '#/definitions/v1AlertSpec'
      state:
        $ref: '#/definitions/v1AlertState'
  v1AlertExecution:
    type: object
    properties:
      adhoc:
        type: boolean
      result:
        $ref: '#/definitions/v1AssertionResult'
      sentNotifications:
        type: boolean
      executionTime:
        type: string
        format: date-time
      startedOn:
        type: string
        format: date-time
      finishedOn:
        type: string
        format: date-time
      suppressedSince:
        type: string
        format: date-time
        title: Stores the last notification time in suppressed alerts
  v1AlertSpec:
    type: object
    properties:
      displayName:
        type: string
      trigger:
        type: boolean
      refreshSchedule:
        $ref: '#/definitions/v1Schedule'
      watermarkInherit:
        type: boolean
        description: If true, will use the lowest watermark of its refs instead of the trigger time.
      intervalsIsoDuration:
        type: string
      intervalsLimit:
        type: integer
        format: int32
      intervalsCheckUnclosed:
        type: boolean
      timeoutSeconds:
        type: integer
        format: int64
      queryName:
        type: string
        title: for alerts that have not been edited since resolver and resolver_properties have been added
      queryArgsJson:
        type: string
      resolver:
        type: string
      resolverProperties:
        type: object
      queryForUserId:
        type: string
      queryForUserEmail:
        type: string
      queryForAttributes:
        type: object
      notifyOnRecover:
        type: boolean
      notifyOnFail:
        type: boolean
      notifyOnError:
        type: boolean
      renotify:
        type: boolean
      renotifyAfterSeconds:
        type: integer
        format: int64
      notifiers:
        type: array
        items:
          type: object
          $ref: '#/definitions/v1Notifier'
      annotations:
        type: object
        additionalProperties:
          type: string
  v1AlertState:
    type: object
    properties:
      specHash:
        type: string
      refsHash:
        type: string
      nextRunOn:
        type: string
        format: date-time
      currentExecution:
        $ref: '#/definitions/v1AlertExecution'
      executionHistory:
        type: array
        items:
          type: object
          $ref: '#/definitions/v1AlertExecution'
      executionCount:
        type: integer
        format: int64
  v1AnalyzeConnectorsResponse:
    type: object
    properties:
      connectors:
        type: array
        items:
          type: object
          $ref: '#/definitions/v1AnalyzedConnector'
    title: Response message for RuntimeService.AnalyzeConnectors
  v1AnalyzeVariablesResponse:
    type: object
    properties:
      variables:
        type: array
        items:
          type: object
          $ref: '#/definitions/v1AnalyzedVariable'
    title: Response message for RuntimeService.AnalyzeVariables
  v1AnalyzedConnector:
    type: object
    properties:
      name:
        type: string
        title: Connector name
      driver:
        $ref: '#/definitions/v1ConnectorDriver'
        title: Connector driver metadata
      config:
        type: object
        additionalProperties:
          type: string
        title: Combined config properties for the connector
      presetConfig:
        type: object
        additionalProperties:
          type: string
        title: Config properties preset by the runtime or when the instance was created
      projectConfig:
        type: object
        additionalProperties:
          type: string
        title: Config properties set in project YAML files
      envConfig:
        type: object
        additionalProperties:
          type: string
        title: Config properties set as dynamic variables
      provision:
        type: boolean
        title: Provision indicates if its a managed connector
      provisionArgs:
        type: object
        title: Provision args for the provisioner if provision is true
      hasAnonymousAccess:
        type: boolean
        title: True if the connector can be accessed without credentials
      usedBy:
        type: array
        items:
          type: object
          $ref: '#/definitions/v1ResourceName'
        title: List of resources that appear to use the connector
      errorMessage:
        type: string
        title: Error message if the connector is misconfigured
    description: AnalyzedConnector contains information about a connector that is referenced in the project files.
  v1AnalyzedVariable:
    type: object
    properties:
      name:
        type: string
        description: Name of the variable.
      defaultValue:
        type: string
        description: Default value set for the variable in rill.yaml, if any.
      usedBy:
        type: array
        items:
          type: object
          $ref: '#/definitions/v1ResourceName'
        description: List of resources that appear to use the connector.
  v1AppContext:
    type: object
    properties:
      contextType:
        $ref: '#/definitions/v1AppContextType'
      contextMetadata:
        type: object
  v1AppContextType:
    type: string
    enum:
      - APP_CONTEXT_TYPE_UNSPECIFIED
      - APP_CONTEXT_TYPE_PROJECT_CHAT
      - APP_CONTEXT_TYPE_EXPLORE_DASHBOARD
    default: APP_CONTEXT_TYPE_UNSPECIFIED
    title: Application context for AI conversations
  v1AssertionResult:
    type: object
    properties:
      status:
        $ref: '#/definitions/v1AssertionStatus'
      failRow:
        type: object
      errorMessage:
        type: string
  v1AssertionStatus:
    type: string
    enum:
      - ASSERTION_STATUS_UNSPECIFIED
      - ASSERTION_STATUS_PASS
      - ASSERTION_STATUS_FAIL
      - ASSERTION_STATUS_ERROR
    default: ASSERTION_STATUS_UNSPECIFIED
  v1BigQueryListDatasetsResponse:
    type: object
    properties:
      nextPageToken:
        type: string
      names:
        type: array
        items:
          type: string
  v1BigQueryListTablesResponse:
    type: object
    properties:
      nextPageToken:
        type: string
      names:
        type: array
        items:
          type: string
  v1BuiltinMeasure:
    type: string
    enum:
      - BUILTIN_MEASURE_UNSPECIFIED
      - BUILTIN_MEASURE_COUNT
      - BUILTIN_MEASURE_COUNT_DISTINCT
    default: BUILTIN_MEASURE_UNSPECIFIED
  v1Canvas:
    type: object
    properties:
      spec:
        $ref: '#/definitions/v1CanvasSpec'
      state:
        $ref: '#/definitions/v1CanvasState'
  v1CanvasItem:
    type: object
    properties:
      component:
        type: string
        description: Name of the component to render.
      definedInCanvas:
        type: boolean
        description: Indicates if the component was defined inline as part of the canvas YAML.
      width:
        type: integer
        format: int64
        description: Width of the item. The unit is given in width_unit.
      widthUnit:
        type: string
        description: 'Unit of the width. Current possible values: empty string.'
  v1CanvasPreset:
    type: object
    properties:
      timeRange:
        type: string
        description: |-
          Time range for the explore.
          It corresponds to the `range` property of the explore's `time_ranges`.
          If not found in `time_ranges`, it should be added to the list.
      comparisonMode:
        $ref: '#/definitions/v1ExploreComparisonMode'
        description: |-
          Comparison mode.
          TODO: Once the canvas APIs have stabilized, rename ExploreComparisonMode to a non-explore-specific name.
      comparisonDimension:
        type: string
        description: If comparison_mode is EXPLORE_COMPARISON_MODE_DIMENSION, this indicates the dimension to use.
  v1CanvasRow:
    type: object
    properties:
      height:
        type: integer
        format: int64
        description: Height of the row. The unit is given in height_unit.
      heightUnit:
        type: string
        description: 'Unit of the height. Current possible values: "px", empty string.'
      items:
        type: array
        items:
          type: object
          $ref: '#/definitions/v1CanvasItem'
        description: Items to render in the row.
  v1CanvasSpec:
    type: object
    properties:
      displayName:
        type: string
        description: Display name for the canvas.
      banner:
        type: string
        description: Banner text that can be displayed in Rill Cloud.
      maxWidth:
        type: integer
        format: int64
        description: Max width in pixels of the canvas.
      gapX:
        type: integer
        format: int64
        description: Horizontal gap in pixels of the canvas.
      gapY:
        type: integer
        format: int64
        description: Vertical gap in pixels of the canvas.
      theme:
        type: string
        description: Name of the theme to use. Only one of theme and embedded_theme can be set.
      embeddedTheme:
        $ref: '#/definitions/v1ThemeSpec'
        description: Theme to use, provided inline. Only one of theme and embedded_theme can be set.
      timeRanges:
        type: array
        items:
          type: object
          $ref: '#/definitions/v1ExploreTimeRange'
        description: |-
          List of selectable time ranges with comparison time ranges.
          If the list is empty, a default list should be shown.
          TODO: Once the canvas APIs have stabilized, rename ExploreTimeRange to a non-explore-specific name.
      allowCustomTimeRange:
        type: boolean
        title: Toggle custom time range
      timeZones:
        type: array
        items:
          type: string
        description: |-
          List of selectable time zones.
          If the list is empty, a default list should be shown.
          The values should be valid IANA location identifiers.
      filtersEnabled:
        type: boolean
        description: Indicates if filters should be enabled for the canvas.
      defaultPreset:
        $ref: '#/definitions/v1CanvasPreset'
        description: Preset UI state to show by default.
      variables:
        type: array
        items:
          type: object
          $ref: '#/definitions/v1ComponentVariable'
        description: Variables that can be used in the canvas.
      rows:
        type: array
        items:
          type: object
          $ref: '#/definitions/v1CanvasRow'
        title: Rows to render on the canvas
      securityRules:
        type: array
        items:
          type: object
          $ref: '#/definitions/v1SecurityRule'
        description: Security rules to apply for access to the canvas.
  v1CanvasState:
    type: object
    properties:
      validSpec:
        $ref: '#/definitions/v1CanvasSpec'
        description: Valid spec is a (potentially previous) version of the canvas's spec that is known to be valid.
      dataRefreshedOn:
        type: string
        format: date-time
        description: |-
          The last time any underlying metrics view(s)'s data was refreshed.
          This may be empty if the data refresh time is not known, e.g. if the metrics view is based on an externally managed table.
  v1CategoricalSummary:
    type: object
    properties:
      topK:
        $ref: '#/definitions/v1TopK'
      cardinality:
        type: number
        format: double
  v1CharLocation:
    type: object
    properties:
      line:
        type: integer
        format: int64
  v1Color:
    type: object
    properties:
      red:
        type: number
        format: float
      green:
        type: number
        format: float
      blue:
        type: number
        format: float
      alpha:
        type: number
        format: float
  v1ColumnCardinalityRequest:
    type: object
    properties:
      instanceId:
        type: string
        title: Required
      connector:
        type: string
      database:
        type: string
      databaseSchema:
        type: string
      tableName:
        type: string
        title: Required
      columnName:
        type: string
        title: Required
      priority:
        type: integer
        format: int32
  v1ColumnCardinalityResponse:
    type: object
    properties:
      categoricalSummary:
        $ref: '#/definitions/v1CategoricalSummary'
        title: Not optional, not null
  v1ColumnDescriptiveStatisticsRequest:
    type: object
    properties:
      instanceId:
        type: string
      connector:
        type: string
      database:
        type: string
      databaseSchema:
        type: string
      tableName:
        type: string
        title: Required
      columnName:
        type: string
        title: Required
      priority:
        type: integer
        format: int32
  v1ColumnDescriptiveStatisticsResponse:
    type: object
    properties:
      numericSummary:
        $ref: '#/definitions/v1NumericSummary'
  v1ColumnNullCountRequest:
    type: object
    properties:
      instanceId:
        type: string
      connector:
        type: string
      database:
        type: string
      databaseSchema:
        type: string
      tableName:
        type: string
        title: Required
      columnName:
        type: string
        title: Required
      priority:
        type: integer
        format: int32
  v1ColumnNullCountResponse:
    type: object
    properties:
      count:
        type: number
        format: double
        title: Not optional, not null
  v1ColumnNumericHistogramRequest:
    type: object
    properties:
      instanceId:
        type: string
      connector:
        type: string
      database:
        type: string
      databaseSchema:
        type: string
      tableName:
        type: string
      columnName:
        type: string
      histogramMethod:
        $ref: '#/definitions/v1HistogramMethod'
      priority:
        type: integer
        format: int32
  v1ColumnNumericHistogramResponse:
    type: object
    properties:
      numericSummary:
        $ref: '#/definitions/v1NumericSummary'
  v1ColumnRollupIntervalRequest:
    type: object
    properties:
      instanceId:
        type: string
      connector:
        type: string
      database:
        type: string
      databaseSchema:
        type: string
      tableName:
        type: string
        title: Required
      columnName:
        type: string
        title: Required
      priority:
        type: integer
        format: int32
  v1ColumnRollupIntervalResponse:
    type: object
    properties:
      start:
        type: string
        format: date-time
        title: Minimum timestamp
      end:
        type: string
        format: date-time
        title: Maximum timestamp
      interval:
        $ref: '#/definitions/v1TimeGrain'
        title: Human friendly time grain that is still bounded by (min, max), ie 'minute' time grain for an hour time range
  v1ColumnRugHistogramRequest:
    type: object
    properties:
      instanceId:
        type: string
      connector:
        type: string
      database:
        type: string
      databaseSchema:
        type: string
      tableName:
        type: string
      columnName:
        type: string
      priority:
        type: integer
        format: int32
  v1ColumnRugHistogramResponse:
    type: object
    properties:
      numericSummary:
        $ref: '#/definitions/v1NumericSummary'
  v1ColumnTimeGrainRequest:
    type: object
    properties:
      instanceId:
        type: string
      connector:
        type: string
      database:
        type: string
      databaseSchema:
        type: string
      tableName:
        type: string
        title: Required
      columnName:
        type: string
        title: Required
      priority:
        type: integer
        format: int32
  v1ColumnTimeGrainResponse:
    type: object
    properties:
      timeGrain:
        $ref: '#/definitions/v1TimeGrain'
  v1ColumnTimeRangeRequest:
    type: object
    properties:
      instanceId:
        type: string
      connector:
        type: string
      database:
        type: string
      databaseSchema:
        type: string
      tableName:
        type: string
      columnName:
        type: string
      priority:
        type: integer
        format: int32
  v1ColumnTimeRangeResponse:
    type: object
    properties:
      timeRangeSummary:
        $ref: '#/definitions/v1TimeRangeSummary'
  v1ColumnTimeSeriesRequest:
    type: object
    properties:
      instanceId:
        type: string
      connector:
        type: string
      database:
        type: string
      databaseSchema:
        type: string
      tableName:
        type: string
        title: Required
      measures:
        type: array
        items:
          type: object
          $ref: '#/definitions/ColumnTimeSeriesRequestBasicMeasure'
        title: Optional. Defaults to [count(*)]
      timestampColumnName:
        type: string
        title: Required
      timeRange:
        $ref: '#/definitions/v1TimeSeriesTimeRange'
        title: Optional. Defaults to [min, max)
      pixels:
        type: integer
        format: int32
        title: Optional. Spark is not calculated if ommitted. See http://www.vldb.org/pvldb/vol7/p797-jugel.pdf
      sampleSize:
        type: integer
        format: int32
        title: Unused
      priority:
        type: integer
        format: int32
      timeZone:
        type: string
        title: Optional. IANA format, ie Europe/Copenhagen. Defaults to UTC
  v1ColumnTimeSeriesResponse:
    type: object
    properties:
      rollup:
        $ref: '#/definitions/v1TimeSeriesResponse'
  v1ColumnTopKRequest:
    type: object
    properties:
      instanceId:
        type: string
      connector:
        type: string
      database:
        type: string
      databaseSchema:
        type: string
      tableName:
        type: string
        title: Required
      columnName:
        type: string
        title: Required
      agg:
        type: string
        title: default is count(*)
      k:
        type: integer
        format: int32
        title: default is 50
      priority:
        type: integer
        format: int32
  v1ColumnTopKResponse:
    type: object
    properties:
      categoricalSummary:
        $ref: '#/definitions/v1CategoricalSummary'
  v1CompleteResponse:
    type: object
    properties:
      conversationId:
        type: string
      messages:
        type: array
        items:
          type: object
          $ref: '#/definitions/v1Message'
    title: Response message for RuntimeService.Complete
  v1CompleteStreamingResponse:
    type: object
    properties:
      conversationId:
        type: string
      message:
        $ref: '#/definitions/v1Message'
    title: Response message for RuntimeService.CompleteStreaming
  v1Component:
    type: object
    properties:
      spec:
        $ref: '#/definitions/v1ComponentSpec'
      state:
        $ref: '#/definitions/v1ComponentState'
  v1ComponentSpec:
    type: object
    properties:
      displayName:
        type: string
      description:
        type: string
      renderer:
        type: string
      rendererProperties:
        type: object
      input:
        type: array
        items:
          type: object
          $ref: '#/definitions/v1ComponentVariable'
      output:
        $ref: '#/definitions/v1ComponentVariable'
      definedInCanvas:
        type: boolean
  v1ComponentState:
    type: object
    properties:
      validSpec:
        $ref: '#/definitions/v1ComponentSpec'
        description: Valid spec is a (potentially previous) version of the component's spec that is known to be valid.
      dataRefreshedOn:
        type: string
        format: date-time
        description: |-
          The last time any underlying metrics view(s)'s data was refreshed.
          This may be empty if the data refresh time is not known, e.g. if the metrics view is based on an externally managed table.
  v1ComponentVariable:
    type: object
    properties:
      name:
        type: string
      type:
        type: string
      defaultValue: {}
  v1Condition:
    type: object
    properties:
      op:
        $ref: '#/definitions/v1Operation'
      exprs:
        type: array
        items:
          type: object
          $ref: '#/definitions/v1Expression'
  v1Connector:
    type: object
    properties:
      type:
        type: string
        description: Type of the connector. One of the infra driver supported.
      name:
        type: string
        title: Name of the connector
      config:
        type: object
        additionalProperties:
          type: string
        title: Config for the connector
      templatedProperties:
        type: array
        items:
          type: string
        title: Properties in config that use templating
      provision:
        type: boolean
        title: Provision settings if its a managed connector
      provisionArgs:
        type: object
  v1ConnectorDriver:
    type: object
    properties:
      name:
        type: string
        title: Name is the name of the connector
      configProperties:
        type: array
        items:
          type: object
          $ref: '#/definitions/ConnectorDriverProperty'
        title: Properties for configuring the connector
      sourceProperties:
        type: array
        items:
          type: object
          $ref: '#/definitions/ConnectorDriverProperty'
        title: Properties that can be provided to the connector when using it as a source
      displayName:
        type: string
        title: Pretty display name for use in UIs
      description:
        type: string
        title: Human readable description of the connector
      docsUrl:
        type: string
        title: Docs url for the connector
      implementsRegistry:
        type: boolean
        title: Capabilities supported by the connector
      implementsCatalog:
        type: boolean
      implementsRepo:
        type: boolean
      implementsAdmin:
        type: boolean
      implementsAi:
        type: boolean
      implementsSqlStore:
        type: boolean
      implementsOlap:
        type: boolean
      implementsObjectStore:
        type: boolean
      implementsFileStore:
        type: boolean
      implementsNotifier:
        type: boolean
      implementsWarehouse:
        type: boolean
    description: ConnectorDriver represents a connector driver available in the runtime.
  v1ConnectorSpec:
    type: object
    properties:
      driver:
        type: string
      properties:
        type: object
        additionalProperties:
          type: string
      templatedProperties:
        type: array
        items:
          type: string
      provision:
        type: boolean
      provisionArgs:
        type: object
  v1ConnectorState:
    type: object
    properties:
      specHash:
        type: string
  v1ConnectorV2:
    type: object
    properties:
      spec:
        $ref: '#/definitions/v1ConnectorSpec'
      state:
        $ref: '#/definitions/v1ConnectorState'
  v1ContentBlock:
    type: object
    properties:
      text:
        type: string
      toolCall:
        $ref: '#/definitions/v1ToolCall'
      toolResult:
        $ref: '#/definitions/v1ToolResult'
    title: Content block within a message
  v1Conversation:
    type: object
    properties:
      id:
        type: string
      ownerId:
        type: string
      title:
        type: string
      createdOn:
        type: string
        format: date-time
      updatedOn:
        type: string
        format: date-time
      messages:
        type: array
        items:
          type: object
          $ref: '#/definitions/v1Message'
    title: Conversation metadata and messages
  v1CreateDirectoryResponse:
    type: object
    title: Response message for RuntimeService.CreateDirectory
  v1CreateInstanceRequest:
    type: object
    properties:
      instanceId:
        type: string
      environment:
        type: string
      olapConnector:
        type: string
      repoConnector:
        type: string
      adminConnector:
        type: string
      aiConnector:
        type: string
      connectors:
        type: array
        items:
          type: object
          $ref: '#/definitions/v1Connector'
      variables:
        type: object
        additionalProperties:
          type: string
      annotations:
        type: object
        additionalProperties:
          type: string
      frontendUrl:
        type: string
    description: |-
      Request message for RuntimeService.CreateInstance.
      See message Instance for field descriptions.
  v1CreateInstanceResponse:
    type: object
    properties:
      instance:
        $ref: '#/definitions/v1Instance'
    title: Response message for RuntimeService.CreateInstance
  v1CreateTriggerResponse:
    type: object
  v1DatabaseSchemaInfo:
    type: object
    properties:
      database:
        type: string
      databaseSchema:
        type: string
  v1DeleteFileResponse:
    type: object
    title: Response message for RuntimeService.DeleteFile
  v1DeleteInstanceResponse:
    type: object
    title: Response message for RuntimeService.DeleteInstance
  v1DirEntry:
    type: object
    properties:
      path:
        type: string
      isDir:
        type: boolean
  v1EditInstanceResponse:
    type: object
    properties:
      instance:
        $ref: '#/definitions/v1Instance'
    title: Response message for RuntimeService.EditInstance
  v1Example:
    type: object
    properties:
      name:
        type: string
      displayName:
        type: string
      description:
        type: string
    description: Example contains metadata about an example project that is available for unpacking.
  v1Explore:
    type: object
    properties:
      spec:
        $ref: '#/definitions/v1ExploreSpec'
      state:
        $ref: '#/definitions/v1ExploreState'
  v1ExploreComparisonMode:
    type: string
    enum:
      - EXPLORE_COMPARISON_MODE_UNSPECIFIED
      - EXPLORE_COMPARISON_MODE_NONE
      - EXPLORE_COMPARISON_MODE_TIME
      - EXPLORE_COMPARISON_MODE_DIMENSION
    default: EXPLORE_COMPARISON_MODE_UNSPECIFIED
  v1ExploreComparisonTimeRange:
    type: object
    properties:
      offset:
        type: string
        description: ISO 8601 duration string to use as an offset from the base time range.
      range:
        type: string
        description: |-
          ISO 8601 duration string for the duration of the comparison time range.
          If not specified, it should fallback to the range of the base time range.
  v1ExplorePreset:
    type: object
    properties:
      dimensions:
        type: array
        items:
          type: string
        description: Dimensions to show. If `dimensions_selector` is set, this will only be set in `state.valid_spec`.
      dimensionsSelector:
        $ref: '#/definitions/v1FieldSelector'
        description: Dynamic selector for `dimensions`. Will be processed during validation, so it will always be empty in `state.valid_spec`.
      measures:
        type: array
        items:
          type: string
        description: Measures to show. If `measures_selector` is set, this will only be set in `state.valid_spec`.
      measuresSelector:
        $ref: '#/definitions/v1FieldSelector'
        description: Dynamic selector for `measures`. Will be processed during validation, so it will always be empty in `state.valid_spec`.
      where:
        $ref: '#/definitions/v1Expression'
      dimensionsWithInlistFilter:
        type: array
        items:
          type: string
        description: Temporary to differentiate between "select" and "in list" modes. Expression will be replaced with UI specific state in the future.
      timeRange:
        type: string
        description: |-
          Time range for the explore.
          It corresponds to the `range` property of the explore's `time_ranges`.
          If not found in `time_ranges`, it should be added to the list.
      timezone:
        type: string
      timeGrain:
        type: string
      selectTimeRange:
        type: string
      comparisonMode:
        $ref: '#/definitions/v1ExploreComparisonMode'
        description: Comparison mode.
      compareTimeRange:
        type: string
      comparisonDimension:
        type: string
        description: If comparison_mode is EXPLORE_COMPARISON_MODE_DIMENSION, this indicates the dimension to use.
      view:
        $ref: '#/definitions/v1ExploreWebView'
      exploreSortBy:
        type: string
      exploreSortAsc:
        type: boolean
      exploreSortType:
        $ref: '#/definitions/v1ExploreSortType'
      exploreExpandedDimension:
        type: string
      exploreLeaderboardMeasureCount:
        type: integer
        format: int64
        title: Deprecated
      exploreLeaderboardMeasures:
        type: array
        items:
          type: string
      exploreLeaderboardShowContextForAllMeasures:
        type: boolean
      timeDimensionMeasure:
        type: string
      timeDimensionChartType:
        type: string
      timeDimensionPin:
        type: boolean
      pivotRows:
        type: array
        items:
          type: string
      pivotCols:
        type: array
        items:
          type: string
      pivotSortBy:
        type: string
      pivotSortAsc:
        type: boolean
      pivotTableMode:
        type: string
  v1ExploreSortType:
    type: string
    enum:
      - EXPLORE_SORT_TYPE_UNSPECIFIED
      - EXPLORE_SORT_TYPE_VALUE
      - EXPLORE_SORT_TYPE_PERCENT
      - EXPLORE_SORT_TYPE_DELTA_PERCENT
      - EXPLORE_SORT_TYPE_DELTA_ABSOLUTE
      - EXPLORE_SORT_TYPE_DIMENSION
    default: EXPLORE_SORT_TYPE_UNSPECIFIED
  v1ExploreSpec:
    type: object
    properties:
      displayName:
        type: string
        title: User-facing name
      description:
        type: string
        title: User-facing description
      metricsView:
        type: string
        title: The metrics view the explore is based on
      dimensions:
        type: array
        items:
          type: string
        description: Dimensions to show. If `dimensions_selector` is set, this will only be set in `state.valid_spec`.
      dimensionsSelector:
        $ref: '#/definitions/v1FieldSelector'
        description: Dynamic selector for `dimensions`. Will be processed during validation, so it will always be empty in `state.valid_spec`.
      measures:
        type: array
        items:
          type: string
        description: Measures to show. If `measures_selector` is set, this will only be set in `state.valid_spec`.
      measuresSelector:
        $ref: '#/definitions/v1FieldSelector'
        description: Dynamic selector for `measures`. Will be processed during validation, so it will always be empty in `state.valid_spec`.
      theme:
        type: string
        title: Theme to use
      embeddedTheme:
        $ref: '#/definitions/v1ThemeSpec'
      timeRanges:
        type: array
        items:
          type: object
          $ref: '#/definitions/v1ExploreTimeRange'
        description: |-
          List of selectable time ranges with comparison time ranges.
          If the list is empty, a default list should be shown.
      timeZones:
        type: array
        items:
          type: string
        description: |-
          List of selectable time zones.
          If the list is empty, a default list should be shown.
          The values should be valid IANA location identifiers.
      defaultPreset:
        $ref: '#/definitions/v1ExplorePreset'
        description: Preset UI state to show by default.
      embedsHidePivot:
        type: boolean
        description: If true, the pivot tab will be hidden when the explore is embedded.
      securityRules:
        type: array
        items:
          type: object
          $ref: '#/definitions/v1SecurityRule'
        description: |-
          Security for the explore dashboard.
          These are not currently parsed from YAML, but will be derived from the parent metrics view.
      banner:
        type: string
        description: Banner text that can be displayed in Rill Cloud.
      lockTimeZone:
        type: boolean
        title: When set to true, dashboard will be locked to the first time zone in the time_zones key (or UTC)
      allowCustomTimeRange:
        type: boolean
        title: Allow custom time range
      definedInMetricsView:
        type: boolean
        description: When true, it indicates that the explore was defined in a metrics view either explicitly or emitted because version was not set.
  v1ExploreState:
    type: object
    properties:
      validSpec:
        $ref: '#/definitions/v1ExploreSpec'
        description: |-
          Valid spec is a (potentially previous) version of the spec that is known to be valid.
          It is also guaranteed to have concrete dimensions and measures, i.e. if the spec has a `dimensions_selector` or `measures_selector`, they will be resolved to concrete fields.
      dataRefreshedOn:
        type: string
        format: date-time
        description: |-
          The last time the underlying metrics view's data was refreshed.
          This may be empty if the data refresh time is not known, e.g. if the metrics view is based on an externally managed table.
  v1ExploreTimeRange:
    type: object
    properties:
      range:
        type: string
        title: ISO 8601 duration string for the time range
      comparisonTimeRanges:
        type: array
        items:
          type: object
          $ref: '#/definitions/v1ExploreComparisonTimeRange'
        title: Comparison time ranges available for this time range
  v1ExploreWebView:
    type: string
    enum:
      - EXPLORE_WEB_VIEW_UNSPECIFIED
      - EXPLORE_WEB_VIEW_EXPLORE
      - EXPLORE_WEB_VIEW_TIME_DIMENSION
      - EXPLORE_WEB_VIEW_PIVOT
      - EXPLORE_WEB_VIEW_CANVAS
    default: EXPLORE_WEB_VIEW_UNSPECIFIED
  v1ExportFormat:
    type: string
    enum:
      - EXPORT_FORMAT_UNSPECIFIED
      - EXPORT_FORMAT_CSV
      - EXPORT_FORMAT_XLSX
      - EXPORT_FORMAT_PARQUET
    default: EXPORT_FORMAT_UNSPECIFIED
  v1ExportReportResponse:
    type: object
    properties:
      downloadUrlPath:
        type: string
  v1ExportResponse:
    type: object
    properties:
      downloadUrlPath:
        type: string
  v1Expression:
    type: object
    properties:
      ident:
        type: string
      val: {}
      cond:
        $ref: '#/definitions/v1Condition'
      subquery:
        $ref: '#/definitions/v1Subquery'
  v1FieldSelector:
    type: object
    properties:
      invert:
        type: boolean
        description: Invert the result such that all fields *except* the selected fields are returned.
      all:
        type: boolean
        description: Select all fields.
      fields:
        $ref: '#/definitions/v1StringListValue'
        description: Select specific fields by name.
      regex:
        type: string
        description: Select fields by a regular expression.
      duckdbExpression:
        type: string
        description: Select fields by a DuckDB SQL SELECT expression. For example "* EXCLUDE (city)".
    description: |-
      FieldSelector describes logic for selecting a list of fields.
      It is useful for dynamically evaluating fields when the list of potential fields is not known at parse time.
  v1FileEvent:
    type: string
    enum:
      - FILE_EVENT_UNSPECIFIED
      - FILE_EVENT_WRITE
      - FILE_EVENT_DELETE
    default: FILE_EVENT_UNSPECIFIED
    description: FileEvent describes a file change.
  v1GCSGetCredentialsInfoResponse:
    type: object
    properties:
      exist:
        type: boolean
      projectId:
        type: string
  v1GCSListBucketsResponse:
    type: object
    properties:
      nextPageToken:
        type: string
      buckets:
        type: array
        items:
          type: string
  v1GCSListObjectsResponse:
    type: object
    properties:
      nextPageToken:
        type: string
      objects:
        type: array
        items:
          type: object
          $ref: '#/definitions/v1GCSObject'
  v1GCSObject:
    type: object
    properties:
      name:
        type: string
      modifiedOn:
        type: string
        format: date-time
      size:
        type: string
        format: int64
      isDir:
        type: boolean
  v1GenerateMetricsViewFileResponse:
    type: object
    properties:
      aiSucceeded:
        type: boolean
        description: Indicates if AI-based generation succeeded. If it failed, it falls back to the simpler heuristic approach.
    title: Response message for RuntimeService.GenerateMetricsViewFile
  v1GenerateRendererResponse:
    type: object
    properties:
      renderer:
        type: string
      rendererProperties:
        type: object
  v1GenerateResolverResponse:
    type: object
    properties:
      resolver:
        type: string
      resolverProperties:
        type: object
  v1GetConversationResponse:
    type: object
    properties:
      conversation:
        $ref: '#/definitions/v1Conversation'
    title: Response message for RuntimeService.GetConversation
  v1GetExploreResponse:
    type: object
    properties:
      explore:
        $ref: '#/definitions/v1Resource'
      metricsView:
        $ref: '#/definitions/v1Resource'
  v1GetFileResponse:
    type: object
    properties:
      blob:
        type: string
      updatedOn:
        type: string
        format: date-time
    title: Response message for RuntimeService.GetFile
  v1GetInstanceResponse:
    type: object
    properties:
      instance:
        $ref: '#/definitions/v1Instance'
    title: Response message for RuntimeService.GetInstance
  v1GetLogsResponse:
    type: object
    properties:
      logs:
        type: array
        items:
          type: object
          $ref: '#/definitions/v1Log'
  v1GetModelPartitionsResponse:
    type: object
    properties:
      partitions:
        type: array
        items:
          type: object
          $ref: '#/definitions/v1ModelPartition'
      nextPageToken:
        type: string
  v1GetResourceResponse:
    type: object
    properties:
      resource:
        $ref: '#/definitions/v1Resource'
  v1GetTableResponse:
    type: object
    properties:
      schema:
        type: object
        additionalProperties:
          type: string
  v1HealthResponse:
    type: object
    properties:
      limiterError:
        type: string
      connCacheError:
        type: string
      metastoreError:
        type: string
      networkError:
        type: string
      instancesHealth:
        type: object
        additionalProperties:
          $ref: '#/definitions/v1InstanceHealth'
  v1HistogramMethod:
    type: string
    enum:
      - HISTOGRAM_METHOD_UNSPECIFIED
      - HISTOGRAM_METHOD_FD
      - HISTOGRAM_METHOD_DIAGNOSTIC
    default: HISTOGRAM_METHOD_UNSPECIFIED
  v1Instance:
    type: object
    properties:
      instanceId:
        type: string
      environment:
        type: string
      olapConnector:
        type: string
      repoConnector:
        type: string
      adminConnector:
        type: string
      aiConnector:
        type: string
      createdOn:
        type: string
        format: date-time
      updatedOn:
        type: string
        format: date-time
      connectors:
        type: array
        items:
          type: object
          $ref: '#/definitions/v1Connector'
      projectConnectors:
        type: array
        items:
          type: object
          $ref: '#/definitions/v1Connector'
      variables:
        type: object
        additionalProperties:
          type: string
      projectVariables:
        type: object
        additionalProperties:
          type: string
      featureFlags:
        type: object
        additionalProperties:
          type: boolean
      annotations:
        type: object
        additionalProperties:
          type: string
      aiInstructions:
        type: string
      frontendUrl:
        type: string
    description: |-
      Instance represents a single data project, meaning one set of code artifacts,
      one connection to an OLAP datastore (DuckDB, Druid), and one catalog of related
      metadata (such as reconciliation state). Instances are the unit of isolation within
      the runtime. They enable one runtime deployment to serve not only multiple data
      projects, but also multiple tenants. On local, the runtime will usually have
      just a single instance.
  v1InstanceHealth:
    type: object
    properties:
      controllerError:
        type: string
      olapError:
        type: string
      repoError:
        type: string
      metricsViewErrors:
        type: object
        additionalProperties:
          type: string
      parseErrorCount:
        type: integer
        format: int32
      reconcileErrorCount:
        type: integer
        format: int32
  v1InstanceHealthResponse:
    type: object
    properties:
      instanceHealth:
        $ref: '#/definitions/v1InstanceHealth'
  v1IssueDevJWTRequest:
    type: object
    properties:
      name:
        type: string
      email:
        type: string
      groups:
        type: array
        items:
          type: string
      admin:
        type: boolean
      attributes:
        type: object
        description: |-
          Additional arbitrary attributes to include in the JWT.
          They take precedence if they collide with name, email, groups or admin.
    title: Request message for RuntimeService.IssueDevJWT
  v1IssueDevJWTResponse:
    type: object
    properties:
      jwt:
        type: string
    title: Response message for RuntimeService.IssueDevJWT
  v1ListConnectorDriversResponse:
    type: object
    properties:
      connectors:
        type: array
        items:
          type: object
          $ref: '#/definitions/v1ConnectorDriver'
    title: Response message for RuntimeService.ListConnectorDrivers
  v1ListDatabaseSchemasResponse:
    type: object
    properties:
      databaseSchemas:
        type: array
        items:
          type: object
          $ref: '#/definitions/v1DatabaseSchemaInfo'
      nextPageToken:
        type: string
  v1ListExamplesResponse:
    type: object
    properties:
      examples:
        type: array
        items:
          type: object
          $ref: '#/definitions/v1Example'
    title: Response message for RuntimeService.ListExamples
  v1ListFilesResponse:
    type: object
    properties:
      files:
        type: array
        items:
          type: object
          $ref: '#/definitions/v1DirEntry'
    title: Response message for RuntimeService.ListFiles
  v1ListInstancesResponse:
    type: object
    properties:
      instances:
        type: array
        items:
          type: object
          $ref: '#/definitions/v1Instance'
      nextPageToken:
        type: string
    title: Response message for RuntimeService.ListInstances
  v1ListNotifierConnectorsResponse:
    type: object
    properties:
      connectors:
        type: array
        items:
          type: object
          $ref: '#/definitions/v1Connector'
        description: 'Note: In this list, the Connector.config property will always be empty.'
    title: Response message for RuntimeService.ListNotifierConnectors
  v1ListResourcesResponse:
    type: object
    properties:
      resources:
        type: array
        items:
          type: object
          $ref: '#/definitions/v1Resource'
  v1ListTablesResponse:
    type: object
    properties:
      tables:
        type: array
        items:
          type: object
          $ref: '#/definitions/v1TableInfo'
      nextPageToken:
        type: string
  v1Log:
    type: object
    properties:
      level:
        $ref: '#/definitions/v1LogLevel'
      time:
        type: string
        format: date-time
      message:
        type: string
      jsonPayload:
        type: string
  v1LogLevel:
    type: string
    enum:
      - LOG_LEVEL_UNSPECIFIED
      - LOG_LEVEL_DEBUG
      - LOG_LEVEL_INFO
      - LOG_LEVEL_WARN
      - LOG_LEVEL_ERROR
      - LOG_LEVEL_FATAL
    default: LOG_LEVEL_UNSPECIFIED
  v1MapType:
    type: object
    properties:
      keyType:
        $ref: '#/definitions/runtimev1Type'
      valueType:
        $ref: '#/definitions/runtimev1Type'
    title: MapType is a complex type for mapping keys to values
  v1Message:
    type: object
    properties:
      id:
        type: string
      role:
        type: string
      content:
        type: array
        items:
          type: object
          $ref: '#/definitions/v1ContentBlock'
      createdOn:
        type: string
        format: date-time
      updatedOn:
        type: string
        format: date-time
    title: Message exchanged in a conversation
  v1MetricsView:
    type: object
    properties:
      spec:
        $ref: '#/definitions/v1MetricsViewSpec'
      state:
        $ref: '#/definitions/v1MetricsViewState'
  v1MetricsViewAggregationDimension:
    type: object
    properties:
      name:
        type: string
        title: Required
      timeGrain:
        $ref: '#/definitions/v1TimeGrain'
        title: Optional
      timeZone:
        type: string
        title: Optional. IANA format, ie Europe/Copenhagen. Defaults to UTC
      alias:
        type: string
  v1MetricsViewAggregationMeasure:
    type: object
    properties:
      name:
        type: string
        title: Required
      builtinMeasure:
        $ref: '#/definitions/v1BuiltinMeasure'
        title: Optional
      builtinMeasureArgs:
        type: array
        items: {}
        title: Required if BUILTIN_MEASURE_COUNT_DISTINCT
      filter:
        $ref: '#/definitions/v1Expression'
      count:
        $ref: '#/definitions/v1MetricsViewAggregationMeasureComputeCount'
      countDistinct:
        $ref: '#/definitions/v1MetricsViewAggregationMeasureComputeCountDistinct'
      comparisonValue:
        $ref: '#/definitions/v1MetricsViewAggregationMeasureComputeComparisonValue'
      comparisonDelta:
        $ref: '#/definitions/v1MetricsViewAggregationMeasureComputeComparisonDelta'
      comparisonRatio:
        $ref: '#/definitions/v1MetricsViewAggregationMeasureComputeComparisonRatio'
      percentOfTotal:
        $ref: '#/definitions/v1MetricsViewAggregationMeasureComputePercentOfTotal'
      uri:
        $ref: '#/definitions/v1MetricsViewAggregationMeasureComputeURI'
      comparisonTime:
        $ref: '#/definitions/v1MetricsViewAggregationMeasureComputeComparisonTime'
  v1MetricsViewAggregationMeasureComputeComparisonDelta:
    type: object
    properties:
      measure:
        type: string
  v1MetricsViewAggregationMeasureComputeComparisonRatio:
    type: object
    properties:
      measure:
        type: string
  v1MetricsViewAggregationMeasureComputeComparisonTime:
    type: object
    properties:
      dimension:
        type: string
  v1MetricsViewAggregationMeasureComputeComparisonValue:
    type: object
    properties:
      measure:
        type: string
  v1MetricsViewAggregationMeasureComputeCount:
    type: object
  v1MetricsViewAggregationMeasureComputeCountDistinct:
    type: object
    properties:
      dimension:
        type: string
  v1MetricsViewAggregationMeasureComputePercentOfTotal:
    type: object
    properties:
      measure:
        type: string
  v1MetricsViewAggregationMeasureComputeURI:
    type: object
    properties:
      dimension:
        type: string
  v1MetricsViewAggregationRequest:
    type: object
    properties:
      instanceId:
        type: string
      metricsView:
        type: string
        title: Required
      dimensions:
        type: array
        items:
          type: object
          $ref: '#/definitions/v1MetricsViewAggregationDimension'
        title: Required
      measures:
        type: array
        items:
          type: object
          $ref: '#/definitions/v1MetricsViewAggregationMeasure'
        title: Required
      sort:
        type: array
        items:
          type: object
          $ref: '#/definitions/v1MetricsViewAggregationSort'
        title: Optional. Defaults to unsorted
      timeRange:
        $ref: '#/definitions/v1TimeRange'
        title: Optional. Defaults to unbounded
      comparisonTimeRange:
        $ref: '#/definitions/v1TimeRange'
        title: Optional, if omitted than the request prepares an aggregation without a comparison
      timeStart:
        type: string
        format: date-time
        title: Deprecated in favor of time_range
      timeEnd:
        type: string
        format: date-time
        title: Deprecated in favor of time_range
      pivotOn:
        type: array
        items:
          type: string
        title: Optional. List of dimensions/measures. No pivot is done if ommitted
      aliases:
        type: array
        items:
          type: object
          $ref: '#/definitions/v1MetricsViewComparisonMeasureAlias'
        title: Optional
      where:
        $ref: '#/definitions/v1Expression'
        title: Optional
      whereSql:
        type: string
        description: Optional. If both where and where_sql are set, both will be applied with an AND between them.
      having:
        $ref: '#/definitions/v1Expression'
        title: Optional
      havingSql:
        type: string
        description: Optional. If both having and having_sql are set, both will be applied with an AND between them.
      limit:
        type: string
        format: int64
        title: Optional. Defaults to unlimited. Set to 0 to allow the server to pick an appropriate limit
      offset:
        type: string
        format: int64
        title: Optional. Defaults to 0
      priority:
        type: integer
        format: int32
        title: Optional
      filter:
        $ref: '#/definitions/v1MetricsViewFilter'
        description: Deprecated. should be removed once UI is moved to use new filters
        title: Optional
      exact:
        type: boolean
      fillMissing:
        type: boolean
      rows:
        type: boolean
        title: Optional. Defaults to false. Used to fetch rows from underlying model
  v1MetricsViewAggregationResponse:
    type: object
    properties:
      schema:
        $ref: '#/definitions/v1StructType'
        title: Not optional, not null
      data:
        type: array
        items:
          type: object
        title: Not optional, not null
  v1MetricsViewAggregationSort:
    type: object
    properties:
      name:
        type: string
        title: Required. Dimension or measure name
      desc:
        type: boolean
        title: Optional
  v1MetricsViewAnnotationsResponse:
    type: object
    properties:
      rows:
        type: array
        items:
          type: object
          $ref: '#/definitions/v1MetricsViewAnnotationsResponseAnnotation'
  v1MetricsViewAnnotationsResponseAnnotation:
    type: object
    properties:
      time:
        type: string
        format: date-time
        description: Time when the annotation applies. Maps to `time` column from the table.
      timeEnd:
        type: string
        format: date-time
        description: Optional. Time when the annotation ends. Only present if the underlying table has the `time_end` column.
      description:
        type: string
        description: User defined description of the annotation applies. Maps to `description` column from the table.
      duration:
        type: string
        description: Optional. Minimum duration this annotation is displayed for. Maps to `duration` column from the table.
      additionalFields:
        type: object
        description: Any other fields are captured here. Will be used in predicates in the future.
      forMeasures:
        type: array
        items:
          type: string
        description: List of measure names that this annotation applies to. If empty, no restrictions apply.
  v1MetricsViewColumn:
    type: object
    properties:
      name:
        type: string
        title: Not optional, not null
      type:
        type: string
        title: Not optional, not null
      nullable:
        type: boolean
        title: Not optional, not null
  v1MetricsViewComparisonMeasureAlias:
    type: object
    properties:
      name:
        type: string
      type:
        $ref: '#/definitions/v1MetricsViewComparisonMeasureType'
      alias:
        type: string
  v1MetricsViewComparisonMeasureType:
    type: string
    enum:
      - METRICS_VIEW_COMPARISON_MEASURE_TYPE_UNSPECIFIED
      - METRICS_VIEW_COMPARISON_MEASURE_TYPE_BASE_VALUE
      - METRICS_VIEW_COMPARISON_MEASURE_TYPE_COMPARISON_VALUE
      - METRICS_VIEW_COMPARISON_MEASURE_TYPE_ABS_DELTA
      - METRICS_VIEW_COMPARISON_MEASURE_TYPE_REL_DELTA
    default: METRICS_VIEW_COMPARISON_MEASURE_TYPE_UNSPECIFIED
  v1MetricsViewComparisonRequest:
    type: object
    properties:
      instanceId:
        type: string
      metricsViewName:
        type: string
      dimension:
        $ref: '#/definitions/v1MetricsViewAggregationDimension'
        title: Required
      measures:
        type: array
        items:
          type: object
          $ref: '#/definitions/v1MetricsViewAggregationMeasure'
        title: Required
      comparisonMeasures:
        type: array
        items:
          type: string
        title: |-
          Measures that should be compared
          Optional. Defaults to all measures
      sort:
        type: array
        items:
          type: object
          $ref: '#/definitions/v1MetricsViewComparisonSort'
        title: Required
      timeRange:
        $ref: '#/definitions/v1TimeRange'
        title: Optional
      comparisonTimeRange:
        $ref: '#/definitions/v1TimeRange'
        title: Optional, if omitted than the request prepares the toplist without a comparison
      where:
        $ref: '#/definitions/v1Expression'
        title: Optional
      whereSql:
        type: string
        description: Optional. If both where and where_sql are set, both will be applied with an AND between them.
      having:
        $ref: '#/definitions/v1Expression'
        title: Optional
      havingSql:
        type: string
        description: Optional. If both having and having_sql are set, both will be applied with an AND between them.
      aliases:
        type: array
        items:
          type: object
          $ref: '#/definitions/v1MetricsViewComparisonMeasureAlias'
        title: Optional
      limit:
        type: string
        format: int64
        title: Optional. Defaults to unlimited. Set to 0 to allow the server to pick an appropriate limit
      offset:
        type: string
        format: int64
        title: Optional. Defaults to 0
      priority:
        type: integer
        format: int32
        title: Optional
      exact:
        type: boolean
        title: Optional, defaults to false
      filter:
        $ref: '#/definitions/v1MetricsViewFilter'
        description: Deprecated. should be removed once UI is moved to use new filters
        title: Optional
    title: Request message for QueryService.MetricsViewComparison
  v1MetricsViewComparisonResponse:
    type: object
    properties:
      rows:
        type: array
        items:
          type: object
          $ref: '#/definitions/v1MetricsViewComparisonRow'
        title: Not optional, not null
    title: Response message for QueryService.MetricsViewComparison
  v1MetricsViewComparisonRow:
    type: object
    properties:
      dimensionValue:
        title: Not optional, not null
      measureValues:
        type: array
        items:
          type: object
          $ref: '#/definitions/v1MetricsViewComparisonValue'
        title: Not optional, not null
  v1MetricsViewComparisonSort:
    type: object
    properties:
      name:
        type: string
        title: Required
      desc:
        type: boolean
        title: Optional, defaults to false
      type:
        $ref: '#/definitions/v1MetricsViewComparisonSortType'
        title: Deprecated. Present for backwards compatibility for older reports
      sortType:
        $ref: '#/definitions/v1MetricsViewComparisonMeasureType'
  v1MetricsViewComparisonSortType:
    type: string
    enum:
      - METRICS_VIEW_COMPARISON_SORT_TYPE_UNSPECIFIED
      - METRICS_VIEW_COMPARISON_SORT_TYPE_BASE_VALUE
      - METRICS_VIEW_COMPARISON_SORT_TYPE_COMPARISON_VALUE
      - METRICS_VIEW_COMPARISON_SORT_TYPE_ABS_DELTA
      - METRICS_VIEW_COMPARISON_SORT_TYPE_REL_DELTA
    default: METRICS_VIEW_COMPARISON_SORT_TYPE_UNSPECIFIED
    title: Present for backwards compatibility
  v1MetricsViewComparisonValue:
    type: object
    properties:
      measureName:
        type: string
        title: Not optional, not null
      baseValue:
        title: Can be null
      comparisonValue:
        title: Can be null
      deltaAbs:
        title: Can be null
      deltaRel:
        title: Can be null
  v1MetricsViewFilter:
    type: object
    properties:
      include:
        type: array
        items:
          type: object
          $ref: '#/definitions/MetricsViewFilterCond'
      exclude:
        type: array
        items:
          type: object
          $ref: '#/definitions/MetricsViewFilterCond'
  v1MetricsViewRowsRequest:
    type: object
    properties:
      instanceId:
        type: string
      metricsViewName:
        type: string
      timeStart:
        type: string
        format: date-time
        title: Optional, defaults to min
      timeEnd:
        type: string
        format: date-time
        title: Optional, defaults to max
      timeGranularity:
        $ref: '#/definitions/v1TimeGrain'
        title: Optional, doesn't prepend the timestamp rollup column if ommitted
      where:
        $ref: '#/definitions/v1Expression'
        title: Optional
      sort:
        type: array
        items:
          type: object
          $ref: '#/definitions/v1MetricsViewSort'
        title: Optional
      limit:
        type: integer
        format: int32
        title: Optional
      offset:
        type: string
        format: int64
        title: Optional
      priority:
        type: integer
        format: int32
      timeZone:
        type: string
        title: Optional. IANA format, ie Europe/Copenhagen. Defaults to UTC
      filter:
        $ref: '#/definitions/v1MetricsViewFilter'
        title: Deprecated. should be removed once UI is moved to use new filters
      timeDimension:
        type: string
        title: Optional. If not specified, falls back to the primary time dimension in the metrics view spec
  v1MetricsViewRowsResponse:
    type: object
    properties:
      meta:
        type: array
        items:
          type: object
          $ref: '#/definitions/v1MetricsViewColumn'
        title: Not optional, not null
      data:
        type: array
        items:
          type: object
        title: Not optional, not null
  v1MetricsViewSchemaResponse:
    type: object
    properties:
      schema:
        $ref: '#/definitions/v1StructType'
  v1MetricsViewSearchResponse:
    type: object
    properties:
      results:
        type: array
        items:
          type: object
          $ref: '#/definitions/MetricsViewSearchResponseSearchResult'
  v1MetricsViewSort:
    type: object
    properties:
      name:
        type: string
        title: Required
      ascending:
        type: boolean
        title: Optional, defaults to false
  v1MetricsViewSpec:
    type: object
    properties:
      parent:
        type: string
        description: name of parent metrics view, if this is a derived metrics view. If this is set then certain fields like table, connector, database*, model, dimensions, and measures will only be set in `state.valid_spec`.
      connector:
        type: string
        title: Connector containing the table
      database:
        type: string
        title: Name of the database where table is located (optional)
      databaseSchema:
        type: string
        title: Name of the database schema where table is located (optional)
      table:
        type: string
        title: Name of the table the metrics view is based on
      model:
        type: string
        description: Name of the model the metrics view is based on. Either table or model should be set.
      displayName:
        type: string
        title: User-facing name
      description:
        type: string
        title: User-facing description
      aiInstructions:
        type: string
        description: Extra context for LLM/AI features. Used to guide natural language question answering and routing.
      timeDimension:
        type: string
        title: Name of the primary time dimension, used for rendering time series
      smallestTimeGrain:
        $ref: '#/definitions/v1TimeGrain'
        description: |-
          The smallest time grain that can be queried for.
          This can be useful to set if the time_dimension is not available below a certain granularity.
      watermarkExpression:
        type: string
        description: Expression to evaluate a watermark for the metrics view. If not set, the watermark defaults to max(time_dimension).
      dimensions:
        type: array
        items:
          type: object
          $ref: '#/definitions/MetricsViewSpecDimension'
        title: Dimensions in the metrics view
      measures:
        type: array
        items:
          type: object
          $ref: '#/definitions/MetricsViewSpecMeasure'
        title: Measures in the metrics view
      parentDimensions:
        $ref: '#/definitions/v1FieldSelector'
        description: Dynamic selector for dimensions from parent metrics view. Will be processed during validation, so it will always be empty in `state.valid_spec`. Can only be used if parent is set.
      parentMeasures:
        $ref: '#/definitions/v1FieldSelector'
        description: Dynamic selector for measures from parent metrics view. Will be processed during validation, so it will always be empty in `state.valid_spec`. Can only be used if parent is set.
      annotations:
        type: array
        items:
          type: object
          $ref: '#/definitions/v1MetricsViewSpecAnnotation'
        title: Annotations in the metrics view
      securityRules:
        type: array
        items:
          type: object
          $ref: '#/definitions/v1SecurityRule'
        title: Security for the metrics view
      firstDayOfWeek:
        type: integer
        format: int64
        description: ISO 8601 weekday number to use as the base for time aggregations by week. Defaults to 1 (Monday).
      firstMonthOfYear:
        type: integer
        format: int64
        description: Month number to use as the base for time aggregations by year. Defaults to 1 (January).
      cacheEnabled:
        type: boolean
        description: Cache controls for the metrics view.
      cacheKeySql:
        type: string
      cacheKeyTtlSeconds:
        type: string
        format: int64
  v1MetricsViewSpecAnnotation:
    type: object
    properties:
      name:
        type: string
      connector:
        type: string
        title: Connector containing the table
      database:
        type: string
        title: Name of the database where table is located (optional)
      databaseSchema:
        type: string
        title: Name of the database schema where table is located (optional)
      table:
        type: string
        title: Name of the model that source of annotation
      model:
        type: string
        description: Name of the model that source of annotation. Either table or model should be set.
      measures:
        type: array
        items:
          type: string
        description: Measures to apply the annotation to. If `measures_selector` is set, this will only be set in `state.valid_spec`.
      measuresSelector:
        $ref: '#/definitions/v1FieldSelector'
        description: Dynamic selector for `measures`. Will be processed during validation, so it will always be empty in `state.valid_spec`.
      hasTimeEnd:
        type: boolean
        description: Signifies that the underlying table has `time_end` column. Will be used while querying to add additional filter.
      hasDuration:
        type: boolean
        description: Signifies that the underlying table has `duration` column. Will be used while querying to add additional filter.
    description: |-
      Annotations that can be applied to measures. Each annotation needs to have a model or a table defined.
      1. The underlying model/table has to have a `time` and `description` columns.
      2. Can additionally have `time_end` column to convert the annotation to range type annotation.
      3. Can additionally have `duration` column, this is used to not query for annotations greater than selected grain in dashboard. Also forces `time` and `time_end` in UI to be truncated to selected grain.
  v1MetricsViewState:
    type: object
    properties:
      validSpec:
        $ref: '#/definitions/v1MetricsViewSpec'
        description: Valid spec is a (potentially previous) version of the spec that is known to currently be valid.
      streaming:
        type: boolean
        description: |-
          Streaming is true if the underlying data may change without the metrics view's spec/state version changing.
          It's set to true if the metrics view is based on an externally managed table.
      dataRefreshedOn:
        type: string
        format: date-time
        description: |-
          The last time the metrics view's underlying data was refreshed.
          This may be empty if the metrics view is based on an externally managed table.
  v1MetricsViewTimeRangeResponse:
    type: object
    properties:
      timeRangeSummary:
        $ref: '#/definitions/v1TimeRangeSummary'
        title: Not optional, not null
  v1MetricsViewTimeRangesResponse:
    type: object
    properties:
      timeRanges:
        type: array
        items:
          type: object
          $ref: '#/definitions/v1TimeRange'
  v1MetricsViewTimeSeriesRequest:
    type: object
    properties:
      instanceId:
        type: string
      metricsViewName:
        type: string
      measureNames:
        type: array
        items:
          type: string
      timeStart:
        type: string
        format: date-time
        title: Optional. Defaults to min
      timeEnd:
        type: string
        format: date-time
        title: Optional. Defaults to max
      timeGranularity:
        $ref: '#/definitions/v1TimeGrain'
        title: Required
      where:
        $ref: '#/definitions/v1Expression'
        title: Optional
      whereSql:
        type: string
        description: Optional. If both where and where_sql are set, both will be applied with an AND between them.
      having:
        $ref: '#/definitions/v1Expression'
        title: Optional
      havingSql:
        type: string
        description: Optional. If both having and having_sql are set, both will be applied with an AND between them.
      timeZone:
        type: string
        title: Optional. IANA format, ie Europe/Copenhagen. Defaults to UTC
      priority:
        type: integer
        format: int32
      filter:
        $ref: '#/definitions/v1MetricsViewFilter'
        title: Deprecated. should be removed once UI is moved to use new filters
      timeDimension:
        type: string
        title: Optional. If not specified, falls back to the primary time dimension in the metrics view spec
  v1MetricsViewTimeSeriesResponse:
    type: object
    properties:
      meta:
        type: array
        items:
          type: object
          $ref: '#/definitions/v1MetricsViewColumn'
        title: Not optional, not null
      data:
        type: array
        items:
          type: object
          $ref: '#/definitions/v1TimeSeriesValue'
        title: Not optional, not null
  v1MetricsViewToplistRequest:
    type: object
    properties:
      instanceId:
        type: string
      metricsViewName:
        type: string
      dimensionName:
        type: string
      measureNames:
        type: array
        items:
          type: string
      timeStart:
        type: string
        format: date-time
      timeEnd:
        type: string
        format: date-time
      limit:
        type: string
        format: int64
      offset:
        type: string
        format: int64
      sort:
        type: array
        items:
          type: object
          $ref: '#/definitions/v1MetricsViewSort'
      where:
        $ref: '#/definitions/v1Expression'
      whereSql:
        type: string
      having:
        $ref: '#/definitions/v1Expression'
      havingSql:
        type: string
      priority:
        type: integer
        format: int32
      filter:
        $ref: '#/definitions/v1MetricsViewFilter'
        title: Deprecated. should be removed once UI is moved to use new filters
    title: Deprecated, use MetricsViewComparisonRequest without a comparison time range
  v1MetricsViewToplistResponse:
    type: object
    properties:
      meta:
        type: array
        items:
          type: object
          $ref: '#/definitions/v1MetricsViewColumn'
        title: Not optional, not null
      data:
        type: array
        items:
          type: object
        title: Not optional, not null
  v1MetricsViewTotalsRequest:
    type: object
    properties:
      instanceId:
        type: string
      metricsViewName:
        type: string
      measureNames:
        type: array
        items:
          type: string
      timeStart:
        type: string
        format: date-time
        title: Optional. Defaults to min
      timeEnd:
        type: string
        format: date-time
        title: Optional. Defaults to max
      where:
        $ref: '#/definitions/v1Expression'
        title: Optional
      whereSql:
        type: string
        description: Optional. If both where and where_sql are set, both will be applied with an AND between them.
      priority:
        type: integer
        format: int32
      filter:
        $ref: '#/definitions/v1MetricsViewFilter'
        title: Deprecated. should be removed once UI is moved to use new filters
      timeDimension:
        type: string
        title: Optional. If not specified, falls back to the primary time dimension in the metrics view spec
  v1MetricsViewTotalsResponse:
    type: object
    properties:
      meta:
        type: array
        items:
          type: object
          $ref: '#/definitions/v1MetricsViewColumn'
        title: Not optional, not null
      data:
        type: object
        title: Not optional, not null
  v1Migration:
    type: object
    properties:
      spec:
        $ref: '#/definitions/v1MigrationSpec'
      state:
        $ref: '#/definitions/v1MigrationState'
  v1MigrationSpec:
    type: object
    properties:
      connector:
        type: string
      sql:
        type: string
      version:
        type: integer
        format: int64
  v1MigrationState:
    type: object
    properties:
      version:
        type: integer
        format: int64
  v1Model:
    type: object
    properties:
      spec:
        $ref: '#/definitions/v1ModelSpec'
      state:
        $ref: '#/definitions/v1ModelState'
  v1ModelChangeMode:
    type: string
    enum:
      - MODEL_CHANGE_MODE_UNSPECIFIED
      - MODEL_CHANGE_MODE_RESET
      - MODEL_CHANGE_MODE_MANUAL
      - MODEL_CHANGE_MODE_PATCH
    default: MODEL_CHANGE_MODE_UNSPECIFIED
  v1ModelPartition:
    type: object
    properties:
      key:
        type: string
      data:
        type: object
      watermark:
        type: string
        format: date-time
      executedOn:
        type: string
        format: date-time
      error:
        type: string
      elapsedMs:
        type: integer
        format: int64
  v1ModelSpec:
    type: object
    properties:
      refreshSchedule:
        $ref: '#/definitions/v1Schedule'
      timeoutSeconds:
        type: integer
        format: int64
      incremental:
        type: boolean
      incrementalStateResolver:
        type: string
      incrementalStateResolverProperties:
        type: object
      partitionsResolver:
        type: string
      partitionsResolverProperties:
        type: object
      partitionsWatermarkField:
        type: string
      partitionsConcurrencyLimit:
        type: integer
        format: int64
      inputConnector:
        type: string
      inputProperties:
        type: object
      stageConnector:
        type: string
        description: stage_connector is optional.
      stageProperties:
        type: object
      outputConnector:
        type: string
      outputProperties:
        type: object
      retryAttempts:
        type: integer
        format: int64
      retryDelaySeconds:
        type: integer
        format: int64
      retryExponentialBackoff:
        type: boolean
      retryIfErrorMatches:
        type: array
        items:
          type: string
      changeMode:
        $ref: '#/definitions/v1ModelChangeMode'
        description: change_mode is the mode of change detection to use for the model.
      tests:
        type: array
        items:
          type: object
          $ref: '#/definitions/v1ModelTest'
      trigger:
        type: boolean
      triggerFull:
        type: boolean
      definedAsSource:
        type: boolean
        description: defined_as_source is true if it was defined by user as a source but converted internally to a model.
  v1ModelState:
    type: object
    properties:
      executorConnector:
        type: string
        description: executor_connector is the ModelExecutor that produced the model's result.
      resultConnector:
        type: string
        description: result_connector is the connector where the model's result is stored.
      resultProperties:
        type: object
        description: result_properties are returned by the executor and contains metadata about the result.
      resultTable:
        type: string
        description: result_table contains the model's result table for SQL models. It is a convenience field that can also be derived from result_properties.
      specHash:
        type: string
        description: spec_hash is a hash of those parts of the spec that affect the model's result.
      refsHash:
        type: string
        description: refs_hash is a hash of the model's refs current state. It is used to determine if the model's refs have changed.
      testHash:
        type: string
        description: test_hash is a hash of the model's tests current state. It is used to determine if the model's tests have changed.
      testErrors:
        type: array
        items:
          type: string
        description: test_errors contains the results of the model's tests.
      refreshedOn:
        type: string
        format: date-time
        description: refreshed_on is the time the model was last executed.
      incrementalState:
        type: object
        description: incremental_state contains the result of the most recent invocation of the model's incremental state resolver.
      incrementalStateSchema:
        $ref: '#/definitions/v1StructType'
        description: incremental_state_schema contains a schema for the data in incremental_state.
      partitionsModelId:
        type: string
        description: partitions_model_id is a randomly generated ID used to store the model's partitions in the CatalogStore.
      partitionsHaveErrors:
        type: boolean
        description: partitions_have_errors is true if one or more partitions failed to execute.
      totalExecutionDurationMs:
        type: string
        format: int64
        description: |-
          total_execution_duration_ms is the time user queries took to execute while refreshing the model.
          In case of incremental models it is the sum of all successful executions so far.
          This is not the time it took to refresh the model which also includes other stuff like taking a write lock.
      latestExecutionDurationMs:
        type: string
        format: int64
        description: latest_execution_duration_ms is the time user queries took to execute in the last successful refresh.
  v1ModelTest:
    type: object
    properties:
      name:
        type: string
      resolver:
        type: string
      resolverProperties:
        type: object
  v1Notifier:
    type: object
    properties:
      connector:
        type: string
      properties:
        type: object
  v1NumericHistogramBins:
    type: object
    properties:
      bins:
        type: array
        items:
          type: object
          $ref: '#/definitions/NumericHistogramBinsBin'
    title: All fields are not null
  v1NumericOutliers:
    type: object
    properties:
      outliers:
        type: array
        items:
          type: object
          $ref: '#/definitions/NumericOutliersOutlier'
    title: All fields are not null
  v1NumericStatistics:
    type: object
    properties:
      min:
        type: number
        format: double
      max:
        type: number
        format: double
      mean:
        type: number
        format: double
      q25:
        type: number
        format: double
      q50:
        type: number
        format: double
      q75:
        type: number
        format: double
      sd:
        type: number
        format: double
    title: All fields are not null
  v1NumericSummary:
    type: object
    properties:
      numericHistogramBins:
        $ref: '#/definitions/v1NumericHistogramBins'
      numericStatistics:
        $ref: '#/definitions/v1NumericStatistics'
      numericOutliers:
        $ref: '#/definitions/v1NumericOutliers'
  v1OLAPGetTableResponse:
    type: object
    properties:
      schema:
        $ref: '#/definitions/v1StructType'
      unsupportedColumns:
        type: object
        additionalProperties:
          type: string
        title: unsupported_columns are columns having datatypes which are not supported by Rill
      view:
        type: boolean
      physicalSizeBytes:
        type: string
        format: int64
        description: physical_size_bytes is the physical size of the table. Set to -1 if the size cannot be determined.
  v1OLAPListTablesResponse:
    type: object
    properties:
      tables:
        type: array
        items:
          type: object
          $ref: '#/definitions/v1OlapTableInfo'
      nextPageToken:
        type: string
  v1OlapTableInfo:
    type: object
    properties:
      database:
        type: string
      databaseSchema:
        type: string
      isDefaultDatabase:
        type: boolean
      isDefaultDatabaseSchema:
        type: boolean
      name:
        type: string
      hasUnsupportedDataTypes:
        type: boolean
        title: has_unsupported_data_types indicates if the underlying table has any column with an unsupported OLAP engine datatype
      physicalSizeBytes:
        type: string
        format: int64
        description: physical_size_bytes is the physical size of the table. Set to -1 if the size cannot be determined.
  v1Operation:
    type: string
    enum:
      - OPERATION_UNSPECIFIED
      - OPERATION_EQ
      - OPERATION_NEQ
      - OPERATION_LT
      - OPERATION_LTE
      - OPERATION_GT
      - OPERATION_GTE
      - OPERATION_OR
      - OPERATION_AND
      - OPERATION_IN
      - OPERATION_NIN
      - OPERATION_LIKE
      - OPERATION_NLIKE
    default: OPERATION_UNSPECIFIED
  v1ParseError:
    type: object
    properties:
      message:
        type: string
      filePath:
        type: string
      startLocation:
        $ref: '#/definitions/v1CharLocation'
      external:
        type: boolean
  v1PingResponse:
    type: object
    properties:
      version:
        type: string
        title: Runtime version
      time:
        type: string
        format: date-time
        title: Runtime server time
    title: Response message for RuntimeService.Ping
  v1ProfileColumn:
    type: object
    properties:
      name:
        type: string
        title: Not optional, not null
      type:
        type: string
        title: Not optional, not null
      largestStringLength:
        type: integer
        format: int32
        title: Unused
  v1ProjectParser:
    type: object
    properties:
      spec:
        $ref: '#/definitions/v1ProjectParserSpec'
      state:
        $ref: '#/definitions/v1ProjectParserState'
  v1ProjectParserSpec:
    type: object
  v1ProjectParserState:
    type: object
    properties:
      parseErrors:
        type: array
        items:
          type: object
          $ref: '#/definitions/v1ParseError'
      currentCommitSha:
        type: string
      currentCommitOn:
        type: string
        format: date-time
      watching:
        type: boolean
  v1PutFileResponse:
    type: object
    properties:
      filePath:
        type: string
        title: 'TODO: Redundant, should be removed (but frontend currently uses it)'
    title: Response message for RuntimeService.PutFile
  v1Query:
    type: object
    properties:
      metricsViewAggregationRequest:
        $ref: '#/definitions/v1MetricsViewAggregationRequest'
      metricsViewToplistRequest:
        $ref: '#/definitions/v1MetricsViewToplistRequest'
      metricsViewComparisonRequest:
        $ref: '#/definitions/v1MetricsViewComparisonRequest'
      metricsViewTimeSeriesRequest:
        $ref: '#/definitions/v1MetricsViewTimeSeriesRequest'
      metricsViewTotalsRequest:
        $ref: '#/definitions/v1MetricsViewTotalsRequest'
      metricsViewRowsRequest:
        $ref: '#/definitions/v1MetricsViewRowsRequest'
      columnRollupIntervalRequest:
        $ref: '#/definitions/v1ColumnRollupIntervalRequest'
      columnTopKRequest:
        $ref: '#/definitions/v1ColumnTopKRequest'
      columnNullCountRequest:
        $ref: '#/definitions/v1ColumnNullCountRequest'
      columnDescriptiveStatisticsRequest:
        $ref: '#/definitions/v1ColumnDescriptiveStatisticsRequest'
      columnTimeGrainRequest:
        $ref: '#/definitions/v1ColumnTimeGrainRequest'
      columnNumericHistogramRequest:
        $ref: '#/definitions/v1ColumnNumericHistogramRequest'
      columnRugHistogramRequest:
        $ref: '#/definitions/v1ColumnRugHistogramRequest'
      columnTimeRangeRequest:
        $ref: '#/definitions/v1ColumnTimeRangeRequest'
      columnCardinalityRequest:
        $ref: '#/definitions/v1ColumnCardinalityRequest'
      columnTimeSeriesRequest:
        $ref: '#/definitions/v1ColumnTimeSeriesRequest'
      tableCardinalityRequest:
        $ref: '#/definitions/v1TableCardinalityRequest'
      tableColumnsRequest:
        $ref: '#/definitions/v1TableColumnsRequest'
      tableRowsRequest:
        $ref: '#/definitions/v1TableRowsRequest'
  v1QueryBatchResponse:
    type: object
    properties:
      index:
        type: integer
        format: int64
      result:
        $ref: '#/definitions/v1QueryResult'
      error:
        type: string
  v1QueryResolverResponse:
    type: object
    properties:
      meta:
        type: object
      schema:
        $ref: '#/definitions/v1StructType'
      data:
        type: array
        items:
          type: object
  v1QueryResponse:
    type: object
    properties:
      meta:
        $ref: '#/definitions/v1StructType'
      data:
        type: array
        items:
          type: object
  v1QueryResult:
    type: object
    properties:
      metricsViewAggregationResponse:
        $ref: '#/definitions/v1MetricsViewAggregationResponse'
      metricsViewToplistResponse:
        $ref: '#/definitions/v1MetricsViewToplistResponse'
      metricsViewComparisonResponse:
        $ref: '#/definitions/v1MetricsViewComparisonResponse'
      metricsViewTimeSeriesResponse:
        $ref: '#/definitions/v1MetricsViewTimeSeriesResponse'
      metricsViewTotalsResponse:
        $ref: '#/definitions/v1MetricsViewTotalsResponse'
      metricsViewRowsResponse:
        $ref: '#/definitions/v1MetricsViewRowsResponse'
      columnRollupIntervalResponse:
        $ref: '#/definitions/v1ColumnRollupIntervalResponse'
      columnTopKResponse:
        $ref: '#/definitions/v1ColumnTopKResponse'
      columnNullCountResponse:
        $ref: '#/definitions/v1ColumnNullCountResponse'
      columnDescriptiveStatisticsResponse:
        $ref: '#/definitions/v1ColumnDescriptiveStatisticsResponse'
      columnTimeGrainResponse:
        $ref: '#/definitions/v1ColumnTimeGrainResponse'
      columnNumericHistogramResponse:
        $ref: '#/definitions/v1ColumnNumericHistogramResponse'
      columnRugHistogramResponse:
        $ref: '#/definitions/v1ColumnRugHistogramResponse'
      columnTimeRangeResponse:
        $ref: '#/definitions/v1ColumnTimeRangeResponse'
      columnCardinalityResponse:
        $ref: '#/definitions/v1ColumnCardinalityResponse'
      columnTimeSeriesResponse:
        $ref: '#/definitions/v1ColumnTimeSeriesResponse'
      tableCardinalityResponse:
        $ref: '#/definitions/v1TableCardinalityResponse'
      tableColumnsResponse:
        $ref: '#/definitions/v1TableColumnsResponse'
      tableRowsResponse:
        $ref: '#/definitions/v1TableRowsResponse'
  v1ReconcileStatus:
    type: string
    enum:
      - RECONCILE_STATUS_UNSPECIFIED
      - RECONCILE_STATUS_IDLE
      - RECONCILE_STATUS_PENDING
      - RECONCILE_STATUS_RUNNING
    default: RECONCILE_STATUS_UNSPECIFIED
  v1RefreshModelTrigger:
    type: object
    properties:
      model:
        type: string
        description: The model to refresh.
      full:
        type: boolean
        description: |-
          If true, the current table and state will be dropped before refreshing.
          For non-incremental models, this is equivalent to a normal refresh.
      partitions:
        type: array
        items:
          type: string
        description: Keys of specific partitions to refresh.
      allErroredPartitions:
        type: boolean
        description: If true, it will refresh all partitions that errored on their last execution.
  v1RefreshTrigger:
    type: object
    properties:
      spec:
        $ref: '#/definitions/v1RefreshTriggerSpec'
      state:
        $ref: '#/definitions/v1RefreshTriggerState'
  v1RefreshTriggerSpec:
    type: object
    properties:
      resources:
        type: array
        items:
          type: object
          $ref: '#/definitions/v1ResourceName'
        description: |-
          Resources to refresh. The refreshable types are sources, models, alerts, reports, and the project parser.
          If a model is specified, a normal incremental refresh is triggered. Use the "models" field to trigger other kinds of model refreshes.
      models:
        type: array
        items:
          type: object
          $ref: '#/definitions/v1RefreshModelTrigger'
        description: Models to refresh. These are specified separately to enable more fine-grained configuration.
  v1RefreshTriggerState:
    type: object
  v1RenameFileResponse:
    type: object
    title: Response message for RuntimeService.RenameFile
  v1Report:
    type: object
    properties:
      spec:
        $ref: '#/definitions/v1ReportSpec'
      state:
        $ref: '#/definitions/v1ReportState'
  v1ReportExecution:
    type: object
    properties:
      adhoc:
        type: boolean
      errorMessage:
        type: string
      reportTime:
        type: string
        format: date-time
      startedOn:
        type: string
        format: date-time
      finishedOn:
        type: string
        format: date-time
  v1ReportSpec:
    type: object
    properties:
      displayName:
        type: string
      trigger:
        type: boolean
      refreshSchedule:
        $ref: '#/definitions/v1Schedule'
      timeoutSeconds:
        type: integer
        format: int64
      queryName:
        type: string
      queryArgsJson:
        type: string
      exportLimit:
        type: string
        format: uint64
      exportFormat:
        $ref: '#/definitions/v1ExportFormat'
      exportIncludeHeader:
        type: boolean
      notifiers:
        type: array
        items:
          type: object
          $ref: '#/definitions/v1Notifier'
      annotations:
        type: object
        additionalProperties:
          type: string
      watermarkInherit:
        type: boolean
        description: If true, will use the lowest watermark of its refs instead of the trigger time.
      intervalsIsoDuration:
        type: string
      intervalsLimit:
        type: integer
        format: int32
      intervalsCheckUnclosed:
        type: boolean
  v1ReportState:
    type: object
    properties:
      nextRunOn:
        type: string
        format: date-time
      currentExecution:
        $ref: '#/definitions/v1ReportExecution'
      executionHistory:
        type: array
        items:
          type: object
          $ref: '#/definitions/v1ReportExecution'
      executionCount:
        type: integer
        format: int64
  v1ResolveCanvasResponse:
    type: object
    properties:
      canvas:
        $ref: '#/definitions/v1Resource'
        description: The canvas resource.
      resolvedComponents:
        type: object
        additionalProperties:
          $ref: '#/definitions/v1Resource'
        description: |-
          All the component resources referenced by the canvas.
          The resources state.valid_spec.renderer_properties will have templating resolved for the provided args.
          (Corresponds to calling the ResolveComponent API for each component referenced in the canvas spec).
      referencedMetricsViews:
        type: object
        additionalProperties:
          $ref: '#/definitions/v1Resource'
        description: All the metrics view resources referenced in the components' renderer_properties.metrics_view field.
  v1ResolveComponentResponse:
    type: object
    properties:
      rendererProperties:
        type: object
        title: Renderer properties with templating resolved for the provided args
  v1Resource:
    type: object
    properties:
      meta:
        $ref: '#/definitions/v1ResourceMeta'
      projectParser:
        $ref: '#/definitions/v1ProjectParser'
        description: Well-known types only, for now. If required, we can add support for a google.protobuf.Any later.
      source:
        $ref: '#/definitions/v1Source'
      model:
        $ref: '#/definitions/v1Model'
      metricsView:
        $ref: '#/definitions/v1MetricsView'
      explore:
        $ref: '#/definitions/v1Explore'
      migration:
        $ref: '#/definitions/v1Migration'
      report:
        $ref: '#/definitions/v1Report'
      alert:
        $ref: '#/definitions/v1Alert'
      refreshTrigger:
        $ref: '#/definitions/v1RefreshTrigger'
      theme:
        $ref: '#/definitions/v1Theme'
      component:
        $ref: '#/definitions/v1Component'
      canvas:
        $ref: '#/definitions/v1Canvas'
      api:
        $ref: '#/definitions/v1API'
      connector:
        $ref: '#/definitions/v1ConnectorV2'
  v1ResourceEvent:
    type: string
    enum:
      - RESOURCE_EVENT_UNSPECIFIED
      - RESOURCE_EVENT_WRITE
      - RESOURCE_EVENT_DELETE
    default: RESOURCE_EVENT_UNSPECIFIED
  v1ResourceMeta:
    type: object
    properties:
      name:
        $ref: '#/definitions/v1ResourceName'
      refs:
        type: array
        items:
          type: object
          $ref: '#/definitions/v1ResourceName'
      owner:
        $ref: '#/definitions/v1ResourceName'
      filePaths:
        type: array
        items:
          type: string
      hidden:
        type: boolean
      version:
        type: string
        format: int64
      specVersion:
        type: string
        format: int64
      stateVersion:
        type: string
        format: int64
      createdOn:
        type: string
        format: date-time
      specUpdatedOn:
        type: string
        format: date-time
      stateUpdatedOn:
        type: string
        format: date-time
      deletedOn:
        type: string
        format: date-time
      reconcileStatus:
        $ref: '#/definitions/v1ReconcileStatus'
      reconcileError:
        type: string
      reconcileOn:
        type: string
        format: date-time
      renamedFrom:
        $ref: '#/definitions/v1ResourceName'
  v1ResourceName:
    type: object
    properties:
      kind:
        type: string
      name:
        type: string
  v1S3GetBucketMetadataResponse:
    type: object
    properties:
      region:
        type: string
  v1S3GetCredentialsInfoResponse:
    type: object
    properties:
      exist:
        type: boolean
      provider:
        type: string
  v1S3ListBucketsResponse:
    type: object
    properties:
      nextPageToken:
        type: string
      buckets:
        type: array
        items:
          type: string
  v1S3ListObjectsResponse:
    type: object
    properties:
      nextPageToken:
        type: string
      objects:
        type: array
        items:
          type: object
          $ref: '#/definitions/v1S3Object'
  v1S3Object:
    type: object
    properties:
      name:
        type: string
      modifiedOn:
        type: string
        format: date-time
      size:
        type: string
        format: int64
      isDir:
        type: boolean
  v1Schedule:
    type: object
    properties:
      refUpdate:
        type: boolean
      disable:
        type: boolean
      cron:
        type: string
      tickerSeconds:
        type: integer
        format: int64
      timeZone:
        type: string
  v1SecurityRule:
    type: object
    properties:
      access:
        $ref: '#/definitions/v1SecurityRuleAccess'
      fieldAccess:
        $ref: '#/definitions/v1SecurityRuleFieldAccess'
      rowFilter:
        $ref: '#/definitions/v1SecurityRuleRowFilter'
      transitiveAccess:
        $ref: '#/definitions/v1SecurityRuleTransitiveAccess'
  v1SecurityRuleAccess:
    type: object
    properties:
      conditionExpression:
        type: string
        description: |-
          The condition under which this rule applies.
          It is ANDed together with the condition_kinds and condition_resources.
      conditionKinds:
        type: array
        items:
          type: string
        description: The resource kinds the rule applies to. If empty, it defaults to all resource kinds.
      conditionResources:
        type: array
        items:
          type: object
          $ref: '#/definitions/v1ResourceName'
        description: |-
          The resources the rule applies to. If empty, it defaults to all resources in scope covered by `resource_kinds`.
          It is ORed together with the condition_kinds.
      allow:
        type: boolean
        description: Whether to allow or deny access to the resources covered by the conditions.
      exclusive:
        type: boolean
        description: If true, any resource not covered by the conditions will explicitly get the opposite permission (e.g. will be denied if `allow` is true).
  v1SecurityRuleFieldAccess:
    type: object
    properties:
      conditionExpression:
        type: string
        description: |-
          The condition under which this rule applies.
          It is ANDed together with the condition_kinds and condition_resources.
      conditionKinds:
        type: array
        items:
          type: string
        description: The resource kinds the rule applies to. If empty, it defaults to all resource kinds.
      conditionResources:
        type: array
        items:
          type: object
          $ref: '#/definitions/v1ResourceName'
        description: |-
          The resources the rule applies to. If empty, it defaults to all resources in scope covered by `resource_kinds`.
          It is ORed together with the condition_kinds.
      allow:
        type: boolean
      exclusive:
        type: boolean
        description: If true, all other fields not explicitly listed will get the opposite permission (e.g. will be denied if `allow` is true).
      fields:
        type: array
        items:
          type: string
      allFields:
        type: boolean
  v1SecurityRuleRowFilter:
    type: object
    properties:
      conditionExpression:
        type: string
        description: |-
          The condition under which this rule applies.
          It is ANDed together with the condition_kinds and condition_resources.
      conditionKinds:
        type: array
        items:
          type: string
        description: The resource kinds the rule applies to. If empty, it defaults to all resource kinds.
      conditionResources:
        type: array
        items:
          type: object
          $ref: '#/definitions/v1ResourceName'
        description: |-
          The resources the rule applies to. If empty, it defaults to all resources in scope covered by `resource_kinds`.
          It is ORed together with the condition_kinds.
      sql:
        type: string
        title: Raw SQL expression to apply to the underlying table
      expression:
        $ref: '#/definitions/v1Expression'
        title: Regular query expression referencing dimension names
  v1SecurityRuleTransitiveAccess:
    type: object
    properties:
      resource:
        $ref: '#/definitions/v1ResourceName'
        description: this rules resolves to rules that provides access to whatever is needed to access this resource.
  v1Source:
    type: object
    properties:
      spec:
        $ref: '#/definitions/v1SourceSpec'
      state:
        $ref: '#/definitions/v1SourceState'
  v1SourceSpec:
    type: object
    properties:
      sourceConnector:
        type: string
      sinkConnector:
        type: string
      properties:
        type: object
      refreshSchedule:
        $ref: '#/definitions/v1Schedule'
      timeoutSeconds:
        type: integer
        format: int64
      stageChanges:
        type: boolean
        title: Fields not derived from code files
      streamIngestion:
        type: boolean
      trigger:
        type: boolean
  v1SourceState:
    type: object
    properties:
      connector:
        type: string
      table:
        type: string
      specHash:
        type: string
      refreshedOn:
        type: string
        format: date-time
  v1StringListValue:
    type: object
    properties:
      values:
        type: array
        items:
          type: string
  v1StructType:
    type: object
    properties:
      fields:
        type: array
        items:
          type: object
          $ref: '#/definitions/StructTypeField'
    title: StructType is a type composed of ordered, named and typed sub-fields
  v1Subquery:
    type: object
    properties:
      dimension:
        type: string
      measures:
        type: array
        items:
          type: string
      where:
        $ref: '#/definitions/v1Expression'
      having:
        $ref: '#/definitions/v1Expression'
  v1TableCardinalityRequest:
    type: object
    properties:
      instanceId:
        type: string
      connector:
        type: string
      database:
        type: string
      databaseSchema:
        type: string
      tableName:
        type: string
        title: Required
      priority:
        type: integer
        format: int32
  v1TableCardinalityResponse:
    type: object
    properties:
      cardinality:
        type: string
        format: int64
        title: Not optional, not null
  v1TableColumnsRequest:
    type: object
    properties:
      instanceId:
        type: string
      connector:
        type: string
      database:
        type: string
      databaseSchema:
        type: string
      tableName:
        type: string
      priority:
        type: integer
        format: int32
  v1TableColumnsResponse:
    type: object
    properties:
      profileColumns:
        type: array
        items:
          type: object
          $ref: '#/definitions/v1ProfileColumn'
      unsupportedColumns:
        type: object
        additionalProperties:
          type: string
  v1TableInfo:
    type: object
    properties:
      name:
        type: string
      view:
        type: boolean
  v1TableRowsRequest:
    type: object
    properties:
      instanceId:
        type: string
      connector:
        type: string
      database:
        type: string
      databaseSchema:
        type: string
      tableName:
        type: string
      limit:
        type: integer
        format: int32
      priority:
        type: integer
        format: int32
  v1TableRowsResponse:
    type: object
    properties:
      data:
        type: array
        items:
          type: object
  v1Theme:
    type: object
    properties:
      spec:
        $ref: '#/definitions/v1ThemeSpec'
      state:
        $ref: '#/definitions/v1ThemeState'
  v1ThemeSpec:
    type: object
    properties:
      primaryColor:
        $ref: '#/definitions/v1Color'
      secondaryColor:
        $ref: '#/definitions/v1Color'
      primaryColorRaw:
        type: string
      secondaryColorRaw:
        type: string
  v1ThemeState:
    type: object
  v1TimeGrain:
    type: string
    enum:
      - TIME_GRAIN_UNSPECIFIED
      - TIME_GRAIN_MILLISECOND
      - TIME_GRAIN_SECOND
      - TIME_GRAIN_MINUTE
      - TIME_GRAIN_HOUR
      - TIME_GRAIN_DAY
      - TIME_GRAIN_WEEK
      - TIME_GRAIN_MONTH
      - TIME_GRAIN_QUARTER
      - TIME_GRAIN_YEAR
    default: TIME_GRAIN_UNSPECIFIED
  v1TimeRange:
    type: object
    properties:
      start:
        type: string
        format: date-time
        title: Optional. Defaults to min
      end:
        type: string
        format: date-time
        title: Optional. Defaults to max
      isoDuration:
        type: string
        title: Optional, ie PT1M
      isoOffset:
        type: string
        title: Optional, ie PT1M
      roundToGrain:
        $ref: '#/definitions/v1TimeGrain'
      timeZone:
        type: string
        title: Optional. IANA format, ie Europe/Copenhagen. Defaults to UTC
      expression:
        type: string
        description: |-
          Optional. Rill format time range. Should only be used for alerts and reports.
          For dashboard call ResolveTimeRanges.
      timeDimension:
        type: string
        title: Optional. If not specified, falls back to the primary time dimension in the metrics view spec
    title: 2 of the (start, end, iso_duration) should be set
  v1TimeRangeSummary:
    type: object
    properties:
      min:
        type: string
        format: date-time
        title: Not optional, not null
      max:
        type: string
        format: date-time
        title: Not optional, not null
      watermark:
        type: string
        format: date-time
        title: Not optional, not null
  v1TimeSeriesResponse:
    type: object
    properties:
      results:
        type: array
        items:
          type: object
          $ref: '#/definitions/v1TimeSeriesValue'
        title: Not optional, not null
      spark:
        type: array
        items:
          type: object
          $ref: '#/definitions/v1TimeSeriesValue'
        title: Not optional, not null, empty if 'pixels' is not specified
      sampleSize:
        type: integer
        format: int32
        title: Not optional, not null, unused
  v1TimeSeriesTimeRange:
    type: object
    properties:
      start:
        type: string
        format: date-time
        title: Optional. Defaults to min
      end:
        type: string
        format: date-time
        title: Optional. Defaults to max
      interval:
        $ref: '#/definitions/v1TimeGrain'
        title: Optional. Defaults to the most human friendly for [min, max) range, ie 'minute' for hour range
    title: Either [start, end] or interval should be specified
  v1TimeSeriesValue:
    type: object
    properties:
      ts:
        type: string
        format: date-time
        title: Not optional, not null
      bin:
        type: number
        format: double
        title: 0-based. Can be NaN if timestamps are the same. (Used for spark data only.)
      records:
        type: object
        title: Not optional, not null
  v1ToolCall:
    type: object
    properties:
      id:
        type: string
      name:
        type: string
      input:
        type: object
    title: Tool call specification
  v1ToolResult:
    type: object
    properties:
      id:
        type: string
      content:
        type: string
      isError:
        type: boolean
    title: Tool execution result
  v1TopK:
    type: object
    properties:
      entries:
        type: array
        items:
          type: object
          $ref: '#/definitions/TopKEntry'
        title: Not optional, not null
  v1UnpackEmptyResponse:
    type: object
    title: Response message for RuntimeService.UnpackEmpty
  v1UnpackExampleResponse:
    type: object
    title: Response message for RuntimeService.UnpackExample
  v1WatchFilesResponse:
    type: object
    properties:
      event:
        $ref: '#/definitions/v1FileEvent'
      path:
        type: string
      isDir:
        type: boolean
    title: Response message for RuntimeService.WatchFiles
  v1WatchLogsResponse:
    type: object
    properties:
      log:
        $ref: '#/definitions/v1Log'
  v1WatchResourcesResponse:
    type: object
    properties:
      event:
        $ref: '#/definitions/v1ResourceEvent'
      name:
        $ref: '#/definitions/v1ResourceName'
      resource:
        $ref: '#/definitions/v1Resource'<|MERGE_RESOLUTION|>--- conflicted
+++ resolved
@@ -620,8 +620,6 @@
     post:
       summary: CompleteStreaming runs an AI-powered chat completion, optionally invoking agents or tool calls available in Rill.
       operationId: RuntimeService_CompleteStreaming
-<<<<<<< HEAD
-=======
       responses:
         "200":
           description: A successful response.(streaming responses)
@@ -660,39 +658,20 @@
     get:
       summary: ListConversations lists all AI chat conversations for an instance.
       operationId: RuntimeService_ListConversations
->>>>>>> e81c448c
-      responses:
-        "200":
-          description: A successful response.(streaming responses)
-          schema:
-            type: object
-            properties:
-              result:
-                $ref: '#/definitions/v1CompleteStreamingResponse'
-              error:
-                $ref: '#/definitions/rpcStatus'
-            title: Stream result of v1CompleteStreamingResponse
-        default:
-          description: An unexpected error response.
-          schema:
-            $ref: '#/definitions/rpcStatus'
-      parameters:
-        - name: instanceId
-          in: path
-          required: true
-          type: string
-        - name: body
-          in: body
-          required: true
-          schema:
-            type: object
-            properties:
-              conversationId:
-                type: string
-                title: If not provided, creates a new conversation
-              prompt:
-                type: string
-            title: Request message for RuntimeService.CompleteStreaming
+      responses:
+        "200":
+          description: A successful response.
+          schema:
+            $ref: '#/definitions/v1ListConversationsResponse'
+        default:
+          description: An unexpected error response.
+          schema:
+            $ref: '#/definitions/rpcStatus'
+      parameters:
+        - name: instanceId
+          in: path
+          required: true
+          type: string
       tags:
         - RuntimeService
   /v1/instances/{instanceId}/ai/conversations/{conversationId}:
@@ -5201,6 +5180,15 @@
           type: object
           $ref: '#/definitions/v1ConnectorDriver'
     title: Response message for RuntimeService.ListConnectorDrivers
+  v1ListConversationsResponse:
+    type: object
+    properties:
+      conversations:
+        type: array
+        items:
+          type: object
+          $ref: '#/definitions/v1Conversation'
+    title: Response message for RuntimeService.ListConversations
   v1ListDatabaseSchemasResponse:
     type: object
     properties:
