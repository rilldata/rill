swagger: "2.0"
info:
  title: rill/runtime/v1/schema.proto
  version: version not set
tags:
  - name: RuntimeService
  - name: ConnectorService
  - name: QueryService
consumes:
  - application/json
produces:
  - application/json
paths:
  /v1/connectors/database_schemas:
    get:
      summary: ListDatabaseSchemas list all schemas across databases
      operationId: ConnectorService_ListDatabaseSchemas
      responses:
        "200":
          description: A successful response.
          schema:
            $ref: '#/definitions/v1ListDatabaseSchemasResponse'
        default:
          description: An unexpected error response.
          schema:
            $ref: '#/definitions/rpcStatus'
      parameters:
        - name: instanceId
          in: query
          required: false
          type: string
        - name: connector
          in: query
          required: false
          type: string
        - name: pageSize
          in: query
          required: false
          type: integer
          format: int64
        - name: pageToken
          in: query
          required: false
          type: string
      tags:
        - ConnectorService
  /v1/connectors/meta:
    get:
      summary: |-
        ListConnectorDrivers returns a description of all the connector drivers registed in the runtime,
        including their configuration specs and the capabilities they support.
      operationId: RuntimeService_ListConnectorDrivers
      responses:
        "200":
          description: A successful response.
          schema:
            $ref: '#/definitions/v1ListConnectorDriversResponse'
        default:
          description: An unexpected error response.
          schema:
            $ref: '#/definitions/rpcStatus'
      tags:
        - RuntimeService
  /v1/connectors/olap/table:
    get:
      summary: OLAPGetTable returns metadata about a table or view in an OLAP
      operationId: ConnectorService_OLAPGetTable
      responses:
        "200":
          description: A successful response.
          schema:
            $ref: '#/definitions/v1OLAPGetTableResponse'
        default:
          description: An unexpected error response.
          schema:
            $ref: '#/definitions/rpcStatus'
      parameters:
        - name: instanceId
          in: query
          required: false
          type: string
        - name: connector
          in: query
          required: false
          type: string
        - name: database
          in: query
          required: false
          type: string
        - name: databaseSchema
          in: query
          required: false
          type: string
        - name: table
          in: query
          required: false
          type: string
      tags:
        - ConnectorService
  /v1/connectors/table_metadata:
    get:
      summary: GetTable returns metadata about a table or view
      operationId: ConnectorService_GetTable
      responses:
        "200":
          description: A successful response.
          schema:
            $ref: '#/definitions/v1GetTableResponse'
        default:
          description: An unexpected error response.
          schema:
            $ref: '#/definitions/rpcStatus'
      parameters:
        - name: instanceId
          in: query
          required: false
          type: string
        - name: connector
          in: query
          required: false
          type: string
        - name: database
          in: query
          required: false
          type: string
        - name: databaseSchema
          in: query
          required: false
          type: string
        - name: table
          in: query
          required: false
          type: string
      tags:
        - ConnectorService
  /v1/connectors/tables:
    get:
      summary: ListTables list all tables for database and database_schema provided
      operationId: ConnectorService_ListTables
      responses:
        "200":
          description: A successful response.
          schema:
            $ref: '#/definitions/v1ListTablesResponse'
        default:
          description: An unexpected error response.
          schema:
            $ref: '#/definitions/rpcStatus'
      parameters:
        - name: instanceId
          in: query
          required: false
          type: string
        - name: connector
          in: query
          required: false
          type: string
        - name: database
          in: query
          required: false
          type: string
        - name: databaseSchema
          in: query
          required: false
          type: string
        - name: pageSize
          in: query
          required: false
          type: integer
          format: int64
        - name: pageToken
          in: query
          required: false
          type: string
      tags:
        - ConnectorService
  /v1/dev-jwt:
    post:
      summary: IssueDevJWT issues a JWT for mimicking a user in local development.
      operationId: RuntimeService_IssueDevJWT
      responses:
        "200":
          description: A successful response.
          schema:
            $ref: '#/definitions/v1IssueDevJWTResponse'
        default:
          description: An unexpected error response.
          schema:
            $ref: '#/definitions/rpcStatus'
      parameters:
        - name: body
          in: body
          required: true
          schema:
            $ref: '#/definitions/v1IssueDevJWTRequest'
      tags:
        - RuntimeService
  /v1/examples:
    get:
      summary: ListExamples lists all the examples embedded into binary
      operationId: RuntimeService_ListExamples
      responses:
        "200":
          description: A successful response.
          schema:
            $ref: '#/definitions/v1ListExamplesResponse'
        default:
          description: An unexpected error response.
          schema:
            $ref: '#/definitions/rpcStatus'
      tags:
        - RuntimeService
  /v1/health:
    get:
      summary: Health runs a health check on the runtime.
      operationId: RuntimeService_Health
      responses:
        "200":
          description: A successful response.
          schema:
            $ref: '#/definitions/v1HealthResponse'
        default:
          description: An unexpected error response.
          schema:
            $ref: '#/definitions/rpcStatus'
      tags:
        - RuntimeService
  /v1/health/instances/{instanceId}:
    get:
      summary: InstanceHealth runs a health check on a specific instance.
      operationId: RuntimeService_InstanceHealth
      responses:
        "200":
          description: A successful response.
          schema:
            $ref: '#/definitions/v1InstanceHealthResponse'
        default:
          description: An unexpected error response.
          schema:
            $ref: '#/definitions/rpcStatus'
      parameters:
        - name: instanceId
          in: path
          required: true
          type: string
      tags:
        - RuntimeService
  /v1/instances:
    get:
      summary: ListInstances lists all the instances currently managed by the runtime
      operationId: RuntimeService_ListInstances
      responses:
        "200":
          description: A successful response.
          schema:
            $ref: '#/definitions/v1ListInstancesResponse'
        default:
          description: An unexpected error response.
          schema:
            $ref: '#/definitions/rpcStatus'
      parameters:
        - name: pageSize
          in: query
          required: false
          type: integer
          format: int64
        - name: pageToken
          in: query
          required: false
          type: string
      tags:
        - RuntimeService
    post:
      summary: CreateInstance creates a new instance
      operationId: RuntimeService_CreateInstance
      responses:
        "200":
          description: A successful response.
          schema:
            $ref: '#/definitions/v1CreateInstanceResponse'
        default:
          description: An unexpected error response.
          schema:
            $ref: '#/definitions/rpcStatus'
      parameters:
        - name: body
          description: |-
            Request message for RuntimeService.CreateInstance.
            See message Instance for field descriptions.
          in: body
          required: true
          schema:
            $ref: '#/definitions/v1CreateInstanceRequest'
      tags:
        - RuntimeService
  /v1/instances/{instanceId}:
    get:
      summary: GetInstance returns information about a specific instance
      operationId: RuntimeService_GetInstance
      responses:
        "200":
          description: A successful response.
          schema:
            $ref: '#/definitions/v1GetInstanceResponse'
        default:
          description: An unexpected error response.
          schema:
            $ref: '#/definitions/rpcStatus'
      parameters:
        - name: instanceId
          in: path
          required: true
          type: string
        - name: sensitive
          in: query
          required: false
          type: boolean
      tags:
        - RuntimeService
    post:
      summary: DeleteInstance deletes an instance
      operationId: RuntimeService_DeleteInstance
      responses:
        "200":
          description: A successful response.
          schema:
            $ref: '#/definitions/v1DeleteInstanceResponse'
        default:
          description: An unexpected error response.
          schema:
            $ref: '#/definitions/rpcStatus'
      parameters:
        - name: instanceId
          in: path
          required: true
          type: string
        - name: body
          in: body
          required: true
          schema:
            type: object
            title: Request message for RuntimeService.DeleteInstance
      tags:
        - RuntimeService
    patch:
      summary: EditInstance edits an existing instance
      operationId: RuntimeService_EditInstance
      responses:
        "200":
          description: A successful response.
          schema:
            $ref: '#/definitions/v1EditInstanceResponse'
        default:
          description: An unexpected error response.
          schema:
            $ref: '#/definitions/rpcStatus'
      parameters:
        - name: instanceId
          in: path
          required: true
          type: string
        - name: body
          in: body
          required: true
          schema:
            type: object
            properties:
              environment:
                type: string
              olapConnector:
                type: string
              repoConnector:
                type: string
              adminConnector:
                type: string
              aiConnector:
                type: string
              connectors:
                type: array
                items:
                  type: object
                  $ref: '#/definitions/v1Connector'
              variables:
                type: object
                additionalProperties:
                  type: string
              annotations:
                type: object
                additionalProperties:
                  type: string
              frontendUrl:
                type: string
            description: |-
              Request message for RuntimeService.EditInstance.
              See message Instance for field descriptions.
      tags:
        - RuntimeService
  /v1/instances/{instanceId}/ai/complete:
    post:
      summary: Complete runs a language model completion (LLM chat) using the configured AI connector.
      operationId: RuntimeService_Complete
      responses:
        "200":
          description: A successful response.
          schema:
            $ref: '#/definitions/v1CompleteResponse'
        default:
          description: An unexpected error response.
          schema:
            $ref: '#/definitions/rpcStatus'
      parameters:
        - name: instanceId
          in: path
          required: true
          type: string
        - name: body
          in: body
          required: true
          schema:
            type: object
            properties:
              conversationId:
                type: string
                title: If not provided, creates a new conversation
              prompt:
                type: string
              explore:
                type: string
              dimensions:
                type: array
                items:
                  type: string
              measures:
                type: array
                items:
                  type: string
              where:
                $ref: '#/definitions/v1Expression'
              timeStart:
                type: string
                format: date-time
              timeEnd:
                type: string
                format: date-time
            title: Request message for RuntimeService.Complete
      tags:
        - RuntimeService
  /v1/instances/{instanceId}/ai/complete/stream:
    post:
      summary: CompleteStreaming runs an AI-powered chat completion, optionally invoking agents or tool calls available in Rill.
      operationId: RuntimeService_CompleteStreaming
      responses:
        "200":
          description: A successful response.(streaming responses)
          schema:
            type: object
            properties:
              result:
                $ref: '#/definitions/v1CompleteStreamingResponse'
              error:
                $ref: '#/definitions/rpcStatus'
            title: Stream result of v1CompleteStreamingResponse
        default:
          description: An unexpected error response.
          schema:
            $ref: '#/definitions/rpcStatus'
      parameters:
        - name: instanceId
          in: path
          required: true
          type: string
        - name: body
          in: body
          required: true
          schema:
            type: object
            properties:
              conversationId:
                type: string
                title: If not provided, creates a new conversation
              prompt:
                type: string
              explore:
                type: string
              dimensions:
                type: array
                items:
                  type: string
              measures:
                type: array
                items:
                  type: string
              where:
                $ref: '#/definitions/v1Expression'
              timeStart:
                type: string
                format: date-time
              timeEnd:
                type: string
                format: date-time
            title: Request message for RuntimeService.CompleteStreaming
      tags:
        - RuntimeService
  /v1/instances/{instanceId}/ai/conversations:
    get:
      summary: ListConversations lists all AI chat conversations for an instance.
      operationId: RuntimeService_ListConversations
      responses:
        "200":
          description: A successful response.
          schema:
            $ref: '#/definitions/v1ListConversationsResponse'
        default:
          description: An unexpected error response.
          schema:
            $ref: '#/definitions/rpcStatus'
      parameters:
        - name: instanceId
          in: path
          required: true
          type: string
        - name: userAgentPattern
          description: Optional search pattern for filtering by user agent.
          in: query
          required: false
          type: string
      tags:
        - RuntimeService
  /v1/instances/{instanceId}/ai/conversations/{conversationId}:
    get:
      summary: GetConversation returns a specific AI chat conversation.
      operationId: RuntimeService_GetConversation
      responses:
        "200":
          description: A successful response.
          schema:
            $ref: '#/definitions/v1GetConversationResponse'
        default:
          description: An unexpected error response.
          schema:
            $ref: '#/definitions/rpcStatus'
      parameters:
        - name: instanceId
          in: path
          required: true
          type: string
        - name: conversationId
          in: path
          required: true
          type: string
      tags:
        - RuntimeService
<<<<<<< HEAD
  /v1/instances/{instanceId}/ai/tools:
    get:
      summary: |-
        ListTools lists metadata about all AI tools that calls to Complete(Streaming) may invoke.
        Note that it covers all registered tools, but the current user may not have access to all of them.
      operationId: RuntimeService_ListTools
=======
  /v1/instances/{instanceId}/connectors/{connector}/buckets:
    get:
      summary: ListBuckets lists buckets accessible with the configured credentials.
      operationId: ConnectorService_ListBuckets
>>>>>>> db6b69da
      responses:
        "200":
          description: A successful response.
          schema:
<<<<<<< HEAD
            $ref: '#/definitions/v1ListToolsResponse'
=======
            $ref: '#/definitions/v1ListBucketsResponse'
>>>>>>> db6b69da
        default:
          description: An unexpected error response.
          schema:
            $ref: '#/definitions/rpcStatus'
      parameters:
        - name: instanceId
          in: path
          required: true
          type: string
<<<<<<< HEAD
      tags:
        - RuntimeService
=======
        - name: connector
          in: path
          required: true
          type: string
        - name: pageSize
          in: query
          required: false
          type: integer
          format: int64
        - name: pageToken
          in: query
          required: false
          type: string
      tags:
        - ConnectorService
  /v1/instances/{instanceId}/connectors/{connector}/buckets/{bucket}/objects:
    get:
      summary: ListObjects lists objects for the given bucket.
      operationId: ConnectorService_ListObjects
      responses:
        "200":
          description: A successful response.
          schema:
            $ref: '#/definitions/v1ListObjectsResponse'
        default:
          description: An unexpected error response.
          schema:
            $ref: '#/definitions/rpcStatus'
      parameters:
        - name: instanceId
          in: path
          required: true
          type: string
        - name: connector
          in: path
          required: true
          type: string
        - name: bucket
          in: path
          required: true
          type: string
        - name: path
          in: query
          required: false
          type: string
        - name: delimiter
          in: query
          required: false
          type: string
        - name: pageSize
          in: query
          required: false
          type: integer
          format: int64
        - name: pageToken
          in: query
          required: false
          type: string
      tags:
        - ConnectorService
>>>>>>> db6b69da
  /v1/instances/{instanceId}/connectors/analyze:
    get:
      summary: AnalyzeConnectors scans all the project files and returns information about all referenced connectors.
      operationId: RuntimeService_AnalyzeConnectors
      responses:
        "200":
          description: A successful response.
          schema:
            $ref: '#/definitions/v1AnalyzeConnectorsResponse'
        default:
          description: An unexpected error response.
          schema:
            $ref: '#/definitions/rpcStatus'
      parameters:
        - name: instanceId
          in: path
          required: true
          type: string
      tags:
        - RuntimeService
  /v1/instances/{instanceId}/connectors/notifiers:
    get:
      summary: |-
        ListNotifierConnectors returns the names of all configured connectors that can be used as notifiers.
        This API is much faster than AnalyzeConnectors and can be called without admin-level permissions.
      operationId: RuntimeService_ListNotifierConnectors
      responses:
        "200":
          description: A successful response.
          schema:
            $ref: '#/definitions/v1ListNotifierConnectorsResponse'
        default:
          description: An unexpected error response.
          schema:
            $ref: '#/definitions/rpcStatus'
      parameters:
        - name: instanceId
          in: path
          required: true
          type: string
      tags:
        - RuntimeService
  /v1/instances/{instanceId}/files:
    get:
      summary: |-
        ListFiles lists all the files matching a glob in a repo.
        The files are sorted by their full path.
      operationId: RuntimeService_ListFiles
      responses:
        "200":
          description: A successful response.
          schema:
            $ref: '#/definitions/v1ListFilesResponse'
        default:
          description: An unexpected error response.
          schema:
            $ref: '#/definitions/rpcStatus'
      parameters:
        - name: instanceId
          in: path
          required: true
          type: string
        - name: glob
          in: query
          required: false
          type: string
      tags:
        - RuntimeService
  /v1/instances/{instanceId}/files/dir:
    post:
      summary: CreateDirectory create a directory for the given path
      operationId: RuntimeService_CreateDirectory
      responses:
        "200":
          description: A successful response.
          schema:
            $ref: '#/definitions/v1CreateDirectoryResponse'
        default:
          description: An unexpected error response.
          schema:
            $ref: '#/definitions/rpcStatus'
      parameters:
        - name: instanceId
          in: path
          required: true
          type: string
        - name: body
          in: body
          required: true
          schema:
            type: object
            properties:
              path:
                type: string
            title: Request message for RuntimeService.CreateDirectory
      tags:
        - RuntimeService
  /v1/instances/{instanceId}/files/entry:
    get:
      summary: GetFile returns the contents of a specific file in a repo.
      operationId: RuntimeService_GetFile
      responses:
        "200":
          description: A successful response.
          schema:
            $ref: '#/definitions/v1GetFileResponse'
        default:
          description: An unexpected error response.
          schema:
            $ref: '#/definitions/rpcStatus'
      parameters:
        - name: instanceId
          in: path
          required: true
          type: string
        - name: path
          in: query
          required: false
          type: string
      tags:
        - RuntimeService
    delete:
      summary: DeleteFile deletes a file from a repo
      operationId: RuntimeService_DeleteFile
      responses:
        "200":
          description: A successful response.
          schema:
            $ref: '#/definitions/v1DeleteFileResponse'
        default:
          description: An unexpected error response.
          schema:
            $ref: '#/definitions/rpcStatus'
      parameters:
        - name: instanceId
          in: path
          required: true
          type: string
        - name: path
          in: query
          required: false
          type: string
        - name: force
          in: query
          required: false
          type: boolean
      tags:
        - RuntimeService
    post:
      summary: PutFile creates or updates a file in a repo
      operationId: RuntimeService_PutFile
      responses:
        "200":
          description: A successful response.
          schema:
            $ref: '#/definitions/v1PutFileResponse'
        default:
          description: An unexpected error response.
          schema:
            $ref: '#/definitions/rpcStatus'
      parameters:
        - name: instanceId
          in: path
          required: true
          type: string
        - name: body
          in: body
          required: true
          schema:
            type: object
            properties:
              path:
                type: string
              blob:
                type: string
              create:
                type: boolean
                title: Create indicates whether to create the file if it doesn't already exist
              createOnly:
                type: boolean
                description: |-
                  Will cause the operation to fail if the file already exists.
                  It should only be set when create = true.
            title: Request message for RuntimeService.PutFile
      tags:
        - RuntimeService
  /v1/instances/{instanceId}/files/generate-metrics-view:
    post:
      summary: GenerateMetricsViewFile generates a metrics view YAML file from a table in an OLAP database
      operationId: RuntimeService_GenerateMetricsViewFile
      responses:
        "200":
          description: A successful response.
          schema:
            $ref: '#/definitions/v1GenerateMetricsViewFileResponse'
        default:
          description: An unexpected error response.
          schema:
            $ref: '#/definitions/rpcStatus'
      parameters:
        - name: instanceId
          in: path
          required: true
          type: string
        - name: body
          in: body
          required: true
          schema:
            type: object
            properties:
              model:
                type: string
                description: |-
                  Model to base the metrics view on.
                  If you set this, do NOT set connector, database, database_schema or table.
              connector:
                type: string
                description: |-
                  Connector for the table.
                  See "table" for more details.
              database:
                type: string
                description: |-
                  Database for the table.
                  See "table" for more details.
              databaseSchema:
                type: string
                description: |-
                  Database schema for the table.
                  See "table" for more details.
              table:
                type: string
                description: |-
                  Table to base the metrics view on.
                  If you set this, do NOT set model.
              path:
                type: string
                description: Path to save the metrics view file to.
              useAi:
                type: boolean
                description: |-
                  If true, the AI will be used to generate the metrics view file.
                  Otherwise, it falls back to a simpler heuristic approach.
            title: Request message for RuntimeService.GenerateMetricsViewFile
      tags:
        - RuntimeService
  /v1/instances/{instanceId}/files/rename:
    post:
      summary: RenameFile renames a file in a repo
      operationId: RuntimeService_RenameFile
      responses:
        "200":
          description: A successful response.
          schema:
            $ref: '#/definitions/v1RenameFileResponse'
        default:
          description: An unexpected error response.
          schema:
            $ref: '#/definitions/rpcStatus'
      parameters:
        - name: instanceId
          in: path
          required: true
          type: string
        - name: body
          in: body
          required: true
          schema:
            type: object
            properties:
              fromPath:
                type: string
              toPath:
                type: string
            title: Request message for RuntimeService.RenameFile
      tags:
        - RuntimeService
  /v1/instances/{instanceId}/files/unpack-empty:
    post:
      summary: UnpackEmpty unpacks an empty project
      operationId: RuntimeService_UnpackEmpty
      responses:
        "200":
          description: A successful response.
          schema:
            $ref: '#/definitions/v1UnpackEmptyResponse'
        default:
          description: An unexpected error response.
          schema:
            $ref: '#/definitions/rpcStatus'
      parameters:
        - name: instanceId
          in: path
          required: true
          type: string
        - name: body
          in: body
          required: true
          schema:
            type: object
            properties:
              displayName:
                type: string
              olap:
                type: string
              force:
                type: boolean
            title: Request message for RuntimeService.UnpackEmpty
      tags:
        - RuntimeService
  /v1/instances/{instanceId}/files/unpack-example:
    post:
      summary: UnpackExample unpacks an example project
      operationId: RuntimeService_UnpackExample
      responses:
        "200":
          description: A successful response.
          schema:
            $ref: '#/definitions/v1UnpackExampleResponse'
        default:
          description: An unexpected error response.
          schema:
            $ref: '#/definitions/rpcStatus'
      parameters:
        - name: instanceId
          in: path
          required: true
          type: string
        - name: body
          in: body
          required: true
          schema:
            type: object
            properties:
              name:
                type: string
              force:
                type: boolean
            title: Request message for RuntimeService.UnpackExample
      tags:
        - RuntimeService
  /v1/instances/{instanceId}/files/watch:
    get:
      summary: WatchFiles streams repo file update events. It is not supported on all backends.
      operationId: RuntimeService_WatchFiles
      responses:
        "200":
          description: A successful response.(streaming responses)
          schema:
            type: object
            properties:
              result:
                $ref: '#/definitions/v1WatchFilesResponse'
              error:
                $ref: '#/definitions/rpcStatus'
            title: Stream result of v1WatchFilesResponse
        default:
          description: An unexpected error response.
          schema:
            $ref: '#/definitions/rpcStatus'
      parameters:
        - name: instanceId
          in: path
          required: true
          type: string
        - name: replay
          in: query
          required: false
          type: boolean
      tags:
        - RuntimeService
  /v1/instances/{instanceId}/generate/renderer:
    post:
      summary: GenerateRenderer generates a component renderer and renderer properties from a resolver and resolver properties
      operationId: RuntimeService_GenerateRenderer
      responses:
        "200":
          description: A successful response.
          schema:
            $ref: '#/definitions/v1GenerateRendererResponse'
        default:
          description: An unexpected error response.
          schema:
            $ref: '#/definitions/rpcStatus'
      parameters:
        - name: instanceId
          in: path
          required: true
          type: string
        - name: body
          in: body
          required: true
          schema:
            type: object
            properties:
              prompt:
                type: string
              resolver:
                type: string
              resolverProperties:
                type: object
      tags:
        - RuntimeService
  /v1/instances/{instanceId}/generate/resolver:
    post:
      summary: GenerateResolver generates resolver and resolver properties from a table or a metrics view
      operationId: RuntimeService_GenerateResolver
      responses:
        "200":
          description: A successful response.
          schema:
            $ref: '#/definitions/v1GenerateResolverResponse'
        default:
          description: An unexpected error response.
          schema:
            $ref: '#/definitions/rpcStatus'
      parameters:
        - name: instanceId
          in: path
          required: true
          type: string
        - name: body
          in: body
          required: true
          schema:
            type: object
            properties:
              prompt:
                type: string
              connector:
                type: string
                description: Both connector and table must be specified if metrics_view is not.
              table:
                type: string
              metricsView:
                type: string
                description: table and connector should not be provided if metrics_view is provided.
      tags:
        - RuntimeService
  /v1/instances/{instanceId}/logs:
    get:
      summary: GetLogs returns recent logs from a controller
      operationId: RuntimeService_GetLogs
      responses:
        "200":
          description: A successful response.
          schema:
            $ref: '#/definitions/v1GetLogsResponse'
        default:
          description: An unexpected error response.
          schema:
            $ref: '#/definitions/rpcStatus'
      parameters:
        - name: instanceId
          in: path
          required: true
          type: string
        - name: ascending
          in: query
          required: false
          type: boolean
        - name: limit
          in: query
          required: false
          type: integer
          format: int32
        - name: level
          in: query
          required: false
          type: string
          enum:
            - LOG_LEVEL_UNSPECIFIED
            - LOG_LEVEL_DEBUG
            - LOG_LEVEL_INFO
            - LOG_LEVEL_WARN
            - LOG_LEVEL_ERROR
            - LOG_LEVEL_FATAL
          default: LOG_LEVEL_UNSPECIFIED
      tags:
        - RuntimeService
  /v1/instances/{instanceId}/logs/watch:
    get:
      summary: WatchLogs streams new logs emitted from a controller
      operationId: RuntimeService_WatchLogs
      responses:
        "200":
          description: A successful response.(streaming responses)
          schema:
            type: object
            properties:
              result:
                $ref: '#/definitions/v1WatchLogsResponse'
              error:
                $ref: '#/definitions/rpcStatus'
            title: Stream result of v1WatchLogsResponse
        default:
          description: An unexpected error response.
          schema:
            $ref: '#/definitions/rpcStatus'
      parameters:
        - name: instanceId
          in: path
          required: true
          type: string
        - name: replay
          in: query
          required: false
          type: boolean
        - name: replayLimit
          in: query
          required: false
          type: integer
          format: int32
        - name: level
          in: query
          required: false
          type: string
          enum:
            - LOG_LEVEL_UNSPECIFIED
            - LOG_LEVEL_DEBUG
            - LOG_LEVEL_INFO
            - LOG_LEVEL_WARN
            - LOG_LEVEL_ERROR
            - LOG_LEVEL_FATAL
          default: LOG_LEVEL_UNSPECIFIED
      tags:
        - RuntimeService
  /v1/instances/{instanceId}/models/{model}/partitions:
    get:
      summary: GetModelPartitions returns the partitions of a model
      operationId: RuntimeService_GetModelPartitions
      responses:
        "200":
          description: A successful response.
          schema:
            $ref: '#/definitions/v1GetModelPartitionsResponse'
        default:
          description: An unexpected error response.
          schema:
            $ref: '#/definitions/rpcStatus'
      parameters:
        - name: instanceId
          in: path
          required: true
          type: string
        - name: model
          in: path
          required: true
          type: string
        - name: pending
          in: query
          required: false
          type: boolean
        - name: errored
          in: query
          required: false
          type: boolean
        - name: pageSize
          in: query
          required: false
          type: integer
          format: int64
        - name: pageToken
          in: query
          required: false
          type: string
      tags:
        - RuntimeService
  /v1/instances/{instanceId}/queries/canvases/{canvas}/resolve:
    post:
      summary: ResolveCanvas is a convenience API that returns a canvas and all its referenced components and metrics views.
      operationId: QueryService_ResolveCanvas
      responses:
        "200":
          description: A successful response.
          schema:
            $ref: '#/definitions/v1ResolveCanvasResponse'
        default:
          description: An unexpected error response.
          schema:
            $ref: '#/definitions/rpcStatus'
      parameters:
        - name: instanceId
          description: Instance ID
          in: path
          required: true
          type: string
        - name: canvas
          description: Canvas name
          in: path
          required: true
          type: string
        - name: body
          in: body
          required: true
          schema:
            type: object
            properties:
              args:
                type: object
                title: Optional args for resolving templating in the component properties
      tags:
        - QueryService
  /v1/instances/{instanceId}/queries/column-cardinality/tables/{tableName}:
    get:
      summary: Get cardinality for a column
      operationId: QueryService_ColumnCardinality
      responses:
        "200":
          description: A successful response.
          schema:
            $ref: '#/definitions/v1ColumnCardinalityResponse'
        default:
          description: An unexpected error response.
          schema:
            $ref: '#/definitions/rpcStatus'
      parameters:
        - name: instanceId
          description: Required
          in: path
          required: true
          type: string
        - name: tableName
          description: Required
          in: path
          required: true
          type: string
        - name: connector
          in: query
          required: false
          type: string
        - name: database
          in: query
          required: false
          type: string
        - name: databaseSchema
          in: query
          required: false
          type: string
        - name: columnName
          description: Required
          in: query
          required: false
          type: string
        - name: priority
          in: query
          required: false
          type: integer
          format: int32
      tags:
        - QueryService
  /v1/instances/{instanceId}/queries/columns-profile/tables/{tableName}:
    post:
      summary: TableColumns returns column profiles
      operationId: QueryService_TableColumns
      responses:
        "200":
          description: A successful response.
          schema:
            $ref: '#/definitions/v1TableColumnsResponse'
        default:
          description: An unexpected error response.
          schema:
            $ref: '#/definitions/rpcStatus'
      parameters:
        - name: instanceId
          in: path
          required: true
          type: string
        - name: tableName
          in: path
          required: true
          type: string
        - name: connector
          in: query
          required: false
          type: string
        - name: database
          in: query
          required: false
          type: string
        - name: databaseSchema
          in: query
          required: false
          type: string
        - name: priority
          in: query
          required: false
          type: integer
          format: int32
      tags:
        - QueryService
  /v1/instances/{instanceId}/queries/components/{component}/resolve:
    post:
      summary: ResolveComponent resolves renderer for a Component resource.
      operationId: QueryService_ResolveComponent
      responses:
        "200":
          description: A successful response.
          schema:
            $ref: '#/definitions/v1ResolveComponentResponse'
        default:
          description: An unexpected error response.
          schema:
            $ref: '#/definitions/rpcStatus'
      parameters:
        - name: instanceId
          description: Instance ID
          in: path
          required: true
          type: string
        - name: component
          description: Component name
          in: path
          required: true
          type: string
        - name: body
          in: body
          required: true
          schema:
            type: object
            properties:
              args:
                type: object
                title: Optional args for resolving templating in the renderer properties
      tags:
        - QueryService
  /v1/instances/{instanceId}/queries/descriptive-statistics/tables/{tableName}:
    get:
      summary: Get basic stats for a numeric column like min, max, mean, stddev, etc
      operationId: QueryService_ColumnDescriptiveStatistics
      responses:
        "200":
          description: A successful response.
          schema:
            $ref: '#/definitions/v1ColumnDescriptiveStatisticsResponse'
        default:
          description: An unexpected error response.
          schema:
            $ref: '#/definitions/rpcStatus'
      parameters:
        - name: instanceId
          in: path
          required: true
          type: string
        - name: tableName
          description: Required
          in: path
          required: true
          type: string
        - name: connector
          in: query
          required: false
          type: string
        - name: database
          in: query
          required: false
          type: string
        - name: databaseSchema
          in: query
          required: false
          type: string
        - name: columnName
          description: Required
          in: query
          required: false
          type: string
        - name: priority
          in: query
          required: false
          type: integer
          format: int32
      tags:
        - QueryService
  /v1/instances/{instanceId}/queries/export:
    post:
      summary: Export builds a URL to download the results of a query as a file.
      operationId: QueryService_Export
      responses:
        "200":
          description: A successful response.
          schema:
            $ref: '#/definitions/v1ExportResponse'
        default:
          description: An unexpected error response.
          schema:
            $ref: '#/definitions/rpcStatus'
      parameters:
        - name: instanceId
          description: Instance ID to run the query against.
          in: path
          required: true
          type: string
        - name: body
          in: body
          required: true
          schema:
            type: object
            properties:
              limit:
                type: string
                format: int64
                description: Optional limit on the number of rows to export. It is applied in addition to any limit specified in the query.
              format:
                $ref: '#/definitions/v1ExportFormat'
                description: Format of the export.
              query:
                $ref: '#/definitions/v1Query'
                description: Query to export.
              bakedQuery:
                type: string
                description: Deprecated. Use query instead.
              includeHeader:
                type: boolean
                description: If true, the export will include header comments with metadata about the export.
              originDashboard:
                $ref: '#/definitions/v1ResourceName'
                description: |-
                  Optional name of the dashboard the export originates from.
                  Only used if include_header is true.
              originUrl:
                type: string
                description: |-
                  Optional UI URL that the export originates from.
                  Only used if include_header is true.
              executionTime:
                type: string
                format: date-time
                description: Optional Execution to attach to the underlying query. Used to resolve rill-time expressions.
      tags:
        - QueryService
  /v1/instances/{instanceId}/queries/metrics-views/{metricsView}/aggregation:
    post:
      summary: MetricsViewAggregation is a generic API for running group-by/pivot queries against a metrics view.
      operationId: QueryService_MetricsViewAggregation
      responses:
        "200":
          description: A successful response.
          schema:
            $ref: '#/definitions/v1MetricsViewAggregationResponse'
        default:
          description: An unexpected error response.
          schema:
            $ref: '#/definitions/rpcStatus'
      parameters:
        - name: instanceId
          in: path
          required: true
          type: string
        - name: metricsView
          description: Required
          in: path
          required: true
          type: string
        - name: body
          in: body
          required: true
          schema:
            type: object
            properties:
              dimensions:
                type: array
                items:
                  type: object
                  $ref: '#/definitions/v1MetricsViewAggregationDimension'
                title: Required
              measures:
                type: array
                items:
                  type: object
                  $ref: '#/definitions/v1MetricsViewAggregationMeasure'
                title: Required
              sort:
                type: array
                items:
                  type: object
                  $ref: '#/definitions/v1MetricsViewAggregationSort'
                title: Optional. Defaults to unsorted
              timeRange:
                $ref: '#/definitions/v1TimeRange'
                title: Optional. Defaults to unbounded
              comparisonTimeRange:
                $ref: '#/definitions/v1TimeRange'
                title: Optional, if omitted than the request prepares an aggregation without a comparison
              timeStart:
                type: string
                format: date-time
                title: Deprecated in favor of time_range
              timeEnd:
                type: string
                format: date-time
                title: Deprecated in favor of time_range
              pivotOn:
                type: array
                items:
                  type: string
                title: Optional. List of dimensions/measures. No pivot is done if ommitted
              aliases:
                type: array
                items:
                  type: object
                  $ref: '#/definitions/v1MetricsViewComparisonMeasureAlias'
                title: Optional
              where:
                $ref: '#/definitions/v1Expression'
                title: Optional
              whereSql:
                type: string
                description: Optional. If both where and where_sql are set, both will be applied with an AND between them.
              having:
                $ref: '#/definitions/v1Expression'
                title: Optional
              havingSql:
                type: string
                description: Optional. If both having and having_sql are set, both will be applied with an AND between them.
              limit:
                type: string
                format: int64
                title: Optional. Defaults to unlimited. Set to 0 to allow the server to pick an appropriate limit
              offset:
                type: string
                format: int64
                title: Optional. Defaults to 0
              priority:
                type: integer
                format: int32
                title: Optional
              filter:
                $ref: '#/definitions/v1MetricsViewFilter'
                description: Deprecated. should be removed once UI is moved to use new filters
                title: Optional
              exact:
                type: boolean
              fillMissing:
                type: boolean
              rows:
                type: boolean
                title: Optional. Defaults to false. Used to fetch rows from underlying model
      tags:
        - QueryService
  /v1/instances/{instanceId}/queries/metrics-views/{metricsViewName}/annotations:
    post:
      operationId: QueryService_MetricsViewAnnotations
      responses:
        "200":
          description: A successful response.
          schema:
            $ref: '#/definitions/v1MetricsViewAnnotationsResponse'
        default:
          description: An unexpected error response.
          schema:
            $ref: '#/definitions/rpcStatus'
      parameters:
        - name: instanceId
          in: path
          required: true
          type: string
        - name: metricsViewName
          in: path
          required: true
          type: string
        - name: body
          in: body
          required: true
          schema:
            type: object
            properties:
              measures:
                type: array
                items:
                  type: string
              priority:
                type: integer
                format: int32
              timeRange:
                $ref: '#/definitions/v1TimeRange'
              timeGrain:
                $ref: '#/definitions/v1TimeGrain'
                title: Optional
              timeZone:
                type: string
                title: Optional
              limit:
                type: string
                format: int64
                title: Optional
              offset:
                type: string
                format: int64
                title: Optional
      tags:
        - QueryService
  /v1/instances/{instanceId}/queries/metrics-views/{metricsViewName}/compare-toplist:
    post:
      summary: |-
        MetricsViewComparison returns a toplist containing comparison data of another toplist (same dimension/measure but a different time range).
        Returns a toplist without comparison data if comparison time range is omitted.
      description: |-
        ie. comparsion toplist:
        | measure1_base | measure1_previous   | measure1__delta_abs | measure1__delta_rel | dimension |
        |---------------|---------------------|---------------------|--------------------|-----------|
        | 2             | 2                   | 0                   | 0                  | Safari    |
        | 1             | 0                   | 1                   | N/A                | Chrome    |
        | 0             | 4                   | -4                  | -1.0               | Firefox   |

        ie. toplist:
        | measure1 | measure2 | dimension |
        |----------|----------|-----------|
        | 2        | 45       | Safari    |
        | 1        | 350      | Chrome    |
        | 0        | 25       | Firefox   |
      operationId: QueryService_MetricsViewComparison
      responses:
        "200":
          description: A successful response.
          schema:
            $ref: '#/definitions/v1MetricsViewComparisonResponse'
        default:
          description: An unexpected error response.
          schema:
            $ref: '#/definitions/rpcStatus'
      parameters:
        - name: instanceId
          in: path
          required: true
          type: string
        - name: metricsViewName
          in: path
          required: true
          type: string
        - name: body
          in: body
          required: true
          schema:
            type: object
            properties:
              dimension:
                $ref: '#/definitions/v1MetricsViewAggregationDimension'
                title: Required
              measures:
                type: array
                items:
                  type: object
                  $ref: '#/definitions/v1MetricsViewAggregationMeasure'
                title: Required
              comparisonMeasures:
                type: array
                items:
                  type: string
                title: |-
                  Measures that should be compared
                  Optional. Defaults to all measures
              sort:
                type: array
                items:
                  type: object
                  $ref: '#/definitions/v1MetricsViewComparisonSort'
                title: Required
              timeRange:
                $ref: '#/definitions/v1TimeRange'
                title: Optional
              comparisonTimeRange:
                $ref: '#/definitions/v1TimeRange'
                title: Optional, if omitted than the request prepares the toplist without a comparison
              where:
                $ref: '#/definitions/v1Expression'
                title: Optional
              whereSql:
                type: string
                description: Optional. If both where and where_sql are set, both will be applied with an AND between them.
              having:
                $ref: '#/definitions/v1Expression'
                title: Optional
              havingSql:
                type: string
                description: Optional. If both having and having_sql are set, both will be applied with an AND between them.
              aliases:
                type: array
                items:
                  type: object
                  $ref: '#/definitions/v1MetricsViewComparisonMeasureAlias'
                title: Optional
              limit:
                type: string
                format: int64
                title: Optional. Defaults to unlimited. Set to 0 to allow the server to pick an appropriate limit
              offset:
                type: string
                format: int64
                title: Optional. Defaults to 0
              priority:
                type: integer
                format: int32
                title: Optional
              exact:
                type: boolean
                title: Optional, defaults to false
              filter:
                $ref: '#/definitions/v1MetricsViewFilter'
                description: Deprecated. should be removed once UI is moved to use new filters
                title: Optional
            title: Request message for QueryService.MetricsViewComparison
      tags:
        - QueryService
  /v1/instances/{instanceId}/queries/metrics-views/{metricsViewName}/rows:
    post:
      summary: MetricsViewRows returns the underlying model rows matching a metrics view time range and filter(s).
      description: |-
        ie. without granularity
        | column1 | column2 | dimension |
        |---------|---------|-----------|
        | 2       | 2       | Safari    |
        | 1       | 0       | Chrome    |
        | 0       | 4       | Firefox   |

        ie. with granularity
        | timestamp__day0      | column1 | column2 | dimension |
        |----------------------|---------|---------|-----------|
        | 2022-01-01T00:00:00Z | 2       | 2       | Safari    |
        | 2022-01-01T00:00:00Z | 1       | 0       | Chrome    |
        | 2022-01-01T00:00:00Z | 0       | 4       | Firefox   |
      operationId: QueryService_MetricsViewRows
      responses:
        "200":
          description: A successful response.
          schema:
            $ref: '#/definitions/v1MetricsViewRowsResponse'
        default:
          description: An unexpected error response.
          schema:
            $ref: '#/definitions/rpcStatus'
      parameters:
        - name: instanceId
          in: path
          required: true
          type: string
        - name: metricsViewName
          in: path
          required: true
          type: string
        - name: body
          in: body
          required: true
          schema:
            type: object
            properties:
              timeStart:
                type: string
                format: date-time
                title: Optional, defaults to min
              timeEnd:
                type: string
                format: date-time
                title: Optional, defaults to max
              timeGranularity:
                $ref: '#/definitions/v1TimeGrain'
                title: Optional, doesn't prepend the timestamp rollup column if ommitted
              where:
                $ref: '#/definitions/v1Expression'
                title: Optional
              sort:
                type: array
                items:
                  type: object
                  $ref: '#/definitions/v1MetricsViewSort'
                title: Optional
              limit:
                type: integer
                format: int32
                title: Optional
              offset:
                type: string
                format: int64
                title: Optional
              priority:
                type: integer
                format: int32
              timeZone:
                type: string
                title: Optional. IANA format, ie Europe/Copenhagen. Defaults to UTC
              filter:
                $ref: '#/definitions/v1MetricsViewFilter'
                title: Deprecated. should be removed once UI is moved to use new filters
              timeDimension:
                type: string
                title: Optional. If not specified, falls back to the primary time dimension in the metrics view spec
      tags:
        - QueryService
  /v1/instances/{instanceId}/queries/metrics-views/{metricsViewName}/schema:
    get:
      summary: MetricsViewSchema Get the data types of measures and dimensions
      operationId: QueryService_MetricsViewSchema
      responses:
        "200":
          description: A successful response.
          schema:
            $ref: '#/definitions/v1MetricsViewSchemaResponse'
        default:
          description: An unexpected error response.
          schema:
            $ref: '#/definitions/rpcStatus'
      parameters:
        - name: instanceId
          in: path
          required: true
          type: string
        - name: metricsViewName
          in: path
          required: true
          type: string
        - name: priority
          in: query
          required: false
          type: integer
          format: int32
      tags:
        - QueryService
  /v1/instances/{instanceId}/queries/metrics-views/{metricsViewName}/search:
    post:
      summary: MetricsViewSearch Get the data types of measures and dimensions
      operationId: QueryService_MetricsViewSearch
      responses:
        "200":
          description: A successful response.
          schema:
            $ref: '#/definitions/v1MetricsViewSearchResponse'
        default:
          description: An unexpected error response.
          schema:
            $ref: '#/definitions/rpcStatus'
      parameters:
        - name: instanceId
          in: path
          required: true
          type: string
        - name: metricsViewName
          in: path
          required: true
          type: string
        - name: body
          in: body
          required: true
          schema:
            type: object
            properties:
              dimensions:
                type: array
                items:
                  type: string
              search:
                type: string
              timeRange:
                $ref: '#/definitions/v1TimeRange'
                title: Optional
              where:
                $ref: '#/definitions/v1Expression'
                title: Optional
              having:
                $ref: '#/definitions/v1Expression'
                title: Optional
              limit:
                type: integer
                format: int32
                title: Optional
              priority:
                type: integer
                format: int32
      tags:
        - QueryService
  /v1/instances/{instanceId}/queries/metrics-views/{metricsViewName}/time-range-summary:
    post:
      summary: |-
        MetricsViewTimeRange Get the time range summaries (min, max) for time column in a metrics view.
        Deprecated: use MetricsViewTimeRanges instead.
      operationId: QueryService_MetricsViewTimeRange
      responses:
        "200":
          description: A successful response.
          schema:
            $ref: '#/definitions/v1MetricsViewTimeRangeResponse'
        default:
          description: An unexpected error response.
          schema:
            $ref: '#/definitions/rpcStatus'
      parameters:
        - name: instanceId
          in: path
          required: true
          type: string
        - name: metricsViewName
          in: path
          required: true
          type: string
        - name: body
          in: body
          required: true
          schema:
            type: object
            properties:
              priority:
                type: integer
                format: int32
              timeDimension:
                type: string
                title: Optional. If not specified, falls back to the primary time dimension in the metrics view spec
      tags:
        - QueryService
  /v1/instances/{instanceId}/queries/metrics-views/{metricsViewName}/time-ranges:
    post:
      summary: MetricsViewTimeRanges resolves time ranges for a metrics view.
      operationId: QueryService_MetricsViewTimeRanges
      responses:
        "200":
          description: A successful response.
          schema:
            $ref: '#/definitions/v1MetricsViewTimeRangesResponse'
        default:
          description: An unexpected error response.
          schema:
            $ref: '#/definitions/rpcStatus'
      parameters:
        - name: instanceId
          in: path
          required: true
          type: string
        - name: metricsViewName
          in: path
          required: true
          type: string
        - name: body
          in: body
          required: true
          schema:
            type: object
            properties:
              expressions:
                type: array
                items:
                  type: string
                description: Optional time range expressions to resolve (uses the rilltime expression syntax).
              priority:
                type: integer
                format: int32
                description: Optional query priority.
              timeZone:
                type: string
                description: Optional time zone that overrides the time zones used when resolving the time range expressions.
              timeDimension:
                type: string
                description: Optional time dimension to return time ranges for. If not specified, it uses the metrics view's default time dimension.
              executionTime:
                type: string
                format: date-time
                description: Optional execution time against which the time ranges needs to be resolved. Watermark, latest and now are all replaced with this if provided.
      tags:
        - QueryService
  /v1/instances/{instanceId}/queries/metrics-views/{metricsViewName}/timeseries:
    post:
      summary: |-
        MetricsViewTimeSeries returns time series for the measures in the metrics view.
        It's a convenience API for querying a metrics view.
      operationId: QueryService_MetricsViewTimeSeries
      responses:
        "200":
          description: A successful response.
          schema:
            $ref: '#/definitions/v1MetricsViewTimeSeriesResponse'
        default:
          description: An unexpected error response.
          schema:
            $ref: '#/definitions/rpcStatus'
      parameters:
        - name: instanceId
          in: path
          required: true
          type: string
        - name: metricsViewName
          in: path
          required: true
          type: string
        - name: body
          in: body
          required: true
          schema:
            type: object
            properties:
              measureNames:
                type: array
                items:
                  type: string
              timeStart:
                type: string
                format: date-time
                title: Optional. Defaults to min
              timeEnd:
                type: string
                format: date-time
                title: Optional. Defaults to max
              timeGranularity:
                $ref: '#/definitions/v1TimeGrain'
                title: Required
              where:
                $ref: '#/definitions/v1Expression'
                title: Optional
              whereSql:
                type: string
                description: Optional. If both where and where_sql are set, both will be applied with an AND between them.
              having:
                $ref: '#/definitions/v1Expression'
                title: Optional
              havingSql:
                type: string
                description: Optional. If both having and having_sql are set, both will be applied with an AND between them.
              timeZone:
                type: string
                title: Optional. IANA format, ie Europe/Copenhagen. Defaults to UTC
              priority:
                type: integer
                format: int32
              filter:
                $ref: '#/definitions/v1MetricsViewFilter'
                title: Deprecated. should be removed once UI is moved to use new filters
              timeDimension:
                type: string
                title: Optional. If not specified, falls back to the primary time dimension in the metrics view spec
      tags:
        - QueryService
  /v1/instances/{instanceId}/queries/metrics-views/{metricsViewName}/toplist:
    post:
      summary: |-
        Deprecated - use MetricsViewComparison instead.
        MetricsViewToplist returns the top dimension values of a metrics view sorted by one or more measures.
        It's a convenience API for querying a metrics view.
      operationId: QueryService_MetricsViewToplist
      responses:
        "200":
          description: A successful response.
          schema:
            $ref: '#/definitions/v1MetricsViewToplistResponse'
        default:
          description: An unexpected error response.
          schema:
            $ref: '#/definitions/rpcStatus'
      parameters:
        - name: instanceId
          in: path
          required: true
          type: string
        - name: metricsViewName
          in: path
          required: true
          type: string
        - name: body
          in: body
          required: true
          schema:
            type: object
            properties:
              dimensionName:
                type: string
              measureNames:
                type: array
                items:
                  type: string
              timeStart:
                type: string
                format: date-time
              timeEnd:
                type: string
                format: date-time
              limit:
                type: string
                format: int64
              offset:
                type: string
                format: int64
              sort:
                type: array
                items:
                  type: object
                  $ref: '#/definitions/v1MetricsViewSort'
              where:
                $ref: '#/definitions/v1Expression'
              whereSql:
                type: string
              having:
                $ref: '#/definitions/v1Expression'
              havingSql:
                type: string
              priority:
                type: integer
                format: int32
              filter:
                $ref: '#/definitions/v1MetricsViewFilter'
                title: Deprecated. should be removed once UI is moved to use new filters
            title: Deprecated, use MetricsViewComparisonRequest without a comparison time range
      tags:
        - QueryService
  /v1/instances/{instanceId}/queries/metrics-views/{metricsViewName}/totals:
    post:
      summary: |-
        MetricsViewTotals returns totals over a time period for the measures in a metrics view.
        It's a convenience API for querying a metrics view.
      operationId: QueryService_MetricsViewTotals
      responses:
        "200":
          description: A successful response.
          schema:
            $ref: '#/definitions/v1MetricsViewTotalsResponse'
        default:
          description: An unexpected error response.
          schema:
            $ref: '#/definitions/rpcStatus'
      parameters:
        - name: instanceId
          in: path
          required: true
          type: string
        - name: metricsViewName
          in: path
          required: true
          type: string
        - name: body
          in: body
          required: true
          schema:
            type: object
            properties:
              measureNames:
                type: array
                items:
                  type: string
              timeStart:
                type: string
                format: date-time
                title: Optional. Defaults to min
              timeEnd:
                type: string
                format: date-time
                title: Optional. Defaults to max
              where:
                $ref: '#/definitions/v1Expression'
                title: Optional
              whereSql:
                type: string
                description: Optional. If both where and where_sql are set, both will be applied with an AND between them.
              priority:
                type: integer
                format: int32
              filter:
                $ref: '#/definitions/v1MetricsViewFilter'
                title: Deprecated. should be removed once UI is moved to use new filters
              timeDimension:
                type: string
                title: Optional. If not specified, falls back to the primary time dimension in the metrics view spec
      tags:
        - QueryService
  /v1/instances/{instanceId}/queries/null-count/tables/{tableName}:
    get:
      summary: Get the number of nulls in a column
      operationId: QueryService_ColumnNullCount
      responses:
        "200":
          description: A successful response.
          schema:
            $ref: '#/definitions/v1ColumnNullCountResponse'
        default:
          description: An unexpected error response.
          schema:
            $ref: '#/definitions/rpcStatus'
      parameters:
        - name: instanceId
          in: path
          required: true
          type: string
        - name: tableName
          description: Required
          in: path
          required: true
          type: string
        - name: connector
          in: query
          required: false
          type: string
        - name: database
          in: query
          required: false
          type: string
        - name: databaseSchema
          in: query
          required: false
          type: string
        - name: columnName
          description: Required
          in: query
          required: false
          type: string
        - name: priority
          in: query
          required: false
          type: integer
          format: int32
      tags:
        - QueryService
  /v1/instances/{instanceId}/queries/numeric-histogram/tables/{tableName}:
    get:
      summary: Get the histogram for values in a column
      operationId: QueryService_ColumnNumericHistogram
      responses:
        "200":
          description: A successful response.
          schema:
            $ref: '#/definitions/v1ColumnNumericHistogramResponse'
        default:
          description: An unexpected error response.
          schema:
            $ref: '#/definitions/rpcStatus'
      parameters:
        - name: instanceId
          in: path
          required: true
          type: string
        - name: tableName
          in: path
          required: true
          type: string
        - name: connector
          in: query
          required: false
          type: string
        - name: database
          in: query
          required: false
          type: string
        - name: databaseSchema
          in: query
          required: false
          type: string
        - name: columnName
          in: query
          required: false
          type: string
        - name: histogramMethod
          in: query
          required: false
          type: string
          enum:
            - HISTOGRAM_METHOD_UNSPECIFIED
            - HISTOGRAM_METHOD_FD
            - HISTOGRAM_METHOD_DIAGNOSTIC
          default: HISTOGRAM_METHOD_UNSPECIFIED
        - name: priority
          in: query
          required: false
          type: integer
          format: int32
      tags:
        - QueryService
  /v1/instances/{instanceId}/queries/rollup-interval/tables/{tableName}:
    post:
      summary: ColumnRollupInterval returns the minimum time granularity (as well as the time range) for a specified timestamp column
      operationId: QueryService_ColumnRollupInterval
      responses:
        "200":
          description: A successful response.
          schema:
            $ref: '#/definitions/v1ColumnRollupIntervalResponse'
        default:
          description: An unexpected error response.
          schema:
            $ref: '#/definitions/rpcStatus'
      parameters:
        - name: instanceId
          in: path
          required: true
          type: string
        - name: tableName
          description: Required
          in: path
          required: true
          type: string
        - name: body
          in: body
          required: true
          schema:
            type: object
            properties:
              connector:
                type: string
              database:
                type: string
              databaseSchema:
                type: string
              columnName:
                type: string
                title: Required
              priority:
                type: integer
                format: int32
      tags:
        - QueryService
  /v1/instances/{instanceId}/queries/rows/tables/{tableName}:
    get:
      summary: TableRows returns table rows
      operationId: QueryService_TableRows
      responses:
        "200":
          description: A successful response.
          schema:
            $ref: '#/definitions/v1TableRowsResponse'
        default:
          description: An unexpected error response.
          schema:
            $ref: '#/definitions/rpcStatus'
      parameters:
        - name: instanceId
          in: path
          required: true
          type: string
        - name: tableName
          in: path
          required: true
          type: string
        - name: connector
          in: query
          required: false
          type: string
        - name: database
          in: query
          required: false
          type: string
        - name: databaseSchema
          in: query
          required: false
          type: string
        - name: limit
          in: query
          required: false
          type: integer
          format: int32
        - name: priority
          in: query
          required: false
          type: integer
          format: int32
      tags:
        - QueryService
  /v1/instances/{instanceId}/queries/rug-histogram/tables/{tableName}:
    get:
      summary: Get outliers for a numeric column
      operationId: QueryService_ColumnRugHistogram
      responses:
        "200":
          description: A successful response.
          schema:
            $ref: '#/definitions/v1ColumnRugHistogramResponse'
        default:
          description: An unexpected error response.
          schema:
            $ref: '#/definitions/rpcStatus'
      parameters:
        - name: instanceId
          in: path
          required: true
          type: string
        - name: tableName
          in: path
          required: true
          type: string
        - name: connector
          in: query
          required: false
          type: string
        - name: database
          in: query
          required: false
          type: string
        - name: databaseSchema
          in: query
          required: false
          type: string
        - name: columnName
          in: query
          required: false
          type: string
        - name: priority
          in: query
          required: false
          type: integer
          format: int32
      tags:
        - QueryService
  /v1/instances/{instanceId}/queries/smallest-time-grain/tables/{tableName}:
    get:
      summary: Estimates the smallest time grain present in the column
      operationId: QueryService_ColumnTimeGrain
      responses:
        "200":
          description: A successful response.
          schema:
            $ref: '#/definitions/v1ColumnTimeGrainResponse'
        default:
          description: An unexpected error response.
          schema:
            $ref: '#/definitions/rpcStatus'
      parameters:
        - name: instanceId
          in: path
          required: true
          type: string
        - name: tableName
          description: Required
          in: path
          required: true
          type: string
        - name: connector
          in: query
          required: false
          type: string
        - name: database
          in: query
          required: false
          type: string
        - name: databaseSchema
          in: query
          required: false
          type: string
        - name: columnName
          description: Required
          in: query
          required: false
          type: string
        - name: priority
          in: query
          required: false
          type: integer
          format: int32
      tags:
        - QueryService
  /v1/instances/{instanceId}/queries/table-cardinality/tables/{tableName}:
    get:
      summary: TableCardinality returns row count
      operationId: QueryService_TableCardinality
      responses:
        "200":
          description: A successful response.
          schema:
            $ref: '#/definitions/v1TableCardinalityResponse'
        default:
          description: An unexpected error response.
          schema:
            $ref: '#/definitions/rpcStatus'
      parameters:
        - name: instanceId
          in: path
          required: true
          type: string
        - name: tableName
          description: Required
          in: path
          required: true
          type: string
        - name: connector
          in: query
          required: false
          type: string
        - name: database
          in: query
          required: false
          type: string
        - name: databaseSchema
          in: query
          required: false
          type: string
        - name: priority
          in: query
          required: false
          type: integer
          format: int32
      tags:
        - QueryService
  /v1/instances/{instanceId}/queries/time-range-summary/tables/{tableName}:
    get:
      summary: Get the time range summaries (min, max) for a column
      operationId: QueryService_ColumnTimeRange
      responses:
        "200":
          description: A successful response.
          schema:
            $ref: '#/definitions/v1ColumnTimeRangeResponse'
        default:
          description: An unexpected error response.
          schema:
            $ref: '#/definitions/rpcStatus'
      parameters:
        - name: instanceId
          in: path
          required: true
          type: string
        - name: tableName
          in: path
          required: true
          type: string
        - name: connector
          in: query
          required: false
          type: string
        - name: database
          in: query
          required: false
          type: string
        - name: databaseSchema
          in: query
          required: false
          type: string
        - name: columnName
          in: query
          required: false
          type: string
        - name: priority
          in: query
          required: false
          type: integer
          format: int32
      tags:
        - QueryService
  /v1/instances/{instanceId}/queries/timeseries/tables/{tableName}:
    post:
      summary: Generate time series for the given measures (aggregation expressions) along with the sparkline timeseries
      operationId: QueryService_ColumnTimeSeries
      responses:
        "200":
          description: A successful response.
          schema:
            $ref: '#/definitions/v1ColumnTimeSeriesResponse'
        default:
          description: An unexpected error response.
          schema:
            $ref: '#/definitions/rpcStatus'
      parameters:
        - name: instanceId
          in: path
          required: true
          type: string
        - name: tableName
          description: Required
          in: path
          required: true
          type: string
        - name: body
          in: body
          required: true
          schema:
            type: object
            properties:
              connector:
                type: string
              database:
                type: string
              databaseSchema:
                type: string
              measures:
                type: array
                items:
                  type: object
                  $ref: '#/definitions/ColumnTimeSeriesRequestBasicMeasure'
                title: Optional. Defaults to [count(*)]
              timestampColumnName:
                type: string
                title: Required
              timeRange:
                $ref: '#/definitions/v1TimeSeriesTimeRange'
                title: Optional. Defaults to [min, max)
              pixels:
                type: integer
                format: int32
                title: Optional. Spark is not calculated if ommitted. See http://www.vldb.org/pvldb/vol7/p797-jugel.pdf
              sampleSize:
                type: integer
                format: int32
                title: Unused
              priority:
                type: integer
                format: int32
              timeZone:
                type: string
                title: Optional. IANA format, ie Europe/Copenhagen. Defaults to UTC
      tags:
        - QueryService
  /v1/instances/{instanceId}/queries/topk/tables/{tableName}:
    post:
      summary: |-
        Get TopK elements from a table for a column given an agg function
        agg function and k are optional, defaults are count(*) and 50 respectively
      operationId: QueryService_ColumnTopK
      responses:
        "200":
          description: A successful response.
          schema:
            $ref: '#/definitions/v1ColumnTopKResponse'
        default:
          description: An unexpected error response.
          schema:
            $ref: '#/definitions/rpcStatus'
      parameters:
        - name: instanceId
          in: path
          required: true
          type: string
        - name: tableName
          description: Required
          in: path
          required: true
          type: string
        - name: body
          in: body
          required: true
          schema:
            type: object
            properties:
              connector:
                type: string
              database:
                type: string
              databaseSchema:
                type: string
              columnName:
                type: string
                title: Required
              agg:
                type: string
                title: default is count(*)
              k:
                type: integer
                format: int32
                title: default is 50
              priority:
                type: integer
                format: int32
      tags:
        - QueryService
  /v1/instances/{instanceId}/query:
    post:
      summary: Query runs a SQL query against the instance's OLAP datastore.
      operationId: QueryService_Query
      responses:
        "200":
          description: A successful response.
          schema:
            $ref: '#/definitions/v1QueryResponse'
        default:
          description: An unexpected error response.
          schema:
            $ref: '#/definitions/rpcStatus'
      parameters:
        - name: instanceId
          in: path
          required: true
          type: string
        - name: body
          in: body
          required: true
          schema:
            type: object
            properties:
              connector:
                type: string
              sql:
                type: string
              args:
                type: array
                items: {}
              priority:
                type: integer
                format: int32
              dryRun:
                type: boolean
              limit:
                type: integer
                format: int32
      tags:
        - QueryService
  /v1/instances/{instanceId}/query/batch:
    post:
      summary: Batch request with different queries
      operationId: QueryService_QueryBatch
      responses:
        "200":
          description: A successful response.(streaming responses)
          schema:
            type: object
            properties:
              result:
                $ref: '#/definitions/v1QueryBatchResponse'
              error:
                $ref: '#/definitions/rpcStatus'
            title: Stream result of v1QueryBatchResponse
        default:
          description: An unexpected error response.
          schema:
            $ref: '#/definitions/rpcStatus'
      parameters:
        - name: instanceId
          in: path
          required: true
          type: string
        - name: body
          in: body
          required: true
          schema:
            type: object
            properties:
              queries:
                type: array
                items:
                  type: object
                  $ref: '#/definitions/v1Query'
      tags:
        - QueryService
  /v1/instances/{instanceId}/query/resolver:
    post:
      summary: QueryResolver queries a resolver with the given properties and arguments
      operationId: RuntimeService_QueryResolver
      responses:
        "200":
          description: A successful response.
          schema:
            $ref: '#/definitions/v1QueryResolverResponse'
        default:
          description: An unexpected error response.
          schema:
            $ref: '#/definitions/rpcStatus'
      parameters:
        - name: instanceId
          in: path
          required: true
          type: string
        - name: body
          in: body
          required: true
          schema:
            type: object
            properties:
              resolver:
                type: string
              resolverProperties:
                type: object
              resolverArgs:
                type: object
              limit:
                type: integer
                format: int32
      tags:
        - RuntimeService
  /v1/instances/{instanceId}/reports/{report}/export:
    post:
      summary: ExportReport builds a URL to download the results of a query as a file.
      operationId: QueryService_ExportReport
      responses:
        "200":
          description: A successful response.
          schema:
            $ref: '#/definitions/v1ExportReportResponse'
        default:
          description: An unexpected error response.
          schema:
            $ref: '#/definitions/rpcStatus'
      parameters:
        - name: instanceId
          description: Instance ID that contains the report.
          in: path
          required: true
          type: string
        - name: report
          description: Name of the report to export.
          in: path
          required: true
          type: string
        - name: body
          in: body
          required: true
          schema:
            type: object
            properties:
              executionTime:
                type: string
                format: date-time
                description: |-
                  The execution time to evaluate the report relative to.
                  This is provided by the report implementation when sending a report.
              originBaseUrl:
                type: string
                description: |-
                  Contextual information about the base URL of the UI that initiated the export.
                  This is used to generate header comments in the exported file when include_header is true in the report spec.
      tags:
        - QueryService
  /v1/instances/{instanceId}/resource:
    get:
      summary: GetResource looks up a specific catalog resource
      operationId: RuntimeService_GetResource
      responses:
        "200":
          description: A successful response.
          schema:
            $ref: '#/definitions/v1GetResourceResponse'
        default:
          description: An unexpected error response.
          schema:
            $ref: '#/definitions/rpcStatus'
      parameters:
        - name: instanceId
          in: path
          required: true
          type: string
        - name: name.kind
          in: query
          required: false
          type: string
        - name: name.name
          in: query
          required: false
          type: string
        - name: skipSecurityChecks
          in: query
          required: false
          type: boolean
      tags:
        - RuntimeService
  /v1/instances/{instanceId}/resources:
    get:
      summary: ListResources lists the resources stored in the catalog
      operationId: RuntimeService_ListResources
      responses:
        "200":
          description: A successful response.
          schema:
            $ref: '#/definitions/v1ListResourcesResponse'
        default:
          description: An unexpected error response.
          schema:
            $ref: '#/definitions/rpcStatus'
      parameters:
        - name: instanceId
          description: Instance to list resources from.
          in: path
          required: true
          type: string
        - name: kind
          description: Filter by resource kind (optional).
          in: query
          required: false
          type: string
        - name: path
          description: Filter by resource path (optional).
          in: query
          required: false
          type: string
        - name: skipSecurityChecks
          description: Skip security checks
          in: query
          required: false
          type: boolean
      tags:
        - RuntimeService
  /v1/instances/{instanceId}/resources/-/watch:
    get:
      summary: WatchResources streams updates to catalog resources (including creation and deletion events)
      operationId: RuntimeService_WatchResources
      responses:
        "200":
          description: A successful response.(streaming responses)
          schema:
            type: object
            properties:
              result:
                $ref: '#/definitions/v1WatchResourcesResponse'
              error:
                $ref: '#/definitions/rpcStatus'
            title: Stream result of v1WatchResourcesResponse
        default:
          description: An unexpected error response.
          schema:
            $ref: '#/definitions/rpcStatus'
      parameters:
        - name: instanceId
          in: path
          required: true
          type: string
        - name: kind
          in: query
          required: false
          type: string
        - name: replay
          in: query
          required: false
          type: boolean
        - name: level
          in: query
          required: false
          type: string
      tags:
        - RuntimeService
  /v1/instances/{instanceId}/resources/explore:
    get:
      summary: GetExplore is a convenience RPC that combines looking up an Explore resource and its underlying MetricsView into one network call.
      operationId: RuntimeService_GetExplore
      responses:
        "200":
          description: A successful response.
          schema:
            $ref: '#/definitions/v1GetExploreResponse'
        default:
          description: An unexpected error response.
          schema:
            $ref: '#/definitions/rpcStatus'
      parameters:
        - name: instanceId
          in: path
          required: true
          type: string
        - name: name
          in: query
          required: false
          type: string
      tags:
        - RuntimeService
  /v1/instances/{instanceId}/trigger:
    post:
      summary: |-
        CreateTrigger submits a refresh trigger, which will asynchronously refresh the specified resources.
        Triggers are ephemeral resources that will be cleaned up by the controller.
      operationId: RuntimeService_CreateTrigger
      responses:
        "200":
          description: A successful response.
          schema:
            $ref: '#/definitions/v1CreateTriggerResponse'
        default:
          description: An unexpected error response.
          schema:
            $ref: '#/definitions/rpcStatus'
      parameters:
        - name: instanceId
          description: Instance to target.
          in: path
          required: true
          type: string
        - name: body
          in: body
          required: true
          schema:
            type: object
            properties:
              resources:
                type: array
                items:
                  type: object
                  $ref: '#/definitions/v1ResourceName'
                description: Resources to trigger. See RefreshTriggerSpec for details.
              models:
                type: array
                items:
                  type: object
                  $ref: '#/definitions/v1RefreshModelTrigger'
                description: Models to trigger. Unlike resources, this supports advanced configuration of the refresh trigger.
              parser:
                type: boolean
                description: |-
                  Parser is a convenience flag to trigger the global project parser.
                  Triggering the project parser ensures a pull of the repository and a full parse of all files.
              all:
                type: boolean
                description: |-
                  Convenience flag to trigger all resources.
                  Note: Despite the name, it does not currently trigger alerts and reports.
              allFull:
                type: boolean
                description: |-
                  Convenience flag to trigger all resources with full refreshes for resources that support it.
                  Currently, only models support full refreshes. It's equivalent to passing RefreshModelTrigger.full for those models.
                  Note: Despite the name, it does not currently trigger alerts and reports.
      tags:
        - RuntimeService
  /v1/instances/{instanceId}/variables/analyze:
    get:
      summary: AnalyzeVariables scans `Source`, `Model` and `Connector` resources in the catalog for use of an environment variable
      operationId: RuntimeService_AnalyzeVariables
      responses:
        "200":
          description: A successful response.
          schema:
            $ref: '#/definitions/v1AnalyzeVariablesResponse'
        default:
          description: An unexpected error response.
          schema:
            $ref: '#/definitions/rpcStatus'
      parameters:
        - name: instanceId
          in: path
          required: true
          type: string
      tags:
        - RuntimeService
  /v1/olap/tables:
    get:
      summary: OLAPListTables list all tables across all databases in an OLAP
      operationId: ConnectorService_OLAPListTables
      responses:
        "200":
          description: A successful response.
          schema:
            $ref: '#/definitions/v1OLAPListTablesResponse'
        default:
          description: An unexpected error response.
          schema:
            $ref: '#/definitions/rpcStatus'
      parameters:
        - name: instanceId
          in: query
          required: false
          type: string
        - name: connector
          description: Connector to list tables from.
          in: query
          required: false
          type: string
        - name: searchPattern
          description: |-
            Optional search pattern to filter tables by.
            Has the same syntax and behavior as ILIKE in SQL.
            If the connector supports schema/database names, it searches against both the plain table name and the fully qualified table name.
          in: query
          required: false
          type: string
        - name: pageSize
          in: query
          required: false
          type: integer
          format: int64
        - name: pageToken
          in: query
          required: false
          type: string
      tags:
        - ConnectorService
  /v1/ping:
    get:
      summary: Ping returns information about the runtime
      operationId: RuntimeService_Ping
      responses:
        "200":
          description: A successful response.
          schema:
            $ref: '#/definitions/v1PingResponse'
        default:
          description: An unexpected error response.
          schema:
            $ref: '#/definitions/rpcStatus'
      tags:
        - RuntimeService
definitions:
  ColumnTimeSeriesRequestBasicMeasure:
    type: object
    properties:
      id:
        type: string
        title: Unused
      expression:
        type: string
        title: Required. IE 'count(*)'
      sqlName:
        type: string
        title: Optional. Defaults to 'measure_{i}', ie measure_0
  ConnectorDriverProperty:
    type: object
    properties:
      key:
        type: string
        title: The property key
      type:
        $ref: '#/definitions/ConnectorDriverPropertyType'
        title: The type expected for this property
      required:
        type: boolean
        title: Required is true if the field must be set
      displayName:
        type: string
        title: Pretty name for the property
      description:
        type: string
        title: Human readable description of the field
      docsUrl:
        type: string
        title: Link to documentation for this property
      hint:
        type: string
        title: Additional textual explanation for use in UIs
      default:
        type: string
        title: Default value for the property
      placeholder:
        type: string
        title: Placeholder value for use in UIs
      secret:
        type: boolean
        title: If true, the property is a secret and should not be displayed in UIs
      noPrompt:
        type: boolean
        title: If true, the property should not be prompted. The expectation is that only advanced users will use it and can set directly in the connector.yaml
    title: Property represents the spec of one of the driver's config properties
  ConnectorDriverPropertyType:
    type: string
    enum:
      - TYPE_UNSPECIFIED
      - TYPE_NUMBER
      - TYPE_BOOLEAN
      - TYPE_STRING
      - TYPE_FILE
      - TYPE_INFORMATIONAL
    default: TYPE_UNSPECIFIED
    title: Type of the property
  MetricsViewFilterCond:
    type: object
    properties:
      name:
        type: string
      in:
        type: array
        items: {}
      like:
        type: array
        items:
          type: string
  MetricsViewSearchResponseSearchResult:
    type: object
    properties:
      dimension:
        type: string
      value: {}
  MetricsViewSpecDimension:
    type: object
    properties:
      name:
        type: string
      type:
        $ref: '#/definitions/MetricsViewSpecDimensionType'
        description: The dimension type. Only populated in ValidSpec.
      displayName:
        type: string
      description:
        type: string
      column:
        type: string
      expression:
        type: string
      unnest:
        type: boolean
      uri:
        type: string
      lookupTable:
        type: string
        title: Lookup fields for the dimension
      lookupKeyColumn:
        type: string
      lookupValueColumn:
        type: string
      lookupDefaultExpression:
        type: string
      smallestTimeGrain:
        $ref: '#/definitions/v1TimeGrain'
        description: The smallest time grain for the dimension. Only populated for time dimensions.
      dataType:
        $ref: '#/definitions/runtimev1Type'
        description: The data type of the dimension. Only populated in ValidSpec.
    title: Dimensions are columns to filter and group by
  MetricsViewSpecDimensionSelector:
    type: object
    properties:
      name:
        type: string
      timeGrain:
        $ref: '#/definitions/v1TimeGrain'
        title: Only for time dimensions (optional)
      desc:
        type: boolean
        title: Only for when ordering (optional)
    title: Selector for a dimension
  MetricsViewSpecDimensionType:
    type: string
    enum:
      - DIMENSION_TYPE_UNSPECIFIED
      - DIMENSION_TYPE_CATEGORICAL
      - DIMENSION_TYPE_TIME
    default: DIMENSION_TYPE_UNSPECIFIED
  MetricsViewSpecMeasure:
    type: object
    properties:
      name:
        type: string
      displayName:
        type: string
      description:
        type: string
      expression:
        type: string
      type:
        $ref: '#/definitions/MetricsViewSpecMeasureType'
      window:
        $ref: '#/definitions/MetricsViewSpecMeasureWindow'
      perDimensions:
        type: array
        items:
          type: object
          $ref: '#/definitions/MetricsViewSpecDimensionSelector'
      requiredDimensions:
        type: array
        items:
          type: object
          $ref: '#/definitions/MetricsViewSpecDimensionSelector'
      referencedMeasures:
        type: array
        items:
          type: string
      formatPreset:
        type: string
      formatD3:
        type: string
      formatD3Locale:
        type: object
      validPercentOfTotal:
        type: boolean
      treatNullsAs:
        type: string
      dataType:
        $ref: '#/definitions/runtimev1Type'
        description: The data type of the measure. Only populated in ValidSpec.
    title: Measures are aggregated computed values
  MetricsViewSpecMeasureType:
    type: string
    enum:
      - MEASURE_TYPE_UNSPECIFIED
      - MEASURE_TYPE_SIMPLE
      - MEASURE_TYPE_DERIVED
      - MEASURE_TYPE_TIME_COMPARISON
    default: MEASURE_TYPE_UNSPECIFIED
    title: Type of measure query to generate
  MetricsViewSpecMeasureWindow:
    type: object
    properties:
      partition:
        type: boolean
        title: If true, partitions the window by all present dimensions except those in order_by
      orderBy:
        type: array
        items:
          type: object
          $ref: '#/definitions/MetricsViewSpecDimensionSelector'
        description: Dimensions to order the window by. Must be present in required_dimensions.
      frameExpression:
        type: string
        title: Raw SQL expression to use as the frame (starting with "ROWS ...")
    title: Window to apply to the measure calculation
  NumericHistogramBinsBin:
    type: object
    properties:
      bucket:
        type: integer
        format: int32
      low:
        type: number
        format: double
      midpoint:
        type: number
        format: double
      high:
        type: number
        format: double
      count:
        type: number
        format: double
  NumericOutliersOutlier:
    type: object
    properties:
      bucket:
        type: integer
        format: int32
      low:
        type: number
        format: double
      high:
        type: number
        format: double
      present:
        type: boolean
      count:
        type: integer
        format: int32
  StructTypeField:
    type: object
    properties:
      name:
        type: string
      type:
        $ref: '#/definitions/runtimev1Type'
  TopKEntry:
    type: object
    properties:
      value:
        title: Not optional, not null
      count:
        type: number
        format: double
        title: Not optional, not null
  TypeCode:
    type: string
    enum:
      - CODE_UNSPECIFIED
      - CODE_BOOL
      - CODE_INT8
      - CODE_INT16
      - CODE_INT32
      - CODE_INT64
      - CODE_INT128
      - CODE_INT256
      - CODE_UINT8
      - CODE_UINT16
      - CODE_UINT32
      - CODE_UINT64
      - CODE_UINT128
      - CODE_UINT256
      - CODE_FLOAT32
      - CODE_FLOAT64
      - CODE_TIMESTAMP
      - CODE_INTERVAL
      - CODE_DATE
      - CODE_TIME
      - CODE_STRING
      - CODE_BYTES
      - CODE_ARRAY
      - CODE_STRUCT
      - CODE_MAP
      - CODE_DECIMAL
      - CODE_JSON
      - CODE_UUID
    default: CODE_UNSPECIFIED
    title: Code enumerates all the types that can be represented in a schema
  protobufAny:
    type: object
    properties:
      '@type':
        type: string
    additionalProperties: {}
  protobufNullValue:
    type: string
    enum:
      - NULL_VALUE
    default: NULL_VALUE
    description: |-
      `NullValue` is a singleton enumeration to represent the null value for the
      `Value` type union.

      The JSON representation for `NullValue` is JSON `null`.

       - NULL_VALUE: Null value.
  rpcStatus:
    type: object
    properties:
      code:
        type: integer
        format: int32
      message:
        type: string
      details:
        type: array
        items:
          type: object
          $ref: '#/definitions/protobufAny'
  runtimev1Type:
    type: object
    properties:
      code:
        $ref: '#/definitions/TypeCode'
        title: Code designates the type
      nullable:
        type: boolean
        title: Nullable indicates whether null values are possible
      arrayElementType:
        $ref: '#/definitions/runtimev1Type'
        title: If code is CODE_ARRAY, array_element_type specifies the type of the array elements
      structType:
        $ref: '#/definitions/v1StructType'
        title: If code is CODE_STRUCT, struct_type specifies the type of the struct's fields
      mapType:
        $ref: '#/definitions/v1MapType'
        title: If code is CODE_MAP, map_type specifies the map's key and value types
    title: Type represents a data type in a schema
  v1API:
    type: object
    properties:
      spec:
        $ref: '#/definitions/v1APISpec'
      state:
        $ref: '#/definitions/v1APIState'
    description: API defines a custom operation for querying data stored in Rill.
  v1APISpec:
    type: object
    properties:
      resolver:
        type: string
      resolverProperties:
        type: object
      openapiSummary:
        type: string
      openapiParametersJson:
        type: string
      openapiRequestSchemaJson:
        type: string
      openapiResponseSchemaJson:
        type: string
      openapiDefsPrefix:
        type: string
      securityRules:
        type: array
        items:
          type: object
          $ref: '#/definitions/v1SecurityRule'
      skipNestedSecurity:
        type: boolean
  v1APIState:
    type: object
  v1Alert:
    type: object
    properties:
      spec:
        $ref: '#/definitions/v1AlertSpec'
      state:
        $ref: '#/definitions/v1AlertState'
  v1AlertExecution:
    type: object
    properties:
      adhoc:
        type: boolean
      result:
        $ref: '#/definitions/v1AssertionResult'
      sentNotifications:
        type: boolean
      executionTime:
        type: string
        format: date-time
      startedOn:
        type: string
        format: date-time
      finishedOn:
        type: string
        format: date-time
      suppressedSince:
        type: string
        format: date-time
        title: Stores the last notification time in suppressed alerts
  v1AlertSpec:
    type: object
    properties:
      displayName:
        type: string
      trigger:
        type: boolean
      refreshSchedule:
        $ref: '#/definitions/v1Schedule'
      watermarkInherit:
        type: boolean
        description: If true, will use the lowest watermark of its refs instead of the trigger time.
      intervalsIsoDuration:
        type: string
      intervalsLimit:
        type: integer
        format: int32
      intervalsCheckUnclosed:
        type: boolean
      timeoutSeconds:
        type: integer
        format: int64
      queryName:
        type: string
        title: for alerts that have not been edited since resolver and resolver_properties have been added
      queryArgsJson:
        type: string
      resolver:
        type: string
      resolverProperties:
        type: object
      queryForUserId:
        type: string
      queryForUserEmail:
        type: string
      queryForAttributes:
        type: object
      notifyOnRecover:
        type: boolean
      notifyOnFail:
        type: boolean
      notifyOnError:
        type: boolean
      renotify:
        type: boolean
      renotifyAfterSeconds:
        type: integer
        format: int64
      notifiers:
        type: array
        items:
          type: object
          $ref: '#/definitions/v1Notifier'
      annotations:
        type: object
        additionalProperties:
          type: string
  v1AlertState:
    type: object
    properties:
      specHash:
        type: string
      refsHash:
        type: string
      nextRunOn:
        type: string
        format: date-time
      currentExecution:
        $ref: '#/definitions/v1AlertExecution'
      executionHistory:
        type: array
        items:
          type: object
          $ref: '#/definitions/v1AlertExecution'
      executionCount:
        type: integer
        format: int64
  v1AnalyzeConnectorsResponse:
    type: object
    properties:
      connectors:
        type: array
        items:
          type: object
          $ref: '#/definitions/v1AnalyzedConnector'
    title: Response message for RuntimeService.AnalyzeConnectors
  v1AnalyzeVariablesResponse:
    type: object
    properties:
      variables:
        type: array
        items:
          type: object
          $ref: '#/definitions/v1AnalyzedVariable'
    title: Response message for RuntimeService.AnalyzeVariables
  v1AnalyzedConnector:
    type: object
    properties:
      name:
        type: string
        title: Connector name
      driver:
        $ref: '#/definitions/v1ConnectorDriver'
        title: Connector driver metadata
      config:
        type: object
        title: Combined config properties for the connector
      presetConfig:
        type: object
        title: Config properties preset by the runtime or when the instance was created
      projectConfig:
        type: object
        title: Config properties set in project YAML files
      envConfig:
        type: object
        additionalProperties:
          type: string
        title: Config properties set as dynamic variables
      provision:
        type: boolean
        title: Provision indicates if its a managed connector
      provisionArgs:
        type: object
        title: Provision args for the provisioner if provision is true
      hasAnonymousAccess:
        type: boolean
        title: True if the connector can be accessed without credentials
      usedBy:
        type: array
        items:
          type: object
          $ref: '#/definitions/v1ResourceName'
        title: List of resources that appear to use the connector
      errorMessage:
        type: string
        title: Error message if the connector is misconfigured
    description: AnalyzedConnector contains information about a connector that is referenced in the project files.
  v1AnalyzedVariable:
    type: object
    properties:
      name:
        type: string
        description: Name of the variable.
      defaultValue:
        type: string
        description: Default value set for the variable in rill.yaml, if any.
      usedBy:
        type: array
        items:
          type: object
          $ref: '#/definitions/v1ResourceName'
        description: List of resources that appear to use the connector.
  v1AssertionResult:
    type: object
    properties:
      status:
        $ref: '#/definitions/v1AssertionStatus'
      failRow:
        type: object
      errorMessage:
        type: string
  v1AssertionStatus:
    type: string
    enum:
      - ASSERTION_STATUS_UNSPECIFIED
      - ASSERTION_STATUS_PASS
      - ASSERTION_STATUS_FAIL
      - ASSERTION_STATUS_ERROR
    default: ASSERTION_STATUS_UNSPECIFIED
  v1BuiltinMeasure:
    type: string
    enum:
      - BUILTIN_MEASURE_UNSPECIFIED
      - BUILTIN_MEASURE_COUNT
      - BUILTIN_MEASURE_COUNT_DISTINCT
    default: BUILTIN_MEASURE_UNSPECIFIED
  v1Canvas:
    type: object
    properties:
      spec:
        $ref: '#/definitions/v1CanvasSpec'
      state:
        $ref: '#/definitions/v1CanvasState'
  v1CanvasItem:
    type: object
    properties:
      component:
        type: string
        description: Name of the component to render.
      definedInCanvas:
        type: boolean
        description: Indicates if the component was defined inline as part of the canvas YAML.
      width:
        type: integer
        format: int64
        description: Width of the item. The unit is given in width_unit.
      widthUnit:
        type: string
        description: 'Unit of the width. Current possible values: empty string.'
  v1CanvasPreset:
    type: object
    properties:
      timeRange:
        type: string
        description: |-
          Time range for the explore.
          It corresponds to the `range` property of the explore's `time_ranges`.
          If not found in `time_ranges`, it should be added to the list.
      comparisonMode:
        $ref: '#/definitions/v1ExploreComparisonMode'
        description: |-
          Comparison mode.
          TODO: Once the canvas APIs have stabilized, rename ExploreComparisonMode to a non-explore-specific name.
      comparisonDimension:
        type: string
        description: If comparison_mode is EXPLORE_COMPARISON_MODE_DIMENSION, this indicates the dimension to use.
  v1CanvasRow:
    type: object
    properties:
      height:
        type: integer
        format: int64
        description: Height of the row. The unit is given in height_unit.
      heightUnit:
        type: string
        description: 'Unit of the height. Current possible values: "px", empty string.'
      items:
        type: array
        items:
          type: object
          $ref: '#/definitions/v1CanvasItem'
        description: Items to render in the row.
  v1CanvasSpec:
    type: object
    properties:
      displayName:
        type: string
        description: Display name for the canvas.
      banner:
        type: string
        description: Banner text that can be displayed in Rill Cloud.
      maxWidth:
        type: integer
        format: int64
        description: Max width in pixels of the canvas.
      gapX:
        type: integer
        format: int64
        description: Horizontal gap in pixels of the canvas.
      gapY:
        type: integer
        format: int64
        description: Vertical gap in pixels of the canvas.
      theme:
        type: string
        description: Name of the theme to use. Only one of theme and embedded_theme can be set.
      embeddedTheme:
        $ref: '#/definitions/v1ThemeSpec'
        description: Theme to use, provided inline. Only one of theme and embedded_theme can be set.
      timeRanges:
        type: array
        items:
          type: object
          $ref: '#/definitions/v1ExploreTimeRange'
        description: |-
          List of selectable time ranges with comparison time ranges.
          If the list is empty, a default list should be shown.
          TODO: Once the canvas APIs have stabilized, rename ExploreTimeRange to a non-explore-specific name.
      allowCustomTimeRange:
        type: boolean
        title: Toggle custom time range
      timeZones:
        type: array
        items:
          type: string
        description: |-
          List of selectable time zones.
          If the list is empty, a default list should be shown.
          The values should be valid IANA location identifiers.
      filtersEnabled:
        type: boolean
        description: Indicates if filters should be enabled for the canvas.
      defaultPreset:
        $ref: '#/definitions/v1CanvasPreset'
        description: Preset UI state to show by default.
      variables:
        type: array
        items:
          type: object
          $ref: '#/definitions/v1ComponentVariable'
        description: Variables that can be used in the canvas.
      rows:
        type: array
        items:
          type: object
          $ref: '#/definitions/v1CanvasRow'
        title: Rows to render on the canvas
      securityRules:
        type: array
        items:
          type: object
          $ref: '#/definitions/v1SecurityRule'
        description: Security rules to apply for access to the canvas.
  v1CanvasState:
    type: object
    properties:
      validSpec:
        $ref: '#/definitions/v1CanvasSpec'
        description: Valid spec is a (potentially previous) version of the canvas's spec that is known to be valid.
      dataRefreshedOn:
        type: string
        format: date-time
        description: |-
          The last time any underlying metrics view(s)'s data was refreshed.
          This may be empty if the data refresh time is not known, e.g. if the metrics view is based on an externally managed table.
  v1CategoricalSummary:
    type: object
    properties:
      topK:
        $ref: '#/definitions/v1TopK'
      cardinality:
        type: number
        format: double
  v1CharLocation:
    type: object
    properties:
      line:
        type: integer
        format: int64
  v1Color:
    type: object
    properties:
      red:
        type: number
        format: float
      green:
        type: number
        format: float
      blue:
        type: number
        format: float
      alpha:
        type: number
        format: float
  v1ColumnCardinalityRequest:
    type: object
    properties:
      instanceId:
        type: string
        title: Required
      connector:
        type: string
      database:
        type: string
      databaseSchema:
        type: string
      tableName:
        type: string
        title: Required
      columnName:
        type: string
        title: Required
      priority:
        type: integer
        format: int32
  v1ColumnCardinalityResponse:
    type: object
    properties:
      categoricalSummary:
        $ref: '#/definitions/v1CategoricalSummary'
        title: Not optional, not null
  v1ColumnDescriptiveStatisticsRequest:
    type: object
    properties:
      instanceId:
        type: string
      connector:
        type: string
      database:
        type: string
      databaseSchema:
        type: string
      tableName:
        type: string
        title: Required
      columnName:
        type: string
        title: Required
      priority:
        type: integer
        format: int32
  v1ColumnDescriptiveStatisticsResponse:
    type: object
    properties:
      numericSummary:
        $ref: '#/definitions/v1NumericSummary'
  v1ColumnNullCountRequest:
    type: object
    properties:
      instanceId:
        type: string
      connector:
        type: string
      database:
        type: string
      databaseSchema:
        type: string
      tableName:
        type: string
        title: Required
      columnName:
        type: string
        title: Required
      priority:
        type: integer
        format: int32
  v1ColumnNullCountResponse:
    type: object
    properties:
      count:
        type: number
        format: double
        title: Not optional, not null
  v1ColumnNumericHistogramRequest:
    type: object
    properties:
      instanceId:
        type: string
      connector:
        type: string
      database:
        type: string
      databaseSchema:
        type: string
      tableName:
        type: string
      columnName:
        type: string
      histogramMethod:
        $ref: '#/definitions/v1HistogramMethod'
      priority:
        type: integer
        format: int32
  v1ColumnNumericHistogramResponse:
    type: object
    properties:
      numericSummary:
        $ref: '#/definitions/v1NumericSummary'
  v1ColumnRollupIntervalRequest:
    type: object
    properties:
      instanceId:
        type: string
      connector:
        type: string
      database:
        type: string
      databaseSchema:
        type: string
      tableName:
        type: string
        title: Required
      columnName:
        type: string
        title: Required
      priority:
        type: integer
        format: int32
  v1ColumnRollupIntervalResponse:
    type: object
    properties:
      start:
        type: string
        format: date-time
        title: Minimum timestamp
      end:
        type: string
        format: date-time
        title: Maximum timestamp
      interval:
        $ref: '#/definitions/v1TimeGrain'
        title: Human friendly time grain that is still bounded by (min, max), ie 'minute' time grain for an hour time range
  v1ColumnRugHistogramRequest:
    type: object
    properties:
      instanceId:
        type: string
      connector:
        type: string
      database:
        type: string
      databaseSchema:
        type: string
      tableName:
        type: string
      columnName:
        type: string
      priority:
        type: integer
        format: int32
  v1ColumnRugHistogramResponse:
    type: object
    properties:
      numericSummary:
        $ref: '#/definitions/v1NumericSummary'
  v1ColumnTimeGrainRequest:
    type: object
    properties:
      instanceId:
        type: string
      connector:
        type: string
      database:
        type: string
      databaseSchema:
        type: string
      tableName:
        type: string
        title: Required
      columnName:
        type: string
        title: Required
      priority:
        type: integer
        format: int32
  v1ColumnTimeGrainResponse:
    type: object
    properties:
      timeGrain:
        $ref: '#/definitions/v1TimeGrain'
  v1ColumnTimeRangeRequest:
    type: object
    properties:
      instanceId:
        type: string
      connector:
        type: string
      database:
        type: string
      databaseSchema:
        type: string
      tableName:
        type: string
      columnName:
        type: string
      priority:
        type: integer
        format: int32
  v1ColumnTimeRangeResponse:
    type: object
    properties:
      timeRangeSummary:
        $ref: '#/definitions/v1TimeRangeSummary'
  v1ColumnTimeSeriesRequest:
    type: object
    properties:
      instanceId:
        type: string
      connector:
        type: string
      database:
        type: string
      databaseSchema:
        type: string
      tableName:
        type: string
        title: Required
      measures:
        type: array
        items:
          type: object
          $ref: '#/definitions/ColumnTimeSeriesRequestBasicMeasure'
        title: Optional. Defaults to [count(*)]
      timestampColumnName:
        type: string
        title: Required
      timeRange:
        $ref: '#/definitions/v1TimeSeriesTimeRange'
        title: Optional. Defaults to [min, max)
      pixels:
        type: integer
        format: int32
        title: Optional. Spark is not calculated if ommitted. See http://www.vldb.org/pvldb/vol7/p797-jugel.pdf
      sampleSize:
        type: integer
        format: int32
        title: Unused
      priority:
        type: integer
        format: int32
      timeZone:
        type: string
        title: Optional. IANA format, ie Europe/Copenhagen. Defaults to UTC
  v1ColumnTimeSeriesResponse:
    type: object
    properties:
      rollup:
        $ref: '#/definitions/v1TimeSeriesResponse'
  v1ColumnTopKRequest:
    type: object
    properties:
      instanceId:
        type: string
      connector:
        type: string
      database:
        type: string
      databaseSchema:
        type: string
      tableName:
        type: string
        title: Required
      columnName:
        type: string
        title: Required
      agg:
        type: string
        title: default is count(*)
      k:
        type: integer
        format: int32
        title: default is 50
      priority:
        type: integer
        format: int32
  v1ColumnTopKResponse:
    type: object
    properties:
      categoricalSummary:
        $ref: '#/definitions/v1CategoricalSummary'
  v1CompleteResponse:
    type: object
    properties:
      conversationId:
        type: string
      messages:
        type: array
        items:
          type: object
          $ref: '#/definitions/v1Message'
    title: Response message for RuntimeService.Complete
  v1CompleteStreamingResponse:
    type: object
    properties:
      conversationId:
        type: string
      message:
        $ref: '#/definitions/v1Message'
    title: Response message for RuntimeService.CompleteStreaming
  v1Component:
    type: object
    properties:
      spec:
        $ref: '#/definitions/v1ComponentSpec'
      state:
        $ref: '#/definitions/v1ComponentState'
  v1ComponentSpec:
    type: object
    properties:
      displayName:
        type: string
      description:
        type: string
      renderer:
        type: string
      rendererProperties:
        type: object
      input:
        type: array
        items:
          type: object
          $ref: '#/definitions/v1ComponentVariable'
      output:
        $ref: '#/definitions/v1ComponentVariable'
      definedInCanvas:
        type: boolean
  v1ComponentState:
    type: object
    properties:
      validSpec:
        $ref: '#/definitions/v1ComponentSpec'
        description: Valid spec is a (potentially previous) version of the component's spec that is known to be valid.
      dataRefreshedOn:
        type: string
        format: date-time
        description: |-
          The last time any underlying metrics view(s)'s data was refreshed.
          This may be empty if the data refresh time is not known, e.g. if the metrics view is based on an externally managed table.
  v1ComponentVariable:
    type: object
    properties:
      name:
        type: string
      type:
        type: string
      defaultValue: {}
  v1Condition:
    type: object
    properties:
      op:
        $ref: '#/definitions/v1Operation'
      exprs:
        type: array
        items:
          type: object
          $ref: '#/definitions/v1Expression'
  v1Connector:
    type: object
    properties:
      type:
        type: string
        description: Type of the connector. One of the infra driver supported.
      name:
        type: string
        title: Name of the connector
      config:
        type: object
        title: Config for the connector
      templatedProperties:
        type: array
        items:
          type: string
        title: Properties in config that use templating
      provision:
        type: boolean
        title: Provision settings if its a managed connector
      provisionArgs:
        type: object
  v1ConnectorDriver:
    type: object
    properties:
      name:
        type: string
        title: Name is the name of the connector
      configProperties:
        type: array
        items:
          type: object
          $ref: '#/definitions/ConnectorDriverProperty'
        title: Properties for configuring the connector
      sourceProperties:
        type: array
        items:
          type: object
          $ref: '#/definitions/ConnectorDriverProperty'
        title: Properties that can be provided to the connector when using it as a source
      displayName:
        type: string
        title: Pretty display name for use in UIs
      description:
        type: string
        title: Human readable description of the connector
      docsUrl:
        type: string
        title: Docs url for the connector
      implementsRegistry:
        type: boolean
        title: Capabilities supported by the connector
      implementsCatalog:
        type: boolean
      implementsRepo:
        type: boolean
      implementsAdmin:
        type: boolean
      implementsAi:
        type: boolean
      implementsSqlStore:
        type: boolean
      implementsOlap:
        type: boolean
      implementsObjectStore:
        type: boolean
      implementsFileStore:
        type: boolean
      implementsNotifier:
        type: boolean
      implementsWarehouse:
        type: boolean
    description: ConnectorDriver represents a connector driver available in the runtime.
  v1ConnectorSpec:
    type: object
    properties:
      driver:
        type: string
      properties:
        type: object
      templatedProperties:
        type: array
        items:
          type: string
      provision:
        type: boolean
      provisionArgs:
        type: object
  v1ConnectorState:
    type: object
    properties:
      specHash:
        type: string
  v1ConnectorV2:
    type: object
    properties:
      spec:
        $ref: '#/definitions/v1ConnectorSpec'
      state:
        $ref: '#/definitions/v1ConnectorState'
  v1ContentBlock:
    type: object
    properties:
      text:
        type: string
      toolCall:
        $ref: '#/definitions/v1ToolCall'
      toolResult:
        $ref: '#/definitions/v1ToolResult'
    title: Content block within a message
  v1Conversation:
    type: object
    properties:
      id:
        type: string
      ownerId:
        type: string
      title:
        type: string
      userAgent:
        type: string
      createdOn:
        type: string
        format: date-time
      updatedOn:
        type: string
        format: date-time
      messages:
        type: array
        items:
          type: object
          $ref: '#/definitions/v1Message'
        description: 'NOTE: Deprecated.'
    title: Conversation metadata and messages
  v1CreateDirectoryResponse:
    type: object
    title: Response message for RuntimeService.CreateDirectory
  v1CreateInstanceRequest:
    type: object
    properties:
      instanceId:
        type: string
      environment:
        type: string
      olapConnector:
        type: string
      repoConnector:
        type: string
      adminConnector:
        type: string
      aiConnector:
        type: string
      connectors:
        type: array
        items:
          type: object
          $ref: '#/definitions/v1Connector'
      variables:
        type: object
        additionalProperties:
          type: string
      annotations:
        type: object
        additionalProperties:
          type: string
      frontendUrl:
        type: string
    description: |-
      Request message for RuntimeService.CreateInstance.
      See message Instance for field descriptions.
  v1CreateInstanceResponse:
    type: object
    properties:
      instance:
        $ref: '#/definitions/v1Instance'
    title: Response message for RuntimeService.CreateInstance
  v1CreateTriggerResponse:
    type: object
  v1DatabaseSchemaInfo:
    type: object
    properties:
      database:
        type: string
      databaseSchema:
        type: string
  v1DeleteFileResponse:
    type: object
    title: Response message for RuntimeService.DeleteFile
  v1DeleteInstanceResponse:
    type: object
    title: Response message for RuntimeService.DeleteInstance
  v1DirEntry:
    type: object
    properties:
      path:
        type: string
      isDir:
        type: boolean
  v1EditInstanceResponse:
    type: object
    properties:
      instance:
        $ref: '#/definitions/v1Instance'
    title: Response message for RuntimeService.EditInstance
  v1Example:
    type: object
    properties:
      name:
        type: string
      displayName:
        type: string
      description:
        type: string
    description: Example contains metadata about an example project that is available for unpacking.
  v1Explore:
    type: object
    properties:
      spec:
        $ref: '#/definitions/v1ExploreSpec'
      state:
        $ref: '#/definitions/v1ExploreState'
  v1ExploreComparisonMode:
    type: string
    enum:
      - EXPLORE_COMPARISON_MODE_UNSPECIFIED
      - EXPLORE_COMPARISON_MODE_NONE
      - EXPLORE_COMPARISON_MODE_TIME
      - EXPLORE_COMPARISON_MODE_DIMENSION
    default: EXPLORE_COMPARISON_MODE_UNSPECIFIED
  v1ExploreComparisonTimeRange:
    type: object
    properties:
      offset:
        type: string
        description: ISO 8601 duration string to use as an offset from the base time range.
      range:
        type: string
        description: |-
          ISO 8601 duration string for the duration of the comparison time range.
          If not specified, it should fallback to the range of the base time range.
  v1ExplorePreset:
    type: object
    properties:
      dimensions:
        type: array
        items:
          type: string
        description: Dimensions to show. If `dimensions_selector` is set, this will only be set in `state.valid_spec`.
      dimensionsSelector:
        $ref: '#/definitions/v1FieldSelector'
        description: Dynamic selector for `dimensions`. Will be processed during validation, so it will always be empty in `state.valid_spec`.
      measures:
        type: array
        items:
          type: string
        description: Measures to show. If `measures_selector` is set, this will only be set in `state.valid_spec`.
      measuresSelector:
        $ref: '#/definitions/v1FieldSelector'
        description: Dynamic selector for `measures`. Will be processed during validation, so it will always be empty in `state.valid_spec`.
      where:
        $ref: '#/definitions/v1Expression'
      dimensionsWithInlistFilter:
        type: array
        items:
          type: string
        description: Temporary to differentiate between "select" and "in list" modes. Expression will be replaced with UI specific state in the future.
      timeRange:
        type: string
        description: |-
          Time range for the explore.
          It corresponds to the `range` property of the explore's `time_ranges`.
          If not found in `time_ranges`, it should be added to the list.
      timezone:
        type: string
      timeGrain:
        type: string
      selectTimeRange:
        type: string
      comparisonMode:
        $ref: '#/definitions/v1ExploreComparisonMode'
        description: Comparison mode.
      compareTimeRange:
        type: string
      comparisonDimension:
        type: string
        description: If comparison_mode is EXPLORE_COMPARISON_MODE_DIMENSION, this indicates the dimension to use.
      view:
        $ref: '#/definitions/v1ExploreWebView'
      exploreSortBy:
        type: string
      exploreSortAsc:
        type: boolean
      exploreSortType:
        $ref: '#/definitions/v1ExploreSortType'
      exploreExpandedDimension:
        type: string
      exploreLeaderboardMeasureCount:
        type: integer
        format: int64
        title: Deprecated
      exploreLeaderboardMeasures:
        type: array
        items:
          type: string
      exploreLeaderboardShowContextForAllMeasures:
        type: boolean
      timeDimensionMeasure:
        type: string
      timeDimensionChartType:
        type: string
      timeDimensionPin:
        type: boolean
      pivotRows:
        type: array
        items:
          type: string
      pivotCols:
        type: array
        items:
          type: string
      pivotSortBy:
        type: string
      pivotSortAsc:
        type: boolean
      pivotTableMode:
        type: string
  v1ExploreSortType:
    type: string
    enum:
      - EXPLORE_SORT_TYPE_UNSPECIFIED
      - EXPLORE_SORT_TYPE_VALUE
      - EXPLORE_SORT_TYPE_PERCENT
      - EXPLORE_SORT_TYPE_DELTA_PERCENT
      - EXPLORE_SORT_TYPE_DELTA_ABSOLUTE
      - EXPLORE_SORT_TYPE_DIMENSION
    default: EXPLORE_SORT_TYPE_UNSPECIFIED
  v1ExploreSpec:
    type: object
    properties:
      displayName:
        type: string
        title: User-facing name
      description:
        type: string
        title: User-facing description
      metricsView:
        type: string
        title: The metrics view the explore is based on
      dimensions:
        type: array
        items:
          type: string
        description: Dimensions to show. If `dimensions_selector` is set, this will only be set in `state.valid_spec`.
      dimensionsSelector:
        $ref: '#/definitions/v1FieldSelector'
        description: Dynamic selector for `dimensions`. Will be processed during validation, so it will always be empty in `state.valid_spec`.
      measures:
        type: array
        items:
          type: string
        description: Measures to show. If `measures_selector` is set, this will only be set in `state.valid_spec`.
      measuresSelector:
        $ref: '#/definitions/v1FieldSelector'
        description: Dynamic selector for `measures`. Will be processed during validation, so it will always be empty in `state.valid_spec`.
      theme:
        type: string
        title: Theme to use
      embeddedTheme:
        $ref: '#/definitions/v1ThemeSpec'
      timeRanges:
        type: array
        items:
          type: object
          $ref: '#/definitions/v1ExploreTimeRange'
        description: |-
          List of selectable time ranges with comparison time ranges.
          If the list is empty, a default list should be shown.
      timeZones:
        type: array
        items:
          type: string
        description: |-
          List of selectable time zones.
          If the list is empty, a default list should be shown.
          The values should be valid IANA location identifiers.
      defaultPreset:
        $ref: '#/definitions/v1ExplorePreset'
        description: Preset UI state to show by default.
      embedsHidePivot:
        type: boolean
        description: If true, the pivot tab will be hidden when the explore is embedded.
      securityRules:
        type: array
        items:
          type: object
          $ref: '#/definitions/v1SecurityRule'
        description: |-
          Security for the explore dashboard.
          These are not currently parsed from YAML, but will be derived from the parent metrics view.
      banner:
        type: string
        description: Banner text that can be displayed in Rill Cloud.
      lockTimeZone:
        type: boolean
        title: When set to true, dashboard will be locked to the first time zone in the time_zones key (or UTC)
      allowCustomTimeRange:
        type: boolean
        title: Allow custom time range
      definedInMetricsView:
        type: boolean
        description: When true, it indicates that the explore was defined in a metrics view either explicitly or emitted because version was not set.
  v1ExploreState:
    type: object
    properties:
      validSpec:
        $ref: '#/definitions/v1ExploreSpec'
        description: |-
          Valid spec is a (potentially previous) version of the spec that is known to be valid.
          It is also guaranteed to have concrete dimensions and measures, i.e. if the spec has a `dimensions_selector` or `measures_selector`, they will be resolved to concrete fields.
      dataRefreshedOn:
        type: string
        format: date-time
        description: |-
          The last time the underlying metrics view's data was refreshed.
          This may be empty if the data refresh time is not known, e.g. if the metrics view is based on an externally managed table.
  v1ExploreTimeRange:
    type: object
    properties:
      range:
        type: string
        title: ISO 8601 duration string for the time range
      comparisonTimeRanges:
        type: array
        items:
          type: object
          $ref: '#/definitions/v1ExploreComparisonTimeRange'
        title: Comparison time ranges available for this time range
  v1ExploreWebView:
    type: string
    enum:
      - EXPLORE_WEB_VIEW_UNSPECIFIED
      - EXPLORE_WEB_VIEW_EXPLORE
      - EXPLORE_WEB_VIEW_TIME_DIMENSION
      - EXPLORE_WEB_VIEW_PIVOT
      - EXPLORE_WEB_VIEW_CANVAS
    default: EXPLORE_WEB_VIEW_UNSPECIFIED
  v1ExportFormat:
    type: string
    enum:
      - EXPORT_FORMAT_UNSPECIFIED
      - EXPORT_FORMAT_CSV
      - EXPORT_FORMAT_XLSX
      - EXPORT_FORMAT_PARQUET
    default: EXPORT_FORMAT_UNSPECIFIED
  v1ExportReportResponse:
    type: object
    properties:
      downloadUrlPath:
        type: string
  v1ExportResponse:
    type: object
    properties:
      downloadUrlPath:
        type: string
  v1Expression:
    type: object
    properties:
      ident:
        type: string
      val: {}
      cond:
        $ref: '#/definitions/v1Condition'
      subquery:
        $ref: '#/definitions/v1Subquery'
  v1FieldSelector:
    type: object
    properties:
      invert:
        type: boolean
        description: Invert the result such that all fields *except* the selected fields are returned.
      all:
        type: boolean
        description: Select all fields.
      fields:
        $ref: '#/definitions/v1StringListValue'
        description: Select specific fields by name.
      regex:
        type: string
        description: Select fields by a regular expression.
      duckdbExpression:
        type: string
        description: Select fields by a DuckDB SQL SELECT expression. For example "* EXCLUDE (city)".
    description: |-
      FieldSelector describes logic for selecting a list of fields.
      It is useful for dynamically evaluating fields when the list of potential fields is not known at parse time.
  v1FileEvent:
    type: string
    enum:
      - FILE_EVENT_UNSPECIFIED
      - FILE_EVENT_WRITE
      - FILE_EVENT_DELETE
    default: FILE_EVENT_UNSPECIFIED
    description: FileEvent describes a file change.
  v1GenerateMetricsViewFileResponse:
    type: object
    properties:
      aiSucceeded:
        type: boolean
        description: Indicates if AI-based generation succeeded. If it failed, it falls back to the simpler heuristic approach.
    title: Response message for RuntimeService.GenerateMetricsViewFile
  v1GenerateRendererResponse:
    type: object
    properties:
      renderer:
        type: string
      rendererProperties:
        type: object
  v1GenerateResolverResponse:
    type: object
    properties:
      resolver:
        type: string
      resolverProperties:
        type: object
  v1GetConversationResponse:
    type: object
    properties:
      conversation:
        $ref: '#/definitions/v1Conversation'
      messages:
        type: array
        items:
          type: object
          $ref: '#/definitions/v1Message'
    title: Response message for RuntimeService.GetConversation
  v1GetExploreResponse:
    type: object
    properties:
      explore:
        $ref: '#/definitions/v1Resource'
      metricsView:
        $ref: '#/definitions/v1Resource'
  v1GetFileResponse:
    type: object
    properties:
      blob:
        type: string
      updatedOn:
        type: string
        format: date-time
    title: Response message for RuntimeService.GetFile
  v1GetInstanceResponse:
    type: object
    properties:
      instance:
        $ref: '#/definitions/v1Instance'
    title: Response message for RuntimeService.GetInstance
  v1GetLogsResponse:
    type: object
    properties:
      logs:
        type: array
        items:
          type: object
          $ref: '#/definitions/v1Log'
  v1GetModelPartitionsResponse:
    type: object
    properties:
      partitions:
        type: array
        items:
          type: object
          $ref: '#/definitions/v1ModelPartition'
      nextPageToken:
        type: string
  v1GetResourceResponse:
    type: object
    properties:
      resource:
        $ref: '#/definitions/v1Resource'
  v1GetTableResponse:
    type: object
    properties:
      schema:
        type: object
        additionalProperties:
          type: string
  v1HealthResponse:
    type: object
    properties:
      limiterError:
        type: string
      connCacheError:
        type: string
      metastoreError:
        type: string
      networkError:
        type: string
      instancesHealth:
        type: object
        additionalProperties:
          $ref: '#/definitions/v1InstanceHealth'
  v1HistogramMethod:
    type: string
    enum:
      - HISTOGRAM_METHOD_UNSPECIFIED
      - HISTOGRAM_METHOD_FD
      - HISTOGRAM_METHOD_DIAGNOSTIC
    default: HISTOGRAM_METHOD_UNSPECIFIED
  v1Instance:
    type: object
    properties:
      instanceId:
        type: string
      environment:
        type: string
      projectDisplayName:
        type: string
      olapConnector:
        type: string
      repoConnector:
        type: string
      adminConnector:
        type: string
      aiConnector:
        type: string
      createdOn:
        type: string
        format: date-time
      updatedOn:
        type: string
        format: date-time
      connectors:
        type: array
        items:
          type: object
          $ref: '#/definitions/v1Connector'
      projectConnectors:
        type: array
        items:
          type: object
          $ref: '#/definitions/v1Connector'
      variables:
        type: object
        additionalProperties:
          type: string
      projectVariables:
        type: object
        additionalProperties:
          type: string
      featureFlags:
        type: object
        additionalProperties:
          type: boolean
      annotations:
        type: object
        additionalProperties:
          type: string
      aiInstructions:
        type: string
      frontendUrl:
        type: string
    description: |-
      Instance represents a single data project, meaning one set of code artifacts,
      one connection to an OLAP datastore (DuckDB, Druid), and one catalog of related
      metadata (such as reconciliation state). Instances are the unit of isolation within
      the runtime. They enable one runtime deployment to serve not only multiple data
      projects, but also multiple tenants. On local, the runtime will usually have
      just a single instance.
  v1InstanceHealth:
    type: object
    properties:
      controllerError:
        type: string
      olapError:
        type: string
      repoError:
        type: string
      metricsViewErrors:
        type: object
        additionalProperties:
          type: string
      parseErrorCount:
        type: integer
        format: int32
      reconcileErrorCount:
        type: integer
        format: int32
  v1InstanceHealthResponse:
    type: object
    properties:
      instanceHealth:
        $ref: '#/definitions/v1InstanceHealth'
  v1IssueDevJWTRequest:
    type: object
    properties:
      name:
        type: string
      email:
        type: string
      groups:
        type: array
        items:
          type: string
      admin:
        type: boolean
      attributes:
        type: object
        description: |-
          Additional arbitrary attributes to include in the JWT.
          They take precedence if they collide with name, email, groups or admin.
    title: Request message for RuntimeService.IssueDevJWT
  v1IssueDevJWTResponse:
    type: object
    properties:
      jwt:
        type: string
    title: Response message for RuntimeService.IssueDevJWT
  v1ListBucketsResponse:
    type: object
    properties:
      nextPageToken:
        type: string
      buckets:
        type: array
        items:
          type: string
  v1ListConnectorDriversResponse:
    type: object
    properties:
      connectors:
        type: array
        items:
          type: object
          $ref: '#/definitions/v1ConnectorDriver'
    title: Response message for RuntimeService.ListConnectorDrivers
  v1ListConversationsResponse:
    type: object
    properties:
      conversations:
        type: array
        items:
          type: object
          $ref: '#/definitions/v1Conversation'
    title: Response message for RuntimeService.ListConversations
  v1ListDatabaseSchemasResponse:
    type: object
    properties:
      databaseSchemas:
        type: array
        items:
          type: object
          $ref: '#/definitions/v1DatabaseSchemaInfo'
      nextPageToken:
        type: string
  v1ListExamplesResponse:
    type: object
    properties:
      examples:
        type: array
        items:
          type: object
          $ref: '#/definitions/v1Example'
    title: Response message for RuntimeService.ListExamples
  v1ListFilesResponse:
    type: object
    properties:
      files:
        type: array
        items:
          type: object
          $ref: '#/definitions/v1DirEntry'
    title: Response message for RuntimeService.ListFiles
  v1ListInstancesResponse:
    type: object
    properties:
      instances:
        type: array
        items:
          type: object
          $ref: '#/definitions/v1Instance'
      nextPageToken:
        type: string
    title: Response message for RuntimeService.ListInstances
  v1ListNotifierConnectorsResponse:
    type: object
    properties:
      connectors:
        type: array
        items:
          type: object
          $ref: '#/definitions/v1Connector'
        description: 'Note: In this list, the Connector.config property will always be empty.'
    title: Response message for RuntimeService.ListNotifierConnectors
  v1ListObjectsResponse:
    type: object
    properties:
      nextPageToken:
        type: string
      objects:
        type: array
        items:
          type: object
          $ref: '#/definitions/v1Object'
  v1ListResourcesResponse:
    type: object
    properties:
      resources:
        type: array
        items:
          type: object
          $ref: '#/definitions/v1Resource'
  v1ListTablesResponse:
    type: object
    properties:
      tables:
        type: array
        items:
          type: object
          $ref: '#/definitions/v1TableInfo'
      nextPageToken:
        type: string
  v1ListToolsResponse:
    type: object
    properties:
      tools:
        type: array
        items:
          type: object
          $ref: '#/definitions/v1Tool'
    title: Response message for RuntimeService.ListTools
  v1Log:
    type: object
    properties:
      level:
        $ref: '#/definitions/v1LogLevel'
      time:
        type: string
        format: date-time
      message:
        type: string
      jsonPayload:
        type: string
  v1LogLevel:
    type: string
    enum:
      - LOG_LEVEL_UNSPECIFIED
      - LOG_LEVEL_DEBUG
      - LOG_LEVEL_INFO
      - LOG_LEVEL_WARN
      - LOG_LEVEL_ERROR
      - LOG_LEVEL_FATAL
    default: LOG_LEVEL_UNSPECIFIED
  v1MapType:
    type: object
    properties:
      keyType:
        $ref: '#/definitions/runtimev1Type'
      valueType:
        $ref: '#/definitions/runtimev1Type'
    title: MapType is a complex type for mapping keys to values
  v1Message:
    type: object
    properties:
      id:
        type: string
      parentId:
        type: string
      createdOn:
        type: string
        format: date-time
      updatedOn:
        type: string
        format: date-time
      index:
        type: integer
        format: int64
      role:
        type: string
      type:
        type: string
      tool:
        type: string
      contentType:
        type: string
      contentData:
        type: string
      content:
        type: array
        items:
          type: object
          $ref: '#/definitions/v1ContentBlock'
        title: Convenience field
    title: Message exchanged in a conversation
  v1MetricsView:
    type: object
    properties:
      spec:
        $ref: '#/definitions/v1MetricsViewSpec'
      state:
        $ref: '#/definitions/v1MetricsViewState'
  v1MetricsViewAggregationDimension:
    type: object
    properties:
      name:
        type: string
        title: Required
      timeGrain:
        $ref: '#/definitions/v1TimeGrain'
        title: Optional
      timeZone:
        type: string
        title: Optional. IANA format, ie Europe/Copenhagen. Defaults to UTC
      alias:
        type: string
  v1MetricsViewAggregationMeasure:
    type: object
    properties:
      name:
        type: string
        title: Required
      builtinMeasure:
        $ref: '#/definitions/v1BuiltinMeasure'
        title: Optional
      builtinMeasureArgs:
        type: array
        items: {}
        title: Required if BUILTIN_MEASURE_COUNT_DISTINCT
      filter:
        $ref: '#/definitions/v1Expression'
      count:
        $ref: '#/definitions/v1MetricsViewAggregationMeasureComputeCount'
      countDistinct:
        $ref: '#/definitions/v1MetricsViewAggregationMeasureComputeCountDistinct'
      comparisonValue:
        $ref: '#/definitions/v1MetricsViewAggregationMeasureComputeComparisonValue'
      comparisonDelta:
        $ref: '#/definitions/v1MetricsViewAggregationMeasureComputeComparisonDelta'
      comparisonRatio:
        $ref: '#/definitions/v1MetricsViewAggregationMeasureComputeComparisonRatio'
      percentOfTotal:
        $ref: '#/definitions/v1MetricsViewAggregationMeasureComputePercentOfTotal'
      uri:
        $ref: '#/definitions/v1MetricsViewAggregationMeasureComputeURI'
      comparisonTime:
        $ref: '#/definitions/v1MetricsViewAggregationMeasureComputeComparisonTime'
  v1MetricsViewAggregationMeasureComputeComparisonDelta:
    type: object
    properties:
      measure:
        type: string
  v1MetricsViewAggregationMeasureComputeComparisonRatio:
    type: object
    properties:
      measure:
        type: string
  v1MetricsViewAggregationMeasureComputeComparisonTime:
    type: object
    properties:
      dimension:
        type: string
  v1MetricsViewAggregationMeasureComputeComparisonValue:
    type: object
    properties:
      measure:
        type: string
  v1MetricsViewAggregationMeasureComputeCount:
    type: object
  v1MetricsViewAggregationMeasureComputeCountDistinct:
    type: object
    properties:
      dimension:
        type: string
  v1MetricsViewAggregationMeasureComputePercentOfTotal:
    type: object
    properties:
      measure:
        type: string
  v1MetricsViewAggregationMeasureComputeURI:
    type: object
    properties:
      dimension:
        type: string
  v1MetricsViewAggregationRequest:
    type: object
    properties:
      instanceId:
        type: string
      metricsView:
        type: string
        title: Required
      dimensions:
        type: array
        items:
          type: object
          $ref: '#/definitions/v1MetricsViewAggregationDimension'
        title: Required
      measures:
        type: array
        items:
          type: object
          $ref: '#/definitions/v1MetricsViewAggregationMeasure'
        title: Required
      sort:
        type: array
        items:
          type: object
          $ref: '#/definitions/v1MetricsViewAggregationSort'
        title: Optional. Defaults to unsorted
      timeRange:
        $ref: '#/definitions/v1TimeRange'
        title: Optional. Defaults to unbounded
      comparisonTimeRange:
        $ref: '#/definitions/v1TimeRange'
        title: Optional, if omitted than the request prepares an aggregation without a comparison
      timeStart:
        type: string
        format: date-time
        title: Deprecated in favor of time_range
      timeEnd:
        type: string
        format: date-time
        title: Deprecated in favor of time_range
      pivotOn:
        type: array
        items:
          type: string
        title: Optional. List of dimensions/measures. No pivot is done if ommitted
      aliases:
        type: array
        items:
          type: object
          $ref: '#/definitions/v1MetricsViewComparisonMeasureAlias'
        title: Optional
      where:
        $ref: '#/definitions/v1Expression'
        title: Optional
      whereSql:
        type: string
        description: Optional. If both where and where_sql are set, both will be applied with an AND between them.
      having:
        $ref: '#/definitions/v1Expression'
        title: Optional
      havingSql:
        type: string
        description: Optional. If both having and having_sql are set, both will be applied with an AND between them.
      limit:
        type: string
        format: int64
        title: Optional. Defaults to unlimited. Set to 0 to allow the server to pick an appropriate limit
      offset:
        type: string
        format: int64
        title: Optional. Defaults to 0
      priority:
        type: integer
        format: int32
        title: Optional
      filter:
        $ref: '#/definitions/v1MetricsViewFilter'
        description: Deprecated. should be removed once UI is moved to use new filters
        title: Optional
      exact:
        type: boolean
      fillMissing:
        type: boolean
      rows:
        type: boolean
        title: Optional. Defaults to false. Used to fetch rows from underlying model
  v1MetricsViewAggregationResponse:
    type: object
    properties:
      schema:
        $ref: '#/definitions/v1StructType'
        title: Not optional, not null
      data:
        type: array
        items:
          type: object
        title: Not optional, not null
  v1MetricsViewAggregationSort:
    type: object
    properties:
      name:
        type: string
        title: Required. Dimension or measure name
      desc:
        type: boolean
        title: Optional
  v1MetricsViewAnnotationsResponse:
    type: object
    properties:
      rows:
        type: array
        items:
          type: object
          $ref: '#/definitions/v1MetricsViewAnnotationsResponseAnnotation'
  v1MetricsViewAnnotationsResponseAnnotation:
    type: object
    properties:
      time:
        type: string
        format: date-time
        description: Time when the annotation applies. Maps to `time` column from the table.
      timeEnd:
        type: string
        format: date-time
        description: Optional. Time when the annotation ends. Only present if the underlying table has the `time_end` column.
      description:
        type: string
        description: User defined description of the annotation applies. Maps to `description` column from the table.
      duration:
        type: string
        description: Optional. Minimum duration this annotation is displayed for. Maps to `duration` column from the table.
      additionalFields:
        type: object
        description: Any other fields are captured here. Will be used in predicates in the future.
      forMeasures:
        type: array
        items:
          type: string
        description: List of measure names that this annotation applies to. If empty, no restrictions apply.
  v1MetricsViewColumn:
    type: object
    properties:
      name:
        type: string
        title: Not optional, not null
      type:
        type: string
        title: Not optional, not null
      nullable:
        type: boolean
        title: Not optional, not null
  v1MetricsViewComparisonMeasureAlias:
    type: object
    properties:
      name:
        type: string
      type:
        $ref: '#/definitions/v1MetricsViewComparisonMeasureType'
      alias:
        type: string
  v1MetricsViewComparisonMeasureType:
    type: string
    enum:
      - METRICS_VIEW_COMPARISON_MEASURE_TYPE_UNSPECIFIED
      - METRICS_VIEW_COMPARISON_MEASURE_TYPE_BASE_VALUE
      - METRICS_VIEW_COMPARISON_MEASURE_TYPE_COMPARISON_VALUE
      - METRICS_VIEW_COMPARISON_MEASURE_TYPE_ABS_DELTA
      - METRICS_VIEW_COMPARISON_MEASURE_TYPE_REL_DELTA
    default: METRICS_VIEW_COMPARISON_MEASURE_TYPE_UNSPECIFIED
  v1MetricsViewComparisonRequest:
    type: object
    properties:
      instanceId:
        type: string
      metricsViewName:
        type: string
      dimension:
        $ref: '#/definitions/v1MetricsViewAggregationDimension'
        title: Required
      measures:
        type: array
        items:
          type: object
          $ref: '#/definitions/v1MetricsViewAggregationMeasure'
        title: Required
      comparisonMeasures:
        type: array
        items:
          type: string
        title: |-
          Measures that should be compared
          Optional. Defaults to all measures
      sort:
        type: array
        items:
          type: object
          $ref: '#/definitions/v1MetricsViewComparisonSort'
        title: Required
      timeRange:
        $ref: '#/definitions/v1TimeRange'
        title: Optional
      comparisonTimeRange:
        $ref: '#/definitions/v1TimeRange'
        title: Optional, if omitted than the request prepares the toplist without a comparison
      where:
        $ref: '#/definitions/v1Expression'
        title: Optional
      whereSql:
        type: string
        description: Optional. If both where and where_sql are set, both will be applied with an AND between them.
      having:
        $ref: '#/definitions/v1Expression'
        title: Optional
      havingSql:
        type: string
        description: Optional. If both having and having_sql are set, both will be applied with an AND between them.
      aliases:
        type: array
        items:
          type: object
          $ref: '#/definitions/v1MetricsViewComparisonMeasureAlias'
        title: Optional
      limit:
        type: string
        format: int64
        title: Optional. Defaults to unlimited. Set to 0 to allow the server to pick an appropriate limit
      offset:
        type: string
        format: int64
        title: Optional. Defaults to 0
      priority:
        type: integer
        format: int32
        title: Optional
      exact:
        type: boolean
        title: Optional, defaults to false
      filter:
        $ref: '#/definitions/v1MetricsViewFilter'
        description: Deprecated. should be removed once UI is moved to use new filters
        title: Optional
    title: Request message for QueryService.MetricsViewComparison
  v1MetricsViewComparisonResponse:
    type: object
    properties:
      rows:
        type: array
        items:
          type: object
          $ref: '#/definitions/v1MetricsViewComparisonRow'
        title: Not optional, not null
    title: Response message for QueryService.MetricsViewComparison
  v1MetricsViewComparisonRow:
    type: object
    properties:
      dimensionValue:
        title: Not optional, not null
      measureValues:
        type: array
        items:
          type: object
          $ref: '#/definitions/v1MetricsViewComparisonValue'
        title: Not optional, not null
  v1MetricsViewComparisonSort:
    type: object
    properties:
      name:
        type: string
        title: Required
      desc:
        type: boolean
        title: Optional, defaults to false
      type:
        $ref: '#/definitions/v1MetricsViewComparisonSortType'
        title: Deprecated. Present for backwards compatibility for older reports
      sortType:
        $ref: '#/definitions/v1MetricsViewComparisonMeasureType'
  v1MetricsViewComparisonSortType:
    type: string
    enum:
      - METRICS_VIEW_COMPARISON_SORT_TYPE_UNSPECIFIED
      - METRICS_VIEW_COMPARISON_SORT_TYPE_BASE_VALUE
      - METRICS_VIEW_COMPARISON_SORT_TYPE_COMPARISON_VALUE
      - METRICS_VIEW_COMPARISON_SORT_TYPE_ABS_DELTA
      - METRICS_VIEW_COMPARISON_SORT_TYPE_REL_DELTA
    default: METRICS_VIEW_COMPARISON_SORT_TYPE_UNSPECIFIED
    title: Present for backwards compatibility
  v1MetricsViewComparisonValue:
    type: object
    properties:
      measureName:
        type: string
        title: Not optional, not null
      baseValue:
        title: Can be null
      comparisonValue:
        title: Can be null
      deltaAbs:
        title: Can be null
      deltaRel:
        title: Can be null
  v1MetricsViewFilter:
    type: object
    properties:
      include:
        type: array
        items:
          type: object
          $ref: '#/definitions/MetricsViewFilterCond'
      exclude:
        type: array
        items:
          type: object
          $ref: '#/definitions/MetricsViewFilterCond'
  v1MetricsViewRowsRequest:
    type: object
    properties:
      instanceId:
        type: string
      metricsViewName:
        type: string
      timeStart:
        type: string
        format: date-time
        title: Optional, defaults to min
      timeEnd:
        type: string
        format: date-time
        title: Optional, defaults to max
      timeGranularity:
        $ref: '#/definitions/v1TimeGrain'
        title: Optional, doesn't prepend the timestamp rollup column if ommitted
      where:
        $ref: '#/definitions/v1Expression'
        title: Optional
      sort:
        type: array
        items:
          type: object
          $ref: '#/definitions/v1MetricsViewSort'
        title: Optional
      limit:
        type: integer
        format: int32
        title: Optional
      offset:
        type: string
        format: int64
        title: Optional
      priority:
        type: integer
        format: int32
      timeZone:
        type: string
        title: Optional. IANA format, ie Europe/Copenhagen. Defaults to UTC
      filter:
        $ref: '#/definitions/v1MetricsViewFilter'
        title: Deprecated. should be removed once UI is moved to use new filters
      timeDimension:
        type: string
        title: Optional. If not specified, falls back to the primary time dimension in the metrics view spec
  v1MetricsViewRowsResponse:
    type: object
    properties:
      meta:
        type: array
        items:
          type: object
          $ref: '#/definitions/v1MetricsViewColumn'
        title: Not optional, not null
      data:
        type: array
        items:
          type: object
        title: Not optional, not null
  v1MetricsViewSchemaResponse:
    type: object
    properties:
      schema:
        $ref: '#/definitions/v1StructType'
  v1MetricsViewSearchResponse:
    type: object
    properties:
      results:
        type: array
        items:
          type: object
          $ref: '#/definitions/MetricsViewSearchResponseSearchResult'
  v1MetricsViewSort:
    type: object
    properties:
      name:
        type: string
        title: Required
      ascending:
        type: boolean
        title: Optional, defaults to false
  v1MetricsViewSpec:
    type: object
    properties:
      parent:
        type: string
        description: name of parent metrics view, if this is a derived metrics view. If this is set then certain fields like table, connector, database*, model, dimensions, and measures will only be set in `state.valid_spec`.
      connector:
        type: string
        title: Connector containing the table
      database:
        type: string
        title: Name of the database where table is located (optional)
      databaseSchema:
        type: string
        title: Name of the database schema where table is located (optional)
      table:
        type: string
        title: Name of the table the metrics view is based on
      model:
        type: string
        description: Name of the model the metrics view is based on. Either table or model should be set.
      displayName:
        type: string
        title: User-facing name
      description:
        type: string
        title: User-facing description
      aiInstructions:
        type: string
        description: Extra context for LLM/AI features. Used to guide natural language question answering and routing.
      timeDimension:
        type: string
        title: Name of the primary time dimension, used for rendering time series
      smallestTimeGrain:
        $ref: '#/definitions/v1TimeGrain'
        description: |-
          The smallest time grain that can be queried for.
          This can be useful to set if the time_dimension is not available below a certain granularity.
      watermarkExpression:
        type: string
        description: Expression to evaluate a watermark for the metrics view. If not set, the watermark defaults to max(time_dimension).
      dimensions:
        type: array
        items:
          type: object
          $ref: '#/definitions/MetricsViewSpecDimension'
        title: Dimensions in the metrics view
      measures:
        type: array
        items:
          type: object
          $ref: '#/definitions/MetricsViewSpecMeasure'
        title: Measures in the metrics view
      parentDimensions:
        $ref: '#/definitions/v1FieldSelector'
        description: Dynamic selector for dimensions from parent metrics view. Will be processed during validation, so it will always be empty in `state.valid_spec`. Can only be used if parent is set.
      parentMeasures:
        $ref: '#/definitions/v1FieldSelector'
        description: Dynamic selector for measures from parent metrics view. Will be processed during validation, so it will always be empty in `state.valid_spec`. Can only be used if parent is set.
      annotations:
        type: array
        items:
          type: object
          $ref: '#/definitions/v1MetricsViewSpecAnnotation'
        title: Annotations in the metrics view
      securityRules:
        type: array
        items:
          type: object
          $ref: '#/definitions/v1SecurityRule'
        title: Security for the metrics view
      firstDayOfWeek:
        type: integer
        format: int64
        description: ISO 8601 weekday number to use as the base for time aggregations by week. Defaults to 1 (Monday).
      firstMonthOfYear:
        type: integer
        format: int64
        description: Month number to use as the base for time aggregations by year. Defaults to 1 (January).
      cacheEnabled:
        type: boolean
        description: Cache controls for the metrics view.
      cacheKeySql:
        type: string
      cacheKeyTtlSeconds:
        type: string
        format: int64
  v1MetricsViewSpecAnnotation:
    type: object
    properties:
      name:
        type: string
      connector:
        type: string
        title: Connector containing the table
      database:
        type: string
        title: Name of the database where table is located (optional)
      databaseSchema:
        type: string
        title: Name of the database schema where table is located (optional)
      table:
        type: string
        title: Name of the model that source of annotation
      model:
        type: string
        description: Name of the model that source of annotation. Either table or model should be set.
      measures:
        type: array
        items:
          type: string
        description: Measures to apply the annotation to. If `measures_selector` is set, this will only be set in `state.valid_spec`.
      measuresSelector:
        $ref: '#/definitions/v1FieldSelector'
        description: Dynamic selector for `measures`. Will be processed during validation, so it will always be empty in `state.valid_spec`.
      hasTimeEnd:
        type: boolean
        description: Signifies that the underlying table has `time_end` column. Will be used while querying to add additional filter.
      hasDuration:
        type: boolean
        description: Signifies that the underlying table has `duration` column. Will be used while querying to add additional filter.
    description: |-
      Annotations that can be applied to measures. Each annotation needs to have a model or a table defined.
      1. The underlying model/table has to have a `time` and `description` columns.
      2. Can additionally have `time_end` column to convert the annotation to range type annotation.
      3. Can additionally have `duration` column, this is used to not query for annotations greater than selected grain in dashboard. Also forces `time` and `time_end` in UI to be truncated to selected grain.
  v1MetricsViewState:
    type: object
    properties:
      validSpec:
        $ref: '#/definitions/v1MetricsViewSpec'
        description: Valid spec is a (potentially previous) version of the spec that is known to currently be valid.
      streaming:
        type: boolean
        description: |-
          Streaming is true if the underlying data may change without the metrics view's spec/state version changing.
          It's set to true if the metrics view is based on an externally managed table.
      dataRefreshedOn:
        type: string
        format: date-time
        description: |-
          The last time the metrics view's underlying data was refreshed.
          This may be empty if the metrics view is based on an externally managed table.
  v1MetricsViewTimeRangeResponse:
    type: object
    properties:
      timeRangeSummary:
        $ref: '#/definitions/v1TimeRangeSummary'
        title: Not optional, not null
  v1MetricsViewTimeRangesResponse:
    type: object
    properties:
      fullTimeRange:
        $ref: '#/definitions/v1TimeRangeSummary'
        description: The full time range summary for the requested time dimension.
      resolvedTimeRanges:
        type: array
        items:
          type: object
          $ref: '#/definitions/v1ResolvedTimeRange'
        description: The resolved time ranges for the requested rilltime expressions.
      timeRanges:
        type: array
        items:
          type: object
          $ref: '#/definitions/v1TimeRange'
        description: |-
          The same values as resolved_time_ranges for backwards compatibility.
          Deprecated: use resolved_time_ranges instead.
  v1MetricsViewTimeSeriesRequest:
    type: object
    properties:
      instanceId:
        type: string
      metricsViewName:
        type: string
      measureNames:
        type: array
        items:
          type: string
      timeStart:
        type: string
        format: date-time
        title: Optional. Defaults to min
      timeEnd:
        type: string
        format: date-time
        title: Optional. Defaults to max
      timeGranularity:
        $ref: '#/definitions/v1TimeGrain'
        title: Required
      where:
        $ref: '#/definitions/v1Expression'
        title: Optional
      whereSql:
        type: string
        description: Optional. If both where and where_sql are set, both will be applied with an AND between them.
      having:
        $ref: '#/definitions/v1Expression'
        title: Optional
      havingSql:
        type: string
        description: Optional. If both having and having_sql are set, both will be applied with an AND between them.
      timeZone:
        type: string
        title: Optional. IANA format, ie Europe/Copenhagen. Defaults to UTC
      priority:
        type: integer
        format: int32
      filter:
        $ref: '#/definitions/v1MetricsViewFilter'
        title: Deprecated. should be removed once UI is moved to use new filters
      timeDimension:
        type: string
        title: Optional. If not specified, falls back to the primary time dimension in the metrics view spec
  v1MetricsViewTimeSeriesResponse:
    type: object
    properties:
      meta:
        type: array
        items:
          type: object
          $ref: '#/definitions/v1MetricsViewColumn'
        title: Not optional, not null
      data:
        type: array
        items:
          type: object
          $ref: '#/definitions/v1TimeSeriesValue'
        title: Not optional, not null
  v1MetricsViewToplistRequest:
    type: object
    properties:
      instanceId:
        type: string
      metricsViewName:
        type: string
      dimensionName:
        type: string
      measureNames:
        type: array
        items:
          type: string
      timeStart:
        type: string
        format: date-time
      timeEnd:
        type: string
        format: date-time
      limit:
        type: string
        format: int64
      offset:
        type: string
        format: int64
      sort:
        type: array
        items:
          type: object
          $ref: '#/definitions/v1MetricsViewSort'
      where:
        $ref: '#/definitions/v1Expression'
      whereSql:
        type: string
      having:
        $ref: '#/definitions/v1Expression'
      havingSql:
        type: string
      priority:
        type: integer
        format: int32
      filter:
        $ref: '#/definitions/v1MetricsViewFilter'
        title: Deprecated. should be removed once UI is moved to use new filters
    title: Deprecated, use MetricsViewComparisonRequest without a comparison time range
  v1MetricsViewToplistResponse:
    type: object
    properties:
      meta:
        type: array
        items:
          type: object
          $ref: '#/definitions/v1MetricsViewColumn'
        title: Not optional, not null
      data:
        type: array
        items:
          type: object
        title: Not optional, not null
  v1MetricsViewTotalsRequest:
    type: object
    properties:
      instanceId:
        type: string
      metricsViewName:
        type: string
      measureNames:
        type: array
        items:
          type: string
      timeStart:
        type: string
        format: date-time
        title: Optional. Defaults to min
      timeEnd:
        type: string
        format: date-time
        title: Optional. Defaults to max
      where:
        $ref: '#/definitions/v1Expression'
        title: Optional
      whereSql:
        type: string
        description: Optional. If both where and where_sql are set, both will be applied with an AND between them.
      priority:
        type: integer
        format: int32
      filter:
        $ref: '#/definitions/v1MetricsViewFilter'
        title: Deprecated. should be removed once UI is moved to use new filters
      timeDimension:
        type: string
        title: Optional. If not specified, falls back to the primary time dimension in the metrics view spec
  v1MetricsViewTotalsResponse:
    type: object
    properties:
      meta:
        type: array
        items:
          type: object
          $ref: '#/definitions/v1MetricsViewColumn'
        title: Not optional, not null
      data:
        type: object
        title: Not optional, not null
  v1Migration:
    type: object
    properties:
      spec:
        $ref: '#/definitions/v1MigrationSpec'
      state:
        $ref: '#/definitions/v1MigrationState'
  v1MigrationSpec:
    type: object
    properties:
      connector:
        type: string
      sql:
        type: string
      version:
        type: integer
        format: int64
  v1MigrationState:
    type: object
    properties:
      version:
        type: integer
        format: int64
  v1Model:
    type: object
    properties:
      spec:
        $ref: '#/definitions/v1ModelSpec'
      state:
        $ref: '#/definitions/v1ModelState'
  v1ModelChangeMode:
    type: string
    enum:
      - MODEL_CHANGE_MODE_UNSPECIFIED
      - MODEL_CHANGE_MODE_RESET
      - MODEL_CHANGE_MODE_MANUAL
      - MODEL_CHANGE_MODE_PATCH
    default: MODEL_CHANGE_MODE_UNSPECIFIED
  v1ModelPartition:
    type: object
    properties:
      key:
        type: string
      data:
        type: object
      watermark:
        type: string
        format: date-time
      executedOn:
        type: string
        format: date-time
      error:
        type: string
      elapsedMs:
        type: integer
        format: int64
  v1ModelSpec:
    type: object
    properties:
      refreshSchedule:
        $ref: '#/definitions/v1Schedule'
      timeoutSeconds:
        type: integer
        format: int64
      incremental:
        type: boolean
      incrementalStateResolver:
        type: string
      incrementalStateResolverProperties:
        type: object
      partitionsResolver:
        type: string
      partitionsResolverProperties:
        type: object
      partitionsWatermarkField:
        type: string
      partitionsConcurrencyLimit:
        type: integer
        format: int64
      inputConnector:
        type: string
      inputProperties:
        type: object
      stageConnector:
        type: string
        description: stage_connector is optional.
      stageProperties:
        type: object
      outputConnector:
        type: string
      outputProperties:
        type: object
      retryAttempts:
        type: integer
        format: int64
      retryDelaySeconds:
        type: integer
        format: int64
      retryExponentialBackoff:
        type: boolean
      retryIfErrorMatches:
        type: array
        items:
          type: string
      changeMode:
        $ref: '#/definitions/v1ModelChangeMode'
        description: change_mode is the mode of change detection to use for the model.
      tests:
        type: array
        items:
          type: object
          $ref: '#/definitions/v1ModelTest'
      trigger:
        type: boolean
        description: trigger indicates a normal refresh (incremental or full depending on the model type).
      triggerFull:
        type: boolean
        description: trigger_full indicates a full refresh regardless of the model type.
      triggerPartitions:
        type: boolean
        description: trigger_partitions indicates a refresh of existing partitions marked pending (won't sync new partitions). Only valid for incremental, partitioned models.
      definedAsSource:
        type: boolean
        description: defined_as_source is true if it was defined by user as a source but converted internally to a model.
  v1ModelState:
    type: object
    properties:
      executorConnector:
        type: string
        description: executor_connector is the ModelExecutor that produced the model's result.
      resultConnector:
        type: string
        description: result_connector is the connector where the model's result is stored.
      resultProperties:
        type: object
        description: result_properties are returned by the executor and contains metadata about the result.
      resultTable:
        type: string
        description: result_table contains the model's result table for SQL models. It is a convenience field that can also be derived from result_properties.
      specHash:
        type: string
        description: spec_hash is a hash of those parts of the spec that affect the model's result.
      refsHash:
        type: string
        description: refs_hash is a hash of the model's refs current state. It is used to determine if the model's refs have changed.
      testHash:
        type: string
        description: test_hash is a hash of the model's tests current state. It is used to determine if the model's tests have changed.
      testErrors:
        type: array
        items:
          type: string
        description: test_errors contains the results of the model's tests.
      refreshedOn:
        type: string
        format: date-time
        description: refreshed_on is the time the model was last executed.
      incrementalState:
        type: object
        description: incremental_state contains the result of the most recent invocation of the model's incremental state resolver.
      incrementalStateSchema:
        $ref: '#/definitions/v1StructType'
        description: incremental_state_schema contains a schema for the data in incremental_state.
      partitionsModelId:
        type: string
        description: partitions_model_id is a randomly generated ID used to store the model's partitions in the CatalogStore.
      partitionsHaveErrors:
        type: boolean
        description: partitions_have_errors is true if one or more partitions failed to execute.
      totalExecutionDurationMs:
        type: string
        format: int64
        description: |-
          total_execution_duration_ms is the time user queries took to execute while refreshing the model.
          In case of incremental models it is the sum of all successful executions so far.
          This is not the time it took to refresh the model which also includes other stuff like taking a write lock.
      latestExecutionDurationMs:
        type: string
        format: int64
        description: latest_execution_duration_ms is the time user queries took to execute in the last successful refresh.
  v1ModelTest:
    type: object
    properties:
      name:
        type: string
      resolver:
        type: string
      resolverProperties:
        type: object
  v1Notifier:
    type: object
    properties:
      connector:
        type: string
      properties:
        type: object
  v1NumericHistogramBins:
    type: object
    properties:
      bins:
        type: array
        items:
          type: object
          $ref: '#/definitions/NumericHistogramBinsBin'
    title: All fields are not null
  v1NumericOutliers:
    type: object
    properties:
      outliers:
        type: array
        items:
          type: object
          $ref: '#/definitions/NumericOutliersOutlier'
    title: All fields are not null
  v1NumericStatistics:
    type: object
    properties:
      min:
        type: number
        format: double
      max:
        type: number
        format: double
      mean:
        type: number
        format: double
      q25:
        type: number
        format: double
      q50:
        type: number
        format: double
      q75:
        type: number
        format: double
      sd:
        type: number
        format: double
    title: All fields are not null
  v1NumericSummary:
    type: object
    properties:
      numericHistogramBins:
        $ref: '#/definitions/v1NumericHistogramBins'
      numericStatistics:
        $ref: '#/definitions/v1NumericStatistics'
      numericOutliers:
        $ref: '#/definitions/v1NumericOutliers'
  v1OLAPGetTableResponse:
    type: object
    properties:
      schema:
        $ref: '#/definitions/v1StructType'
      unsupportedColumns:
        type: object
        additionalProperties:
          type: string
        title: unsupported_columns are columns having datatypes which are not supported by Rill
      view:
        type: boolean
      physicalSizeBytes:
        type: string
        format: int64
        description: physical_size_bytes is the physical size of the table. Set to -1 if the size cannot be determined.
  v1OLAPListTablesResponse:
    type: object
    properties:
      tables:
        type: array
        items:
          type: object
          $ref: '#/definitions/v1OlapTableInfo'
      nextPageToken:
        type: string
  v1Object:
    type: object
    properties:
      name:
        type: string
      modifiedOn:
        type: string
        format: date-time
      size:
        type: string
        format: int64
      isDir:
        type: boolean
  v1OlapTableInfo:
    type: object
    properties:
      database:
        type: string
      databaseSchema:
        type: string
      isDefaultDatabase:
        type: boolean
      isDefaultDatabaseSchema:
        type: boolean
      name:
        type: string
      hasUnsupportedDataTypes:
        type: boolean
        title: has_unsupported_data_types indicates if the underlying table has any column with an unsupported OLAP engine datatype
      physicalSizeBytes:
        type: string
        format: int64
        description: physical_size_bytes is the physical size of the table. Set to -1 if the size cannot be determined.
  v1Operation:
    type: string
    enum:
      - OPERATION_UNSPECIFIED
      - OPERATION_EQ
      - OPERATION_NEQ
      - OPERATION_LT
      - OPERATION_LTE
      - OPERATION_GT
      - OPERATION_GTE
      - OPERATION_OR
      - OPERATION_AND
      - OPERATION_IN
      - OPERATION_NIN
      - OPERATION_LIKE
      - OPERATION_NLIKE
    default: OPERATION_UNSPECIFIED
  v1ParseError:
    type: object
    properties:
      message:
        type: string
      filePath:
        type: string
      startLocation:
        $ref: '#/definitions/v1CharLocation'
      external:
        type: boolean
  v1PingResponse:
    type: object
    properties:
      version:
        type: string
        title: Runtime version
      time:
        type: string
        format: date-time
        title: Runtime server time
    title: Response message for RuntimeService.Ping
  v1ProfileColumn:
    type: object
    properties:
      name:
        type: string
        title: Not optional, not null
      type:
        type: string
        title: Not optional, not null
      largestStringLength:
        type: integer
        format: int32
        title: Unused
  v1ProjectParser:
    type: object
    properties:
      spec:
        $ref: '#/definitions/v1ProjectParserSpec'
      state:
        $ref: '#/definitions/v1ProjectParserState'
  v1ProjectParserSpec:
    type: object
  v1ProjectParserState:
    type: object
    properties:
      parseErrors:
        type: array
        items:
          type: object
          $ref: '#/definitions/v1ParseError'
      currentCommitSha:
        type: string
      currentCommitOn:
        type: string
        format: date-time
      watching:
        type: boolean
  v1PutFileResponse:
    type: object
    properties:
      filePath:
        type: string
        title: 'TODO: Redundant, should be removed (but frontend currently uses it)'
    title: Response message for RuntimeService.PutFile
  v1Query:
    type: object
    properties:
      metricsViewAggregationRequest:
        $ref: '#/definitions/v1MetricsViewAggregationRequest'
      metricsViewToplistRequest:
        $ref: '#/definitions/v1MetricsViewToplistRequest'
      metricsViewComparisonRequest:
        $ref: '#/definitions/v1MetricsViewComparisonRequest'
      metricsViewTimeSeriesRequest:
        $ref: '#/definitions/v1MetricsViewTimeSeriesRequest'
      metricsViewTotalsRequest:
        $ref: '#/definitions/v1MetricsViewTotalsRequest'
      metricsViewRowsRequest:
        $ref: '#/definitions/v1MetricsViewRowsRequest'
      columnRollupIntervalRequest:
        $ref: '#/definitions/v1ColumnRollupIntervalRequest'
      columnTopKRequest:
        $ref: '#/definitions/v1ColumnTopKRequest'
      columnNullCountRequest:
        $ref: '#/definitions/v1ColumnNullCountRequest'
      columnDescriptiveStatisticsRequest:
        $ref: '#/definitions/v1ColumnDescriptiveStatisticsRequest'
      columnTimeGrainRequest:
        $ref: '#/definitions/v1ColumnTimeGrainRequest'
      columnNumericHistogramRequest:
        $ref: '#/definitions/v1ColumnNumericHistogramRequest'
      columnRugHistogramRequest:
        $ref: '#/definitions/v1ColumnRugHistogramRequest'
      columnTimeRangeRequest:
        $ref: '#/definitions/v1ColumnTimeRangeRequest'
      columnCardinalityRequest:
        $ref: '#/definitions/v1ColumnCardinalityRequest'
      columnTimeSeriesRequest:
        $ref: '#/definitions/v1ColumnTimeSeriesRequest'
      tableCardinalityRequest:
        $ref: '#/definitions/v1TableCardinalityRequest'
      tableColumnsRequest:
        $ref: '#/definitions/v1TableColumnsRequest'
      tableRowsRequest:
        $ref: '#/definitions/v1TableRowsRequest'
  v1QueryBatchResponse:
    type: object
    properties:
      index:
        type: integer
        format: int64
      result:
        $ref: '#/definitions/v1QueryResult'
      error:
        type: string
  v1QueryResolverResponse:
    type: object
    properties:
      meta:
        type: object
      schema:
        $ref: '#/definitions/v1StructType'
      data:
        type: array
        items:
          type: object
  v1QueryResponse:
    type: object
    properties:
      meta:
        $ref: '#/definitions/v1StructType'
      data:
        type: array
        items:
          type: object
  v1QueryResult:
    type: object
    properties:
      metricsViewAggregationResponse:
        $ref: '#/definitions/v1MetricsViewAggregationResponse'
      metricsViewToplistResponse:
        $ref: '#/definitions/v1MetricsViewToplistResponse'
      metricsViewComparisonResponse:
        $ref: '#/definitions/v1MetricsViewComparisonResponse'
      metricsViewTimeSeriesResponse:
        $ref: '#/definitions/v1MetricsViewTimeSeriesResponse'
      metricsViewTotalsResponse:
        $ref: '#/definitions/v1MetricsViewTotalsResponse'
      metricsViewRowsResponse:
        $ref: '#/definitions/v1MetricsViewRowsResponse'
      columnRollupIntervalResponse:
        $ref: '#/definitions/v1ColumnRollupIntervalResponse'
      columnTopKResponse:
        $ref: '#/definitions/v1ColumnTopKResponse'
      columnNullCountResponse:
        $ref: '#/definitions/v1ColumnNullCountResponse'
      columnDescriptiveStatisticsResponse:
        $ref: '#/definitions/v1ColumnDescriptiveStatisticsResponse'
      columnTimeGrainResponse:
        $ref: '#/definitions/v1ColumnTimeGrainResponse'
      columnNumericHistogramResponse:
        $ref: '#/definitions/v1ColumnNumericHistogramResponse'
      columnRugHistogramResponse:
        $ref: '#/definitions/v1ColumnRugHistogramResponse'
      columnTimeRangeResponse:
        $ref: '#/definitions/v1ColumnTimeRangeResponse'
      columnCardinalityResponse:
        $ref: '#/definitions/v1ColumnCardinalityResponse'
      columnTimeSeriesResponse:
        $ref: '#/definitions/v1ColumnTimeSeriesResponse'
      tableCardinalityResponse:
        $ref: '#/definitions/v1TableCardinalityResponse'
      tableColumnsResponse:
        $ref: '#/definitions/v1TableColumnsResponse'
      tableRowsResponse:
        $ref: '#/definitions/v1TableRowsResponse'
  v1ReconcileStatus:
    type: string
    enum:
      - RECONCILE_STATUS_UNSPECIFIED
      - RECONCILE_STATUS_IDLE
      - RECONCILE_STATUS_PENDING
      - RECONCILE_STATUS_RUNNING
    default: RECONCILE_STATUS_UNSPECIFIED
  v1RefreshModelTrigger:
    type: object
    properties:
      model:
        type: string
        description: The model to refresh.
      full:
        type: boolean
        description: |-
          If true, the current table and state will be dropped before refreshing.
          For non-incremental models, this is equivalent to a normal refresh.
      partitions:
        type: array
        items:
          type: string
        description: Keys of specific partitions to refresh.
      allErroredPartitions:
        type: boolean
        description: If true, it will refresh all partitions that errored on their last execution.
  v1RefreshTrigger:
    type: object
    properties:
      spec:
        $ref: '#/definitions/v1RefreshTriggerSpec'
      state:
        $ref: '#/definitions/v1RefreshTriggerState'
  v1RefreshTriggerSpec:
    type: object
    properties:
      resources:
        type: array
        items:
          type: object
          $ref: '#/definitions/v1ResourceName'
        description: |-
          Resources to refresh. The refreshable types are sources, models, alerts, reports, and the project parser.
          If a model is specified, a normal incremental refresh is triggered. Use the "models" field to trigger other kinds of model refreshes.
      models:
        type: array
        items:
          type: object
          $ref: '#/definitions/v1RefreshModelTrigger'
        description: Models to refresh. These are specified separately to enable more fine-grained configuration.
  v1RefreshTriggerState:
    type: object
  v1RenameFileResponse:
    type: object
    title: Response message for RuntimeService.RenameFile
  v1Report:
    type: object
    properties:
      spec:
        $ref: '#/definitions/v1ReportSpec'
      state:
        $ref: '#/definitions/v1ReportState'
  v1ReportExecution:
    type: object
    properties:
      adhoc:
        type: boolean
      errorMessage:
        type: string
      reportTime:
        type: string
        format: date-time
      startedOn:
        type: string
        format: date-time
      finishedOn:
        type: string
        format: date-time
  v1ReportSpec:
    type: object
    properties:
      displayName:
        type: string
      trigger:
        type: boolean
      refreshSchedule:
        $ref: '#/definitions/v1Schedule'
      timeoutSeconds:
        type: integer
        format: int64
      queryName:
        type: string
      queryArgsJson:
        type: string
      exportLimit:
        type: string
        format: uint64
      exportFormat:
        $ref: '#/definitions/v1ExportFormat'
      exportIncludeHeader:
        type: boolean
      notifiers:
        type: array
        items:
          type: object
          $ref: '#/definitions/v1Notifier'
      annotations:
        type: object
        additionalProperties:
          type: string
      watermarkInherit:
        type: boolean
        description: If true, will use the lowest watermark of its refs instead of the trigger time.
      intervalsIsoDuration:
        type: string
      intervalsLimit:
        type: integer
        format: int32
      intervalsCheckUnclosed:
        type: boolean
  v1ReportState:
    type: object
    properties:
      nextRunOn:
        type: string
        format: date-time
      currentExecution:
        $ref: '#/definitions/v1ReportExecution'
      executionHistory:
        type: array
        items:
          type: object
          $ref: '#/definitions/v1ReportExecution'
      executionCount:
        type: integer
        format: int64
  v1ResolveCanvasResponse:
    type: object
    properties:
      canvas:
        $ref: '#/definitions/v1Resource'
        description: The canvas resource.
      resolvedComponents:
        type: object
        additionalProperties:
          $ref: '#/definitions/v1Resource'
        description: |-
          All the component resources referenced by the canvas.
          The resources state.valid_spec.renderer_properties will have templating resolved for the provided args.
          (Corresponds to calling the ResolveComponent API for each component referenced in the canvas spec).
      referencedMetricsViews:
        type: object
        additionalProperties:
          $ref: '#/definitions/v1Resource'
        description: All the metrics view resources referenced in the components' renderer_properties.metrics_view field.
  v1ResolveComponentResponse:
    type: object
    properties:
      rendererProperties:
        type: object
        title: Renderer properties with templating resolved for the provided args
  v1ResolvedTimeRange:
    type: object
    properties:
      start:
        type: string
        format: date-time
        description: The start of the resolved time range.
      end:
        type: string
        format: date-time
        description: The end of the resolved time range.
      grain:
        $ref: '#/definitions/v1TimeGrain'
        description: The time grain of the resolved time range.
      timeDimension:
        type: string
        description: The time dimension that was used to resolve the time range.
      timeZone:
        type: string
        description: The time zone that was used to resolve the time range.
      expression:
        type: string
        description: The original expression used to resolve the time range.
  v1Resource:
    type: object
    properties:
      meta:
        $ref: '#/definitions/v1ResourceMeta'
      projectParser:
        $ref: '#/definitions/v1ProjectParser'
        description: Well-known types only, for now. If required, we can add support for a google.protobuf.Any later.
      source:
        $ref: '#/definitions/v1Source'
      model:
        $ref: '#/definitions/v1Model'
      metricsView:
        $ref: '#/definitions/v1MetricsView'
      explore:
        $ref: '#/definitions/v1Explore'
      migration:
        $ref: '#/definitions/v1Migration'
      report:
        $ref: '#/definitions/v1Report'
      alert:
        $ref: '#/definitions/v1Alert'
      refreshTrigger:
        $ref: '#/definitions/v1RefreshTrigger'
      theme:
        $ref: '#/definitions/v1Theme'
      component:
        $ref: '#/definitions/v1Component'
      canvas:
        $ref: '#/definitions/v1Canvas'
      api:
        $ref: '#/definitions/v1API'
      connector:
        $ref: '#/definitions/v1ConnectorV2'
  v1ResourceEvent:
    type: string
    enum:
      - RESOURCE_EVENT_UNSPECIFIED
      - RESOURCE_EVENT_WRITE
      - RESOURCE_EVENT_DELETE
    default: RESOURCE_EVENT_UNSPECIFIED
  v1ResourceMeta:
    type: object
    properties:
      name:
        $ref: '#/definitions/v1ResourceName'
      refs:
        type: array
        items:
          type: object
          $ref: '#/definitions/v1ResourceName'
      owner:
        $ref: '#/definitions/v1ResourceName'
      filePaths:
        type: array
        items:
          type: string
      hidden:
        type: boolean
      version:
        type: string
        format: int64
      specVersion:
        type: string
        format: int64
      stateVersion:
        type: string
        format: int64
      createdOn:
        type: string
        format: date-time
      specUpdatedOn:
        type: string
        format: date-time
      stateUpdatedOn:
        type: string
        format: date-time
      deletedOn:
        type: string
        format: date-time
      reconcileStatus:
        $ref: '#/definitions/v1ReconcileStatus'
      reconcileError:
        type: string
      reconcileOn:
        type: string
        format: date-time
      renamedFrom:
        $ref: '#/definitions/v1ResourceName'
  v1ResourceName:
    type: object
    properties:
      kind:
        type: string
      name:
        type: string
  v1Schedule:
    type: object
    properties:
      refUpdate:
        type: boolean
      disable:
        type: boolean
      cron:
        type: string
      tickerSeconds:
        type: integer
        format: int64
      timeZone:
        type: string
  v1SecurityRule:
    type: object
    properties:
      access:
        $ref: '#/definitions/v1SecurityRuleAccess'
      fieldAccess:
        $ref: '#/definitions/v1SecurityRuleFieldAccess'
      rowFilter:
        $ref: '#/definitions/v1SecurityRuleRowFilter'
      transitiveAccess:
        $ref: '#/definitions/v1SecurityRuleTransitiveAccess'
  v1SecurityRuleAccess:
    type: object
    properties:
      conditionExpression:
        type: string
        description: |-
          The condition under which this rule applies.
          It is ANDed together with the condition_kinds and condition_resources.
      conditionKinds:
        type: array
        items:
          type: string
        description: The resource kinds the rule applies to. If empty, it defaults to all resource kinds.
      conditionResources:
        type: array
        items:
          type: object
          $ref: '#/definitions/v1ResourceName'
        description: |-
          The resources the rule applies to. If empty, it defaults to all resources in scope covered by `resource_kinds`.
          It is ORed together with the condition_kinds.
      allow:
        type: boolean
        description: Whether to allow or deny access to the resources covered by the conditions.
      exclusive:
        type: boolean
        description: If true, any resource not covered by the conditions will explicitly get the opposite permission (e.g. will be denied if `allow` is true).
  v1SecurityRuleFieldAccess:
    type: object
    properties:
      conditionExpression:
        type: string
        description: |-
          The condition under which this rule applies.
          It is ANDed together with the condition_kinds and condition_resources.
      conditionKinds:
        type: array
        items:
          type: string
        description: The resource kinds the rule applies to. If empty, it defaults to all resource kinds.
      conditionResources:
        type: array
        items:
          type: object
          $ref: '#/definitions/v1ResourceName'
        description: |-
          The resources the rule applies to. If empty, it defaults to all resources in scope covered by `resource_kinds`.
          It is ORed together with the condition_kinds.
      allow:
        type: boolean
      exclusive:
        type: boolean
        description: If true, all other fields not explicitly listed will get the opposite permission (e.g. will be denied if `allow` is true).
      fields:
        type: array
        items:
          type: string
      allFields:
        type: boolean
  v1SecurityRuleRowFilter:
    type: object
    properties:
      conditionExpression:
        type: string
        description: |-
          The condition under which this rule applies.
          It is ANDed together with the condition_kinds and condition_resources.
      conditionKinds:
        type: array
        items:
          type: string
        description: The resource kinds the rule applies to. If empty, it defaults to all resource kinds.
      conditionResources:
        type: array
        items:
          type: object
          $ref: '#/definitions/v1ResourceName'
        description: |-
          The resources the rule applies to. If empty, it defaults to all resources in scope covered by `resource_kinds`.
          It is ORed together with the condition_kinds.
      sql:
        type: string
        title: Raw SQL expression to apply to the underlying table
      expression:
        $ref: '#/definitions/v1Expression'
        title: Regular query expression referencing dimension names
  v1SecurityRuleTransitiveAccess:
    type: object
    properties:
      resource:
        $ref: '#/definitions/v1ResourceName'
        description: this rules resolves to rules that provides access to whatever is needed to access this resource.
  v1Source:
    type: object
    properties:
      spec:
        $ref: '#/definitions/v1SourceSpec'
      state:
        $ref: '#/definitions/v1SourceState'
  v1SourceSpec:
    type: object
    properties:
      sourceConnector:
        type: string
      sinkConnector:
        type: string
      properties:
        type: object
      refreshSchedule:
        $ref: '#/definitions/v1Schedule'
      timeoutSeconds:
        type: integer
        format: int64
      stageChanges:
        type: boolean
        title: Fields not derived from code files
      streamIngestion:
        type: boolean
      trigger:
        type: boolean
  v1SourceState:
    type: object
    properties:
      connector:
        type: string
      table:
        type: string
      specHash:
        type: string
      refreshedOn:
        type: string
        format: date-time
  v1StringListValue:
    type: object
    properties:
      values:
        type: array
        items:
          type: string
  v1StructType:
    type: object
    properties:
      fields:
        type: array
        items:
          type: object
          $ref: '#/definitions/StructTypeField'
    title: StructType is a type composed of ordered, named and typed sub-fields
  v1Subquery:
    type: object
    properties:
      dimension:
        type: string
      measures:
        type: array
        items:
          type: string
      where:
        $ref: '#/definitions/v1Expression'
      having:
        $ref: '#/definitions/v1Expression'
  v1TableCardinalityRequest:
    type: object
    properties:
      instanceId:
        type: string
      connector:
        type: string
      database:
        type: string
      databaseSchema:
        type: string
      tableName:
        type: string
        title: Required
      priority:
        type: integer
        format: int32
  v1TableCardinalityResponse:
    type: object
    properties:
      cardinality:
        type: string
        format: int64
        title: Not optional, not null
  v1TableColumnsRequest:
    type: object
    properties:
      instanceId:
        type: string
      connector:
        type: string
      database:
        type: string
      databaseSchema:
        type: string
      tableName:
        type: string
      priority:
        type: integer
        format: int32
  v1TableColumnsResponse:
    type: object
    properties:
      profileColumns:
        type: array
        items:
          type: object
          $ref: '#/definitions/v1ProfileColumn'
      unsupportedColumns:
        type: object
        additionalProperties:
          type: string
  v1TableInfo:
    type: object
    properties:
      name:
        type: string
      view:
        type: boolean
  v1TableRowsRequest:
    type: object
    properties:
      instanceId:
        type: string
      connector:
        type: string
      database:
        type: string
      databaseSchema:
        type: string
      tableName:
        type: string
      limit:
        type: integer
        format: int32
      priority:
        type: integer
        format: int32
  v1TableRowsResponse:
    type: object
    properties:
      data:
        type: array
        items:
          type: object
  v1Theme:
    type: object
    properties:
      spec:
        $ref: '#/definitions/v1ThemeSpec'
      state:
        $ref: '#/definitions/v1ThemeState'
  v1ThemeColors:
    type: object
    properties:
      primary:
        type: string
      secondary:
        type: string
      variables:
        type: object
        additionalProperties:
          type: string
  v1ThemeSpec:
    type: object
    properties:
      primaryColor:
        $ref: '#/definitions/v1Color'
      secondaryColor:
        $ref: '#/definitions/v1Color'
      primaryColorRaw:
        type: string
      secondaryColorRaw:
        type: string
      light:
        $ref: '#/definitions/v1ThemeColors'
      dark:
        $ref: '#/definitions/v1ThemeColors'
  v1ThemeState:
    type: object
  v1TimeGrain:
    type: string
    enum:
      - TIME_GRAIN_UNSPECIFIED
      - TIME_GRAIN_MILLISECOND
      - TIME_GRAIN_SECOND
      - TIME_GRAIN_MINUTE
      - TIME_GRAIN_HOUR
      - TIME_GRAIN_DAY
      - TIME_GRAIN_WEEK
      - TIME_GRAIN_MONTH
      - TIME_GRAIN_QUARTER
      - TIME_GRAIN_YEAR
    default: TIME_GRAIN_UNSPECIFIED
  v1TimeRange:
    type: object
    properties:
      start:
        type: string
        format: date-time
        title: Optional. Defaults to min
      end:
        type: string
        format: date-time
        title: Optional. Defaults to max
      isoDuration:
        type: string
        title: Optional, ie PT1M
      isoOffset:
        type: string
        title: Optional, ie PT1M
      roundToGrain:
        $ref: '#/definitions/v1TimeGrain'
      timeZone:
        type: string
        title: Optional. IANA format, ie Europe/Copenhagen. Defaults to UTC
      expression:
        type: string
        description: |-
          Optional. Rill format time range. Should only be used for alerts and reports.
          For dashboard call ResolveTimeRanges.
      timeDimension:
        type: string
        title: Optional. If not specified, falls back to the primary time dimension in the metrics view spec
    title: 2 of the (start, end, iso_duration) should be set
  v1TimeRangeSummary:
    type: object
    properties:
      min:
        type: string
        format: date-time
        title: Not optional, not null
      max:
        type: string
        format: date-time
        title: Not optional, not null
      watermark:
        type: string
        format: date-time
        title: Not optional, not null
  v1TimeSeriesResponse:
    type: object
    properties:
      results:
        type: array
        items:
          type: object
          $ref: '#/definitions/v1TimeSeriesValue'
        title: Not optional, not null
      spark:
        type: array
        items:
          type: object
          $ref: '#/definitions/v1TimeSeriesValue'
        title: Not optional, not null, empty if 'pixels' is not specified
      sampleSize:
        type: integer
        format: int32
        title: Not optional, not null, unused
  v1TimeSeriesTimeRange:
    type: object
    properties:
      start:
        type: string
        format: date-time
        title: Optional. Defaults to min
      end:
        type: string
        format: date-time
        title: Optional. Defaults to max
      interval:
        $ref: '#/definitions/v1TimeGrain'
        title: Optional. Defaults to the most human friendly for [min, max) range, ie 'minute' for hour range
    title: Either [start, end] or interval should be specified
  v1TimeSeriesValue:
    type: object
    properties:
      ts:
        type: string
        format: date-time
        title: Not optional, not null
      bin:
        type: number
        format: double
        title: 0-based. Can be NaN if timestamps are the same. (Used for spark data only.)
      records:
        type: object
        title: Not optional, not null
  v1Tool:
    type: object
    properties:
      name:
        type: string
        title: The name of the tool
      title:
        type: string
        title: The title of the tool
      description:
        type: string
        title: A human-readable description of the tool
      meta:
        type: object
        title: Metadata about the tool
      inputSchema:
        type: string
        title: JSON Schema defining the expected parameters for the tool (as JSON string)
      outputSchema:
        type: string
        title: JSON Schema defining the expected output of the tool (as JSON string)
    title: Tool represents a tool definition for AI usage
  v1ToolCall:
    type: object
    properties:
      id:
        type: string
      name:
        type: string
      input:
        type: object
    title: Tool call specification
  v1ToolResult:
    type: object
    properties:
      id:
        type: string
      content:
        type: string
      isError:
        type: boolean
    title: Tool execution result
  v1TopK:
    type: object
    properties:
      entries:
        type: array
        items:
          type: object
          $ref: '#/definitions/TopKEntry'
        title: Not optional, not null
  v1UnpackEmptyResponse:
    type: object
    title: Response message for RuntimeService.UnpackEmpty
  v1UnpackExampleResponse:
    type: object
    title: Response message for RuntimeService.UnpackExample
  v1WatchFilesResponse:
    type: object
    properties:
      event:
        $ref: '#/definitions/v1FileEvent'
      path:
        type: string
      isDir:
        type: boolean
    title: Response message for RuntimeService.WatchFiles
  v1WatchLogsResponse:
    type: object
    properties:
      log:
        $ref: '#/definitions/v1Log'
  v1WatchResourcesResponse:
    type: object
    properties:
      event:
        $ref: '#/definitions/v1ResourceEvent'
      name:
        $ref: '#/definitions/v1ResourceName'
      resource:
        $ref: '#/definitions/v1Resource'<|MERGE_RESOLUTION|>--- conflicted
+++ resolved
@@ -550,28 +550,37 @@
           type: string
       tags:
         - RuntimeService
-<<<<<<< HEAD
   /v1/instances/{instanceId}/ai/tools:
     get:
       summary: |-
         ListTools lists metadata about all AI tools that calls to Complete(Streaming) may invoke.
         Note that it covers all registered tools, but the current user may not have access to all of them.
       operationId: RuntimeService_ListTools
-=======
+      responses:
+        "200":
+          description: A successful response.
+          schema:
+            $ref: '#/definitions/v1ListToolsResponse'
+        default:
+          description: An unexpected error response.
+          schema:
+            $ref: '#/definitions/rpcStatus'
+      parameters:
+        - name: instanceId
+          in: path
+          required: true
+          type: string
+      tags:
+        - RuntimeService
   /v1/instances/{instanceId}/connectors/{connector}/buckets:
     get:
       summary: ListBuckets lists buckets accessible with the configured credentials.
       operationId: ConnectorService_ListBuckets
->>>>>>> db6b69da
       responses:
         "200":
           description: A successful response.
           schema:
-<<<<<<< HEAD
-            $ref: '#/definitions/v1ListToolsResponse'
-=======
             $ref: '#/definitions/v1ListBucketsResponse'
->>>>>>> db6b69da
         default:
           description: An unexpected error response.
           schema:
@@ -581,10 +590,6 @@
           in: path
           required: true
           type: string
-<<<<<<< HEAD
-      tags:
-        - RuntimeService
-=======
         - name: connector
           in: path
           required: true
@@ -645,7 +650,6 @@
           type: string
       tags:
         - ConnectorService
->>>>>>> db6b69da
   /v1/instances/{instanceId}/connectors/analyze:
     get:
       summary: AnalyzeConnectors scans all the project files and returns information about all referenced connectors.
