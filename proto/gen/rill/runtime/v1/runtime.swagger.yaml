--- conflicted
+++ resolved
@@ -1853,7 +1853,6 @@
           type: string
       tags:
         - RuntimeService
-<<<<<<< HEAD
   /v1/instances/{instanceId}/trigger:
     post:
       summary: |-
@@ -1886,10 +1885,7 @@
                 $ref: '#/definitions/v1RefreshTriggerSpec'
       tags:
         - RuntimeService
-  /v1/md/tables:
-=======
   /v1/olap/tables:
->>>>>>> 7b7470f0
     get:
       summary: OLAPListTables list all tables across all databases on motherduck
       operationId: ConnectorService_OLAPListTables
@@ -2399,7 +2395,24 @@
         $ref: '#/definitions/v1MapType'
         title: If code is CODE_MAP, map_type specifies the map's key and value types
     title: Type represents a data type in a schema
-<<<<<<< HEAD
+  v1BigQueryListDatasetsResponse:
+    type: object
+    properties:
+      nextPageToken:
+        type: string
+      names:
+        type: array
+        items:
+          type: string
+  v1BigQueryListTablesResponse:
+    type: object
+    properties:
+      nextPageToken:
+        type: string
+      names:
+        type: array
+        items:
+          type: string
   v1BucketExtractPolicy:
     type: object
     properties:
@@ -2437,26 +2450,6 @@
     properties:
       region:
         type: string
-=======
-  v1BigQueryListDatasetsResponse:
-    type: object
-    properties:
-      nextPageToken:
-        type: string
-      names:
-        type: array
-        items:
-          type: string
-  v1BigQueryListTablesResponse:
-    type: object
-    properties:
-      nextPageToken:
-        type: string
-      names:
-        type: array
-        items:
-          type: string
->>>>>>> 7b7470f0
   v1CatalogEntry:
     type: object
     properties:
@@ -3531,7 +3524,6 @@
         type: boolean
         title: To materialize model or not
     title: Model is the internal representation of a model definition
-<<<<<<< HEAD
   v1ModelSpec:
     type: object
     properties:
@@ -3576,16 +3568,6 @@
         $ref: '#/definitions/v1ModelSpec'
       state:
         $ref: '#/definitions/v1ModelState'
-  v1MotherduckListTablesResponse:
-    type: object
-    properties:
-      tables:
-        type: array
-        items:
-          type: object
-          $ref: '#/definitions/v1TableInfo'
-=======
->>>>>>> 7b7470f0
   v1NumericHistogramBins:
     type: object
     properties:
