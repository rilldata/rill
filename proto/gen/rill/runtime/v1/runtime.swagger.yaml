swagger: "2.0"
info:
  title: rill/runtime/v1/colors.proto
  version: version not set
tags:
  - name: RuntimeService
  - name: ConnectorService
  - name: QueryService
consumes:
  - application/json
produces:
  - application/json
paths:
  /v1/bigquery/datasets:
    get:
      summary: BigQueryListDatasets list all datasets in a bigquery project
      operationId: ConnectorService_BigQueryListDatasets
      responses:
        "200":
          description: A successful response.
          schema:
            $ref: '#/definitions/v1BigQueryListDatasetsResponse'
        default:
          description: An unexpected error response.
          schema:
            $ref: '#/definitions/rpcStatus'
      parameters:
        - name: instanceId
          in: query
          required: false
          type: string
        - name: connector
          in: query
          required: false
          type: string
        - name: pageSize
          in: query
          required: false
          type: integer
          format: int64
        - name: pageToken
          in: query
          required: false
          type: string
      tags:
        - ConnectorService
  /v1/bigquery/tables:
    get:
      summary: BigQueryListTables list all tables in a bigquery project:dataset
      operationId: ConnectorService_BigQueryListTables
      responses:
        "200":
          description: A successful response.
          schema:
            $ref: '#/definitions/v1BigQueryListTablesResponse'
        default:
          description: An unexpected error response.
          schema:
            $ref: '#/definitions/rpcStatus'
      parameters:
        - name: instanceId
          in: query
          required: false
          type: string
        - name: connector
          in: query
          required: false
          type: string
        - name: dataset
          in: query
          required: false
          type: string
        - name: pageSize
          in: query
          required: false
          type: integer
          format: int64
        - name: pageToken
          in: query
          required: false
          type: string
      tags:
        - ConnectorService
  /v1/connectors/meta:
    get:
      summary: |-
        ListConnectorDrivers returns a description of all the connector drivers registed in the runtime,
        including their configuration specs and the capabilities they support.
      operationId: RuntimeService_ListConnectorDrivers
      responses:
        "200":
          description: A successful response.
          schema:
            $ref: '#/definitions/v1ListConnectorDriversResponse'
        default:
          description: An unexpected error response.
          schema:
            $ref: '#/definitions/rpcStatus'
      tags:
        - RuntimeService
  /v1/connectors/olap/table:
    get:
      summary: OLAPGetTable returns metadata about a table or view in an OLAP
      operationId: ConnectorService_OLAPGetTable
      responses:
        "200":
          description: A successful response.
          schema:
            $ref: '#/definitions/v1OLAPGetTableResponse'
        default:
          description: An unexpected error response.
          schema:
            $ref: '#/definitions/rpcStatus'
      parameters:
        - name: instanceId
          in: query
          required: false
          type: string
        - name: connector
          in: query
          required: false
          type: string
        - name: database
          in: query
          required: false
          type: string
        - name: databaseSchema
          in: query
          required: false
          type: string
        - name: table
          in: query
          required: false
          type: string
      tags:
        - ConnectorService
  /v1/dev-jwt:
    post:
      summary: IssueDevJWT issues a JWT for mimicking a user in local development.
      operationId: RuntimeService_IssueDevJWT
      responses:
        "200":
          description: A successful response.
          schema:
            $ref: '#/definitions/v1IssueDevJWTResponse'
        default:
          description: An unexpected error response.
          schema:
            $ref: '#/definitions/rpcStatus'
      parameters:
        - name: body
          in: body
          required: true
          schema:
            $ref: '#/definitions/v1IssueDevJWTRequest'
      tags:
        - RuntimeService
  /v1/examples:
    get:
      summary: ListExamples lists all the examples embedded into binary
      operationId: RuntimeService_ListExamples
      responses:
        "200":
          description: A successful response.
          schema:
            $ref: '#/definitions/v1ListExamplesResponse'
        default:
          description: An unexpected error response.
          schema:
            $ref: '#/definitions/rpcStatus'
      tags:
        - RuntimeService
  /v1/gcs/bucket/{bucket}/objects:
    get:
      summary: GCSListObjects lists objects for the given bucket.
      operationId: ConnectorService_GCSListObjects
      responses:
        "200":
          description: A successful response.
          schema:
            $ref: '#/definitions/v1GCSListObjectsResponse'
        default:
          description: An unexpected error response.
          schema:
            $ref: '#/definitions/rpcStatus'
      parameters:
        - name: bucket
          in: path
          required: true
          type: string
        - name: instanceId
          in: query
          required: false
          type: string
        - name: connector
          in: query
          required: false
          type: string
        - name: pageSize
          in: query
          required: false
          type: integer
          format: int64
        - name: pageToken
          in: query
          required: false
          type: string
        - name: prefix
          in: query
          required: false
          type: string
        - name: startOffset
          in: query
          required: false
          type: string
        - name: endOffset
          in: query
          required: false
          type: string
        - name: delimiter
          in: query
          required: false
          type: string
      tags:
        - ConnectorService
  /v1/gcs/buckets:
    get:
      summary: GCSListBuckets lists buckets accessible with the configured credentials.
      operationId: ConnectorService_GCSListBuckets
      responses:
        "200":
          description: A successful response.
          schema:
            $ref: '#/definitions/v1GCSListBucketsResponse'
        default:
          description: An unexpected error response.
          schema:
            $ref: '#/definitions/rpcStatus'
      parameters:
        - name: instanceId
          in: query
          required: false
          type: string
        - name: connector
          in: query
          required: false
          type: string
        - name: pageSize
          in: query
          required: false
          type: integer
          format: int64
        - name: pageToken
          in: query
          required: false
          type: string
      tags:
        - ConnectorService
  /v1/gcs/credentials_info:
    get:
      summary: GCSGetCredentialsInfo returns metadata for the given bucket.
      operationId: ConnectorService_GCSGetCredentialsInfo
      responses:
        "200":
          description: A successful response.
          schema:
            $ref: '#/definitions/v1GCSGetCredentialsInfoResponse'
        default:
          description: An unexpected error response.
          schema:
            $ref: '#/definitions/rpcStatus'
      parameters:
        - name: instanceId
          in: query
          required: false
          type: string
        - name: connector
          in: query
          required: false
          type: string
      tags:
        - ConnectorService
  /v1/health:
    get:
      summary: Health runs a health check on the runtime.
      operationId: RuntimeService_Health
      responses:
        "200":
          description: A successful response.
          schema:
            $ref: '#/definitions/v1HealthResponse'
        default:
          description: An unexpected error response.
          schema:
            $ref: '#/definitions/rpcStatus'
      tags:
        - RuntimeService
  /v1/health/instances/{instanceId}:
    get:
      summary: InstanceHealth runs a health check on a specific instance.
      operationId: RuntimeService_InstanceHealth
      responses:
        "200":
          description: A successful response.
          schema:
            $ref: '#/definitions/v1InstanceHealthResponse'
        default:
          description: An unexpected error response.
          schema:
            $ref: '#/definitions/rpcStatus'
      parameters:
        - name: instanceId
          in: path
          required: true
          type: string
      tags:
        - RuntimeService
  /v1/instances:
    get:
      summary: ListInstances lists all the instances currently managed by the runtime
      operationId: RuntimeService_ListInstances
      responses:
        "200":
          description: A successful response.
          schema:
            $ref: '#/definitions/v1ListInstancesResponse'
        default:
          description: An unexpected error response.
          schema:
            $ref: '#/definitions/rpcStatus'
      parameters:
        - name: pageSize
          in: query
          required: false
          type: integer
          format: int64
        - name: pageToken
          in: query
          required: false
          type: string
      tags:
        - RuntimeService
    post:
      summary: CreateInstance creates a new instance
      operationId: RuntimeService_CreateInstance
      responses:
        "200":
          description: A successful response.
          schema:
            $ref: '#/definitions/v1CreateInstanceResponse'
        default:
          description: An unexpected error response.
          schema:
            $ref: '#/definitions/rpcStatus'
      parameters:
        - name: body
          description: |-
            Request message for RuntimeService.CreateInstance.
            See message Instance for field descriptions.
          in: body
          required: true
          schema:
            $ref: '#/definitions/v1CreateInstanceRequest'
      tags:
        - RuntimeService
  /v1/instances/{instanceId}:
    get:
      summary: GetInstance returns information about a specific instance
      operationId: RuntimeService_GetInstance
      responses:
        "200":
          description: A successful response.
          schema:
            $ref: '#/definitions/v1GetInstanceResponse'
        default:
          description: An unexpected error response.
          schema:
            $ref: '#/definitions/rpcStatus'
      parameters:
        - name: instanceId
          in: path
          required: true
          type: string
        - name: sensitive
          in: query
          required: false
          type: boolean
      tags:
        - RuntimeService
    post:
      summary: DeleteInstance deletes an instance
      operationId: RuntimeService_DeleteInstance
      responses:
        "200":
          description: A successful response.
          schema:
            $ref: '#/definitions/v1DeleteInstanceResponse'
        default:
          description: An unexpected error response.
          schema:
            $ref: '#/definitions/rpcStatus'
      parameters:
        - name: instanceId
          in: path
          required: true
          type: string
        - name: body
          in: body
          required: true
          schema:
            type: object
            title: Request message for RuntimeService.DeleteInstance
      tags:
        - RuntimeService
    patch:
      summary: EditInstance edits an existing instance
      operationId: RuntimeService_EditInstance
      responses:
        "200":
          description: A successful response.
          schema:
            $ref: '#/definitions/v1EditInstanceResponse'
        default:
          description: An unexpected error response.
          schema:
            $ref: '#/definitions/rpcStatus'
      parameters:
        - name: instanceId
          in: path
          required: true
          type: string
        - name: body
          in: body
          required: true
          schema:
            type: object
            properties:
              environment:
                type: string
              olapConnector:
                type: string
              repoConnector:
                type: string
              adminConnector:
                type: string
              aiConnector:
                type: string
              connectors:
                type: array
                items:
                  type: object
                  $ref: '#/definitions/v1Connector'
              variables:
                type: object
                additionalProperties:
                  type: string
              annotations:
                type: object
                additionalProperties:
                  type: string
              embedCatalog:
                type: boolean
              watchRepo:
                type: boolean
            description: |-
              Request message for RuntimeService.EditInstance.
              See message Instance for field descriptions.
      tags:
        - RuntimeService
  /v1/instances/{instanceId}/connectors/analyze:
    get:
      summary: AnalyzeConnectors scans all the project files and returns information about all referenced connectors.
      operationId: RuntimeService_AnalyzeConnectors
      responses:
        "200":
          description: A successful response.
          schema:
            $ref: '#/definitions/v1AnalyzeConnectorsResponse'
        default:
          description: An unexpected error response.
          schema:
            $ref: '#/definitions/rpcStatus'
      parameters:
        - name: instanceId
          in: path
          required: true
          type: string
      tags:
        - RuntimeService
  /v1/instances/{instanceId}/connectors/notifiers:
    get:
      summary: |-
        ListNotifierConnectors returns the names of all configured connectors that can be used as notifiers.
        This API is much faster than AnalyzeConnectors and can be called without admin-level permissions.
      operationId: RuntimeService_ListNotifierConnectors
      responses:
        "200":
          description: A successful response.
          schema:
            $ref: '#/definitions/v1ListNotifierConnectorsResponse'
        default:
          description: An unexpected error response.
          schema:
            $ref: '#/definitions/rpcStatus'
      parameters:
        - name: instanceId
          in: path
          required: true
          type: string
      tags:
        - RuntimeService
  /v1/instances/{instanceId}/files:
    get:
      summary: |-
        ListFiles lists all the files matching a glob in a repo.
        The files are sorted by their full path.
      operationId: RuntimeService_ListFiles
      responses:
        "200":
          description: A successful response.
          schema:
            $ref: '#/definitions/v1ListFilesResponse'
        default:
          description: An unexpected error response.
          schema:
            $ref: '#/definitions/rpcStatus'
      parameters:
        - name: instanceId
          in: path
          required: true
          type: string
        - name: glob
          in: query
          required: false
          type: string
      tags:
        - RuntimeService
  /v1/instances/{instanceId}/files/dir:
    post:
      summary: CreateDirectory create a directory for the given path
      operationId: RuntimeService_CreateDirectory
      responses:
        "200":
          description: A successful response.
          schema:
            $ref: '#/definitions/v1CreateDirectoryResponse'
        default:
          description: An unexpected error response.
          schema:
            $ref: '#/definitions/rpcStatus'
      parameters:
        - name: instanceId
          in: path
          required: true
          type: string
        - name: body
          in: body
          required: true
          schema:
            type: object
            properties:
              path:
                type: string
            title: Request message for RuntimeService.CreateDirectory
      tags:
        - RuntimeService
  /v1/instances/{instanceId}/files/entry:
    get:
      summary: GetFile returns the contents of a specific file in a repo.
      operationId: RuntimeService_GetFile
      responses:
        "200":
          description: A successful response.
          schema:
            $ref: '#/definitions/v1GetFileResponse'
        default:
          description: An unexpected error response.
          schema:
            $ref: '#/definitions/rpcStatus'
      parameters:
        - name: instanceId
          in: path
          required: true
          type: string
        - name: path
          in: query
          required: false
          type: string
      tags:
        - RuntimeService
    delete:
      summary: DeleteFile deletes a file from a repo
      operationId: RuntimeService_DeleteFile
      responses:
        "200":
          description: A successful response.
          schema:
            $ref: '#/definitions/v1DeleteFileResponse'
        default:
          description: An unexpected error response.
          schema:
            $ref: '#/definitions/rpcStatus'
      parameters:
        - name: instanceId
          in: path
          required: true
          type: string
        - name: path
          in: query
          required: false
          type: string
        - name: force
          in: query
          required: false
          type: boolean
      tags:
        - RuntimeService
    post:
      summary: PutFile creates or updates a file in a repo
      operationId: RuntimeService_PutFile
      responses:
        "200":
          description: A successful response.
          schema:
            $ref: '#/definitions/v1PutFileResponse'
        default:
          description: An unexpected error response.
          schema:
            $ref: '#/definitions/rpcStatus'
      parameters:
        - name: instanceId
          in: path
          required: true
          type: string
        - name: body
          in: body
          required: true
          schema:
            type: object
            properties:
              path:
                type: string
              blob:
                type: string
              create:
                type: boolean
                title: Create indicates whether to create the file if it doesn't already exist
              createOnly:
                type: boolean
                description: |-
                  Will cause the operation to fail if the file already exists.
                  It should only be set when create = true.
            title: Request message for RuntimeService.PutFile
      tags:
        - RuntimeService
  /v1/instances/{instanceId}/files/generate-metrics-view:
    post:
      summary: GenerateMetricsViewFile generates a metrics view YAML file from a table in an OLAP database
      operationId: RuntimeService_GenerateMetricsViewFile
      responses:
        "200":
          description: A successful response.
          schema:
            $ref: '#/definitions/v1GenerateMetricsViewFileResponse'
        default:
          description: An unexpected error response.
          schema:
            $ref: '#/definitions/rpcStatus'
      parameters:
        - name: instanceId
          in: path
          required: true
          type: string
        - name: body
          in: body
          required: true
          schema:
            type: object
            properties:
              connector:
                type: string
              database:
                type: string
              databaseSchema:
                type: string
              table:
                type: string
              path:
                type: string
              useAi:
                type: boolean
            title: Request message for RuntimeService.GenerateMetricsViewFile
      tags:
        - RuntimeService
  /v1/instances/{instanceId}/files/rename:
    post:
      summary: RenameFile renames a file in a repo
      operationId: RuntimeService_RenameFile
      responses:
        "200":
          description: A successful response.
          schema:
            $ref: '#/definitions/v1RenameFileResponse'
        default:
          description: An unexpected error response.
          schema:
            $ref: '#/definitions/rpcStatus'
      parameters:
        - name: instanceId
          in: path
          required: true
          type: string
        - name: body
          in: body
          required: true
          schema:
            type: object
            properties:
              fromPath:
                type: string
              toPath:
                type: string
            title: Request message for RuntimeService.RenameFile
      tags:
        - RuntimeService
  /v1/instances/{instanceId}/files/unpack-empty:
    post:
      summary: UnpackEmpty unpacks an empty project
      operationId: RuntimeService_UnpackEmpty
      responses:
        "200":
          description: A successful response.
          schema:
            $ref: '#/definitions/v1UnpackEmptyResponse'
        default:
          description: An unexpected error response.
          schema:
            $ref: '#/definitions/rpcStatus'
      parameters:
        - name: instanceId
          in: path
          required: true
          type: string
        - name: body
          in: body
          required: true
          schema:
            type: object
            properties:
              title:
                type: string
              force:
                type: boolean
            title: Request message for RuntimeService.UnpackEmpty
      tags:
        - RuntimeService
  /v1/instances/{instanceId}/files/unpack-example:
    post:
      summary: UnpackExample unpacks an example project
      operationId: RuntimeService_UnpackExample
      responses:
        "200":
          description: A successful response.
          schema:
            $ref: '#/definitions/v1UnpackExampleResponse'
        default:
          description: An unexpected error response.
          schema:
            $ref: '#/definitions/rpcStatus'
      parameters:
        - name: instanceId
          in: path
          required: true
          type: string
        - name: body
          in: body
          required: true
          schema:
            type: object
            properties:
              name:
                type: string
              force:
                type: boolean
            title: Request message for RuntimeService.UnpackExample
      tags:
        - RuntimeService
  /v1/instances/{instanceId}/files/watch:
    get:
      summary: WatchFiles streams repo file update events. It is not supported on all backends.
      operationId: RuntimeService_WatchFiles
      responses:
        "200":
          description: A successful response.(streaming responses)
          schema:
            type: object
            properties:
              result:
                $ref: '#/definitions/v1WatchFilesResponse'
              error:
                $ref: '#/definitions/rpcStatus'
            title: Stream result of v1WatchFilesResponse
        default:
          description: An unexpected error response.
          schema:
            $ref: '#/definitions/rpcStatus'
      parameters:
        - name: instanceId
          in: path
          required: true
          type: string
        - name: replay
          in: query
          required: false
          type: boolean
      tags:
        - RuntimeService
  /v1/instances/{instanceId}/generate/renderer:
    post:
      summary: GenerateRenderer generates a component renderer and renderer properties from a resolver and resolver properties
      operationId: RuntimeService_GenerateRenderer
      responses:
        "200":
          description: A successful response.
          schema:
            $ref: '#/definitions/v1GenerateRendererResponse'
        default:
          description: An unexpected error response.
          schema:
            $ref: '#/definitions/rpcStatus'
      parameters:
        - name: instanceId
          in: path
          required: true
          type: string
        - name: body
          in: body
          required: true
          schema:
            type: object
            properties:
              prompt:
                type: string
              resolver:
                type: string
              resolverProperties:
                type: object
      tags:
        - RuntimeService
  /v1/instances/{instanceId}/generate/resolver:
    post:
      summary: GenerateResolver generates resolver and resolver properties from a table or a metrics view
      operationId: RuntimeService_GenerateResolver
      responses:
        "200":
          description: A successful response.
          schema:
            $ref: '#/definitions/v1GenerateResolverResponse'
        default:
          description: An unexpected error response.
          schema:
            $ref: '#/definitions/rpcStatus'
      parameters:
        - name: instanceId
          in: path
          required: true
          type: string
        - name: body
          in: body
          required: true
          schema:
            type: object
            properties:
              prompt:
                type: string
              connector:
                type: string
                description: Both connector and table must be specified if metrics_view is not.
              table:
                type: string
              metricsView:
                type: string
                description: table and connector should not be provided if metrics_view is provided.
      tags:
        - RuntimeService
  /v1/instances/{instanceId}/logs:
    get:
      summary: GetLogs returns recent logs from a controller
      operationId: RuntimeService_GetLogs
      responses:
        "200":
          description: A successful response.
          schema:
            $ref: '#/definitions/v1GetLogsResponse'
        default:
          description: An unexpected error response.
          schema:
            $ref: '#/definitions/rpcStatus'
      parameters:
        - name: instanceId
          in: path
          required: true
          type: string
        - name: ascending
          in: query
          required: false
          type: boolean
        - name: limit
          in: query
          required: false
          type: integer
          format: int32
        - name: level
          in: query
          required: false
          type: string
          enum:
            - LOG_LEVEL_UNSPECIFIED
            - LOG_LEVEL_DEBUG
            - LOG_LEVEL_INFO
            - LOG_LEVEL_WARN
            - LOG_LEVEL_ERROR
            - LOG_LEVEL_FATAL
          default: LOG_LEVEL_UNSPECIFIED
      tags:
        - RuntimeService
  /v1/instances/{instanceId}/logs/watch:
    get:
      summary: WatchLogs streams new logs emitted from a controller
      operationId: RuntimeService_WatchLogs
      responses:
        "200":
          description: A successful response.(streaming responses)
          schema:
            type: object
            properties:
              result:
                $ref: '#/definitions/v1WatchLogsResponse'
              error:
                $ref: '#/definitions/rpcStatus'
            title: Stream result of v1WatchLogsResponse
        default:
          description: An unexpected error response.
          schema:
            $ref: '#/definitions/rpcStatus'
      parameters:
        - name: instanceId
          in: path
          required: true
          type: string
        - name: replay
          in: query
          required: false
          type: boolean
        - name: replayLimit
          in: query
          required: false
          type: integer
          format: int32
        - name: level
          in: query
          required: false
          type: string
          enum:
            - LOG_LEVEL_UNSPECIFIED
            - LOG_LEVEL_DEBUG
            - LOG_LEVEL_INFO
            - LOG_LEVEL_WARN
            - LOG_LEVEL_ERROR
            - LOG_LEVEL_FATAL
          default: LOG_LEVEL_UNSPECIFIED
      tags:
        - RuntimeService
  /v1/instances/{instanceId}/models/{model}/splits:
    get:
      summary: GetModelSplits returns the splits of a model
      operationId: RuntimeService_GetModelSplits
      responses:
        "200":
          description: A successful response.
          schema:
            $ref: '#/definitions/v1GetModelSplitsResponse'
        default:
          description: An unexpected error response.
          schema:
            $ref: '#/definitions/rpcStatus'
      parameters:
        - name: instanceId
          in: path
          required: true
          type: string
        - name: model
          in: path
          required: true
          type: string
<<<<<<< HEAD
        - name: wherePending
          in: query
          required: false
          type: boolean
        - name: whereErrored
=======
        - name: pending
          in: query
          required: false
          type: boolean
        - name: errored
>>>>>>> c4aebf67
          in: query
          required: false
          type: boolean
        - name: pageSize
          in: query
          required: false
          type: integer
          format: int64
        - name: pageToken
          in: query
          required: false
          type: string
      tags:
        - RuntimeService
  /v1/instances/{instanceId}/queries/column-cardinality/tables/{tableName}:
    get:
      summary: Get cardinality for a column
      operationId: QueryService_ColumnCardinality
      responses:
        "200":
          description: A successful response.
          schema:
            $ref: '#/definitions/v1ColumnCardinalityResponse'
        default:
          description: An unexpected error response.
          schema:
            $ref: '#/definitions/rpcStatus'
      parameters:
        - name: instanceId
          description: Required
          in: path
          required: true
          type: string
        - name: tableName
          description: Required
          in: path
          required: true
          type: string
        - name: connector
          in: query
          required: false
          type: string
        - name: database
          in: query
          required: false
          type: string
        - name: databaseSchema
          in: query
          required: false
          type: string
        - name: columnName
          description: Required
          in: query
          required: false
          type: string
        - name: priority
          in: query
          required: false
          type: integer
          format: int32
      tags:
        - QueryService
  /v1/instances/{instanceId}/queries/columns-profile/tables/{tableName}:
    post:
      summary: TableColumns returns column profiles
      operationId: QueryService_TableColumns
      responses:
        "200":
          description: A successful response.
          schema:
            $ref: '#/definitions/v1TableColumnsResponse'
        default:
          description: An unexpected error response.
          schema:
            $ref: '#/definitions/rpcStatus'
      parameters:
        - name: instanceId
          in: path
          required: true
          type: string
        - name: tableName
          in: path
          required: true
          type: string
        - name: connector
          in: query
          required: false
          type: string
        - name: database
          in: query
          required: false
          type: string
        - name: databaseSchema
          in: query
          required: false
          type: string
        - name: priority
          in: query
          required: false
          type: integer
          format: int32
      tags:
        - QueryService
  /v1/instances/{instanceId}/queries/components/{component}/resolve:
    post:
      summary: ResolveComponent resolves the data and renderer for a Component resource.
      operationId: QueryService_ResolveComponent
      responses:
        "200":
          description: A successful response.
          schema:
            $ref: '#/definitions/v1ResolveComponentResponse'
        default:
          description: An unexpected error response.
          schema:
            $ref: '#/definitions/rpcStatus'
      parameters:
        - name: instanceId
          description: Instance ID
          in: path
          required: true
          type: string
        - name: component
          description: Component name
          in: path
          required: true
          type: string
        - name: body
          in: body
          required: true
          schema:
            type: object
            properties:
              args:
                type: object
                title: Optional args to pass to the data resolver and for resolving templating in the renderer properties
      tags:
        - QueryService
  /v1/instances/{instanceId}/queries/descriptive-statistics/tables/{tableName}:
    get:
      summary: Get basic stats for a numeric column like min, max, mean, stddev, etc
      operationId: QueryService_ColumnDescriptiveStatistics
      responses:
        "200":
          description: A successful response.
          schema:
            $ref: '#/definitions/v1ColumnDescriptiveStatisticsResponse'
        default:
          description: An unexpected error response.
          schema:
            $ref: '#/definitions/rpcStatus'
      parameters:
        - name: instanceId
          in: path
          required: true
          type: string
        - name: tableName
          description: Required
          in: path
          required: true
          type: string
        - name: connector
          in: query
          required: false
          type: string
        - name: database
          in: query
          required: false
          type: string
        - name: databaseSchema
          in: query
          required: false
          type: string
        - name: columnName
          description: Required
          in: query
          required: false
          type: string
        - name: priority
          in: query
          required: false
          type: integer
          format: int32
      tags:
        - QueryService
  /v1/instances/{instanceId}/queries/export:
    post:
      summary: Export builds a URL to download the results of a query as a file.
      operationId: QueryService_Export
      responses:
        "200":
          description: A successful response.
          schema:
            $ref: '#/definitions/v1ExportResponse'
        default:
          description: An unexpected error response.
          schema:
            $ref: '#/definitions/rpcStatus'
      parameters:
        - name: instanceId
          in: path
          required: true
          type: string
        - name: body
          in: body
          required: true
          schema:
            type: object
            properties:
              limit:
                type: string
                format: int64
              format:
                $ref: '#/definitions/v1ExportFormat'
              query:
                $ref: '#/definitions/v1Query'
              bakedQuery:
                type: string
      tags:
        - QueryService
  /v1/instances/{instanceId}/queries/metrics-views/{metricsView}/aggregation:
    post:
      summary: MetricsViewAggregation is a generic API for running group-by/pivot queries against a metrics view.
      operationId: QueryService_MetricsViewAggregation
      responses:
        "200":
          description: A successful response.
          schema:
            $ref: '#/definitions/v1MetricsViewAggregationResponse'
        default:
          description: An unexpected error response.
          schema:
            $ref: '#/definitions/rpcStatus'
      parameters:
        - name: instanceId
          in: path
          required: true
          type: string
        - name: metricsView
          description: Required
          in: path
          required: true
          type: string
        - name: body
          in: body
          required: true
          schema:
            type: object
            properties:
              dimensions:
                type: array
                items:
                  type: object
                  $ref: '#/definitions/v1MetricsViewAggregationDimension'
                title: Required
              measures:
                type: array
                items:
                  type: object
                  $ref: '#/definitions/v1MetricsViewAggregationMeasure'
                title: Required
              sort:
                type: array
                items:
                  type: object
                  $ref: '#/definitions/v1MetricsViewAggregationSort'
                title: Optional. Defaults to unsorted
              timeRange:
                $ref: '#/definitions/v1TimeRange'
                title: Optional. Defaults to unbounded
              comparisonTimeRange:
                $ref: '#/definitions/v1TimeRange'
                title: Optional, if omitted than the request prepares an aggregation without a comparison
              timeStart:
                type: string
                format: date-time
                title: Deprecated in favor of time_range
              timeEnd:
                type: string
                format: date-time
                title: Deprecated in favor of time_range
              pivotOn:
                type: array
                items:
                  type: string
                title: Optional. List of dimensions/measures. No pivot is done if ommitted
              aliases:
                type: array
                items:
                  type: object
                  $ref: '#/definitions/v1MetricsViewComparisonMeasureAlias'
                title: Optional
              where:
                $ref: '#/definitions/v1Expression'
                title: Optional
              whereSql:
                type: string
                description: Optional. If both where and where_sql are set, both will be applied with an AND between them.
              having:
                $ref: '#/definitions/v1Expression'
                title: Optional
              havingSql:
                type: string
                description: Optional. If both having and having_sql are set, both will be applied with an AND between them.
              limit:
                type: string
                format: int64
                title: Optional. Defaults to unlimited. Set to 0 to allow the server to pick an appropriate limit
              offset:
                type: string
                format: int64
                title: Optional. Defaults to 0
              priority:
                type: integer
                format: int32
                title: Optional
              filter:
                $ref: '#/definitions/v1MetricsViewFilter'
                description: Deprecated. should be removed once UI is moved to use new filters
                title: Optional
              exact:
                type: boolean
      tags:
        - QueryService
  /v1/instances/{instanceId}/queries/metrics-views/{metricsViewName}/compare-toplist:
    post:
      summary: |-
        MetricsViewComparison returns a toplist containing comparison data of another toplist (same dimension/measure but a different time range).
        Returns a toplist without comparison data if comparison time range is omitted.
      description: |-
        ie. comparsion toplist:
        | measure1_base | measure1_previous   | measure1__delta_abs | measure1__delta_rel | dimension |
        |---------------|---------------------|---------------------|--------------------|-----------|
        | 2             | 2                   | 0                   | 0                  | Safari    |
        | 1             | 0                   | 1                   | N/A                | Chrome    |
        | 0             | 4                   | -4                  | -1.0               | Firefox   |

        ie. toplist:
        | measure1 | measure2 | dimension |
        |----------|----------|-----------|
        | 2        | 45       | Safari    |
        | 1        | 350      | Chrome    |
        | 0        | 25       | Firefox   |
      operationId: QueryService_MetricsViewComparison
      responses:
        "200":
          description: A successful response.
          schema:
            $ref: '#/definitions/v1MetricsViewComparisonResponse'
        default:
          description: An unexpected error response.
          schema:
            $ref: '#/definitions/rpcStatus'
      parameters:
        - name: instanceId
          in: path
          required: true
          type: string
        - name: metricsViewName
          in: path
          required: true
          type: string
        - name: body
          in: body
          required: true
          schema:
            type: object
            properties:
              dimension:
                $ref: '#/definitions/v1MetricsViewAggregationDimension'
                title: Required
              measures:
                type: array
                items:
                  type: object
                  $ref: '#/definitions/v1MetricsViewAggregationMeasure'
                title: Required
              comparisonMeasures:
                type: array
                items:
                  type: string
                title: |-
                  Measures that should be compared
                  Optional. Defaults to all measures
              sort:
                type: array
                items:
                  type: object
                  $ref: '#/definitions/v1MetricsViewComparisonSort'
                title: Required
              timeRange:
                $ref: '#/definitions/v1TimeRange'
                title: Optional
              comparisonTimeRange:
                $ref: '#/definitions/v1TimeRange'
                title: Optional, if omitted than the request prepares the toplist without a comparison
              where:
                $ref: '#/definitions/v1Expression'
                title: Optional
              whereSql:
                type: string
                description: Optional. If both where and where_sql are set, both will be applied with an AND between them.
              having:
                $ref: '#/definitions/v1Expression'
                title: Optional
              havingSql:
                type: string
                description: Optional. If both having and having_sql are set, both will be applied with an AND between them.
              aliases:
                type: array
                items:
                  type: object
                  $ref: '#/definitions/v1MetricsViewComparisonMeasureAlias'
                title: Optional
              limit:
                type: string
                format: int64
                title: Optional. Defaults to unlimited. Set to 0 to allow the server to pick an appropriate limit
              offset:
                type: string
                format: int64
                title: Optional. Defaults to 0
              priority:
                type: integer
                format: int32
                title: Optional
              exact:
                type: boolean
                title: Optional, defaults to false
              filter:
                $ref: '#/definitions/v1MetricsViewFilter'
                description: Deprecated. should be removed once UI is moved to use new filters
                title: Optional
            title: Request message for QueryService.MetricsViewComparison
      tags:
        - QueryService
  /v1/instances/{instanceId}/queries/metrics-views/{metricsViewName}/rows:
    post:
      summary: MetricsViewRows returns the underlying model rows matching a metrics view time range and filter(s).
      description: |-
        ie. without granularity
        | column1 | column2 | dimension |
        |---------|---------|-----------|
        | 2       | 2       | Safari    |
        | 1       | 0       | Chrome    |
        | 0       | 4       | Firefox   |

        ie. with granularity
        | timestamp__day0      | column1 | column2 | dimension |
        |----------------------|---------|---------|-----------|
        | 2022-01-01T00:00:00Z | 2       | 2       | Safari    |
        | 2022-01-01T00:00:00Z | 1       | 0       | Chrome    |
        | 2022-01-01T00:00:00Z | 0       | 4       | Firefox   |
      operationId: QueryService_MetricsViewRows
      responses:
        "200":
          description: A successful response.
          schema:
            $ref: '#/definitions/v1MetricsViewRowsResponse'
        default:
          description: An unexpected error response.
          schema:
            $ref: '#/definitions/rpcStatus'
      parameters:
        - name: instanceId
          in: path
          required: true
          type: string
        - name: metricsViewName
          in: path
          required: true
          type: string
        - name: body
          in: body
          required: true
          schema:
            type: object
            properties:
              timeStart:
                type: string
                format: date-time
                title: Optional, defaults to min
              timeEnd:
                type: string
                format: date-time
                title: Optional, defaults to max
              timeGranularity:
                $ref: '#/definitions/v1TimeGrain'
                title: Optional, doesn't prepend the timestamp rollup column if ommitted
              where:
                $ref: '#/definitions/v1Expression'
                title: Optional
              sort:
                type: array
                items:
                  type: object
                  $ref: '#/definitions/v1MetricsViewSort'
                title: Optional
              limit:
                type: integer
                format: int32
                title: Optional
              offset:
                type: string
                format: int64
                title: Optional
              priority:
                type: integer
                format: int32
              timeZone:
                type: string
                title: Optional. IANA format, ie Europe/Copenhagen. Defaults to UTC
              filter:
                $ref: '#/definitions/v1MetricsViewFilter'
                title: Deprecated. should be removed once UI is moved to use new filters
      tags:
        - QueryService
  /v1/instances/{instanceId}/queries/metrics-views/{metricsViewName}/schema:
    get:
      summary: MetricsViewSchema Get the data types of measures and dimensions
      operationId: QueryService_MetricsViewSchema
      responses:
        "200":
          description: A successful response.
          schema:
            $ref: '#/definitions/v1MetricsViewSchemaResponse'
        default:
          description: An unexpected error response.
          schema:
            $ref: '#/definitions/rpcStatus'
      parameters:
        - name: instanceId
          in: path
          required: true
          type: string
        - name: metricsViewName
          in: path
          required: true
          type: string
        - name: priority
          in: query
          required: false
          type: integer
          format: int32
      tags:
        - QueryService
  /v1/instances/{instanceId}/queries/metrics-views/{metricsViewName}/search:
    post:
      summary: MetricsViewSearch Get the data types of measures and dimensions
      operationId: QueryService_MetricsViewSearch
      responses:
        "200":
          description: A successful response.
          schema:
            $ref: '#/definitions/v1MetricsViewSearchResponse'
        default:
          description: An unexpected error response.
          schema:
            $ref: '#/definitions/rpcStatus'
      parameters:
        - name: instanceId
          in: path
          required: true
          type: string
        - name: metricsViewName
          in: path
          required: true
          type: string
        - name: body
          in: body
          required: true
          schema:
            type: object
            properties:
              dimensions:
                type: array
                items:
                  type: string
              search:
                type: string
              timeRange:
                $ref: '#/definitions/v1TimeRange'
                title: Optional
              where:
                $ref: '#/definitions/v1Expression'
                title: Optional
              having:
                $ref: '#/definitions/v1Expression'
                title: Optional
              limit:
                type: integer
                format: int32
                title: Optional
              priority:
                type: integer
                format: int32
      tags:
        - QueryService
  /v1/instances/{instanceId}/queries/metrics-views/{metricsViewName}/time-range-summary:
    post:
      summary: MetricsViewTimeRange Get the time range summaries (min, max) for time column in a metrics view
      operationId: QueryService_MetricsViewTimeRange
      responses:
        "200":
          description: A successful response.
          schema:
            $ref: '#/definitions/v1MetricsViewTimeRangeResponse'
        default:
          description: An unexpected error response.
          schema:
            $ref: '#/definitions/rpcStatus'
      parameters:
        - name: instanceId
          in: path
          required: true
          type: string
        - name: metricsViewName
          in: path
          required: true
          type: string
        - name: body
          in: body
          required: true
          schema:
            type: object
            properties:
              priority:
                type: integer
                format: int32
      tags:
        - QueryService
  /v1/instances/{instanceId}/queries/metrics-views/{metricsViewName}/timeseries:
    post:
      summary: |-
        MetricsViewTimeSeries returns time series for the measures in the metrics view.
        It's a convenience API for querying a metrics view.
      operationId: QueryService_MetricsViewTimeSeries
      responses:
        "200":
          description: A successful response.
          schema:
            $ref: '#/definitions/v1MetricsViewTimeSeriesResponse'
        default:
          description: An unexpected error response.
          schema:
            $ref: '#/definitions/rpcStatus'
      parameters:
        - name: instanceId
          in: path
          required: true
          type: string
        - name: metricsViewName
          in: path
          required: true
          type: string
        - name: body
          in: body
          required: true
          schema:
            type: object
            properties:
              measureNames:
                type: array
                items:
                  type: string
              timeStart:
                type: string
                format: date-time
                title: Optional. Defaults to min
              timeEnd:
                type: string
                format: date-time
                title: Optional. Defaults to max
              timeGranularity:
                $ref: '#/definitions/v1TimeGrain'
                title: Required
              where:
                $ref: '#/definitions/v1Expression'
                title: Optional
              whereSql:
                type: string
                description: Optional. If both where and where_sql are set, both will be applied with an AND between them.
              having:
                $ref: '#/definitions/v1Expression'
                title: Optional
              havingSql:
                type: string
                description: Optional. If both having and having_sql are set, both will be applied with an AND between them.
              timeZone:
                type: string
                title: Optional. IANA format, ie Europe/Copenhagen. Defaults to UTC
              priority:
                type: integer
                format: int32
              filter:
                $ref: '#/definitions/v1MetricsViewFilter'
                title: Deprecated. should be removed once UI is moved to use new filters
      tags:
        - QueryService
  /v1/instances/{instanceId}/queries/metrics-views/{metricsViewName}/toplist:
    post:
      summary: |-
        Deprecated - use MetricsViewComparison instead.
        MetricsViewToplist returns the top dimension values of a metrics view sorted by one or more measures.
        It's a convenience API for querying a metrics view.
      operationId: QueryService_MetricsViewToplist
      responses:
        "200":
          description: A successful response.
          schema:
            $ref: '#/definitions/v1MetricsViewToplistResponse'
        default:
          description: An unexpected error response.
          schema:
            $ref: '#/definitions/rpcStatus'
      parameters:
        - name: instanceId
          in: path
          required: true
          type: string
        - name: metricsViewName
          in: path
          required: true
          type: string
        - name: body
          in: body
          required: true
          schema:
            type: object
            properties:
              dimensionName:
                type: string
              measureNames:
                type: array
                items:
                  type: string
              timeStart:
                type: string
                format: date-time
              timeEnd:
                type: string
                format: date-time
              limit:
                type: string
                format: int64
              offset:
                type: string
                format: int64
              sort:
                type: array
                items:
                  type: object
                  $ref: '#/definitions/v1MetricsViewSort'
              where:
                $ref: '#/definitions/v1Expression'
              whereSql:
                type: string
              having:
                $ref: '#/definitions/v1Expression'
              havingSql:
                type: string
              priority:
                type: integer
                format: int32
              filter:
                $ref: '#/definitions/v1MetricsViewFilter'
                title: Deprecated. should be removed once UI is moved to use new filters
            title: Deprecated, use MetricsViewComparisonRequest without a comparison time range
      tags:
        - QueryService
  /v1/instances/{instanceId}/queries/metrics-views/{metricsViewName}/totals:
    post:
      summary: |-
        MetricsViewTotals returns totals over a time period for the measures in a metrics view.
        It's a convenience API for querying a metrics view.
      operationId: QueryService_MetricsViewTotals
      responses:
        "200":
          description: A successful response.
          schema:
            $ref: '#/definitions/v1MetricsViewTotalsResponse'
        default:
          description: An unexpected error response.
          schema:
            $ref: '#/definitions/rpcStatus'
      parameters:
        - name: instanceId
          in: path
          required: true
          type: string
        - name: metricsViewName
          in: path
          required: true
          type: string
        - name: body
          in: body
          required: true
          schema:
            type: object
            properties:
              measureNames:
                type: array
                items:
                  type: string
              timeStart:
                type: string
                format: date-time
                title: Optional. Defaults to min
              timeEnd:
                type: string
                format: date-time
                title: Optional. Defaults to max
              where:
                $ref: '#/definitions/v1Expression'
                title: Optional
              whereSql:
                type: string
                description: Optional. If both where and where_sql are set, both will be applied with an AND between them.
              priority:
                type: integer
                format: int32
              filter:
                $ref: '#/definitions/v1MetricsViewFilter'
                title: Deprecated. should be removed once UI is moved to use new filters
      tags:
        - QueryService
  /v1/instances/{instanceId}/queries/null-count/tables/{tableName}:
    get:
      summary: Get the number of nulls in a column
      operationId: QueryService_ColumnNullCount
      responses:
        "200":
          description: A successful response.
          schema:
            $ref: '#/definitions/v1ColumnNullCountResponse'
        default:
          description: An unexpected error response.
          schema:
            $ref: '#/definitions/rpcStatus'
      parameters:
        - name: instanceId
          in: path
          required: true
          type: string
        - name: tableName
          description: Required
          in: path
          required: true
          type: string
        - name: connector
          in: query
          required: false
          type: string
        - name: database
          in: query
          required: false
          type: string
        - name: databaseSchema
          in: query
          required: false
          type: string
        - name: columnName
          description: Required
          in: query
          required: false
          type: string
        - name: priority
          in: query
          required: false
          type: integer
          format: int32
      tags:
        - QueryService
  /v1/instances/{instanceId}/queries/numeric-histogram/tables/{tableName}:
    get:
      summary: Get the histogram for values in a column
      operationId: QueryService_ColumnNumericHistogram
      responses:
        "200":
          description: A successful response.
          schema:
            $ref: '#/definitions/v1ColumnNumericHistogramResponse'
        default:
          description: An unexpected error response.
          schema:
            $ref: '#/definitions/rpcStatus'
      parameters:
        - name: instanceId
          in: path
          required: true
          type: string
        - name: tableName
          in: path
          required: true
          type: string
        - name: connector
          in: query
          required: false
          type: string
        - name: database
          in: query
          required: false
          type: string
        - name: databaseSchema
          in: query
          required: false
          type: string
        - name: columnName
          in: query
          required: false
          type: string
        - name: histogramMethod
          in: query
          required: false
          type: string
          enum:
            - HISTOGRAM_METHOD_UNSPECIFIED
            - HISTOGRAM_METHOD_FD
            - HISTOGRAM_METHOD_DIAGNOSTIC
          default: HISTOGRAM_METHOD_UNSPECIFIED
        - name: priority
          in: query
          required: false
          type: integer
          format: int32
      tags:
        - QueryService
  /v1/instances/{instanceId}/queries/rollup-interval/tables/{tableName}:
    post:
      summary: ColumnRollupInterval returns the minimum time granularity (as well as the time range) for a specified timestamp column
      operationId: QueryService_ColumnRollupInterval
      responses:
        "200":
          description: A successful response.
          schema:
            $ref: '#/definitions/v1ColumnRollupIntervalResponse'
        default:
          description: An unexpected error response.
          schema:
            $ref: '#/definitions/rpcStatus'
      parameters:
        - name: instanceId
          in: path
          required: true
          type: string
        - name: tableName
          description: Required
          in: path
          required: true
          type: string
        - name: body
          in: body
          required: true
          schema:
            type: object
            properties:
              connector:
                type: string
              database:
                type: string
              databaseSchema:
                type: string
              columnName:
                type: string
                title: Required
              priority:
                type: integer
                format: int32
      tags:
        - QueryService
  /v1/instances/{instanceId}/queries/rows/tables/{tableName}:
    get:
      summary: TableRows returns table rows
      operationId: QueryService_TableRows
      responses:
        "200":
          description: A successful response.
          schema:
            $ref: '#/definitions/v1TableRowsResponse'
        default:
          description: An unexpected error response.
          schema:
            $ref: '#/definitions/rpcStatus'
      parameters:
        - name: instanceId
          in: path
          required: true
          type: string
        - name: tableName
          in: path
          required: true
          type: string
        - name: connector
          in: query
          required: false
          type: string
        - name: database
          in: query
          required: false
          type: string
        - name: databaseSchema
          in: query
          required: false
          type: string
        - name: limit
          in: query
          required: false
          type: integer
          format: int32
        - name: priority
          in: query
          required: false
          type: integer
          format: int32
      tags:
        - QueryService
  /v1/instances/{instanceId}/queries/rug-histogram/tables/{tableName}:
    get:
      summary: Get outliers for a numeric column
      operationId: QueryService_ColumnRugHistogram
      responses:
        "200":
          description: A successful response.
          schema:
            $ref: '#/definitions/v1ColumnRugHistogramResponse'
        default:
          description: An unexpected error response.
          schema:
            $ref: '#/definitions/rpcStatus'
      parameters:
        - name: instanceId
          in: path
          required: true
          type: string
        - name: tableName
          in: path
          required: true
          type: string
        - name: connector
          in: query
          required: false
          type: string
        - name: database
          in: query
          required: false
          type: string
        - name: databaseSchema
          in: query
          required: false
          type: string
        - name: columnName
          in: query
          required: false
          type: string
        - name: priority
          in: query
          required: false
          type: integer
          format: int32
      tags:
        - QueryService
  /v1/instances/{instanceId}/queries/smallest-time-grain/tables/{tableName}:
    get:
      summary: Estimates the smallest time grain present in the column
      operationId: QueryService_ColumnTimeGrain
      responses:
        "200":
          description: A successful response.
          schema:
            $ref: '#/definitions/v1ColumnTimeGrainResponse'
        default:
          description: An unexpected error response.
          schema:
            $ref: '#/definitions/rpcStatus'
      parameters:
        - name: instanceId
          in: path
          required: true
          type: string
        - name: tableName
          description: Required
          in: path
          required: true
          type: string
        - name: connector
          in: query
          required: false
          type: string
        - name: database
          in: query
          required: false
          type: string
        - name: databaseSchema
          in: query
          required: false
          type: string
        - name: columnName
          description: Required
          in: query
          required: false
          type: string
        - name: priority
          in: query
          required: false
          type: integer
          format: int32
      tags:
        - QueryService
  /v1/instances/{instanceId}/queries/table-cardinality/tables/{tableName}:
    get:
      summary: TableCardinality returns row count
      operationId: QueryService_TableCardinality
      responses:
        "200":
          description: A successful response.
          schema:
            $ref: '#/definitions/v1TableCardinalityResponse'
        default:
          description: An unexpected error response.
          schema:
            $ref: '#/definitions/rpcStatus'
      parameters:
        - name: instanceId
          in: path
          required: true
          type: string
        - name: tableName
          description: Required
          in: path
          required: true
          type: string
        - name: connector
          in: query
          required: false
          type: string
        - name: database
          in: query
          required: false
          type: string
        - name: databaseSchema
          in: query
          required: false
          type: string
        - name: priority
          in: query
          required: false
          type: integer
          format: int32
      tags:
        - QueryService
  /v1/instances/{instanceId}/queries/time-range-summary/tables/{tableName}:
    get:
      summary: Get the time range summaries (min, max) for a column
      operationId: QueryService_ColumnTimeRange
      responses:
        "200":
          description: A successful response.
          schema:
            $ref: '#/definitions/v1ColumnTimeRangeResponse'
        default:
          description: An unexpected error response.
          schema:
            $ref: '#/definitions/rpcStatus'
      parameters:
        - name: instanceId
          in: path
          required: true
          type: string
        - name: tableName
          in: path
          required: true
          type: string
        - name: connector
          in: query
          required: false
          type: string
        - name: database
          in: query
          required: false
          type: string
        - name: databaseSchema
          in: query
          required: false
          type: string
        - name: columnName
          in: query
          required: false
          type: string
        - name: priority
          in: query
          required: false
          type: integer
          format: int32
      tags:
        - QueryService
  /v1/instances/{instanceId}/queries/timeseries/tables/{tableName}:
    post:
      summary: Generate time series for the given measures (aggregation expressions) along with the sparkline timeseries
      operationId: QueryService_ColumnTimeSeries
      responses:
        "200":
          description: A successful response.
          schema:
            $ref: '#/definitions/v1ColumnTimeSeriesResponse'
        default:
          description: An unexpected error response.
          schema:
            $ref: '#/definitions/rpcStatus'
      parameters:
        - name: instanceId
          in: path
          required: true
          type: string
        - name: tableName
          description: Required
          in: path
          required: true
          type: string
        - name: body
          in: body
          required: true
          schema:
            type: object
            properties:
              connector:
                type: string
              database:
                type: string
              databaseSchema:
                type: string
              measures:
                type: array
                items:
                  type: object
                  $ref: '#/definitions/ColumnTimeSeriesRequestBasicMeasure'
                title: Optional. Defaults to [count(*)]
              timestampColumnName:
                type: string
                title: Required
              timeRange:
                $ref: '#/definitions/v1TimeSeriesTimeRange'
                title: Optional. Defaults to [min, max)
              pixels:
                type: integer
                format: int32
                title: Optional. Spark is not calculated if ommitted. See http://www.vldb.org/pvldb/vol7/p797-jugel.pdf
              sampleSize:
                type: integer
                format: int32
                title: Unused
              priority:
                type: integer
                format: int32
              timeZone:
                type: string
                title: Optional. IANA format, ie Europe/Copenhagen. Defaults to UTC
      tags:
        - QueryService
  /v1/instances/{instanceId}/queries/topk/tables/{tableName}:
    post:
      summary: |-
        Get TopK elements from a table for a column given an agg function
        agg function and k are optional, defaults are count(*) and 50 respectively
      operationId: QueryService_ColumnTopK
      responses:
        "200":
          description: A successful response.
          schema:
            $ref: '#/definitions/v1ColumnTopKResponse'
        default:
          description: An unexpected error response.
          schema:
            $ref: '#/definitions/rpcStatus'
      parameters:
        - name: instanceId
          in: path
          required: true
          type: string
        - name: tableName
          description: Required
          in: path
          required: true
          type: string
        - name: body
          in: body
          required: true
          schema:
            type: object
            properties:
              connector:
                type: string
              database:
                type: string
              databaseSchema:
                type: string
              columnName:
                type: string
                title: Required
              agg:
                type: string
                title: default is count(*)
              k:
                type: integer
                format: int32
                title: default is 50
              priority:
                type: integer
                format: int32
      tags:
        - QueryService
  /v1/instances/{instanceId}/query:
    post:
      summary: Query runs a SQL query against the instance's OLAP datastore.
      operationId: QueryService_Query
      responses:
        "200":
          description: A successful response.
          schema:
            $ref: '#/definitions/v1QueryResponse'
        default:
          description: An unexpected error response.
          schema:
            $ref: '#/definitions/rpcStatus'
      parameters:
        - name: instanceId
          in: path
          required: true
          type: string
        - name: body
          in: body
          required: true
          schema:
            type: object
            properties:
              connector:
                type: string
              sql:
                type: string
              args:
                type: array
                items: {}
              priority:
                type: integer
                format: int32
              dryRun:
                type: boolean
              limit:
                type: integer
                format: int32
      tags:
        - QueryService
  /v1/instances/{instanceId}/query/batch:
    post:
      summary: Batch request with different queries
      operationId: QueryService_QueryBatch
      responses:
        "200":
          description: A successful response.(streaming responses)
          schema:
            type: object
            properties:
              result:
                $ref: '#/definitions/v1QueryBatchResponse'
              error:
                $ref: '#/definitions/rpcStatus'
            title: Stream result of v1QueryBatchResponse
        default:
          description: An unexpected error response.
          schema:
            $ref: '#/definitions/rpcStatus'
      parameters:
        - name: instanceId
          in: path
          required: true
          type: string
        - name: body
          in: body
          required: true
          schema:
            type: object
            properties:
              queries:
                type: array
                items:
                  type: object
                  $ref: '#/definitions/v1Query'
      tags:
        - QueryService
  /v1/instances/{instanceId}/resource:
    get:
      summary: GetResource looks up a specific catalog resource
      operationId: RuntimeService_GetResource
      responses:
        "200":
          description: A successful response.
          schema:
            $ref: '#/definitions/v1GetResourceResponse'
        default:
          description: An unexpected error response.
          schema:
            $ref: '#/definitions/rpcStatus'
      parameters:
        - name: instanceId
          in: path
          required: true
          type: string
        - name: name.kind
          in: query
          required: false
          type: string
        - name: name.name
          in: query
          required: false
          type: string
      tags:
        - RuntimeService
  /v1/instances/{instanceId}/resources:
    get:
      summary: ListResources lists the resources stored in the catalog
      operationId: RuntimeService_ListResources
      responses:
        "200":
          description: A successful response.
          schema:
            $ref: '#/definitions/v1ListResourcesResponse'
        default:
          description: An unexpected error response.
          schema:
            $ref: '#/definitions/rpcStatus'
      parameters:
        - name: instanceId
          description: Instance to list resources from.
          in: path
          required: true
          type: string
        - name: kind
          description: Filter by resource kind (optional).
          in: query
          required: false
          type: string
        - name: path
          description: Filter by resource path (optional).
          in: query
          required: false
          type: string
      tags:
        - RuntimeService
  /v1/instances/{instanceId}/resources/-/watch:
    get:
      summary: WatchResources streams updates to catalog resources (including creation and deletion events)
      operationId: RuntimeService_WatchResources
      responses:
        "200":
          description: A successful response.(streaming responses)
          schema:
            type: object
            properties:
              result:
                $ref: '#/definitions/v1WatchResourcesResponse'
              error:
                $ref: '#/definitions/rpcStatus'
            title: Stream result of v1WatchResourcesResponse
        default:
          description: An unexpected error response.
          schema:
            $ref: '#/definitions/rpcStatus'
      parameters:
        - name: instanceId
          in: path
          required: true
          type: string
        - name: kind
          in: query
          required: false
          type: string
        - name: replay
          in: query
          required: false
          type: boolean
        - name: level
          in: query
          required: false
          type: string
      tags:
        - RuntimeService
  /v1/instances/{instanceId}/resources/explore:
    get:
      summary: GetExplore is a convenience RPC that combines looking up an Explore resource and its underlying MetricsView into one network call.
      operationId: RuntimeService_GetExplore
      responses:
        "200":
          description: A successful response.
          schema:
            $ref: '#/definitions/v1GetExploreResponse'
        default:
          description: An unexpected error response.
          schema:
            $ref: '#/definitions/rpcStatus'
      parameters:
        - name: instanceId
          in: path
          required: true
          type: string
        - name: name
          in: query
          required: false
          type: string
      tags:
        - RuntimeService
  /v1/instances/{instanceId}/trigger:
    post:
      summary: |-
        CreateTrigger submits a refresh trigger, which will asynchronously refresh the specified resources.
        Triggers are ephemeral resources that will be cleaned up by the controller.
      operationId: RuntimeService_CreateTrigger
      responses:
        "200":
          description: A successful response.
          schema:
            $ref: '#/definitions/v1CreateTriggerResponse'
        default:
          description: An unexpected error response.
          schema:
            $ref: '#/definitions/rpcStatus'
      parameters:
        - name: instanceId
          description: Instance to target.
          in: path
          required: true
          type: string
        - name: body
          in: body
          required: true
          schema:
            type: object
            properties:
              resources:
                type: array
                items:
                  type: object
                  $ref: '#/definitions/v1ResourceName'
                description: Resources to trigger. See RefreshTriggerSpec for details.
              models:
                type: array
                items:
                  type: object
                  $ref: '#/definitions/v1RefreshModelTrigger'
                description: Models to trigger. Unlike resources, this supports advanced configuration of the refresh trigger.
              parser:
                type: boolean
                description: |-
                  Parser is a convenience flag to trigger the global project parser.
                  Triggering the project parser ensures a pull of the repository and a full parse of all files.
              allSourcesModels:
                type: boolean
                description: Convenience flag to trigger all sources and models.
              allSourcesModelsFull:
                type: boolean
                description: |-
                  Convenience flag to trigger all sources and models.
                  Will trigger models with RefreshModelTrigger.full set to true.
      tags:
        - RuntimeService
  /v1/olap/tables:
    get:
      summary: OLAPListTables list all tables across all databases on motherduck
      operationId: ConnectorService_OLAPListTables
      responses:
        "200":
          description: A successful response.
          schema:
            $ref: '#/definitions/v1OLAPListTablesResponse'
        default:
          description: An unexpected error response.
          schema:
            $ref: '#/definitions/rpcStatus'
      parameters:
        - name: instanceId
          in: query
          required: false
          type: string
        - name: connector
          in: query
          required: false
          type: string
      tags:
        - ConnectorService
  /v1/ping:
    get:
      summary: Ping returns information about the runtime
      operationId: RuntimeService_Ping
      responses:
        "200":
          description: A successful response.
          schema:
            $ref: '#/definitions/v1PingResponse'
        default:
          description: An unexpected error response.
          schema:
            $ref: '#/definitions/rpcStatus'
      tags:
        - RuntimeService
  /v1/s3/bucket/{bucket}/metadata:
    get:
      summary: S3GetBucketMetadata returns metadata for the given bucket.
      operationId: ConnectorService_S3GetBucketMetadata
      responses:
        "200":
          description: A successful response.
          schema:
            $ref: '#/definitions/v1S3GetBucketMetadataResponse'
        default:
          description: An unexpected error response.
          schema:
            $ref: '#/definitions/rpcStatus'
      parameters:
        - name: bucket
          in: path
          required: true
          type: string
        - name: instanceId
          in: query
          required: false
          type: string
        - name: connector
          in: query
          required: false
          type: string
      tags:
        - ConnectorService
  /v1/s3/bucket/{bucket}/objects:
    get:
      summary: S3ListBuckets lists objects for the given bucket.
      operationId: ConnectorService_S3ListObjects
      responses:
        "200":
          description: A successful response.
          schema:
            $ref: '#/definitions/v1S3ListObjectsResponse'
        default:
          description: An unexpected error response.
          schema:
            $ref: '#/definitions/rpcStatus'
      parameters:
        - name: bucket
          in: path
          required: true
          type: string
        - name: instanceId
          in: query
          required: false
          type: string
        - name: connector
          in: query
          required: false
          type: string
        - name: pageSize
          in: query
          required: false
          type: integer
          format: int64
        - name: pageToken
          in: query
          required: false
          type: string
        - name: region
          in: query
          required: false
          type: string
        - name: prefix
          in: query
          required: false
          type: string
        - name: startAfter
          in: query
          required: false
          type: string
        - name: delimiter
          in: query
          required: false
          type: string
      tags:
        - ConnectorService
  /v1/s3/buckets:
    get:
      summary: S3ListBuckets lists buckets accessible with the configured credentials.
      operationId: ConnectorService_S3ListBuckets
      responses:
        "200":
          description: A successful response.
          schema:
            $ref: '#/definitions/v1S3ListBucketsResponse'
        default:
          description: An unexpected error response.
          schema:
            $ref: '#/definitions/rpcStatus'
      parameters:
        - name: instanceId
          in: query
          required: false
          type: string
        - name: connector
          in: query
          required: false
          type: string
        - name: pageSize
          in: query
          required: false
          type: integer
          format: int64
        - name: pageToken
          in: query
          required: false
          type: string
      tags:
        - ConnectorService
  /v1/s3/credentials_info:
    get:
      summary: S3GetCredentialsInfo returns metadata for the given bucket.
      operationId: ConnectorService_S3GetCredentialsInfo
      responses:
        "200":
          description: A successful response.
          schema:
            $ref: '#/definitions/v1S3GetCredentialsInfoResponse'
        default:
          description: An unexpected error response.
          schema:
            $ref: '#/definitions/rpcStatus'
      parameters:
        - name: instanceId
          in: query
          required: false
          type: string
        - name: connector
          in: query
          required: false
          type: string
      tags:
        - ConnectorService
definitions:
  BucketExtractPolicyStrategy:
    type: string
    enum:
      - STRATEGY_UNSPECIFIED
      - STRATEGY_HEAD
      - STRATEGY_TAIL
    default: STRATEGY_UNSPECIFIED
  ColumnTimeSeriesRequestBasicMeasure:
    type: object
    properties:
      id:
        type: string
        title: Unused
      expression:
        type: string
        title: Required. IE 'count(*)'
      sqlName:
        type: string
        title: Optional. Defaults to 'measure_{i}', ie measure_0
  ConnectorDriverProperty:
    type: object
    properties:
      key:
        type: string
        title: The property key
      type:
        $ref: '#/definitions/ConnectorDriverPropertyType'
        title: The type expected for this property
      required:
        type: boolean
        title: Required is true if the field must be set
      displayName:
        type: string
        title: Pretty name for the property
      description:
        type: string
        title: Human readable description of the field
      docsUrl:
        type: string
        title: Link to documentation for this property
      hint:
        type: string
        title: Additional textual explanation for use in UIs
      default:
        type: string
        title: Default value for the property
      placeholder:
        type: string
        title: Placeholder value for use in UIs
      secret:
        type: boolean
        title: If true, the property is a secret and should not be displayed in UIs
      noPrompt:
        type: boolean
        title: If true, the property should not be prompted. The expectation is that only advanced users will use it and can set directly in the connector.yaml
    title: Property represents the spec of one of the driver's config properties
  ConnectorDriverPropertyType:
    type: string
    enum:
      - TYPE_UNSPECIFIED
      - TYPE_NUMBER
      - TYPE_BOOLEAN
      - TYPE_STRING
      - TYPE_FILE
      - TYPE_INFORMATIONAL
    default: TYPE_UNSPECIFIED
    title: Type of the property
  MetricsViewFilterCond:
    type: object
    properties:
      name:
        type: string
      in:
        type: array
        items: {}
      like:
        type: array
        items:
          type: string
  MetricsViewSearchResponseSearchResult:
    type: object
    properties:
      dimension:
        type: string
      value: {}
  MetricsViewSpecAvailableComparisonOffset:
    type: object
    properties:
      offset:
        type: string
      range:
        type: string
        description: Used to override the range for the comparison with something other than the selected range.
    description: 'Deprecated: Now defined in the Explore resource.'
  MetricsViewSpecAvailableTimeRange:
    type: object
    properties:
      range:
        type: string
      comparisonOffsets:
        type: array
        items:
          type: object
          $ref: '#/definitions/MetricsViewSpecAvailableComparisonOffset'
        description: Available comparison offsets for this time range.
    description: 'Deprecated: Now defined in the Explore resource.'
  MetricsViewSpecComparisonMode:
    type: string
    enum:
      - COMPARISON_MODE_UNSPECIFIED
      - COMPARISON_MODE_NONE
      - COMPARISON_MODE_TIME
      - COMPARISON_MODE_DIMENSION
    default: COMPARISON_MODE_UNSPECIFIED
    description: |-
      DEPRECATED FIELDS
      Deprecated: Now defined in the Explore resource.
  MetricsViewSpecDimensionSelector:
    type: object
    properties:
      name:
        type: string
      timeGrain:
        $ref: '#/definitions/v1TimeGrain'
        title: Only for time dimensions (optional)
      desc:
        type: boolean
        title: Only for when ordering (optional)
    title: Selector for a dimension
  MetricsViewSpecDimensionV2:
    type: object
    properties:
      name:
        type: string
      column:
        type: string
      expression:
        type: string
      label:
        type: string
      description:
        type: string
      unnest:
        type: boolean
      uri:
        type: string
    title: Dimensions are columns to filter and group by
  MetricsViewSpecMeasureType:
    type: string
    enum:
      - MEASURE_TYPE_UNSPECIFIED
      - MEASURE_TYPE_SIMPLE
      - MEASURE_TYPE_DERIVED
      - MEASURE_TYPE_TIME_COMPARISON
    default: MEASURE_TYPE_UNSPECIFIED
    title: Type of measure query to generate
  MetricsViewSpecMeasureV2:
    type: object
    properties:
      name:
        type: string
      expression:
        type: string
      type:
        $ref: '#/definitions/MetricsViewSpecMeasureType'
      window:
        $ref: '#/definitions/MetricsViewSpecMeasureWindow'
      perDimensions:
        type: array
        items:
          type: object
          $ref: '#/definitions/MetricsViewSpecDimensionSelector'
      requiredDimensions:
        type: array
        items:
          type: object
          $ref: '#/definitions/MetricsViewSpecDimensionSelector'
      referencedMeasures:
        type: array
        items:
          type: string
      label:
        type: string
      description:
        type: string
      formatPreset:
        type: string
      formatD3:
        type: string
      validPercentOfTotal:
        type: boolean
    title: Measures are aggregated computed values
  MetricsViewSpecMeasureWindow:
    type: object
    properties:
      partition:
        type: boolean
        title: If true, partitions the window by all present dimensions except those in order_by
      orderBy:
        type: array
        items:
          type: object
          $ref: '#/definitions/MetricsViewSpecDimensionSelector'
        description: Dimensions to order the window by. Must be present in required_dimensions.
      frameExpression:
        type: string
        title: Raw SQL expression to use as the frame (starting with "ROWS ...")
    title: Window to apply to the measure calculation
  NumericHistogramBinsBin:
    type: object
    properties:
      bucket:
        type: integer
        format: int32
      low:
        type: number
        format: double
      midpoint:
        type: number
        format: double
      high:
        type: number
        format: double
      count:
        type: number
        format: double
  NumericOutliersOutlier:
    type: object
    properties:
      bucket:
        type: integer
        format: int32
      low:
        type: number
        format: double
      high:
        type: number
        format: double
      present:
        type: boolean
      count:
        type: integer
        format: int32
  StructTypeField:
    type: object
    properties:
      name:
        type: string
      type:
        $ref: '#/definitions/runtimev1Type'
  TimeRangeSummaryInterval:
    type: object
    properties:
      months:
        type: integer
        format: int32
      days:
        type: integer
        format: int32
      micros:
        type: string
        format: int64
  TopKEntry:
    type: object
    properties:
      value:
        title: Not optional, not null
      count:
        type: number
        format: double
        title: Not optional, not null
  TypeCode:
    type: string
    enum:
      - CODE_UNSPECIFIED
      - CODE_BOOL
      - CODE_INT8
      - CODE_INT16
      - CODE_INT32
      - CODE_INT64
      - CODE_INT128
      - CODE_INT256
      - CODE_UINT8
      - CODE_UINT16
      - CODE_UINT32
      - CODE_UINT64
      - CODE_UINT128
      - CODE_UINT256
      - CODE_FLOAT32
      - CODE_FLOAT64
      - CODE_TIMESTAMP
      - CODE_DATE
      - CODE_TIME
      - CODE_STRING
      - CODE_BYTES
      - CODE_ARRAY
      - CODE_STRUCT
      - CODE_MAP
      - CODE_DECIMAL
      - CODE_JSON
      - CODE_UUID
    default: CODE_UNSPECIFIED
    title: Code enumerates all the types that can be represented in a schema
  protobufAny:
    type: object
    properties:
      '@type':
        type: string
    additionalProperties: {}
  protobufNullValue:
    type: string
    enum:
      - NULL_VALUE
    default: NULL_VALUE
    description: |-
      `NullValue` is a singleton enumeration to represent the null value for the
      `Value` type union.

      The JSON representation for `NullValue` is JSON `null`.

       - NULL_VALUE: Null value.
  rpcStatus:
    type: object
    properties:
      code:
        type: integer
        format: int32
      message:
        type: string
      details:
        type: array
        items:
          type: object
          $ref: '#/definitions/protobufAny'
  runtimev1Type:
    type: object
    properties:
      code:
        $ref: '#/definitions/TypeCode'
        title: Code designates the type
      nullable:
        type: boolean
        title: Nullable indicates whether null values are possible
      arrayElementType:
        $ref: '#/definitions/runtimev1Type'
        title: If code is CODE_ARRAY, array_element_type specifies the type of the array elements
      structType:
        $ref: '#/definitions/v1StructType'
        title: If code is CODE_STRUCT, struct_type specifies the type of the struct's fields
      mapType:
        $ref: '#/definitions/v1MapType'
        title: If code is CODE_MAP, map_type specifies the map's key and value types
    title: Type represents a data type in a schema
  v1API:
    type: object
    properties:
      spec:
        $ref: '#/definitions/v1APISpec'
      state:
        $ref: '#/definitions/v1APIState'
    description: API defines a custom operation for querying data stored in Rill.
  v1APISpec:
    type: object
    properties:
      resolver:
        type: string
      resolverProperties:
        type: object
      openapiSummary:
        type: string
      openapiParameters:
        type: array
        items:
          type: object
      openapiResponseSchema:
        type: object
  v1APIState:
    type: object
  v1Alert:
    type: object
    properties:
      spec:
        $ref: '#/definitions/v1AlertSpec'
      state:
        $ref: '#/definitions/v1AlertState'
  v1AlertExecution:
    type: object
    properties:
      adhoc:
        type: boolean
      result:
        $ref: '#/definitions/v1AssertionResult'
      sentNotifications:
        type: boolean
      executionTime:
        type: string
        format: date-time
      startedOn:
        type: string
        format: date-time
      finishedOn:
        type: string
        format: date-time
      suppressedSince:
        type: string
        format: date-time
        title: Stores the last notification time in suppressed alerts
  v1AlertSpec:
    type: object
    properties:
      trigger:
        type: boolean
      title:
        type: string
      refreshSchedule:
        $ref: '#/definitions/v1Schedule'
      watermarkInherit:
        type: boolean
        description: If true, will use the lowest watermark of its refs instead of the trigger time.
      intervalsIsoDuration:
        type: string
      intervalsLimit:
        type: integer
        format: int32
      intervalsCheckUnclosed:
        type: boolean
      timeoutSeconds:
        type: integer
        format: int64
      queryName:
        type: string
        title: for alerts that have not been edited since resolver and resolver_properties have been added
      queryArgsJson:
        type: string
      resolver:
        type: string
      resolverProperties:
        type: object
      queryForUserId:
        type: string
      queryForUserEmail:
        type: string
      queryForAttributes:
        type: object
      notifyOnRecover:
        type: boolean
      notifyOnFail:
        type: boolean
      notifyOnError:
        type: boolean
      renotify:
        type: boolean
      renotifyAfterSeconds:
        type: integer
        format: int64
      notifiers:
        type: array
        items:
          type: object
          $ref: '#/definitions/v1Notifier'
      annotations:
        type: object
        additionalProperties:
          type: string
  v1AlertState:
    type: object
    properties:
      specHash:
        type: string
      refsHash:
        type: string
      nextRunOn:
        type: string
        format: date-time
      currentExecution:
        $ref: '#/definitions/v1AlertExecution'
      executionHistory:
        type: array
        items:
          type: object
          $ref: '#/definitions/v1AlertExecution'
      executionCount:
        type: integer
        format: int64
  v1AnalyzeConnectorsResponse:
    type: object
    properties:
      connectors:
        type: array
        items:
          type: object
          $ref: '#/definitions/v1AnalyzedConnector'
    title: Response message for RuntimeService.AnalyzeConnectors
  v1AnalyzedConnector:
    type: object
    properties:
      name:
        type: string
        title: Connector name
      driver:
        $ref: '#/definitions/v1ConnectorDriver'
        title: Connector driver metadata
      config:
        type: object
        additionalProperties:
          type: string
        title: Combined config properties for the connector
      presetConfig:
        type: object
        additionalProperties:
          type: string
        title: Config properties preset by the runtime or when the instance was created
      projectConfig:
        type: object
        additionalProperties:
          type: string
        title: Config properties set in project YAML files
      envConfig:
        type: object
        additionalProperties:
          type: string
        title: Config properties set as dynamic variables
      hasAnonymousAccess:
        type: boolean
        title: True if the connector can be accessed without credentials
      usedBy:
        type: array
        items:
          type: object
          $ref: '#/definitions/v1ResourceName'
        title: List of resources that appear to use the connector
      errorMessage:
        type: string
        title: Error message if the connector is misconfigured
    description: AnalyzedConnector contains information about a connector that is referenced in the project files.
  v1AssertionResult:
    type: object
    properties:
      status:
        $ref: '#/definitions/v1AssertionStatus'
      failRow:
        type: object
      errorMessage:
        type: string
  v1AssertionStatus:
    type: string
    enum:
      - ASSERTION_STATUS_UNSPECIFIED
      - ASSERTION_STATUS_PASS
      - ASSERTION_STATUS_FAIL
      - ASSERTION_STATUS_ERROR
    default: ASSERTION_STATUS_UNSPECIFIED
  v1BigQueryListDatasetsResponse:
    type: object
    properties:
      nextPageToken:
        type: string
      names:
        type: array
        items:
          type: string
  v1BigQueryListTablesResponse:
    type: object
    properties:
      nextPageToken:
        type: string
      names:
        type: array
        items:
          type: string
  v1BucketExtractPolicy:
    type: object
    properties:
      rowsStrategy:
        $ref: '#/definitions/BucketExtractPolicyStrategy'
      rowsLimitBytes:
        type: string
        format: uint64
      filesStrategy:
        $ref: '#/definitions/BucketExtractPolicyStrategy'
      filesLimit:
        type: string
        format: uint64
  v1BucketPlanner:
    type: object
    properties:
      spec:
        $ref: '#/definitions/v1BucketPlannerSpec'
      state:
        $ref: '#/definitions/v1BucketPlannerState'
  v1BucketPlannerSpec:
    type: object
    properties:
      extractPolicy:
        $ref: '#/definitions/v1BucketExtractPolicy'
  v1BucketPlannerState:
    type: object
    properties:
      region:
        type: string
  v1BuiltinMeasure:
    type: string
    enum:
      - BUILTIN_MEASURE_UNSPECIFIED
      - BUILTIN_MEASURE_COUNT
      - BUILTIN_MEASURE_COUNT_DISTINCT
    default: BUILTIN_MEASURE_UNSPECIFIED
  v1Canvas:
    type: object
    properties:
      spec:
        $ref: '#/definitions/v1CanvasSpec'
      state:
        $ref: '#/definitions/v1CanvasState'
  v1CanvasItem:
    type: object
    properties:
      component:
        type: string
      definedInCanvas:
        type: boolean
      x:
        type: integer
        format: int64
      "y":
        type: integer
        format: int64
      width:
        type: integer
        format: int64
      height:
        type: integer
        format: int64
  v1CanvasSpec:
    type: object
    properties:
      title:
        type: string
      columns:
        type: integer
        format: int64
      gap:
        type: integer
        format: int64
      variables:
        type: array
        items:
          type: object
          $ref: '#/definitions/v1ComponentVariable'
      items:
        type: array
        items:
          type: object
          $ref: '#/definitions/v1CanvasItem'
      securityRules:
        type: array
        items:
          type: object
          $ref: '#/definitions/v1SecurityRule'
  v1CanvasState:
    type: object
    properties:
      validSpec:
        $ref: '#/definitions/v1CanvasSpec'
  v1CategoricalSummary:
    type: object
    properties:
      topK:
        $ref: '#/definitions/v1TopK'
      cardinality:
        type: number
        format: double
  v1CharLocation:
    type: object
    properties:
      line:
        type: integer
        format: int64
  v1Color:
    type: object
    properties:
      red:
        type: number
        format: float
      green:
        type: number
        format: float
      blue:
        type: number
        format: float
      alpha:
        type: number
        format: float
  v1ColumnCardinalityRequest:
    type: object
    properties:
      instanceId:
        type: string
        title: Required
      connector:
        type: string
      database:
        type: string
      databaseSchema:
        type: string
      tableName:
        type: string
        title: Required
      columnName:
        type: string
        title: Required
      priority:
        type: integer
        format: int32
  v1ColumnCardinalityResponse:
    type: object
    properties:
      categoricalSummary:
        $ref: '#/definitions/v1CategoricalSummary'
        title: Not optional, not null
  v1ColumnDescriptiveStatisticsRequest:
    type: object
    properties:
      instanceId:
        type: string
      connector:
        type: string
      database:
        type: string
      databaseSchema:
        type: string
      tableName:
        type: string
        title: Required
      columnName:
        type: string
        title: Required
      priority:
        type: integer
        format: int32
  v1ColumnDescriptiveStatisticsResponse:
    type: object
    properties:
      numericSummary:
        $ref: '#/definitions/v1NumericSummary'
  v1ColumnNullCountRequest:
    type: object
    properties:
      instanceId:
        type: string
      connector:
        type: string
      database:
        type: string
      databaseSchema:
        type: string
      tableName:
        type: string
        title: Required
      columnName:
        type: string
        title: Required
      priority:
        type: integer
        format: int32
  v1ColumnNullCountResponse:
    type: object
    properties:
      count:
        type: number
        format: double
        title: Not optional, not null
  v1ColumnNumericHistogramRequest:
    type: object
    properties:
      instanceId:
        type: string
      connector:
        type: string
      database:
        type: string
      databaseSchema:
        type: string
      tableName:
        type: string
      columnName:
        type: string
      histogramMethod:
        $ref: '#/definitions/v1HistogramMethod'
      priority:
        type: integer
        format: int32
  v1ColumnNumericHistogramResponse:
    type: object
    properties:
      numericSummary:
        $ref: '#/definitions/v1NumericSummary'
  v1ColumnRollupIntervalRequest:
    type: object
    properties:
      instanceId:
        type: string
      connector:
        type: string
      database:
        type: string
      databaseSchema:
        type: string
      tableName:
        type: string
        title: Required
      columnName:
        type: string
        title: Required
      priority:
        type: integer
        format: int32
  v1ColumnRollupIntervalResponse:
    type: object
    properties:
      start:
        type: string
        format: date-time
        title: Minimum timestamp
      end:
        type: string
        format: date-time
        title: Maximum timestamp
      interval:
        $ref: '#/definitions/v1TimeGrain'
        title: Human friendly time grain that is still bounded by (min, max), ie 'minute' time grain for an hour time range
  v1ColumnRugHistogramRequest:
    type: object
    properties:
      instanceId:
        type: string
      connector:
        type: string
      database:
        type: string
      databaseSchema:
        type: string
      tableName:
        type: string
      columnName:
        type: string
      priority:
        type: integer
        format: int32
  v1ColumnRugHistogramResponse:
    type: object
    properties:
      numericSummary:
        $ref: '#/definitions/v1NumericSummary'
  v1ColumnTimeGrainRequest:
    type: object
    properties:
      instanceId:
        type: string
      connector:
        type: string
      database:
        type: string
      databaseSchema:
        type: string
      tableName:
        type: string
        title: Required
      columnName:
        type: string
        title: Required
      priority:
        type: integer
        format: int32
  v1ColumnTimeGrainResponse:
    type: object
    properties:
      timeGrain:
        $ref: '#/definitions/v1TimeGrain'
  v1ColumnTimeRangeRequest:
    type: object
    properties:
      instanceId:
        type: string
      connector:
        type: string
      database:
        type: string
      databaseSchema:
        type: string
      tableName:
        type: string
      columnName:
        type: string
      priority:
        type: integer
        format: int32
  v1ColumnTimeRangeResponse:
    type: object
    properties:
      timeRangeSummary:
        $ref: '#/definitions/v1TimeRangeSummary'
  v1ColumnTimeSeriesRequest:
    type: object
    properties:
      instanceId:
        type: string
      connector:
        type: string
      database:
        type: string
      databaseSchema:
        type: string
      tableName:
        type: string
        title: Required
      measures:
        type: array
        items:
          type: object
          $ref: '#/definitions/ColumnTimeSeriesRequestBasicMeasure'
        title: Optional. Defaults to [count(*)]
      timestampColumnName:
        type: string
        title: Required
      timeRange:
        $ref: '#/definitions/v1TimeSeriesTimeRange'
        title: Optional. Defaults to [min, max)
      pixels:
        type: integer
        format: int32
        title: Optional. Spark is not calculated if ommitted. See http://www.vldb.org/pvldb/vol7/p797-jugel.pdf
      sampleSize:
        type: integer
        format: int32
        title: Unused
      priority:
        type: integer
        format: int32
      timeZone:
        type: string
        title: Optional. IANA format, ie Europe/Copenhagen. Defaults to UTC
  v1ColumnTimeSeriesResponse:
    type: object
    properties:
      rollup:
        $ref: '#/definitions/v1TimeSeriesResponse'
  v1ColumnTopKRequest:
    type: object
    properties:
      instanceId:
        type: string
      connector:
        type: string
      database:
        type: string
      databaseSchema:
        type: string
      tableName:
        type: string
        title: Required
      columnName:
        type: string
        title: Required
      agg:
        type: string
        title: default is count(*)
      k:
        type: integer
        format: int32
        title: default is 50
      priority:
        type: integer
        format: int32
  v1ColumnTopKResponse:
    type: object
    properties:
      categoricalSummary:
        $ref: '#/definitions/v1CategoricalSummary'
  v1Component:
    type: object
    properties:
      spec:
        $ref: '#/definitions/v1ComponentSpec'
      state:
        $ref: '#/definitions/v1ComponentState'
  v1ComponentSpec:
    type: object
    properties:
      title:
        type: string
      subtitle:
        type: string
      resolver:
        type: string
      resolverProperties:
        type: object
      renderer:
        type: string
      rendererProperties:
        type: object
      input:
        type: array
        items:
          type: object
          $ref: '#/definitions/v1ComponentVariable'
      output:
        $ref: '#/definitions/v1ComponentVariable'
      show:
        type: string
        description: Templated string that should evaluate to a boolean.
      definedInCanvas:
        type: boolean
  v1ComponentState:
    type: object
    properties:
      validSpec:
        $ref: '#/definitions/v1ComponentSpec'
  v1ComponentVariable:
    type: object
    properties:
      name:
        type: string
      type:
        type: string
      defaultValue: {}
  v1Condition:
    type: object
    properties:
      op:
        $ref: '#/definitions/v1Operation'
      exprs:
        type: array
        items:
          type: object
          $ref: '#/definitions/v1Expression'
  v1Connector:
    type: object
    properties:
      type:
        type: string
        description: Type of the connector. One of the infra driver supported.
      name:
        type: string
        title: Name of the connector
      config:
        type: object
        additionalProperties:
          type: string
        title: Config for the connector
      templatedProperties:
        type: array
        items:
          type: string
        title: Properties in config that use templating
      configFromVariables:
        type: object
        additionalProperties:
          type: string
        title: 'DEPRECATED: config_from_variables stores configs whose value is a variable. This is only set for configs obtained from `connector.yaml`'
  v1ConnectorDriver:
    type: object
    properties:
      name:
        type: string
        title: Name is the name of the connector
      configProperties:
        type: array
        items:
          type: object
          $ref: '#/definitions/ConnectorDriverProperty'
        title: Properties for configuring the connector
      sourceProperties:
        type: array
        items:
          type: object
          $ref: '#/definitions/ConnectorDriverProperty'
        title: Properties that can be provided to the connector when using it as a source
      displayName:
        type: string
        title: Pretty display name for use in UIs
      description:
        type: string
        title: Human readable description of the connector
      implementsRegistry:
        type: boolean
        title: Capabilities supported by the connector
      implementsCatalog:
        type: boolean
      implementsRepo:
        type: boolean
      implementsAdmin:
        type: boolean
      implementsAi:
        type: boolean
      implementsSqlStore:
        type: boolean
      implementsOlap:
        type: boolean
      implementsObjectStore:
        type: boolean
      implementsFileStore:
        type: boolean
      implementsNotifier:
        type: boolean
      implementsWarehouse:
        type: boolean
    description: ConnectorDriver represents a connector driver available in the runtime.
  v1ConnectorSpec:
    type: object
    properties:
      driver:
        type: string
      properties:
        type: object
        additionalProperties:
          type: string
      templatedProperties:
        type: array
        items:
          type: string
      propertiesFromVariables:
        type: object
        additionalProperties:
          type: string
        description: |-
          DEPRECATED: properties_from_variables stores properties whose value is a variable.
          NOTE : properties_from_variables and properties both should be used to get all properties.
  v1ConnectorState:
    type: object
    properties:
      specHash:
        type: string
  v1ConnectorV2:
    type: object
    properties:
      spec:
        $ref: '#/definitions/v1ConnectorSpec'
      state:
        $ref: '#/definitions/v1ConnectorState'
  v1CreateDirectoryResponse:
    type: object
    title: Response message for RuntimeService.CreateDirectory
  v1CreateInstanceRequest:
    type: object
    properties:
      instanceId:
        type: string
      environment:
        type: string
      olapConnector:
        type: string
      repoConnector:
        type: string
      adminConnector:
        type: string
      aiConnector:
        type: string
      connectors:
        type: array
        items:
          type: object
          $ref: '#/definitions/v1Connector'
      variables:
        type: object
        additionalProperties:
          type: string
      annotations:
        type: object
        additionalProperties:
          type: string
      embedCatalog:
        type: boolean
      watchRepo:
        type: boolean
    description: |-
      Request message for RuntimeService.CreateInstance.
      See message Instance for field descriptions.
  v1CreateInstanceResponse:
    type: object
    properties:
      instance:
        $ref: '#/definitions/v1Instance'
    title: Response message for RuntimeService.CreateInstance
  v1CreateTriggerResponse:
    type: object
  v1DeleteFileResponse:
    type: object
    title: Response message for RuntimeService.DeleteFile
  v1DeleteInstanceResponse:
    type: object
    title: Response message for RuntimeService.DeleteInstance
  v1DirEntry:
    type: object
    properties:
      path:
        type: string
      isDir:
        type: boolean
  v1EditInstanceResponse:
    type: object
    properties:
      instance:
        $ref: '#/definitions/v1Instance'
    title: Response message for RuntimeService.EditInstance
  v1Example:
    type: object
    properties:
      name:
        type: string
      title:
        type: string
      description:
        type: string
    description: Example contains metadata about an example project that is available for unpacking.
  v1Explore:
    type: object
    properties:
      spec:
        $ref: '#/definitions/v1ExploreSpec'
      state:
        $ref: '#/definitions/v1ExploreState'
  v1ExploreComparisonMode:
    type: string
    enum:
      - EXPLORE_COMPARISON_MODE_UNSPECIFIED
      - EXPLORE_COMPARISON_MODE_NONE
      - EXPLORE_COMPARISON_MODE_TIME
      - EXPLORE_COMPARISON_MODE_DIMENSION
    default: EXPLORE_COMPARISON_MODE_UNSPECIFIED
  v1ExploreComparisonTimeRange:
    type: object
    properties:
      offset:
        type: string
        description: ISO 8601 duration string to use as an offset from the base time range.
      range:
        type: string
        description: |-
          ISO 8601 duration string for the duration of the comparison time range.
          If not specified, it should fallback to the range of the base time range.
  v1ExplorePreset:
    type: object
    properties:
      label:
        type: string
        title: Display name of the preset
      dimensions:
        type: array
        items:
          type: string
        title: Dimensions to show
      dimensionsExclude:
        type: boolean
        description: |-
          If true, the `dimensions` will be inverted during validation to include all dimensions except the ones listed.
          Since it is processed during validation, this will always be false in `state.valid_spec`.
      measures:
        type: array
        items:
          type: string
        title: Measures to show
      measuresExclude:
        type: boolean
        description: |-
          If true, `measures` will be inverted during validation to include all measures except the ones listed.
          Since it is processed during validation, this will always be false in `state.valid_spec`.
      timeRange:
        type: string
        description: |-
          Time range for the explore.
          It corresponds to the `range` property of the explore's `time_ranges`.
          If not found in `time_ranges`, it should be added to the list.
      comparisonMode:
        $ref: '#/definitions/v1ExploreComparisonMode'
        description: Comparison mode.
      comparisonDimension:
        type: string
        description: If comparison_mode is EXPLORE_COMPARISON_MODE_DIMENSION, this indicates the dimension to use.
  v1ExploreSpec:
    type: object
    properties:
      title:
        type: string
        title: User-facing title
      description:
        type: string
        title: User-facing description
      metricsView:
        type: string
        title: The metrics view the explore is based on
      dimensions:
        type: array
        items:
          type: string
        description: Dimensions to show.
      dimensionsExclude:
        type: boolean
        description: |-
          If true, `dimensions` will be inverted during validation to include all dimensions except the ones listed.
          Since it is processed during validation, this will always be false in `state.valid_spec`.
      measures:
        type: array
        items:
          type: string
        title: Measures available
      measuresExclude:
        type: boolean
        description: |-
          If true, `measures` will be inverted during validation to include all measures except the ones listed.
          Since it is processed during validation, this will always be false in `state.valid_spec`.
      theme:
        type: string
        title: Theme to use
      timeRanges:
        type: array
        items:
          type: object
          $ref: '#/definitions/v1ExploreTimeRange'
        description: |-
          List of selectable time ranges with comparison time ranges.
          If the list is empty, a default list should be shown.
      timeZones:
        type: array
        items:
          type: string
        description: |-
          List of selectable time zones.
          If the list is empty, a default list should be shown.
          The values should be valid IANA location identifiers.
      presets:
        type: array
        items:
          type: object
          $ref: '#/definitions/v1ExplorePreset'
        description: |-
          List of preconfigured UI states that can be toggled between.
          If the list is not empty, the first item should be selected by default.
      securityRules:
        type: array
        items:
          type: object
          $ref: '#/definitions/v1SecurityRule'
        description: |-
          Security for the explore dashboard.
          These are not currently parsed from YAML, but will be derived from the parent metrics view.
  v1ExploreState:
    type: object
    properties:
      validSpec:
        $ref: '#/definitions/v1ExploreSpec'
  v1ExploreTimeRange:
    type: object
    properties:
      range:
        type: string
        title: ISO 8601 duration string for the time range
      comparisonTimeRanges:
        type: array
        items:
          type: object
          $ref: '#/definitions/v1ExploreComparisonTimeRange'
        title: Comparison time ranges available for this time range
  v1ExportFormat:
    type: string
    enum:
      - EXPORT_FORMAT_UNSPECIFIED
      - EXPORT_FORMAT_CSV
      - EXPORT_FORMAT_XLSX
      - EXPORT_FORMAT_PARQUET
    default: EXPORT_FORMAT_UNSPECIFIED
  v1ExportResponse:
    type: object
    properties:
      downloadUrlPath:
        type: string
  v1Expression:
    type: object
    properties:
      ident:
        type: string
      val: {}
      cond:
        $ref: '#/definitions/v1Condition'
      subquery:
        $ref: '#/definitions/v1Subquery'
  v1FileEvent:
    type: string
    enum:
      - FILE_EVENT_UNSPECIFIED
      - FILE_EVENT_WRITE
      - FILE_EVENT_DELETE
    default: FILE_EVENT_UNSPECIFIED
    description: FileEvent describes a file change.
  v1GCSGetCredentialsInfoResponse:
    type: object
    properties:
      exist:
        type: boolean
      projectId:
        type: string
  v1GCSListBucketsResponse:
    type: object
    properties:
      nextPageToken:
        type: string
      buckets:
        type: array
        items:
          type: string
  v1GCSListObjectsResponse:
    type: object
    properties:
      nextPageToken:
        type: string
      objects:
        type: array
        items:
          type: object
          $ref: '#/definitions/v1GCSObject'
  v1GCSObject:
    type: object
    properties:
      name:
        type: string
      modifiedOn:
        type: string
        format: date-time
      size:
        type: string
        format: int64
      isDir:
        type: boolean
  v1GenerateMetricsViewFileResponse:
    type: object
    properties:
      aiSucceeded:
        type: boolean
    title: Response message for RuntimeService.GenerateMetricsViewFile
  v1GenerateRendererResponse:
    type: object
    properties:
      renderer:
        type: string
      rendererProperties:
        type: object
  v1GenerateResolverResponse:
    type: object
    properties:
      resolver:
        type: string
      resolverProperties:
        type: object
  v1GetExploreResponse:
    type: object
    properties:
      explore:
        $ref: '#/definitions/v1Resource'
      metricsView:
        $ref: '#/definitions/v1Resource'
  v1GetFileResponse:
    type: object
    properties:
      blob:
        type: string
      updatedOn:
        type: string
        format: date-time
    title: Response message for RuntimeService.GetFile
  v1GetInstanceResponse:
    type: object
    properties:
      instance:
        $ref: '#/definitions/v1Instance'
    title: Response message for RuntimeService.GetInstance
  v1GetLogsResponse:
    type: object
    properties:
      logs:
        type: array
        items:
          type: object
          $ref: '#/definitions/v1Log'
  v1GetModelSplitsResponse:
    type: object
    properties:
      splits:
        type: array
        items:
          type: object
          $ref: '#/definitions/v1ModelSplit'
      nextPageToken:
        type: string
  v1GetResourceResponse:
    type: object
    properties:
      resource:
        $ref: '#/definitions/v1Resource'
  v1HealthResponse:
    type: object
    properties:
      limiterError:
        type: string
      connCacheError:
        type: string
      metastoreError:
        type: string
      networkError:
        type: string
      instancesHealth:
        type: object
        additionalProperties:
          $ref: '#/definitions/v1InstanceHealth'
  v1HistogramMethod:
    type: string
    enum:
      - HISTOGRAM_METHOD_UNSPECIFIED
      - HISTOGRAM_METHOD_FD
      - HISTOGRAM_METHOD_DIAGNOSTIC
    default: HISTOGRAM_METHOD_UNSPECIFIED
  v1Instance:
    type: object
    properties:
      instanceId:
        type: string
      environment:
        type: string
      olapConnector:
        type: string
      repoConnector:
        type: string
      adminConnector:
        type: string
      aiConnector:
        type: string
      createdOn:
        type: string
        format: date-time
      updatedOn:
        type: string
        format: date-time
      connectors:
        type: array
        items:
          type: object
          $ref: '#/definitions/v1Connector'
      projectConnectors:
        type: array
        items:
          type: object
          $ref: '#/definitions/v1Connector'
      variables:
        type: object
        additionalProperties:
          type: string
      projectVariables:
        type: object
        additionalProperties:
          type: string
      featureFlags:
        type: object
        additionalProperties:
          type: boolean
      annotations:
        type: object
        additionalProperties:
          type: string
      embedCatalog:
        type: boolean
      watchRepo:
        type: boolean
    description: |-
      Instance represents a single data project, meaning one set of code artifacts,
      one connection to an OLAP datastore (DuckDB, Druid), and one catalog of related
      metadata (such as reconciliation state). Instances are the unit of isolation within
      the runtime. They enable one runtime deployment to serve not only multiple data
      projects, but also multiple tenants. On local, the runtime will usually have
      just a single instance.
  v1InstanceHealth:
    type: object
    properties:
      controllerError:
        type: string
      olapError:
        type: string
      repoError:
        type: string
  v1InstanceHealthResponse:
    type: object
    properties:
      instanceHealth:
        $ref: '#/definitions/v1InstanceHealth'
  v1IssueDevJWTRequest:
    type: object
    properties:
      name:
        type: string
      email:
        type: string
      groups:
        type: array
        items:
          type: string
      admin:
        type: boolean
    title: Request message for RuntimeService.IssueDevJWT
  v1IssueDevJWTResponse:
    type: object
    properties:
      jwt:
        type: string
    title: Response message for RuntimeService.IssueDevJWT
  v1ListConnectorDriversResponse:
    type: object
    properties:
      connectors:
        type: array
        items:
          type: object
          $ref: '#/definitions/v1ConnectorDriver'
    title: Response message for RuntimeService.ListConnectorDrivers
  v1ListExamplesResponse:
    type: object
    properties:
      examples:
        type: array
        items:
          type: object
          $ref: '#/definitions/v1Example'
    title: Response message for RuntimeService.ListExamples
  v1ListFilesResponse:
    type: object
    properties:
      files:
        type: array
        items:
          type: object
          $ref: '#/definitions/v1DirEntry'
    title: Response message for RuntimeService.ListFiles
  v1ListInstancesResponse:
    type: object
    properties:
      instances:
        type: array
        items:
          type: object
          $ref: '#/definitions/v1Instance'
      nextPageToken:
        type: string
    title: Response message for RuntimeService.ListInstances
  v1ListNotifierConnectorsResponse:
    type: object
    properties:
      connectors:
        type: array
        items:
          type: object
          $ref: '#/definitions/v1Connector'
        description: 'Note: In this list, the Connector.config property will always be empty.'
    title: Response message for RuntimeService.ListNotifierConnectors
  v1ListResourcesResponse:
    type: object
    properties:
      resources:
        type: array
        items:
          type: object
          $ref: '#/definitions/v1Resource'
  v1Log:
    type: object
    properties:
      level:
        $ref: '#/definitions/v1LogLevel'
      time:
        type: string
        format: date-time
      message:
        type: string
      jsonPayload:
        type: string
  v1LogLevel:
    type: string
    enum:
      - LOG_LEVEL_UNSPECIFIED
      - LOG_LEVEL_DEBUG
      - LOG_LEVEL_INFO
      - LOG_LEVEL_WARN
      - LOG_LEVEL_ERROR
      - LOG_LEVEL_FATAL
    default: LOG_LEVEL_UNSPECIFIED
  v1MapType:
    type: object
    properties:
      keyType:
        $ref: '#/definitions/runtimev1Type'
      valueType:
        $ref: '#/definitions/runtimev1Type'
    title: MapType is a complex type for mapping keys to values
  v1MetricsViewAggregationDimension:
    type: object
    properties:
      name:
        type: string
        title: Required
      timeGrain:
        $ref: '#/definitions/v1TimeGrain'
        title: Optional
      timeZone:
        type: string
        title: Optional. IANA format, ie Europe/Copenhagen. Defaults to UTC
      alias:
        type: string
  v1MetricsViewAggregationMeasure:
    type: object
    properties:
      name:
        type: string
        title: Required
      builtinMeasure:
        $ref: '#/definitions/v1BuiltinMeasure'
        title: Optional
      builtinMeasureArgs:
        type: array
        items: {}
        title: Required if BUILTIN_MEASURE_COUNT_DISTINCT
      filter:
        $ref: '#/definitions/v1Expression'
      count:
        $ref: '#/definitions/v1MetricsViewAggregationMeasureComputeCount'
      countDistinct:
        $ref: '#/definitions/v1MetricsViewAggregationMeasureComputeCountDistinct'
      comparisonValue:
        $ref: '#/definitions/v1MetricsViewAggregationMeasureComputeComparisonValue'
      comparisonDelta:
        $ref: '#/definitions/v1MetricsViewAggregationMeasureComputeComparisonDelta'
      comparisonRatio:
        $ref: '#/definitions/v1MetricsViewAggregationMeasureComputeComparisonRatio'
      percentOfTotal:
        $ref: '#/definitions/v1MetricsViewAggregationMeasureComputePercentOfTotal'
      uri:
        $ref: '#/definitions/v1MetricsViewAggregationMeasureComputeURI'
  v1MetricsViewAggregationMeasureComputeComparisonDelta:
    type: object
    properties:
      measure:
        type: string
  v1MetricsViewAggregationMeasureComputeComparisonRatio:
    type: object
    properties:
      measure:
        type: string
  v1MetricsViewAggregationMeasureComputeComparisonValue:
    type: object
    properties:
      measure:
        type: string
  v1MetricsViewAggregationMeasureComputeCount:
    type: object
  v1MetricsViewAggregationMeasureComputeCountDistinct:
    type: object
    properties:
      dimension:
        type: string
  v1MetricsViewAggregationMeasureComputePercentOfTotal:
    type: object
    properties:
      measure:
        type: string
  v1MetricsViewAggregationMeasureComputeURI:
    type: object
    properties:
      dimension:
        type: string
  v1MetricsViewAggregationRequest:
    type: object
    properties:
      instanceId:
        type: string
      metricsView:
        type: string
        title: Required
      dimensions:
        type: array
        items:
          type: object
          $ref: '#/definitions/v1MetricsViewAggregationDimension'
        title: Required
      measures:
        type: array
        items:
          type: object
          $ref: '#/definitions/v1MetricsViewAggregationMeasure'
        title: Required
      sort:
        type: array
        items:
          type: object
          $ref: '#/definitions/v1MetricsViewAggregationSort'
        title: Optional. Defaults to unsorted
      timeRange:
        $ref: '#/definitions/v1TimeRange'
        title: Optional. Defaults to unbounded
      comparisonTimeRange:
        $ref: '#/definitions/v1TimeRange'
        title: Optional, if omitted than the request prepares an aggregation without a comparison
      timeStart:
        type: string
        format: date-time
        title: Deprecated in favor of time_range
      timeEnd:
        type: string
        format: date-time
        title: Deprecated in favor of time_range
      pivotOn:
        type: array
        items:
          type: string
        title: Optional. List of dimensions/measures. No pivot is done if ommitted
      aliases:
        type: array
        items:
          type: object
          $ref: '#/definitions/v1MetricsViewComparisonMeasureAlias'
        title: Optional
      where:
        $ref: '#/definitions/v1Expression'
        title: Optional
      whereSql:
        type: string
        description: Optional. If both where and where_sql are set, both will be applied with an AND between them.
      having:
        $ref: '#/definitions/v1Expression'
        title: Optional
      havingSql:
        type: string
        description: Optional. If both having and having_sql are set, both will be applied with an AND between them.
      limit:
        type: string
        format: int64
        title: Optional. Defaults to unlimited. Set to 0 to allow the server to pick an appropriate limit
      offset:
        type: string
        format: int64
        title: Optional. Defaults to 0
      priority:
        type: integer
        format: int32
        title: Optional
      filter:
        $ref: '#/definitions/v1MetricsViewFilter'
        description: Deprecated. should be removed once UI is moved to use new filters
        title: Optional
      exact:
        type: boolean
  v1MetricsViewAggregationResponse:
    type: object
    properties:
      schema:
        $ref: '#/definitions/v1StructType'
        title: Not optional, not null
      data:
        type: array
        items:
          type: object
        title: Not optional, not null
  v1MetricsViewAggregationSort:
    type: object
    properties:
      name:
        type: string
        title: Required. Dimension or measure name
      desc:
        type: boolean
        title: Optional
  v1MetricsViewColumn:
    type: object
    properties:
      name:
        type: string
        title: Not optional, not null
      type:
        type: string
        title: Not optional, not null
      nullable:
        type: boolean
        title: Not optional, not null
  v1MetricsViewComparisonMeasureAlias:
    type: object
    properties:
      name:
        type: string
      type:
        $ref: '#/definitions/v1MetricsViewComparisonMeasureType'
      alias:
        type: string
  v1MetricsViewComparisonMeasureType:
    type: string
    enum:
      - METRICS_VIEW_COMPARISON_MEASURE_TYPE_UNSPECIFIED
      - METRICS_VIEW_COMPARISON_MEASURE_TYPE_BASE_VALUE
      - METRICS_VIEW_COMPARISON_MEASURE_TYPE_COMPARISON_VALUE
      - METRICS_VIEW_COMPARISON_MEASURE_TYPE_ABS_DELTA
      - METRICS_VIEW_COMPARISON_MEASURE_TYPE_REL_DELTA
    default: METRICS_VIEW_COMPARISON_MEASURE_TYPE_UNSPECIFIED
  v1MetricsViewComparisonRequest:
    type: object
    properties:
      instanceId:
        type: string
      metricsViewName:
        type: string
      dimension:
        $ref: '#/definitions/v1MetricsViewAggregationDimension'
        title: Required
      measures:
        type: array
        items:
          type: object
          $ref: '#/definitions/v1MetricsViewAggregationMeasure'
        title: Required
      comparisonMeasures:
        type: array
        items:
          type: string
        title: |-
          Measures that should be compared
          Optional. Defaults to all measures
      sort:
        type: array
        items:
          type: object
          $ref: '#/definitions/v1MetricsViewComparisonSort'
        title: Required
      timeRange:
        $ref: '#/definitions/v1TimeRange'
        title: Optional
      comparisonTimeRange:
        $ref: '#/definitions/v1TimeRange'
        title: Optional, if omitted than the request prepares the toplist without a comparison
      where:
        $ref: '#/definitions/v1Expression'
        title: Optional
      whereSql:
        type: string
        description: Optional. If both where and where_sql are set, both will be applied with an AND between them.
      having:
        $ref: '#/definitions/v1Expression'
        title: Optional
      havingSql:
        type: string
        description: Optional. If both having and having_sql are set, both will be applied with an AND between them.
      aliases:
        type: array
        items:
          type: object
          $ref: '#/definitions/v1MetricsViewComparisonMeasureAlias'
        title: Optional
      limit:
        type: string
        format: int64
        title: Optional. Defaults to unlimited. Set to 0 to allow the server to pick an appropriate limit
      offset:
        type: string
        format: int64
        title: Optional. Defaults to 0
      priority:
        type: integer
        format: int32
        title: Optional
      exact:
        type: boolean
        title: Optional, defaults to false
      filter:
        $ref: '#/definitions/v1MetricsViewFilter'
        description: Deprecated. should be removed once UI is moved to use new filters
        title: Optional
    title: Request message for QueryService.MetricsViewComparison
  v1MetricsViewComparisonResponse:
    type: object
    properties:
      rows:
        type: array
        items:
          type: object
          $ref: '#/definitions/v1MetricsViewComparisonRow'
        title: Not optional, not null
    title: Response message for QueryService.MetricsViewComparison
  v1MetricsViewComparisonRow:
    type: object
    properties:
      dimensionValue:
        title: Not optional, not null
      measureValues:
        type: array
        items:
          type: object
          $ref: '#/definitions/v1MetricsViewComparisonValue'
        title: Not optional, not null
  v1MetricsViewComparisonSort:
    type: object
    properties:
      name:
        type: string
        title: Required
      desc:
        type: boolean
        title: Optional, defaults to false
      type:
        $ref: '#/definitions/v1MetricsViewComparisonSortType'
        title: Deprecated. Present for backwards compatibility for older reports
      sortType:
        $ref: '#/definitions/v1MetricsViewComparisonMeasureType'
  v1MetricsViewComparisonSortType:
    type: string
    enum:
      - METRICS_VIEW_COMPARISON_SORT_TYPE_UNSPECIFIED
      - METRICS_VIEW_COMPARISON_SORT_TYPE_BASE_VALUE
      - METRICS_VIEW_COMPARISON_SORT_TYPE_COMPARISON_VALUE
      - METRICS_VIEW_COMPARISON_SORT_TYPE_ABS_DELTA
      - METRICS_VIEW_COMPARISON_SORT_TYPE_REL_DELTA
    default: METRICS_VIEW_COMPARISON_SORT_TYPE_UNSPECIFIED
    title: Present for backwards compatibility
  v1MetricsViewComparisonValue:
    type: object
    properties:
      measureName:
        type: string
        title: Not optional, not null
      baseValue:
        title: Can be null
      comparisonValue:
        title: Can be null
      deltaAbs:
        title: Can be null
      deltaRel:
        title: Can be null
  v1MetricsViewFilter:
    type: object
    properties:
      include:
        type: array
        items:
          type: object
          $ref: '#/definitions/MetricsViewFilterCond'
      exclude:
        type: array
        items:
          type: object
          $ref: '#/definitions/MetricsViewFilterCond'
  v1MetricsViewRowsRequest:
    type: object
    properties:
      instanceId:
        type: string
      metricsViewName:
        type: string
      timeStart:
        type: string
        format: date-time
        title: Optional, defaults to min
      timeEnd:
        type: string
        format: date-time
        title: Optional, defaults to max
      timeGranularity:
        $ref: '#/definitions/v1TimeGrain'
        title: Optional, doesn't prepend the timestamp rollup column if ommitted
      where:
        $ref: '#/definitions/v1Expression'
        title: Optional
      sort:
        type: array
        items:
          type: object
          $ref: '#/definitions/v1MetricsViewSort'
        title: Optional
      limit:
        type: integer
        format: int32
        title: Optional
      offset:
        type: string
        format: int64
        title: Optional
      priority:
        type: integer
        format: int32
      timeZone:
        type: string
        title: Optional. IANA format, ie Europe/Copenhagen. Defaults to UTC
      filter:
        $ref: '#/definitions/v1MetricsViewFilter'
        title: Deprecated. should be removed once UI is moved to use new filters
  v1MetricsViewRowsResponse:
    type: object
    properties:
      meta:
        type: array
        items:
          type: object
          $ref: '#/definitions/v1MetricsViewColumn'
        title: Not optional, not null
      data:
        type: array
        items:
          type: object
        title: Not optional, not null
  v1MetricsViewSchemaResponse:
    type: object
    properties:
      schema:
        $ref: '#/definitions/v1StructType'
  v1MetricsViewSearchResponse:
    type: object
    properties:
      results:
        type: array
        items:
          type: object
          $ref: '#/definitions/MetricsViewSearchResponseSearchResult'
  v1MetricsViewSort:
    type: object
    properties:
      name:
        type: string
        title: Required
      ascending:
        type: boolean
        title: Optional, defaults to false
  v1MetricsViewSpec:
    type: object
    properties:
      connector:
        type: string
        title: Connector containing the table
      database:
        type: string
        title: Name of the database where table is located (optional)
      databaseSchema:
        type: string
        title: Name of the database schema where table is located (optional)
      table:
        type: string
        title: Name of the table the metrics view is based on
      model:
        type: string
        description: Name of the model the metrics view is based on. Either table or model should be set.
      title:
        type: string
        title: User-facing title
      description:
        type: string
        title: User-facing description
      timeDimension:
        type: string
        title: Name of the primary time dimension, used for rendering time series
      smallestTimeGrain:
        $ref: '#/definitions/v1TimeGrain'
        description: |-
          The smallest time grain that can be queried for.
          This can be useful to set if the time_dimension is not available below a certain granularity.
      watermarkExpression:
        type: string
        description: Expression to evaluate a watermark for the metrics view. If not set, the watermark defaults to max(time_dimension).
      dimensions:
        type: array
        items:
          type: object
          $ref: '#/definitions/MetricsViewSpecDimensionV2'
        title: Dimensions in the metrics view
      measures:
        type: array
        items:
          type: object
          $ref: '#/definitions/MetricsViewSpecMeasureV2'
        title: Measures in the metrics view
      securityRules:
        type: array
        items:
          type: object
          $ref: '#/definitions/v1SecurityRule'
        title: Security for the metrics view
      firstDayOfWeek:
        type: integer
        format: int64
        description: ISO 8601 weekday number to use as the base for time aggregations by week. Defaults to 1 (Monday).
      firstMonthOfYear:
        type: integer
        format: int64
        description: Month number to use as the base for time aggregations by year. Defaults to 1 (January).
      defaultDimensions:
        type: array
        items:
          type: string
        description: |-
          List of selected dimensions by defaults.
          Deprecated: Now defined in the Explore resource.
      defaultMeasures:
        type: array
        items:
          type: string
        description: |-
          List of selected measures by defaults.
          Deprecated: Now defined in the Explore resource.
      defaultTimeRange:
        type: string
        description: |-
          Default time range for the dashboard. It should be a valid ISO 8601 duration string.
          Deprecated: Now defined in the Explore resource.
      defaultComparisonMode:
        $ref: '#/definitions/MetricsViewSpecComparisonMode'
        description: |-
          Selected default comparison mode.
          Deprecated: Now defined in the Explore resource.
      defaultComparisonDimension:
        type: string
        description: |-
          If comparison mode is dimension then this determines which is the default dimension.
          Deprecated: Now defined in the Explore resource.
      defaultTheme:
        type: string
        description: |-
          Default theme to apply.
          Deprecated: Now defined in the Explore resource.
      availableTimeRanges:
        type: array
        items:
          type: object
          $ref: '#/definitions/MetricsViewSpecAvailableTimeRange'
        description: |-
          List of available time ranges with comparison ranges that would replace the default list.
          Deprecated: Now defined in the Explore resource.
      availableTimeZones:
        type: array
        items:
          type: string
        description: |-
          Available time zones list preferred time zones using IANA location identifiers.
          Deprecated: Now defined in the Explore resource.
  v1MetricsViewState:
    type: object
    properties:
      validSpec:
        $ref: '#/definitions/v1MetricsViewSpec'
        description: Valid spec is a (potentially previous) version of the spec that is known to currently be valid.
      streaming:
        type: boolean
        description: |-
          Streaming is true if the underlying data may change without the metrics view's spec/state version changing.
          It's set to true if the metrics view is based on an externally managed table.
  v1MetricsViewTimeRangeResponse:
    type: object
    properties:
      timeRangeSummary:
        $ref: '#/definitions/v1TimeRangeSummary'
        title: Not optional, not null
  v1MetricsViewTimeSeriesRequest:
    type: object
    properties:
      instanceId:
        type: string
      metricsViewName:
        type: string
      measureNames:
        type: array
        items:
          type: string
      timeStart:
        type: string
        format: date-time
        title: Optional. Defaults to min
      timeEnd:
        type: string
        format: date-time
        title: Optional. Defaults to max
      timeGranularity:
        $ref: '#/definitions/v1TimeGrain'
        title: Required
      where:
        $ref: '#/definitions/v1Expression'
        title: Optional
      whereSql:
        type: string
        description: Optional. If both where and where_sql are set, both will be applied with an AND between them.
      having:
        $ref: '#/definitions/v1Expression'
        title: Optional
      havingSql:
        type: string
        description: Optional. If both having and having_sql are set, both will be applied with an AND between them.
      timeZone:
        type: string
        title: Optional. IANA format, ie Europe/Copenhagen. Defaults to UTC
      priority:
        type: integer
        format: int32
      filter:
        $ref: '#/definitions/v1MetricsViewFilter'
        title: Deprecated. should be removed once UI is moved to use new filters
  v1MetricsViewTimeSeriesResponse:
    type: object
    properties:
      meta:
        type: array
        items:
          type: object
          $ref: '#/definitions/v1MetricsViewColumn'
        title: Not optional, not null
      data:
        type: array
        items:
          type: object
          $ref: '#/definitions/v1TimeSeriesValue'
        title: Not optional, not null
  v1MetricsViewToplistRequest:
    type: object
    properties:
      instanceId:
        type: string
      metricsViewName:
        type: string
      dimensionName:
        type: string
      measureNames:
        type: array
        items:
          type: string
      timeStart:
        type: string
        format: date-time
      timeEnd:
        type: string
        format: date-time
      limit:
        type: string
        format: int64
      offset:
        type: string
        format: int64
      sort:
        type: array
        items:
          type: object
          $ref: '#/definitions/v1MetricsViewSort'
      where:
        $ref: '#/definitions/v1Expression'
      whereSql:
        type: string
      having:
        $ref: '#/definitions/v1Expression'
      havingSql:
        type: string
      priority:
        type: integer
        format: int32
      filter:
        $ref: '#/definitions/v1MetricsViewFilter'
        title: Deprecated. should be removed once UI is moved to use new filters
    title: Deprecated, use MetricsViewComparisonRequest without a comparison time range
  v1MetricsViewToplistResponse:
    type: object
    properties:
      meta:
        type: array
        items:
          type: object
          $ref: '#/definitions/v1MetricsViewColumn'
        title: Not optional, not null
      data:
        type: array
        items:
          type: object
        title: Not optional, not null
  v1MetricsViewTotalsRequest:
    type: object
    properties:
      instanceId:
        type: string
      metricsViewName:
        type: string
      measureNames:
        type: array
        items:
          type: string
      timeStart:
        type: string
        format: date-time
        title: Optional. Defaults to min
      timeEnd:
        type: string
        format: date-time
        title: Optional. Defaults to max
      where:
        $ref: '#/definitions/v1Expression'
        title: Optional
      whereSql:
        type: string
        description: Optional. If both where and where_sql are set, both will be applied with an AND between them.
      priority:
        type: integer
        format: int32
      filter:
        $ref: '#/definitions/v1MetricsViewFilter'
        title: Deprecated. should be removed once UI is moved to use new filters
  v1MetricsViewTotalsResponse:
    type: object
    properties:
      meta:
        type: array
        items:
          type: object
          $ref: '#/definitions/v1MetricsViewColumn'
        title: Not optional, not null
      data:
        type: object
        title: Not optional, not null
  v1MetricsViewV2:
    type: object
    properties:
      spec:
        $ref: '#/definitions/v1MetricsViewSpec'
      state:
        $ref: '#/definitions/v1MetricsViewState'
  v1Migration:
    type: object
    properties:
      spec:
        $ref: '#/definitions/v1MigrationSpec'
      state:
        $ref: '#/definitions/v1MigrationState'
  v1MigrationSpec:
    type: object
    properties:
      connector:
        type: string
      sql:
        type: string
      version:
        type: integer
        format: int64
  v1MigrationState:
    type: object
    properties:
      version:
        type: integer
        format: int64
  v1ModelSpec:
    type: object
    properties:
      refreshSchedule:
        $ref: '#/definitions/v1Schedule'
      timeoutSeconds:
        type: integer
        format: int64
      incremental:
        type: boolean
      incrementalStateResolver:
        type: string
      incrementalStateResolverProperties:
        type: object
      splitsResolver:
        type: string
      splitsResolverProperties:
        type: object
      splitsWatermarkField:
        type: string
      splitsConcurrencyLimit:
        type: integer
        format: int64
      inputConnector:
        type: string
      inputProperties:
        type: object
      stageConnector:
        type: string
        description: stage_connector is optional.
      stageProperties:
        type: object
      outputConnector:
        type: string
      outputProperties:
        type: object
      trigger:
        type: boolean
      triggerFull:
        type: boolean
  v1ModelSplit:
    type: object
    properties:
      key:
        type: string
      data:
        type: object
      watermark:
        type: string
        format: date-time
      executedOn:
        type: string
        format: date-time
      error:
        type: string
      elapsedMs:
        type: integer
        format: int64
  v1ModelState:
    type: object
    properties:
      executorConnector:
        type: string
        description: executor_connector is the ModelExecutor that produced the model's result.
      resultConnector:
        type: string
        description: result_connector is the connector where the model's result is stored.
      resultProperties:
        type: object
        description: result_properties are returned by the executor and contains metadata about the result.
      resultTable:
        type: string
        description: result_table contains the model's result table for SQL models. It is a convenience field that can also be derived from result_properties.
      specHash:
        type: string
        description: spec_hash is a hash of those parts of the spec that affect the model's result.
      refsHash:
        type: string
        description: refs_hash is a hash of the model's refs current state. It is used to determine if the model's refs have changed.
      refreshedOn:
        type: string
        format: date-time
        description: refreshed_on is the time the model was last executed.
      incrementalState:
        type: object
        description: incremental_state contains the result of the most recent invocation of the model's incremental state resolver.
      incrementalStateSchema:
        $ref: '#/definitions/v1StructType'
        description: incremental_state_schema contains a schema for the data in incremental_state.
      splitsModelId:
        type: string
        description: splits_model_id is a randomly generated ID used to store the model's splits in the CatalogStore.
      splitsHaveErrors:
        type: boolean
        description: splits_have_errors is true if one or more splits failed to execute.
  v1ModelV2:
    type: object
    properties:
      spec:
        $ref: '#/definitions/v1ModelSpec'
      state:
        $ref: '#/definitions/v1ModelState'
  v1Notifier:
    type: object
    properties:
      connector:
        type: string
      properties:
        type: object
  v1NumericHistogramBins:
    type: object
    properties:
      bins:
        type: array
        items:
          type: object
          $ref: '#/definitions/NumericHistogramBinsBin'
    title: All fields are not null
  v1NumericOutliers:
    type: object
    properties:
      outliers:
        type: array
        items:
          type: object
          $ref: '#/definitions/NumericOutliersOutlier'
    title: All fields are not null
  v1NumericStatistics:
    type: object
    properties:
      min:
        type: number
        format: double
      max:
        type: number
        format: double
      mean:
        type: number
        format: double
      q25:
        type: number
        format: double
      q50:
        type: number
        format: double
      q75:
        type: number
        format: double
      sd:
        type: number
        format: double
    title: All fields are not null
  v1NumericSummary:
    type: object
    properties:
      numericHistogramBins:
        $ref: '#/definitions/v1NumericHistogramBins'
      numericStatistics:
        $ref: '#/definitions/v1NumericStatistics'
      numericOutliers:
        $ref: '#/definitions/v1NumericOutliers'
  v1OLAPGetTableResponse:
    type: object
    properties:
      schema:
        $ref: '#/definitions/v1StructType'
      unsupportedColumns:
        type: object
        additionalProperties:
          type: string
        title: unsupported_columns are columns having datatypes which are not supported by Rill
      view:
        type: boolean
  v1OLAPListTablesResponse:
    type: object
    properties:
      tables:
        type: array
        items:
          type: object
          $ref: '#/definitions/v1TableInfo'
  v1Operation:
    type: string
    enum:
      - OPERATION_UNSPECIFIED
      - OPERATION_EQ
      - OPERATION_NEQ
      - OPERATION_LT
      - OPERATION_LTE
      - OPERATION_GT
      - OPERATION_GTE
      - OPERATION_OR
      - OPERATION_AND
      - OPERATION_IN
      - OPERATION_NIN
      - OPERATION_LIKE
      - OPERATION_NLIKE
    default: OPERATION_UNSPECIFIED
  v1ParseError:
    type: object
    properties:
      message:
        type: string
      filePath:
        type: string
      startLocation:
        $ref: '#/definitions/v1CharLocation'
      external:
        type: boolean
  v1PingResponse:
    type: object
    properties:
      version:
        type: string
        title: Runtime version
      time:
        type: string
        format: date-time
        title: Runtime server time
    title: Response message for RuntimeService.Ping
  v1ProfileColumn:
    type: object
    properties:
      name:
        type: string
        title: Not optional, not null
      type:
        type: string
        title: Not optional, not null
      largestStringLength:
        type: integer
        format: int32
        title: Unused
  v1ProjectParser:
    type: object
    properties:
      spec:
        $ref: '#/definitions/v1ProjectParserSpec'
      state:
        $ref: '#/definitions/v1ProjectParserState'
  v1ProjectParserSpec:
    type: object
  v1ProjectParserState:
    type: object
    properties:
      parseErrors:
        type: array
        items:
          type: object
          $ref: '#/definitions/v1ParseError'
      currentCommitSha:
        type: string
      watching:
        type: boolean
  v1PullTrigger:
    type: object
    properties:
      spec:
        $ref: '#/definitions/v1PullTriggerSpec'
      state:
        $ref: '#/definitions/v1PullTriggerState'
    description: 'DEPRECATED (2024-08-28): Use a RefreshTrigger that targets the project parser instead.'
  v1PullTriggerSpec:
    type: object
  v1PullTriggerState:
    type: object
  v1PutFileResponse:
    type: object
    properties:
      filePath:
        type: string
        title: 'TODO: Redundant, should be removed (but frontend currently uses it)'
    title: Response message for RuntimeService.PutFile
  v1Query:
    type: object
    properties:
      metricsViewAggregationRequest:
        $ref: '#/definitions/v1MetricsViewAggregationRequest'
      metricsViewToplistRequest:
        $ref: '#/definitions/v1MetricsViewToplistRequest'
      metricsViewComparisonRequest:
        $ref: '#/definitions/v1MetricsViewComparisonRequest'
      metricsViewTimeSeriesRequest:
        $ref: '#/definitions/v1MetricsViewTimeSeriesRequest'
      metricsViewTotalsRequest:
        $ref: '#/definitions/v1MetricsViewTotalsRequest'
      metricsViewRowsRequest:
        $ref: '#/definitions/v1MetricsViewRowsRequest'
      columnRollupIntervalRequest:
        $ref: '#/definitions/v1ColumnRollupIntervalRequest'
      columnTopKRequest:
        $ref: '#/definitions/v1ColumnTopKRequest'
      columnNullCountRequest:
        $ref: '#/definitions/v1ColumnNullCountRequest'
      columnDescriptiveStatisticsRequest:
        $ref: '#/definitions/v1ColumnDescriptiveStatisticsRequest'
      columnTimeGrainRequest:
        $ref: '#/definitions/v1ColumnTimeGrainRequest'
      columnNumericHistogramRequest:
        $ref: '#/definitions/v1ColumnNumericHistogramRequest'
      columnRugHistogramRequest:
        $ref: '#/definitions/v1ColumnRugHistogramRequest'
      columnTimeRangeRequest:
        $ref: '#/definitions/v1ColumnTimeRangeRequest'
      columnCardinalityRequest:
        $ref: '#/definitions/v1ColumnCardinalityRequest'
      columnTimeSeriesRequest:
        $ref: '#/definitions/v1ColumnTimeSeriesRequest'
      tableCardinalityRequest:
        $ref: '#/definitions/v1TableCardinalityRequest'
      tableColumnsRequest:
        $ref: '#/definitions/v1TableColumnsRequest'
      tableRowsRequest:
        $ref: '#/definitions/v1TableRowsRequest'
  v1QueryBatchResponse:
    type: object
    properties:
      index:
        type: integer
        format: int64
      result:
        $ref: '#/definitions/v1QueryResult'
      error:
        type: string
  v1QueryResponse:
    type: object
    properties:
      meta:
        $ref: '#/definitions/v1StructType'
      data:
        type: array
        items:
          type: object
  v1QueryResult:
    type: object
    properties:
      metricsViewAggregationResponse:
        $ref: '#/definitions/v1MetricsViewAggregationResponse'
      metricsViewToplistResponse:
        $ref: '#/definitions/v1MetricsViewToplistResponse'
      metricsViewComparisonResponse:
        $ref: '#/definitions/v1MetricsViewComparisonResponse'
      metricsViewTimeSeriesResponse:
        $ref: '#/definitions/v1MetricsViewTimeSeriesResponse'
      metricsViewTotalsResponse:
        $ref: '#/definitions/v1MetricsViewTotalsResponse'
      metricsViewRowsResponse:
        $ref: '#/definitions/v1MetricsViewRowsResponse'
      columnRollupIntervalResponse:
        $ref: '#/definitions/v1ColumnRollupIntervalResponse'
      columnTopKResponse:
        $ref: '#/definitions/v1ColumnTopKResponse'
      columnNullCountResponse:
        $ref: '#/definitions/v1ColumnNullCountResponse'
      columnDescriptiveStatisticsResponse:
        $ref: '#/definitions/v1ColumnDescriptiveStatisticsResponse'
      columnTimeGrainResponse:
        $ref: '#/definitions/v1ColumnTimeGrainResponse'
      columnNumericHistogramResponse:
        $ref: '#/definitions/v1ColumnNumericHistogramResponse'
      columnRugHistogramResponse:
        $ref: '#/definitions/v1ColumnRugHistogramResponse'
      columnTimeRangeResponse:
        $ref: '#/definitions/v1ColumnTimeRangeResponse'
      columnCardinalityResponse:
        $ref: '#/definitions/v1ColumnCardinalityResponse'
      columnTimeSeriesResponse:
        $ref: '#/definitions/v1ColumnTimeSeriesResponse'
      tableCardinalityResponse:
        $ref: '#/definitions/v1TableCardinalityResponse'
      tableColumnsResponse:
        $ref: '#/definitions/v1TableColumnsResponse'
      tableRowsResponse:
        $ref: '#/definitions/v1TableRowsResponse'
  v1ReconcileStatus:
    type: string
    enum:
      - RECONCILE_STATUS_UNSPECIFIED
      - RECONCILE_STATUS_IDLE
      - RECONCILE_STATUS_PENDING
      - RECONCILE_STATUS_RUNNING
    default: RECONCILE_STATUS_UNSPECIFIED
  v1RefreshModelTrigger:
    type: object
    properties:
      model:
        type: string
        description: The model to refresh.
      full:
        type: boolean
        description: |-
          If true, the current table and state will be dropped before refreshing.
          For non-incremental models, this is equivalent to a normal refresh.
      splits:
        type: array
        items:
          type: string
        description: Keys of specific splits to refresh.
      allErroredSplits:
        type: boolean
        description: If true, it will refresh all splits that errored on their last execution.
  v1RefreshTrigger:
    type: object
    properties:
      spec:
        $ref: '#/definitions/v1RefreshTriggerSpec'
      state:
        $ref: '#/definitions/v1RefreshTriggerState'
  v1RefreshTriggerSpec:
    type: object
    properties:
      resources:
        type: array
        items:
          type: object
          $ref: '#/definitions/v1ResourceName'
        description: |-
          Resources to refresh. The refreshable types are sources, models, alerts, reports, and the project parser.
          If a model is specified, a normal incremental refresh is triggered. Use the "models" field to trigger other kinds of model refreshes.
      models:
        type: array
        items:
          type: object
          $ref: '#/definitions/v1RefreshModelTrigger'
        description: Models to refresh. These are specified separately to enable more fine-grained configuration.
  v1RefreshTriggerState:
    type: object
  v1RenameFileResponse:
    type: object
    title: Response message for RuntimeService.RenameFile
  v1Report:
    type: object
    properties:
      spec:
        $ref: '#/definitions/v1ReportSpec'
      state:
        $ref: '#/definitions/v1ReportState'
  v1ReportExecution:
    type: object
    properties:
      adhoc:
        type: boolean
      errorMessage:
        type: string
      reportTime:
        type: string
        format: date-time
      startedOn:
        type: string
        format: date-time
      finishedOn:
        type: string
        format: date-time
  v1ReportSpec:
    type: object
    properties:
      trigger:
        type: boolean
      title:
        type: string
      refreshSchedule:
        $ref: '#/definitions/v1Schedule'
      timeoutSeconds:
        type: integer
        format: int64
      queryName:
        type: string
      queryArgsJson:
        type: string
      exportLimit:
        type: string
        format: uint64
      exportFormat:
        $ref: '#/definitions/v1ExportFormat'
      notifiers:
        type: array
        items:
          type: object
          $ref: '#/definitions/v1Notifier'
      annotations:
        type: object
        additionalProperties:
          type: string
      watermarkInherit:
        type: boolean
        description: If true, will use the lowest watermark of its refs instead of the trigger time.
      intervalsIsoDuration:
        type: string
      intervalsLimit:
        type: integer
        format: int32
      intervalsCheckUnclosed:
        type: boolean
  v1ReportState:
    type: object
    properties:
      nextRunOn:
        type: string
        format: date-time
      currentExecution:
        $ref: '#/definitions/v1ReportExecution'
      executionHistory:
        type: array
        items:
          type: object
          $ref: '#/definitions/v1ReportExecution'
      executionCount:
        type: integer
        format: int64
  v1ResolveComponentResponse:
    type: object
    properties:
      show:
        type: boolean
        description: |-
          Show property with templating resolved for the provided args.
          If it resolves to false, the other fields are not set.
      schema:
        $ref: '#/definitions/v1StructType'
        title: Schema of the resolved component data
      data:
        type: array
        items:
          type: object
        title: Resolved component data
      rendererProperties:
        type: object
        title: Renderer properties with templating resolved for the provided args
  v1Resource:
    type: object
    properties:
      meta:
        $ref: '#/definitions/v1ResourceMeta'
      projectParser:
        $ref: '#/definitions/v1ProjectParser'
        description: Well-known types only, for now. If required, we can add support for a google.protobuf.Any later.
      source:
        $ref: '#/definitions/v1SourceV2'
      model:
        $ref: '#/definitions/v1ModelV2'
      metricsView:
        $ref: '#/definitions/v1MetricsViewV2'
      explore:
        $ref: '#/definitions/v1Explore'
      migration:
        $ref: '#/definitions/v1Migration'
      report:
        $ref: '#/definitions/v1Report'
      alert:
        $ref: '#/definitions/v1Alert'
      pullTrigger:
        $ref: '#/definitions/v1PullTrigger'
      refreshTrigger:
        $ref: '#/definitions/v1RefreshTrigger'
      bucketPlanner:
        $ref: '#/definitions/v1BucketPlanner'
      theme:
        $ref: '#/definitions/v1Theme'
      component:
        $ref: '#/definitions/v1Component'
      canvas:
        $ref: '#/definitions/v1Canvas'
      api:
        $ref: '#/definitions/v1API'
      connector:
        $ref: '#/definitions/v1ConnectorV2'
  v1ResourceEvent:
    type: string
    enum:
      - RESOURCE_EVENT_UNSPECIFIED
      - RESOURCE_EVENT_WRITE
      - RESOURCE_EVENT_DELETE
    default: RESOURCE_EVENT_UNSPECIFIED
  v1ResourceMeta:
    type: object
    properties:
      name:
        $ref: '#/definitions/v1ResourceName'
      refs:
        type: array
        items:
          type: object
          $ref: '#/definitions/v1ResourceName'
      owner:
        $ref: '#/definitions/v1ResourceName'
      filePaths:
        type: array
        items:
          type: string
      hidden:
        type: boolean
      version:
        type: string
        format: int64
      specVersion:
        type: string
        format: int64
      stateVersion:
        type: string
        format: int64
      createdOn:
        type: string
        format: date-time
      specUpdatedOn:
        type: string
        format: date-time
      stateUpdatedOn:
        type: string
        format: date-time
      deletedOn:
        type: string
        format: date-time
      reconcileStatus:
        $ref: '#/definitions/v1ReconcileStatus'
      reconcileError:
        type: string
      reconcileOn:
        type: string
        format: date-time
      renamedFrom:
        $ref: '#/definitions/v1ResourceName'
  v1ResourceName:
    type: object
    properties:
      kind:
        type: string
      name:
        type: string
  v1S3GetBucketMetadataResponse:
    type: object
    properties:
      region:
        type: string
  v1S3GetCredentialsInfoResponse:
    type: object
    properties:
      exist:
        type: boolean
      provider:
        type: string
  v1S3ListBucketsResponse:
    type: object
    properties:
      nextPageToken:
        type: string
      buckets:
        type: array
        items:
          type: string
  v1S3ListObjectsResponse:
    type: object
    properties:
      nextPageToken:
        type: string
      objects:
        type: array
        items:
          type: object
          $ref: '#/definitions/v1S3Object'
  v1S3Object:
    type: object
    properties:
      name:
        type: string
      modifiedOn:
        type: string
        format: date-time
      size:
        type: string
        format: int64
      isDir:
        type: boolean
  v1Schedule:
    type: object
    properties:
      refUpdate:
        type: boolean
      disable:
        type: boolean
      cron:
        type: string
      tickerSeconds:
        type: integer
        format: int64
      timeZone:
        type: string
  v1SecurityRule:
    type: object
    properties:
      access:
        $ref: '#/definitions/v1SecurityRuleAccess'
      fieldAccess:
        $ref: '#/definitions/v1SecurityRuleFieldAccess'
      rowFilter:
        $ref: '#/definitions/v1SecurityRuleRowFilter'
  v1SecurityRuleAccess:
    type: object
    properties:
      condition:
        type: string
      allow:
        type: boolean
  v1SecurityRuleFieldAccess:
    type: object
    properties:
      condition:
        type: string
      allow:
        type: boolean
      fields:
        type: array
        items:
          type: string
      allFields:
        type: boolean
  v1SecurityRuleRowFilter:
    type: object
    properties:
      condition:
        type: string
      sql:
        type: string
        title: Raw SQL expression to apply to the underlying table
      expression:
        $ref: '#/definitions/v1Expression'
        title: Regular query expression referencing dimension names
  v1SourceSpec:
    type: object
    properties:
      sourceConnector:
        type: string
      sinkConnector:
        type: string
      properties:
        type: object
      refreshSchedule:
        $ref: '#/definitions/v1Schedule'
      timeoutSeconds:
        type: integer
        format: int64
      stageChanges:
        type: boolean
        title: Fields not derived from code files
      streamIngestion:
        type: boolean
      trigger:
        type: boolean
  v1SourceState:
    type: object
    properties:
      connector:
        type: string
      table:
        type: string
      specHash:
        type: string
      refreshedOn:
        type: string
        format: date-time
  v1SourceV2:
    type: object
    properties:
      spec:
        $ref: '#/definitions/v1SourceSpec'
      state:
        $ref: '#/definitions/v1SourceState'
  v1StructType:
    type: object
    properties:
      fields:
        type: array
        items:
          type: object
          $ref: '#/definitions/StructTypeField'
    title: StructType is a type composed of ordered, named and typed sub-fields
  v1Subquery:
    type: object
    properties:
      dimension:
        type: string
      measures:
        type: array
        items:
          type: string
      where:
        $ref: '#/definitions/v1Expression'
      having:
        $ref: '#/definitions/v1Expression'
  v1TableCardinalityRequest:
    type: object
    properties:
      instanceId:
        type: string
      connector:
        type: string
      database:
        type: string
      databaseSchema:
        type: string
      tableName:
        type: string
        title: Required
      priority:
        type: integer
        format: int32
  v1TableCardinalityResponse:
    type: object
    properties:
      cardinality:
        type: string
        format: int64
        title: Not optional, not null
  v1TableColumnsRequest:
    type: object
    properties:
      instanceId:
        type: string
      connector:
        type: string
      database:
        type: string
      databaseSchema:
        type: string
      tableName:
        type: string
      priority:
        type: integer
        format: int32
  v1TableColumnsResponse:
    type: object
    properties:
      profileColumns:
        type: array
        items:
          type: object
          $ref: '#/definitions/v1ProfileColumn'
      unsupportedColumns:
        type: object
        additionalProperties:
          type: string
  v1TableInfo:
    type: object
    properties:
      database:
        type: string
      databaseSchema:
        type: string
      isDefaultDatabase:
        type: boolean
      isDefaultDatabaseSchema:
        type: boolean
      name:
        type: string
      hasUnsupportedDataTypes:
        type: boolean
        title: has_unsupported_data_types indicates if the underlying table has any column with an unsupported OLAP engine datatype
  v1TableRowsRequest:
    type: object
    properties:
      instanceId:
        type: string
      connector:
        type: string
      database:
        type: string
      databaseSchema:
        type: string
      tableName:
        type: string
      limit:
        type: integer
        format: int32
      priority:
        type: integer
        format: int32
  v1TableRowsResponse:
    type: object
    properties:
      data:
        type: array
        items:
          type: object
  v1Theme:
    type: object
    properties:
      spec:
        $ref: '#/definitions/v1ThemeSpec'
      state:
        $ref: '#/definitions/v1ThemeState'
  v1ThemeSpec:
    type: object
    properties:
      primaryColor:
        $ref: '#/definitions/v1Color'
      secondaryColor:
        $ref: '#/definitions/v1Color'
  v1ThemeState:
    type: object
  v1TimeGrain:
    type: string
    enum:
      - TIME_GRAIN_UNSPECIFIED
      - TIME_GRAIN_MILLISECOND
      - TIME_GRAIN_SECOND
      - TIME_GRAIN_MINUTE
      - TIME_GRAIN_HOUR
      - TIME_GRAIN_DAY
      - TIME_GRAIN_WEEK
      - TIME_GRAIN_MONTH
      - TIME_GRAIN_QUARTER
      - TIME_GRAIN_YEAR
    default: TIME_GRAIN_UNSPECIFIED
  v1TimeRange:
    type: object
    properties:
      start:
        type: string
        format: date-time
        title: Optional. Defaults to min
      end:
        type: string
        format: date-time
        title: Optional. Defaults to max
      isoDuration:
        type: string
        title: Optional, ie PT1M
      isoOffset:
        type: string
        title: Optional, ie PT1M
      roundToGrain:
        $ref: '#/definitions/v1TimeGrain'
      timeZone:
        type: string
        title: Optional. IANA format, ie Europe/Copenhagen. Defaults to UTC
    title: 2 of the (start, end, iso_duration) should be set
  v1TimeRangeSummary:
    type: object
    properties:
      min:
        type: string
        format: date-time
        title: Not optional, not null
      max:
        type: string
        format: date-time
        title: Not optional, not null
      interval:
        $ref: '#/definitions/TimeRangeSummaryInterval'
        title: Not optional, not null
  v1TimeSeriesResponse:
    type: object
    properties:
      results:
        type: array
        items:
          type: object
          $ref: '#/definitions/v1TimeSeriesValue'
        title: Not optional, not null
      spark:
        type: array
        items:
          type: object
          $ref: '#/definitions/v1TimeSeriesValue'
        title: Not optional, not null, empty if 'pixels' is not specified
      sampleSize:
        type: integer
        format: int32
        title: Not optional, not null, unused
  v1TimeSeriesTimeRange:
    type: object
    properties:
      start:
        type: string
        format: date-time
        title: Optional. Defaults to min
      end:
        type: string
        format: date-time
        title: Optional. Defaults to max
      interval:
        $ref: '#/definitions/v1TimeGrain'
        title: Optional. Defaults to the most human friendly for [min, max) range, ie 'minute' for hour range
    title: Either [start, end] or interval should be specified
  v1TimeSeriesValue:
    type: object
    properties:
      ts:
        type: string
        format: date-time
        title: Not optional, not null
      bin:
        type: number
        format: double
        title: 0-based. Can be NaN if timestamps are the same. (Used for spark data only.)
      records:
        type: object
        title: Not optional, not null
  v1TopK:
    type: object
    properties:
      entries:
        type: array
        items:
          type: object
          $ref: '#/definitions/TopKEntry'
        title: Not optional, not null
  v1UnpackEmptyResponse:
    type: object
    title: Response message for RuntimeService.UnpackEmpty
  v1UnpackExampleResponse:
    type: object
    title: Response message for RuntimeService.UnpackExample
  v1WatchFilesResponse:
    type: object
    properties:
      event:
        $ref: '#/definitions/v1FileEvent'
      path:
        type: string
      isDir:
        type: boolean
    title: Response message for RuntimeService.WatchFiles
  v1WatchLogsResponse:
    type: object
    properties:
      log:
        $ref: '#/definitions/v1Log'
  v1WatchResourcesResponse:
    type: object
    properties:
      event:
        $ref: '#/definitions/v1ResourceEvent'
      name:
        $ref: '#/definitions/v1ResourceName'
      resource:
        $ref: '#/definitions/v1Resource'<|MERGE_RESOLUTION|>--- conflicted
+++ resolved
@@ -993,19 +993,11 @@
           in: path
           required: true
           type: string
-<<<<<<< HEAD
-        - name: wherePending
-          in: query
-          required: false
-          type: boolean
-        - name: whereErrored
-=======
         - name: pending
           in: query
           required: false
           type: boolean
         - name: errored
->>>>>>> c4aebf67
           in: query
           required: false
           type: boolean
