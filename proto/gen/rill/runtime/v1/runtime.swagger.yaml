--- conflicted
+++ resolved
@@ -1685,33 +1685,21 @@
           type: string
       tags:
         - RuntimeService
-<<<<<<< HEAD
   /v1/instances/{instanceId}/trigger:
     post:
       summary: |-
         CreateTrigger creates a trigger in the catalog.
         Triggers are ephemeral resources that will be cleaned up by the controller.
       operationId: RuntimeService_CreateTrigger
-=======
-  /v1/md/tables:
-    get:
-      summary: MotherduckListTables list all tables across all databases on motherduck
-      operationId: ConnectorService_MotherduckListTables
->>>>>>> cb09fb21
-      responses:
-        "200":
-          description: A successful response.
-          schema:
-<<<<<<< HEAD
+      responses:
+        "200":
+          description: A successful response.
+          schema:
             $ref: '#/definitions/v1CreateTriggerResponse'
-=======
-            $ref: '#/definitions/v1MotherduckListTablesResponse'
->>>>>>> cb09fb21
-        default:
-          description: An unexpected error response.
-          schema:
-            $ref: '#/definitions/rpcStatus'
-<<<<<<< HEAD
+        default:
+          description: An unexpected error response.
+          schema:
+            $ref: '#/definitions/rpcStatus'
       parameters:
         - name: instanceId
           in: path
@@ -1729,10 +1717,21 @@
                 $ref: '#/definitions/v1RefreshTriggerSpec'
       tags:
         - RuntimeService
-=======
+  /v1/md/tables:
+    get:
+      summary: MotherduckListTables list all tables across all databases on motherduck
+      operationId: ConnectorService_MotherduckListTables
+      responses:
+        "200":
+          description: A successful response.
+          schema:
+            $ref: '#/definitions/v1MotherduckListTablesResponse'
+        default:
+          description: An unexpected error response.
+          schema:
+            $ref: '#/definitions/rpcStatus'
       tags:
         - ConnectorService
->>>>>>> cb09fb21
   /v1/ping:
     get:
       summary: Ping returns information about the runtime
@@ -1979,25 +1978,6 @@
         type: array
         items:
           type: string
-<<<<<<< HEAD
-=======
-  MetricsViewMeasure:
-    type: object
-    properties:
-      name:
-        type: string
-      label:
-        type: string
-      expression:
-        type: string
-      description:
-        type: string
-      format:
-        type: string
-      validPercentOfTotal:
-        type: boolean
-    title: Measures are aggregated computed values
->>>>>>> cb09fb21
   ModelDialect:
     type: string
     enum:
@@ -2800,6 +2780,8 @@
         type: string
       format:
         type: string
+      validPercentOfTotal:
+        type: boolean
     title: Measures are aggregated computed values
   v1MetricsViewRowsRequest:
     type: object
@@ -3027,7 +3009,6 @@
         type: boolean
         title: To materialize model or not
     title: Model is the internal representation of a model definition
-<<<<<<< HEAD
   v1ModelSpec:
     type: object
     properties:
@@ -3064,7 +3045,6 @@
         $ref: '#/definitions/v1ModelSpec'
       state:
         $ref: '#/definitions/v1ModelState'
-=======
   v1MotherduckListTablesResponse:
     type: object
     properties:
@@ -3073,7 +3053,6 @@
         items:
           type: object
           $ref: '#/definitions/v1TableInfo'
->>>>>>> cb09fb21
   v1NumericHistogramBins:
     type: object
     properties:
