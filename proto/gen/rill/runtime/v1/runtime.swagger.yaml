swagger: "2.0"
info:
  title: rill/runtime/v1/schema.proto
  version: version not set
tags:
  - name: RuntimeService
  - name: ConnectorService
  - name: QueryService
consumes:
  - application/json
produces:
  - application/json
paths:
  /v1/bigquery/datasets:
    get:
      summary: BigQueryListDatasets list all datasets in a bigquery project
      operationId: ConnectorService_BigQueryListDatasets
      responses:
        "200":
          description: A successful response.
          schema:
            $ref: '#/definitions/v1BigQueryListDatasetsResponse'
        default:
          description: An unexpected error response.
          schema:
            $ref: '#/definitions/rpcStatus'
      parameters:
        - name: instanceId
          in: query
          required: false
          type: string
        - name: connector
          in: query
          required: false
          type: string
        - name: pageSize
          in: query
          required: false
          type: integer
          format: int64
        - name: pageToken
          in: query
          required: false
          type: string
      tags:
        - ConnectorService
  /v1/bigquery/tables:
    get:
      summary: BigQueryListTables list all tables in a bigquery project:dataset
      operationId: ConnectorService_BigQueryListTables
      responses:
        "200":
          description: A successful response.
          schema:
            $ref: '#/definitions/v1BigQueryListTablesResponse'
        default:
          description: An unexpected error response.
          schema:
            $ref: '#/definitions/rpcStatus'
      parameters:
        - name: instanceId
          in: query
          required: false
          type: string
        - name: connector
          in: query
          required: false
          type: string
        - name: dataset
          in: query
          required: false
          type: string
        - name: pageSize
          in: query
          required: false
          type: integer
          format: int64
        - name: pageToken
          in: query
          required: false
          type: string
      tags:
        - ConnectorService
  /v1/connectors/meta:
    get:
      summary: |-
        ListConnectors returns a description of all the connectors implemented in the runtime,
        including their schema and validation rules
      operationId: RuntimeService_ListConnectors
      responses:
        "200":
          description: A successful response.
          schema:
            $ref: '#/definitions/v1ListConnectorsResponse'
        default:
          description: An unexpected error response.
          schema:
            $ref: '#/definitions/rpcStatus'
      tags:
        - RuntimeService
  /v1/connectors/olap/table:
    get:
      summary: OLAPGetTable returns metadata about a table or view in an OLAP
      operationId: ConnectorService_OLAPGetTable
      responses:
        "200":
          description: A successful response.
          schema:
            $ref: '#/definitions/v1OLAPGetTableResponse'
        default:
          description: An unexpected error response.
          schema:
            $ref: '#/definitions/rpcStatus'
      parameters:
        - name: instanceId
          in: query
          required: false
          type: string
        - name: connector
          in: query
          required: false
          type: string
        - name: table
          in: query
          required: false
          type: string
      tags:
        - ConnectorService
  /v1/connectors/scan:
    get:
      summary: |-
        ScanConnectors scans the artifacts for connectors and returns information about
        the connectors referenced in the artifacts. The information includes name,type and
        credentials for the connector.
      operationId: ConnectorService_ScanConnectors
      responses:
        "200":
          description: A successful response.
          schema:
            $ref: '#/definitions/v1ScanConnectorsResponse'
        default:
          description: An unexpected error response.
          schema:
            $ref: '#/definitions/rpcStatus'
      parameters:
        - name: instanceId
          in: query
          required: false
          type: string
      tags:
        - ConnectorService
  /v1/delete-and-reconcile:
    post:
      summary: DeleteFileAndReconcile combines RenameFile and Reconcile in a single endpoint to reduce latency.
      operationId: RuntimeService_DeleteFileAndReconcile
      responses:
        "200":
          description: A successful response.
          schema:
            $ref: '#/definitions/v1DeleteFileAndReconcileResponse'
        default:
          description: An unexpected error response.
          schema:
            $ref: '#/definitions/rpcStatus'
      parameters:
        - name: body
          in: body
          required: true
          schema:
            $ref: '#/definitions/v1DeleteFileAndReconcileRequest'
      tags:
        - RuntimeService
  /v1/dev-jwt:
    get:
      operationId: RuntimeService_IssueDevJWT
      responses:
        "200":
          description: A successful response.
          schema:
            $ref: '#/definitions/v1IssueDevJWTResponse'
        default:
          description: An unexpected error response.
          schema:
            $ref: '#/definitions/rpcStatus'
      parameters:
        - name: name
          in: query
          required: false
          type: string
        - name: email
          in: query
          required: false
          type: string
        - name: groups
          in: query
          required: false
          type: array
          items:
            type: string
          collectionFormat: multi
        - name: admin
          in: query
          required: false
          type: boolean
      tags:
        - RuntimeService
  /v1/examples:
    get:
      summary: ListExamples lists all the examples embedded into binary
      operationId: RuntimeService_ListExamples
      responses:
        "200":
          description: A successful response.
          schema:
            $ref: '#/definitions/v1ListExamplesResponse'
        default:
          description: An unexpected error response.
          schema:
            $ref: '#/definitions/rpcStatus'
      tags:
        - RuntimeService
  /v1/gcs/bucket/{bucket}/objects:
    get:
      summary: GCSListObjects lists objects for the given bucket.
      operationId: ConnectorService_GCSListObjects
      responses:
        "200":
          description: A successful response.
          schema:
            $ref: '#/definitions/v1GCSListObjectsResponse'
        default:
          description: An unexpected error response.
          schema:
            $ref: '#/definitions/rpcStatus'
      parameters:
        - name: bucket
          in: path
          required: true
          type: string
        - name: instanceId
          in: query
          required: false
          type: string
        - name: connector
          in: query
          required: false
          type: string
        - name: pageSize
          in: query
          required: false
          type: integer
          format: int64
        - name: pageToken
          in: query
          required: false
          type: string
        - name: prefix
          in: query
          required: false
          type: string
        - name: startOffset
          in: query
          required: false
          type: string
        - name: endOffset
          in: query
          required: false
          type: string
        - name: delimiter
          in: query
          required: false
          type: string
      tags:
        - ConnectorService
  /v1/gcs/buckets:
    get:
      summary: GCSListBuckets lists buckets accessible with the configured credentials.
      operationId: ConnectorService_GCSListBuckets
      responses:
        "200":
          description: A successful response.
          schema:
            $ref: '#/definitions/v1GCSListBucketsResponse'
        default:
          description: An unexpected error response.
          schema:
            $ref: '#/definitions/rpcStatus'
      parameters:
        - name: instanceId
          in: query
          required: false
          type: string
        - name: connector
          in: query
          required: false
          type: string
        - name: pageSize
          in: query
          required: false
          type: integer
          format: int64
        - name: pageToken
          in: query
          required: false
          type: string
      tags:
        - ConnectorService
  /v1/gcs/credentials_info:
    get:
      summary: GCSGetCredentialsInfo returns metadata for the given bucket.
      operationId: ConnectorService_GCSGetCredentialsInfo
      responses:
        "200":
          description: A successful response.
          schema:
            $ref: '#/definitions/v1GCSGetCredentialsInfoResponse'
        default:
          description: An unexpected error response.
          schema:
            $ref: '#/definitions/rpcStatus'
      parameters:
        - name: instanceId
          in: query
          required: false
          type: string
        - name: connector
          in: query
          required: false
          type: string
      tags:
        - ConnectorService
  /v1/instances:
    get:
      summary: ListInstances lists all the instances currently managed by the runtime
      operationId: RuntimeService_ListInstances
      responses:
        "200":
          description: A successful response.
          schema:
            $ref: '#/definitions/v1ListInstancesResponse'
        default:
          description: An unexpected error response.
          schema:
            $ref: '#/definitions/rpcStatus'
      parameters:
        - name: pageSize
          in: query
          required: false
          type: integer
          format: int64
        - name: pageToken
          in: query
          required: false
          type: string
      tags:
        - RuntimeService
    post:
      summary: CreateInstance creates a new instance
      operationId: RuntimeService_CreateInstance
      responses:
        "200":
          description: A successful response.
          schema:
            $ref: '#/definitions/v1CreateInstanceResponse'
        default:
          description: An unexpected error response.
          schema:
            $ref: '#/definitions/rpcStatus'
      parameters:
        - name: body
          description: |-
            Request message for RuntimeService.CreateInstance.
            See message Instance for field descriptions.
          in: body
          required: true
          schema:
            $ref: '#/definitions/v1CreateInstanceRequest'
      tags:
        - RuntimeService
  /v1/instances/{instanceId}:
    get:
      summary: GetInstance returns information about a specific instance
      operationId: RuntimeService_GetInstance
      responses:
        "200":
          description: A successful response.
          schema:
            $ref: '#/definitions/v1GetInstanceResponse'
        default:
          description: An unexpected error response.
          schema:
            $ref: '#/definitions/rpcStatus'
      parameters:
        - name: instanceId
          in: path
          required: true
          type: string
      tags:
        - RuntimeService
    post:
      summary: DeleteInstance deletes an instance
      operationId: RuntimeService_DeleteInstance
      responses:
        "200":
          description: A successful response.
          schema:
            $ref: '#/definitions/v1DeleteInstanceResponse'
        default:
          description: An unexpected error response.
          schema:
            $ref: '#/definitions/rpcStatus'
      parameters:
        - name: instanceId
          in: path
          required: true
          type: string
        - name: body
          in: body
          required: true
          schema:
            type: object
            properties:
              dropDb:
                type: boolean
            title: Request message for RuntimeService.DeleteInstance
      tags:
        - RuntimeService
    patch:
      summary: EditInstance edits an existing instance
      operationId: RuntimeService_EditInstance
      responses:
        "200":
          description: A successful response.
          schema:
            $ref: '#/definitions/v1EditInstanceResponse'
        default:
          description: An unexpected error response.
          schema:
            $ref: '#/definitions/rpcStatus'
      parameters:
        - name: instanceId
          in: path
          required: true
          type: string
        - name: body
          in: body
          required: true
          schema:
            type: object
            properties:
              olapConnector:
                type: string
              repoConnector:
                type: string
              adminConnector:
                type: string
              connectors:
                type: array
                items:
                  type: object
                  $ref: '#/definitions/v1Connector'
              variables:
                type: object
                additionalProperties:
                  type: string
              annotations:
                type: object
                additionalProperties:
                  type: string
              embedCatalog:
                type: boolean
              watchRepo:
                type: boolean
              stageChanges:
                type: boolean
              modelDefaultMaterialize:
                type: boolean
              modelMaterializeDelaySeconds:
                type: integer
                format: int64
            description: |-
              Request message for RuntimeService.EditInstance.
              See message Instance for field descriptions.
      tags:
        - RuntimeService
  /v1/instances/{instanceId}/catalog:
    get:
      summary: ListCatalogEntries lists all the entries registered in an instance's catalog (like tables, sources or metrics views)
      operationId: RuntimeService_ListCatalogEntries
      responses:
        "200":
          description: A successful response.
          schema:
            $ref: '#/definitions/v1ListCatalogEntriesResponse'
        default:
          description: An unexpected error response.
          schema:
            $ref: '#/definitions/rpcStatus'
      parameters:
        - name: instanceId
          in: path
          required: true
          type: string
        - name: type
          in: query
          required: false
          type: string
          enum:
            - OBJECT_TYPE_UNSPECIFIED
            - OBJECT_TYPE_TABLE
            - OBJECT_TYPE_SOURCE
            - OBJECT_TYPE_MODEL
            - OBJECT_TYPE_METRICS_VIEW
          default: OBJECT_TYPE_UNSPECIFIED
      tags:
        - RuntimeService
  /v1/instances/{instanceId}/catalog/{name}:
    get:
      summary: GetCatalogEntry returns information about a specific entry in the catalog
      operationId: RuntimeService_GetCatalogEntry
      responses:
        "200":
          description: A successful response.
          schema:
            $ref: '#/definitions/v1GetCatalogEntryResponse'
        default:
          description: An unexpected error response.
          schema:
            $ref: '#/definitions/rpcStatus'
      parameters:
        - name: instanceId
          in: path
          required: true
          type: string
        - name: name
          in: path
          required: true
          type: string
      tags:
        - RuntimeService
  /v1/instances/{instanceId}/catalog/{name}/refresh:
    post:
      summary: |-
        TriggerRefresh triggers a refresh of a refreshable catalog object.
        It currently only supports sources (which will be re-ingested), but will also support materialized models in the future.
        It does not respond until the refresh has completed (will move to async jobs when the task scheduler is in place).
      operationId: RuntimeService_TriggerRefresh
      responses:
        "200":
          description: A successful response.
          schema:
            $ref: '#/definitions/v1TriggerRefreshResponse'
        default:
          description: An unexpected error response.
          schema:
            $ref: '#/definitions/rpcStatus'
      parameters:
        - name: instanceId
          in: path
          required: true
          type: string
        - name: name
          in: path
          required: true
          type: string
      tags:
        - RuntimeService
  /v1/instances/{instanceId}/files:
    get:
      summary: |-
        ListFiles lists all the files matching a glob in a repo.
        The files are sorted by their full path.
      operationId: RuntimeService_ListFiles
      responses:
        "200":
          description: A successful response.
          schema:
            $ref: '#/definitions/v1ListFilesResponse'
        default:
          description: An unexpected error response.
          schema:
            $ref: '#/definitions/rpcStatus'
      parameters:
        - name: instanceId
          in: path
          required: true
          type: string
        - name: glob
          in: query
          required: false
          type: string
      tags:
        - RuntimeService
  /v1/instances/{instanceId}/files/-/{path}:
    get:
      summary: GetFile returns the contents of a specific file in a repo.
      operationId: RuntimeService_GetFile
      responses:
        "200":
          description: A successful response.
          schema:
            $ref: '#/definitions/v1GetFileResponse'
        default:
          description: An unexpected error response.
          schema:
            $ref: '#/definitions/rpcStatus'
      parameters:
        - name: instanceId
          in: path
          required: true
          type: string
        - name: path
          in: path
          required: true
          type: string
          pattern: .+
      tags:
        - RuntimeService
    delete:
      summary: DeleteFile deletes a file from a repo
      operationId: RuntimeService_DeleteFile
      responses:
        "200":
          description: A successful response.
          schema:
            $ref: '#/definitions/v1DeleteFileResponse'
        default:
          description: An unexpected error response.
          schema:
            $ref: '#/definitions/rpcStatus'
      parameters:
        - name: instanceId
          in: path
          required: true
          type: string
        - name: path
          in: path
          required: true
          type: string
          pattern: .+
      tags:
        - RuntimeService
    post:
      summary: PutFile creates or updates a file in a repo
      operationId: RuntimeService_PutFile
      responses:
        "200":
          description: A successful response.
          schema:
            $ref: '#/definitions/v1PutFileResponse'
        default:
          description: An unexpected error response.
          schema:
            $ref: '#/definitions/rpcStatus'
      parameters:
        - name: instanceId
          in: path
          required: true
          type: string
        - name: path
          in: path
          required: true
          type: string
          pattern: .+
        - name: body
          in: body
          required: true
          schema:
            type: object
            properties:
              blob:
                type: string
              create:
                type: boolean
                title: Create indicates whether to create the file if it doesn't already exist
              createOnly:
                type: boolean
                description: |-
                  Will cause the operation to fail if the file already exists.
                  It should only be set when create = true.
            title: Request message for RuntimeService.PutFile
      tags:
        - RuntimeService
  /v1/instances/{instanceId}/files/rename:
    post:
      summary: RenameFile renames a file in a repo
      operationId: RuntimeService_RenameFile
      responses:
        "200":
          description: A successful response.
          schema:
            $ref: '#/definitions/v1RenameFileResponse'
        default:
          description: An unexpected error response.
          schema:
            $ref: '#/definitions/rpcStatus'
      parameters:
        - name: instanceId
          in: path
          required: true
          type: string
        - name: body
          in: body
          required: true
          schema:
            type: object
            properties:
              fromPath:
                type: string
              toPath:
                type: string
            title: Request message for RuntimeService.RenameFile
      tags:
        - RuntimeService
  /v1/instances/{instanceId}/files/unpack-empty:
    post:
      summary: UnpackEmpty unpacks an empty project
      operationId: RuntimeService_UnpackEmpty
      responses:
        "200":
          description: A successful response.
          schema:
            $ref: '#/definitions/v1UnpackEmptyResponse'
        default:
          description: An unexpected error response.
          schema:
            $ref: '#/definitions/rpcStatus'
      parameters:
        - name: instanceId
          in: path
          required: true
          type: string
        - name: body
          in: body
          required: true
          schema:
            type: object
            properties:
              title:
                type: string
              force:
                type: boolean
            title: Request message for RuntimeService.UnpackEmpty
      tags:
        - RuntimeService
  /v1/instances/{instanceId}/files/unpack-example:
    post:
      summary: UnpackExample unpacks an example project
      operationId: RuntimeService_UnpackExample
      responses:
        "200":
          description: A successful response.
          schema:
            $ref: '#/definitions/v1UnpackExampleResponse'
        default:
          description: An unexpected error response.
          schema:
            $ref: '#/definitions/rpcStatus'
      parameters:
        - name: instanceId
          in: path
          required: true
          type: string
        - name: body
          in: body
          required: true
          schema:
            type: object
            properties:
              name:
                type: string
              force:
                type: boolean
            title: Request message for RuntimeService.UnpackExample
      tags:
        - RuntimeService
  /v1/instances/{instanceId}/files/watch:
    get:
      summary: WatchFiles streams repo file update events. It is not supported on all backends.
      operationId: RuntimeService_WatchFiles
      responses:
        "200":
          description: A successful response.(streaming responses)
          schema:
            type: object
            properties:
              result:
                $ref: '#/definitions/v1WatchFilesResponse'
              error:
                $ref: '#/definitions/rpcStatus'
            title: Stream result of v1WatchFilesResponse
        default:
          description: An unexpected error response.
          schema:
            $ref: '#/definitions/rpcStatus'
      parameters:
        - name: instanceId
          in: path
          required: true
          type: string
        - name: replay
          in: query
          required: false
          type: boolean
      tags:
        - RuntimeService
  /v1/instances/{instanceId}/logs:
    get:
      summary: GetLogs returns recent logs from a controller
      operationId: RuntimeService_GetLogs
      responses:
        "200":
          description: A successful response.
          schema:
            $ref: '#/definitions/v1GetLogsResponse'
        default:
          description: An unexpected error response.
          schema:
            $ref: '#/definitions/rpcStatus'
      parameters:
        - name: instanceId
          in: path
          required: true
          type: string
        - name: ascending
          in: query
          required: false
          type: boolean
        - name: limit
          in: query
          required: false
          type: integer
          format: int32
        - name: level
          in: query
          required: false
          type: string
          enum:
            - LOG_LEVEL_UNSPECIFIED
            - LOG_LEVEL_DEBUG
            - LOG_LEVEL_INFO
            - LOG_LEVEL_WARN
            - LOG_LEVEL_ERROR
            - LOG_LEVEL_FATAL
          default: LOG_LEVEL_UNSPECIFIED
      tags:
        - RuntimeService
  /v1/instances/{instanceId}/logs/watch:
    get:
      summary: WatchLogs streams new logs emitted from a controller
      operationId: RuntimeService_WatchLogs
      responses:
        "200":
          description: A successful response.(streaming responses)
          schema:
            type: object
            properties:
              result:
                $ref: '#/definitions/v1WatchLogsResponse'
              error:
                $ref: '#/definitions/rpcStatus'
            title: Stream result of v1WatchLogsResponse
        default:
          description: An unexpected error response.
          schema:
            $ref: '#/definitions/rpcStatus'
      parameters:
        - name: instanceId
          in: path
          required: true
          type: string
        - name: replay
          in: query
          required: false
          type: boolean
        - name: replayLimit
          in: query
          required: false
          type: integer
          format: int32
        - name: level
          in: query
          required: false
          type: string
          enum:
            - LOG_LEVEL_UNSPECIFIED
            - LOG_LEVEL_DEBUG
            - LOG_LEVEL_INFO
            - LOG_LEVEL_WARN
            - LOG_LEVEL_ERROR
            - LOG_LEVEL_FATAL
          default: LOG_LEVEL_UNSPECIFIED
      tags:
        - RuntimeService
  /v1/instances/{instanceId}/queries/column-cardinality/tables/{tableName}:
    get:
      summary: Get cardinality for a column
      operationId: QueryService_ColumnCardinality
      responses:
        "200":
          description: A successful response.
          schema:
            $ref: '#/definitions/v1ColumnCardinalityResponse'
        default:
          description: An unexpected error response.
          schema:
            $ref: '#/definitions/rpcStatus'
      parameters:
        - name: instanceId
          description: Required
          in: path
          required: true
          type: string
        - name: tableName
          description: Required
          in: path
          required: true
          type: string
        - name: columnName
          description: Required
          in: query
          required: false
          type: string
        - name: priority
          in: query
          required: false
          type: integer
          format: int32
      tags:
        - QueryService
  /v1/instances/{instanceId}/queries/columns-profile/tables/{tableName}:
    post:
      summary: TableColumns returns column profiles
      operationId: QueryService_TableColumns
      responses:
        "200":
          description: A successful response.
          schema:
            $ref: '#/definitions/v1TableColumnsResponse'
        default:
          description: An unexpected error response.
          schema:
            $ref: '#/definitions/rpcStatus'
      parameters:
        - name: instanceId
          in: path
          required: true
          type: string
        - name: tableName
          in: path
          required: true
          type: string
        - name: priority
          in: query
          required: false
          type: integer
          format: int32
      tags:
        - QueryService
  /v1/instances/{instanceId}/queries/descriptive-statistics/tables/{tableName}:
    get:
      summary: Get basic stats for a numeric column like min, max, mean, stddev, etc
      operationId: QueryService_ColumnDescriptiveStatistics
      responses:
        "200":
          description: A successful response.
          schema:
            $ref: '#/definitions/v1ColumnDescriptiveStatisticsResponse'
        default:
          description: An unexpected error response.
          schema:
            $ref: '#/definitions/rpcStatus'
      parameters:
        - name: instanceId
          in: path
          required: true
          type: string
        - name: tableName
          description: Required
          in: path
          required: true
          type: string
        - name: columnName
          description: Required
          in: query
          required: false
          type: string
        - name: priority
          in: query
          required: false
          type: integer
          format: int32
      tags:
        - QueryService
  /v1/instances/{instanceId}/queries/export:
    post:
      summary: Export builds a URL to download the results of a query as a file.
      operationId: QueryService_Export
      responses:
        "200":
          description: A successful response.
          schema:
            $ref: '#/definitions/v1ExportResponse'
        default:
          description: An unexpected error response.
          schema:
            $ref: '#/definitions/rpcStatus'
      parameters:
        - name: instanceId
          in: path
          required: true
          type: string
        - name: body
          in: body
          required: true
          schema:
            type: object
            properties:
              limit:
                type: string
                format: int64
              format:
                $ref: '#/definitions/v1ExportFormat'
              query:
                $ref: '#/definitions/v1Query'
              bakedQuery:
                type: string
      tags:
        - QueryService
  /v1/instances/{instanceId}/queries/metrics-views/{metricsView}/aggregation:
    post:
      summary: MetricsViewAggregation is a generic API for running group-by/pivot queries against a metrics view.
      operationId: QueryService_MetricsViewAggregation
      responses:
        "200":
          description: A successful response.
          schema:
            $ref: '#/definitions/v1MetricsViewAggregationResponse'
        default:
          description: An unexpected error response.
          schema:
            $ref: '#/definitions/rpcStatus'
      parameters:
        - name: instanceId
          in: path
          required: true
          type: string
        - name: metricsView
          description: Required
          in: path
          required: true
          type: string
        - name: body
          in: body
          required: true
          schema:
            type: object
            properties:
              dimensions:
                type: array
                items:
                  type: object
                  $ref: '#/definitions/v1MetricsViewAggregationDimension'
                title: Required
              measures:
                type: array
                items:
                  type: object
                  $ref: '#/definitions/v1MetricsViewAggregationMeasure'
                title: Required
              sort:
                type: array
                items:
                  type: object
                  $ref: '#/definitions/v1MetricsViewAggregationSort'
                title: Optional. Defaults to unsorted
              timeRange:
                $ref: '#/definitions/v1TimeRange'
                title: Optional. Defaults to unbounded
              timeStart:
                type: string
                format: date-time
                title: Deprecated in favor of time_range
              timeEnd:
                type: string
                format: date-time
                title: Deprecated in favor of time_range
              pivotOn:
                type: array
                items:
                  type: string
                title: Optional. List of dimensions/measures. No pivot is done if ommitted
              where:
                $ref: '#/definitions/v1Expression'
                title: Optional
              having:
                $ref: '#/definitions/v1Expression'
                title: Optional
              limit:
                type: string
                format: int64
                title: Optional. Defaults to unlimited. Set to 0 to allow the server to pick an appropriate limit
              offset:
                type: string
                format: int64
                title: Optional. Defaults to 0
              priority:
                type: integer
                format: int32
                title: Optional
              filter:
                $ref: '#/definitions/v1MetricsViewFilter'
                description: Deprecated. should be removed once UI is moved to use new filters
                title: Optional
      tags:
        - QueryService
  /v1/instances/{instanceId}/queries/metrics-views/{metricsViewName}/compare-toplist:
    post:
      summary: |-
        MetricsViewComparison returns a toplist containing comparison data of another toplist (same dimension/measure but a different time range).
        Returns a toplist without comparison data if comparison time range is omitted.
      description: |-
        ie. comparsion toplist:
        | measure1_base | measure1_previous   | measure1__delta_abs | measure1__delta_rel | dimension |
        |---------------|---------------------|---------------------|--------------------|-----------|
        | 2             | 2                   | 0                   | 0                  | Safari    |
        | 1             | 0                   | 1                   | N/A                | Chrome    |
        | 0             | 4                   | -4                  | -1.0               | Firefox   |

        ie. toplist:
        | measure1 | measure2 | dimension |
        |----------|----------|-----------|
        | 2        | 45       | Safari    |
        | 1        | 350      | Chrome    |
        | 0        | 25       | Firefox   |
      operationId: QueryService_MetricsViewComparison
      responses:
        "200":
          description: A successful response.
          schema:
            $ref: '#/definitions/v1MetricsViewComparisonResponse'
        default:
          description: An unexpected error response.
          schema:
            $ref: '#/definitions/rpcStatus'
      parameters:
        - name: instanceId
          in: path
          required: true
          type: string
        - name: metricsViewName
          in: path
          required: true
          type: string
        - name: body
          in: body
          required: true
          schema:
            type: object
            properties:
              dimension:
                $ref: '#/definitions/v1MetricsViewAggregationDimension'
                title: Required
              measures:
                type: array
                items:
                  type: object
                  $ref: '#/definitions/v1MetricsViewAggregationMeasure'
                title: Required
              comparisonMeasures:
                type: array
                items:
                  type: string
                title: |-
                  Measures that should be compared
                  Optional. Defaults to all measures
              sort:
                type: array
                items:
                  type: object
                  $ref: '#/definitions/v1MetricsViewComparisonSort'
                title: Required
              timeRange:
                $ref: '#/definitions/v1TimeRange'
                title: Optional
              comparisonTimeRange:
                $ref: '#/definitions/v1TimeRange'
                title: Optional, if omitted than the request prepares the toplist without a comparison
              where:
                $ref: '#/definitions/v1Expression'
                title: Optional
              having:
                $ref: '#/definitions/v1Expression'
                title: Optional
              aliases:
                type: array
                items:
                  type: object
                  $ref: '#/definitions/v1MetricsViewComparisonMeasureAlias'
                title: Optional
              limit:
                type: string
                format: int64
                title: Optional. Defaults to unlimited. Set to 0 to allow the server to pick an appropriate limit
              offset:
                type: string
                format: int64
                title: Optional. Defaults to 0
              priority:
                type: integer
                format: int32
                title: Optional
              exact:
                type: boolean
                title: Optional, defaults to false
              filter:
                $ref: '#/definitions/v1MetricsViewFilter'
                description: Deprecated. should be removed once UI is moved to use new filters
                title: Optional
            title: Request message for QueryService.MetricsViewComparison
      tags:
        - QueryService
  /v1/instances/{instanceId}/queries/metrics-views/{metricsViewName}/rows:
    post:
      summary: MetricsViewRows returns the underlying model rows matching a metrics view time range and filter(s).
      description: |-
        ie. without granularity
        | column1 | column2 | dimension |
        |---------|---------|-----------|
        | 2       | 2       | Safari    |
        | 1       | 0       | Chrome    |
        | 0       | 4       | Firefox   |

        ie. with granularity
        | timestamp__day0      | column1 | column2 | dimension |
        |----------------------|---------|---------|-----------|
        | 2022-01-01T00:00:00Z | 2       | 2       | Safari    |
        | 2022-01-01T00:00:00Z | 1       | 0       | Chrome    |
        | 2022-01-01T00:00:00Z | 0       | 4       | Firefox   |
      operationId: QueryService_MetricsViewRows
      responses:
        "200":
          description: A successful response.
          schema:
            $ref: '#/definitions/v1MetricsViewRowsResponse'
        default:
          description: An unexpected error response.
          schema:
            $ref: '#/definitions/rpcStatus'
      parameters:
        - name: instanceId
          in: path
          required: true
          type: string
        - name: metricsViewName
          in: path
          required: true
          type: string
        - name: body
          in: body
          required: true
          schema:
            type: object
            properties:
              timeStart:
                type: string
                format: date-time
                title: Optional, defaults to min
              timeEnd:
                type: string
                format: date-time
                title: Optional, defaults to max
              timeGranularity:
                $ref: '#/definitions/v1TimeGrain'
                title: Optional, doesn't prepend the timestamp rollup column if ommitted
              where:
                $ref: '#/definitions/v1Expression'
                title: Optional
              sort:
                type: array
                items:
                  type: object
                  $ref: '#/definitions/v1MetricsViewSort'
                title: Optional
              limit:
                type: integer
                format: int32
                title: Optional
              offset:
                type: string
                format: int64
                title: Optional
              priority:
                type: integer
                format: int32
              timeZone:
                type: string
                title: Optional. IANA format, ie Europe/Copenhagen. Defaults to UTC
              filter:
                $ref: '#/definitions/v1MetricsViewFilter'
                title: Deprecated. should be removed once UI is moved to use new filters
      tags:
        - QueryService
  /v1/instances/{instanceId}/queries/metrics-views/{metricsViewName}/schema:
    get:
      summary: MetricsViewSchema Get the data types of measures and dimensions
      operationId: QueryService_MetricsViewSchema
      responses:
        "200":
          description: A successful response.
          schema:
            $ref: '#/definitions/v1MetricsViewSchemaResponse'
        default:
          description: An unexpected error response.
          schema:
            $ref: '#/definitions/rpcStatus'
      parameters:
        - name: instanceId
          in: path
          required: true
          type: string
        - name: metricsViewName
          in: path
          required: true
          type: string
        - name: priority
          in: query
          required: false
          type: integer
          format: int32
      tags:
        - QueryService
  /v1/instances/{instanceId}/queries/metrics-views/{metricsViewName}/time-range-summary:
    post:
      summary: MetricsViewTimeRange Get the time range summaries (min, max) for time column in a metrics view
      operationId: QueryService_MetricsViewTimeRange
      responses:
        "200":
          description: A successful response.
          schema:
            $ref: '#/definitions/v1MetricsViewTimeRangeResponse'
        default:
          description: An unexpected error response.
          schema:
            $ref: '#/definitions/rpcStatus'
      parameters:
        - name: instanceId
          in: path
          required: true
          type: string
        - name: metricsViewName
          in: path
          required: true
          type: string
        - name: body
          in: body
          required: true
          schema:
            type: object
            properties:
              priority:
                type: integer
                format: int32
      tags:
        - QueryService
  /v1/instances/{instanceId}/queries/metrics-views/{metricsViewName}/timeseries:
    post:
      summary: |-
        MetricsViewTimeSeries returns time series for the measures in the metrics view.
        It's a convenience API for querying a metrics view.
      operationId: QueryService_MetricsViewTimeSeries
      responses:
        "200":
          description: A successful response.
          schema:
            $ref: '#/definitions/v1MetricsViewTimeSeriesResponse'
        default:
          description: An unexpected error response.
          schema:
            $ref: '#/definitions/rpcStatus'
      parameters:
        - name: instanceId
          in: path
          required: true
          type: string
        - name: metricsViewName
          in: path
          required: true
          type: string
        - name: body
          in: body
          required: true
          schema:
            type: object
            properties:
              measureNames:
                type: array
                items:
                  type: string
                title: Required either measure_names or inline_measures
              inlineMeasures:
                type: array
                items:
                  type: object
                  $ref: '#/definitions/v1InlineMeasure'
              timeStart:
                type: string
                format: date-time
                title: Optional. Defaults to min
              timeEnd:
                type: string
                format: date-time
                title: Optional. Defaults to max
              timeGranularity:
                $ref: '#/definitions/v1TimeGrain'
                title: Required
              where:
                $ref: '#/definitions/v1Expression'
                title: Optional
              having:
                $ref: '#/definitions/v1Expression'
                title: Optional
              timeZone:
                type: string
                title: Optional. IANA format, ie Europe/Copenhagen. Defaults to UTC
              priority:
                type: integer
                format: int32
              filter:
                $ref: '#/definitions/v1MetricsViewFilter'
                title: Deprecated. should be removed once UI is moved to use new filters
      tags:
        - QueryService
  /v1/instances/{instanceId}/queries/metrics-views/{metricsViewName}/toplist:
    post:
      summary: |-
        Deprecated - use MetricsViewComparison instead.
        MetricsViewToplist returns the top dimension values of a metrics view sorted by one or more measures.
        It's a convenience API for querying a metrics view.
      operationId: QueryService_MetricsViewToplist
      responses:
        "200":
          description: A successful response.
          schema:
            $ref: '#/definitions/v1MetricsViewToplistResponse'
        default:
          description: An unexpected error response.
          schema:
            $ref: '#/definitions/rpcStatus'
      parameters:
        - name: instanceId
          in: path
          required: true
          type: string
        - name: metricsViewName
          in: path
          required: true
          type: string
        - name: body
          in: body
          required: true
          schema:
            type: object
            properties:
              dimensionName:
                type: string
              measureNames:
                type: array
                items:
                  type: string
              inlineMeasures:
                type: array
                items:
                  type: object
                  $ref: '#/definitions/v1InlineMeasure'
              timeStart:
                type: string
                format: date-time
              timeEnd:
                type: string
                format: date-time
              limit:
                type: string
                format: int64
              offset:
                type: string
                format: int64
              sort:
                type: array
                items:
                  type: object
                  $ref: '#/definitions/v1MetricsViewSort'
              where:
                $ref: '#/definitions/v1Expression'
              having:
                $ref: '#/definitions/v1Expression'
              priority:
                type: integer
                format: int32
              filter:
                $ref: '#/definitions/v1MetricsViewFilter'
                title: Deprecated. should be removed once UI is moved to use new filters
            title: Deprecated, use MetricsViewComparisonRequest without a comparison time range
      tags:
        - QueryService
  /v1/instances/{instanceId}/queries/metrics-views/{metricsViewName}/totals:
    post:
      summary: |-
        MetricsViewTotals returns totals over a time period for the measures in a metrics view.
        It's a convenience API for querying a metrics view.
      operationId: QueryService_MetricsViewTotals
      responses:
        "200":
          description: A successful response.
          schema:
            $ref: '#/definitions/v1MetricsViewTotalsResponse'
        default:
          description: An unexpected error response.
          schema:
            $ref: '#/definitions/rpcStatus'
      parameters:
        - name: instanceId
          in: path
          required: true
          type: string
        - name: metricsViewName
          in: path
          required: true
          type: string
        - name: body
          in: body
          required: true
          schema:
            type: object
            properties:
              measureNames:
                type: array
                items:
                  type: string
                title: Required either measure_names or inline_measures
              inlineMeasures:
                type: array
                items:
                  type: object
                  $ref: '#/definitions/v1InlineMeasure'
              timeStart:
                type: string
                format: date-time
                title: Optional. Defaults to min
              timeEnd:
                type: string
                format: date-time
                title: Optional. Defaults to max
              where:
                $ref: '#/definitions/v1Expression'
                title: Optional
              priority:
                type: integer
                format: int32
              filter:
                $ref: '#/definitions/v1MetricsViewFilter'
                title: Deprecated. should be removed once UI is moved to use new filters
      tags:
        - QueryService
  /v1/instances/{instanceId}/queries/null-count/tables/{tableName}:
    get:
      summary: Get the number of nulls in a column
      operationId: QueryService_ColumnNullCount
      responses:
        "200":
          description: A successful response.
          schema:
            $ref: '#/definitions/v1ColumnNullCountResponse'
        default:
          description: An unexpected error response.
          schema:
            $ref: '#/definitions/rpcStatus'
      parameters:
        - name: instanceId
          in: path
          required: true
          type: string
        - name: tableName
          description: Required
          in: path
          required: true
          type: string
        - name: columnName
          description: Required
          in: query
          required: false
          type: string
        - name: priority
          in: query
          required: false
          type: integer
          format: int32
      tags:
        - QueryService
  /v1/instances/{instanceId}/queries/numeric-histogram/tables/{tableName}:
    get:
      summary: Get the histogram for values in a column
      operationId: QueryService_ColumnNumericHistogram
      responses:
        "200":
          description: A successful response.
          schema:
            $ref: '#/definitions/v1ColumnNumericHistogramResponse'
        default:
          description: An unexpected error response.
          schema:
            $ref: '#/definitions/rpcStatus'
      parameters:
        - name: instanceId
          in: path
          required: true
          type: string
        - name: tableName
          in: path
          required: true
          type: string
        - name: columnName
          in: query
          required: false
          type: string
        - name: histogramMethod
          in: query
          required: false
          type: string
          enum:
            - HISTOGRAM_METHOD_UNSPECIFIED
            - HISTOGRAM_METHOD_FD
            - HISTOGRAM_METHOD_DIAGNOSTIC
          default: HISTOGRAM_METHOD_UNSPECIFIED
        - name: priority
          in: query
          required: false
          type: integer
          format: int32
      tags:
        - QueryService
  /v1/instances/{instanceId}/queries/rollup-interval/tables/{tableName}:
    post:
      summary: ColumnRollupInterval returns the minimum time granularity (as well as the time range) for a specified timestamp column
      operationId: QueryService_ColumnRollupInterval
      responses:
        "200":
          description: A successful response.
          schema:
            $ref: '#/definitions/v1ColumnRollupIntervalResponse'
        default:
          description: An unexpected error response.
          schema:
            $ref: '#/definitions/rpcStatus'
      parameters:
        - name: instanceId
          in: path
          required: true
          type: string
        - name: tableName
          description: Required
          in: path
          required: true
          type: string
        - name: body
          in: body
          required: true
          schema:
            type: object
            properties:
              columnName:
                type: string
                title: Required
              priority:
                type: integer
                format: int32
      tags:
        - QueryService
  /v1/instances/{instanceId}/queries/rows/tables/{tableName}:
    get:
      summary: TableRows returns table rows
      operationId: QueryService_TableRows
      responses:
        "200":
          description: A successful response.
          schema:
            $ref: '#/definitions/v1TableRowsResponse'
        default:
          description: An unexpected error response.
          schema:
            $ref: '#/definitions/rpcStatus'
      parameters:
        - name: instanceId
          in: path
          required: true
          type: string
        - name: tableName
          in: path
          required: true
          type: string
        - name: limit
          in: query
          required: false
          type: integer
          format: int32
        - name: priority
          in: query
          required: false
          type: integer
          format: int32
      tags:
        - QueryService
  /v1/instances/{instanceId}/queries/rug-histogram/tables/{tableName}:
    get:
      summary: Get outliers for a numeric column
      operationId: QueryService_ColumnRugHistogram
      responses:
        "200":
          description: A successful response.
          schema:
            $ref: '#/definitions/v1ColumnRugHistogramResponse'
        default:
          description: An unexpected error response.
          schema:
            $ref: '#/definitions/rpcStatus'
      parameters:
        - name: instanceId
          in: path
          required: true
          type: string
        - name: tableName
          in: path
          required: true
          type: string
        - name: columnName
          in: query
          required: false
          type: string
        - name: priority
          in: query
          required: false
          type: integer
          format: int32
      tags:
        - QueryService
  /v1/instances/{instanceId}/queries/smallest-time-grain/tables/{tableName}:
    get:
      summary: Estimates the smallest time grain present in the column
      operationId: QueryService_ColumnTimeGrain
      responses:
        "200":
          description: A successful response.
          schema:
            $ref: '#/definitions/v1ColumnTimeGrainResponse'
        default:
          description: An unexpected error response.
          schema:
            $ref: '#/definitions/rpcStatus'
      parameters:
        - name: instanceId
          in: path
          required: true
          type: string
        - name: tableName
          description: Required
          in: path
          required: true
          type: string
        - name: columnName
          description: Required
          in: query
          required: false
          type: string
        - name: priority
          in: query
          required: false
          type: integer
          format: int32
      tags:
        - QueryService
  /v1/instances/{instanceId}/queries/table-cardinality/tables/{tableName}:
    get:
      summary: TableCardinality returns row count
      operationId: QueryService_TableCardinality
      responses:
        "200":
          description: A successful response.
          schema:
            $ref: '#/definitions/v1TableCardinalityResponse'
        default:
          description: An unexpected error response.
          schema:
            $ref: '#/definitions/rpcStatus'
      parameters:
        - name: instanceId
          in: path
          required: true
          type: string
        - name: tableName
          description: Required
          in: path
          required: true
          type: string
        - name: priority
          in: query
          required: false
          type: integer
          format: int32
      tags:
        - QueryService
  /v1/instances/{instanceId}/queries/time-range-summary/tables/{tableName}:
    get:
      summary: Get the time range summaries (min, max) for a column
      operationId: QueryService_ColumnTimeRange
      responses:
        "200":
          description: A successful response.
          schema:
            $ref: '#/definitions/v1ColumnTimeRangeResponse'
        default:
          description: An unexpected error response.
          schema:
            $ref: '#/definitions/rpcStatus'
      parameters:
        - name: instanceId
          in: path
          required: true
          type: string
        - name: tableName
          in: path
          required: true
          type: string
        - name: columnName
          in: query
          required: false
          type: string
        - name: priority
          in: query
          required: false
          type: integer
          format: int32
      tags:
        - QueryService
  /v1/instances/{instanceId}/queries/timeseries/tables/{tableName}:
    post:
      summary: Generate time series for the given measures (aggregation expressions) along with the sparkline timeseries
      operationId: QueryService_ColumnTimeSeries
      responses:
        "200":
          description: A successful response.
          schema:
            $ref: '#/definitions/v1ColumnTimeSeriesResponse'
        default:
          description: An unexpected error response.
          schema:
            $ref: '#/definitions/rpcStatus'
      parameters:
        - name: instanceId
          in: path
          required: true
          type: string
        - name: tableName
          description: Required
          in: path
          required: true
          type: string
        - name: body
          in: body
          required: true
          schema:
            type: object
            properties:
              measures:
                type: array
                items:
                  type: object
                  $ref: '#/definitions/ColumnTimeSeriesRequestBasicMeasure'
                title: Optional. Defaults to [count(*)]
              timestampColumnName:
                type: string
                title: Required
              timeRange:
                $ref: '#/definitions/v1TimeSeriesTimeRange'
                title: Optional. Defaults to [min, max)
              pixels:
                type: integer
                format: int32
                title: Optional. Spark is not calculated if ommitted. See http://www.vldb.org/pvldb/vol7/p797-jugel.pdf
              sampleSize:
                type: integer
                format: int32
                title: Unused
              priority:
                type: integer
                format: int32
              timeZone:
                type: string
                title: Optional. IANA format, ie Europe/Copenhagen. Defaults to UTC
      tags:
        - QueryService
  /v1/instances/{instanceId}/queries/topk/tables/{tableName}:
    post:
      summary: |-
        Get TopK elements from a table for a column given an agg function
        agg function and k are optional, defaults are count(*) and 50 respectively
      operationId: QueryService_ColumnTopK
      responses:
        "200":
          description: A successful response.
          schema:
            $ref: '#/definitions/v1ColumnTopKResponse'
        default:
          description: An unexpected error response.
          schema:
            $ref: '#/definitions/rpcStatus'
      parameters:
        - name: instanceId
          in: path
          required: true
          type: string
        - name: tableName
          description: Required
          in: path
          required: true
          type: string
        - name: body
          in: body
          required: true
          schema:
            type: object
            properties:
              columnName:
                type: string
                title: Required
              agg:
                type: string
                title: default is count(*)
              k:
                type: integer
                format: int32
                title: default is 50
              priority:
                type: integer
                format: int32
      tags:
        - QueryService
  /v1/instances/{instanceId}/query:
    post:
      summary: Query runs a SQL query against the instance's OLAP datastore.
      operationId: QueryService_Query
      responses:
        "200":
          description: A successful response.
          schema:
            $ref: '#/definitions/v1QueryResponse'
        default:
          description: An unexpected error response.
          schema:
            $ref: '#/definitions/rpcStatus'
      parameters:
        - name: instanceId
          in: path
          required: true
          type: string
        - name: body
          in: body
          required: true
          schema:
            type: object
            properties:
              sql:
                type: string
              args:
                type: array
                items: {}
              priority:
                type: integer
                format: int32
              dryRun:
                type: boolean
              limit:
                type: integer
                format: int32
      tags:
        - QueryService
  /v1/instances/{instanceId}/query/batch:
    post:
      summary: Batch request with different queries
      operationId: QueryService_QueryBatch
      responses:
        "200":
          description: A successful response.(streaming responses)
          schema:
            type: object
            properties:
              result:
                $ref: '#/definitions/v1QueryBatchResponse'
              error:
                $ref: '#/definitions/rpcStatus'
            title: Stream result of v1QueryBatchResponse
        default:
          description: An unexpected error response.
          schema:
            $ref: '#/definitions/rpcStatus'
      parameters:
        - name: instanceId
          in: path
          required: true
          type: string
        - name: body
          in: body
          required: true
          schema:
            type: object
            properties:
              queries:
                type: array
                items:
                  type: object
                  $ref: '#/definitions/v1Query'
      tags:
        - QueryService
  /v1/instances/{instanceId}/reconcile:
    post:
      summary: |-
        Reconcile applies a full set of artifacts from a repo to the catalog and infra.
        It attempts to infer a minimal number of migrations to apply to reconcile the current state with
        the desired state expressed in the artifacts. Any existing objects not described in the submitted
        artifacts will be deleted.
      operationId: RuntimeService_Reconcile
      responses:
        "200":
          description: A successful response.
          schema:
            $ref: '#/definitions/v1ReconcileResponse'
        default:
          description: An unexpected error response.
          schema:
            $ref: '#/definitions/rpcStatus'
      parameters:
        - name: instanceId
          description: Instance to reconcile
          in: path
          required: true
          type: string
        - name: body
          in: body
          required: true
          schema:
            type: object
            properties:
              changedPaths:
                type: array
                items:
                  type: string
                description: |-
                  Changed paths provides a way to "hint" what files have changed in the repo, enabling
                  reconciliation to execute faster by not scanning all code artifacts for changes.
              forcedPaths:
                type: array
                items:
                  type: string
                description: |-
                  Forced paths is used to force run reconcile on certain files.
                  This is mainly used by UI to reconcile paths missing in catalog and get errors if any.
              dry:
                type: boolean
                title: If true, will validate the file artifacts, but not actually execute any migrations
              strict:
                type: boolean
                title: |-
                  If true, will not execute any migrations if any artifact fails to validate.
                  Otherwise, it will execute a best-effort reconciliation (including dropping objects with
                  artifacts that fail to validate.)
            title: Request message for RuntimeService.Reconcile
      tags:
        - RuntimeService
  /v1/instances/{instanceId}/resource:
    get:
      summary: GetResource looks up a specific catalog resource
      operationId: RuntimeService_GetResource
      responses:
        "200":
          description: A successful response.
          schema:
            $ref: '#/definitions/v1GetResourceResponse'
        default:
          description: An unexpected error response.
          schema:
            $ref: '#/definitions/rpcStatus'
      parameters:
        - name: instanceId
          in: path
          required: true
          type: string
        - name: name.kind
          in: query
          required: false
          type: string
        - name: name.name
          in: query
          required: false
          type: string
      tags:
        - RuntimeService
  /v1/instances/{instanceId}/resources:
    get:
      summary: ListResources lists the resources stored in the catalog
      operationId: RuntimeService_ListResources
      responses:
        "200":
          description: A successful response.
          schema:
            $ref: '#/definitions/v1ListResourcesResponse'
        default:
          description: An unexpected error response.
          schema:
            $ref: '#/definitions/rpcStatus'
      parameters:
        - name: instanceId
          in: path
          required: true
          type: string
        - name: kind
          in: query
          required: false
          type: string
      tags:
        - RuntimeService
  /v1/instances/{instanceId}/resources/-/watch:
    get:
      summary: WatchResources streams updates to catalog resources (including creation and deletion events)
      operationId: RuntimeService_WatchResources
      responses:
        "200":
          description: A successful response.(streaming responses)
          schema:
            type: object
            properties:
              result:
                $ref: '#/definitions/v1WatchResourcesResponse'
              error:
                $ref: '#/definitions/rpcStatus'
            title: Stream result of v1WatchResourcesResponse
        default:
          description: An unexpected error response.
          schema:
            $ref: '#/definitions/rpcStatus'
      parameters:
        - name: instanceId
          in: path
          required: true
          type: string
        - name: kind
          in: query
          required: false
          type: string
        - name: replay
          in: query
          required: false
          type: boolean
        - name: level
          in: query
          required: false
          type: string
      tags:
        - RuntimeService
  /v1/instances/{instanceId}/trigger:
    post:
      summary: |-
        CreateTrigger creates a trigger in the catalog.
        Triggers are ephemeral resources that will be cleaned up by the controller.
      operationId: RuntimeService_CreateTrigger
      responses:
        "200":
          description: A successful response.
          schema:
            $ref: '#/definitions/v1CreateTriggerResponse'
        default:
          description: An unexpected error response.
          schema:
            $ref: '#/definitions/rpcStatus'
      parameters:
        - name: instanceId
          in: path
          required: true
          type: string
        - name: body
          in: body
          required: true
          schema:
            type: object
            properties:
              pullTriggerSpec:
                $ref: '#/definitions/v1PullTriggerSpec'
              refreshTriggerSpec:
                $ref: '#/definitions/v1RefreshTriggerSpec'
      tags:
        - RuntimeService
  /v1/olap/tables:
    get:
      summary: OLAPListTables list all tables across all databases on motherduck
      operationId: ConnectorService_OLAPListTables
      responses:
        "200":
          description: A successful response.
          schema:
            $ref: '#/definitions/v1OLAPListTablesResponse'
        default:
          description: An unexpected error response.
          schema:
            $ref: '#/definitions/rpcStatus'
      parameters:
        - name: instanceId
          in: query
          required: false
          type: string
        - name: connector
          in: query
          required: false
          type: string
      tags:
        - ConnectorService
  /v1/ping:
    get:
      summary: Ping returns information about the runtime
      operationId: RuntimeService_Ping
      responses:
        "200":
          description: A successful response.
          schema:
            $ref: '#/definitions/v1PingResponse'
        default:
          description: An unexpected error response.
          schema:
            $ref: '#/definitions/rpcStatus'
      tags:
        - RuntimeService
  /v1/put-and-reconcile:
    post:
      summary: |-
        PutFileAndReconcile combines PutFile and Reconcile in a single endpoint to reduce latency.
        It is equivalent to calling the two RPCs sequentially.
      operationId: RuntimeService_PutFileAndReconcile
      responses:
        "200":
          description: A successful response.
          schema:
            $ref: '#/definitions/v1PutFileAndReconcileResponse'
        default:
          description: An unexpected error response.
          schema:
            $ref: '#/definitions/rpcStatus'
      parameters:
        - name: body
          in: body
          required: true
          schema:
            $ref: '#/definitions/v1PutFileAndReconcileRequest'
      tags:
        - RuntimeService
  /v1/refresh-and-reconcile:
    post:
      operationId: RuntimeService_RefreshAndReconcile
      responses:
        "200":
          description: A successful response.
          schema:
            $ref: '#/definitions/v1RefreshAndReconcileResponse'
        default:
          description: An unexpected error response.
          schema:
            $ref: '#/definitions/rpcStatus'
      parameters:
        - name: body
          in: body
          required: true
          schema:
            $ref: '#/definitions/v1RefreshAndReconcileRequest'
      tags:
        - RuntimeService
  /v1/rename-and-reconcile:
    post:
      summary: RenameFileAndReconcile combines RenameFile and Reconcile in a single endpoint to reduce latency.
      operationId: RuntimeService_RenameFileAndReconcile
      responses:
        "200":
          description: A successful response.
          schema:
            $ref: '#/definitions/v1RenameFileAndReconcileResponse'
        default:
          description: An unexpected error response.
          schema:
            $ref: '#/definitions/rpcStatus'
      parameters:
        - name: body
          in: body
          required: true
          schema:
            $ref: '#/definitions/v1RenameFileAndReconcileRequest'
      tags:
        - RuntimeService
  /v1/s3/bucket/{bucket}/metadata:
    get:
      summary: S3GetBucketMetadata returns metadata for the given bucket.
      operationId: ConnectorService_S3GetBucketMetadata
      responses:
        "200":
          description: A successful response.
          schema:
            $ref: '#/definitions/v1S3GetBucketMetadataResponse'
        default:
          description: An unexpected error response.
          schema:
            $ref: '#/definitions/rpcStatus'
      parameters:
        - name: bucket
          in: path
          required: true
          type: string
        - name: instanceId
          in: query
          required: false
          type: string
        - name: connector
          in: query
          required: false
          type: string
      tags:
        - ConnectorService
  /v1/s3/bucket/{bucket}/objects:
    get:
      summary: S3ListBuckets lists objects for the given bucket.
      operationId: ConnectorService_S3ListObjects
      responses:
        "200":
          description: A successful response.
          schema:
            $ref: '#/definitions/v1S3ListObjectsResponse'
        default:
          description: An unexpected error response.
          schema:
            $ref: '#/definitions/rpcStatus'
      parameters:
        - name: bucket
          in: path
          required: true
          type: string
        - name: instanceId
          in: query
          required: false
          type: string
        - name: connector
          in: query
          required: false
          type: string
        - name: pageSize
          in: query
          required: false
          type: integer
          format: int64
        - name: pageToken
          in: query
          required: false
          type: string
        - name: region
          in: query
          required: false
          type: string
        - name: prefix
          in: query
          required: false
          type: string
        - name: startAfter
          in: query
          required: false
          type: string
        - name: delimiter
          in: query
          required: false
          type: string
      tags:
        - ConnectorService
  /v1/s3/buckets:
    get:
      summary: S3ListBuckets lists buckets accessible with the configured credentials.
      operationId: ConnectorService_S3ListBuckets
      responses:
        "200":
          description: A successful response.
          schema:
            $ref: '#/definitions/v1S3ListBucketsResponse'
        default:
          description: An unexpected error response.
          schema:
            $ref: '#/definitions/rpcStatus'
      parameters:
        - name: instanceId
          in: query
          required: false
          type: string
        - name: connector
          in: query
          required: false
          type: string
        - name: pageSize
          in: query
          required: false
          type: integer
          format: int64
        - name: pageToken
          in: query
          required: false
          type: string
      tags:
        - ConnectorService
  /v1/s3/credentials_info:
    get:
      summary: S3GetCredentialsInfo returns metadata for the given bucket.
      operationId: ConnectorService_S3GetCredentialsInfo
      responses:
        "200":
          description: A successful response.
          schema:
            $ref: '#/definitions/v1S3GetCredentialsInfoResponse'
        default:
          description: An unexpected error response.
          schema:
            $ref: '#/definitions/rpcStatus'
      parameters:
        - name: instanceId
          in: query
          required: false
          type: string
        - name: connector
          in: query
          required: false
          type: string
      tags:
        - ConnectorService
definitions:
  BucketExtractPolicyStrategy:
    type: string
    enum:
      - STRATEGY_UNSPECIFIED
      - STRATEGY_HEAD
      - STRATEGY_TAIL
    default: STRATEGY_UNSPECIFIED
  ColumnTimeSeriesRequestBasicMeasure:
    type: object
    properties:
      id:
        type: string
        title: Unused
      expression:
        type: string
        title: Required. IE 'count(*)'
      sqlName:
        type: string
        title: Optional. Defaults to 'measure_{i}', ie measure_0
  ConnectorSpecProperty:
    type: object
    properties:
      key:
        type: string
        title: The property key
      displayName:
        type: string
        title: Pretty name for the property
      description:
        type: string
        title: Human readable description of the field
      placeholder:
        type: string
        title: Placeholder value for use in UIs
      type:
        $ref: '#/definitions/ConnectorSpecPropertyType'
        title: The type expected for this property
      nullable:
        type: boolean
        title: Nullable is true if the field is optional
      hint:
        type: string
        title: Additional textual explanation for use in UIs
      href:
        type: string
        title: Link to documentation for this property
    title: Property represents one of the connector's config properties
  ConnectorSpecPropertyType:
    type: string
    enum:
      - TYPE_UNSPECIFIED
      - TYPE_STRING
      - TYPE_NUMBER
      - TYPE_BOOLEAN
      - TYPE_INFORMATIONAL
    default: TYPE_UNSPECIFIED
    title: Type represents the field type
  MetricsViewDimension:
    type: object
    properties:
      name:
        type: string
      label:
        type: string
      description:
        type: string
      column:
        type: string
    title: Dimensions are columns to filter and group by
  MetricsViewFilterCond:
    type: object
    properties:
      name:
        type: string
      in:
        type: array
        items: {}
      like:
        type: array
        items:
          type: string
  MetricsViewMeasure:
    type: object
    properties:
      name:
        type: string
      label:
        type: string
      expression:
        type: string
      description:
        type: string
      format:
        type: string
      validPercentOfTotal:
        type: boolean
    title: Measures are aggregated computed values
  MetricsViewSecurity:
    type: object
    properties:
      access:
        type: string
        title: Dashboard level access condition
      rowFilter:
        type: string
        title: row level access condition
      include:
        type: array
        items:
          type: object
          $ref: '#/definitions/SecurityFieldCondition'
        title: either one of include or exclude will be specified
      exclude:
        type: array
        items:
          type: object
          $ref: '#/definitions/SecurityFieldCondition'
    title: Security for the metrics view
  MetricsViewSpecAvailableComparisonOffset:
    type: object
    properties:
      offset:
        type: string
      range:
        type: string
        description: Used to override the range for the comparison with something other than the selected range.
  MetricsViewSpecAvailableTimeRange:
    type: object
    properties:
      range:
        type: string
      comparisonOffsets:
        type: array
        items:
          type: object
          $ref: '#/definitions/MetricsViewSpecAvailableComparisonOffset'
        description: Available comparison offsets for this time range.
  MetricsViewSpecComparisonMode:
    type: string
    enum:
      - COMPARISON_MODE_UNSPECIFIED
      - COMPARISON_MODE_NONE
      - COMPARISON_MODE_TIME
      - COMPARISON_MODE_DIMENSION
    default: COMPARISON_MODE_UNSPECIFIED
  MetricsViewSpecDimensionV2:
    type: object
    properties:
      name:
        type: string
      column:
        type: string
      expression:
        type: string
      label:
        type: string
      description:
        type: string
      unnest:
        type: boolean
    title: Dimensions are columns to filter and group by
  MetricsViewSpecMeasureV2:
    type: object
    properties:
      name:
        type: string
      expression:
        type: string
      label:
        type: string
      description:
        type: string
      formatPreset:
        type: string
      formatD3:
        type: string
      validPercentOfTotal:
        type: boolean
    title: Measures are aggregated computed values
  MetricsViewSpecSecurityV2:
    type: object
    properties:
      access:
        type: string
        title: Dashboard level access condition
      rowFilter:
        type: string
        title: row level access condition
      include:
        type: array
        items:
          type: object
          $ref: '#/definitions/SecurityV2FieldConditionV2'
        title: either one of include or exclude will be specified
      exclude:
        type: array
        items:
          type: object
          $ref: '#/definitions/SecurityV2FieldConditionV2'
    title: Security for the dashboard
  ModelDialect:
    type: string
    enum:
      - DIALECT_UNSPECIFIED
      - DIALECT_DUCKDB
    default: DIALECT_UNSPECIFIED
    title: Dialects supported for models
  NumericHistogramBinsBin:
    type: object
    properties:
      bucket:
        type: integer
        format: int32
      low:
        type: number
        format: double
      midpoint:
        type: number
        format: double
      high:
        type: number
        format: double
      count:
        type: number
        format: double
  NumericOutliersOutlier:
    type: object
    properties:
      bucket:
        type: integer
        format: int32
      low:
        type: number
        format: double
      high:
        type: number
        format: double
      present:
        type: boolean
      count:
        type: integer
        format: int32
  SecurityFieldCondition:
    type: object
    properties:
      condition:
        type: string
      names:
        type: array
        items:
          type: string
    title: Dimension/measure access condition
  SecurityV2FieldConditionV2:
    type: object
    properties:
      condition:
        type: string
      names:
        type: array
        items:
          type: string
    title: Dimension/measure level access condition
  StructTypeField:
    type: object
    properties:
      name:
        type: string
      type:
        $ref: '#/definitions/runtimev1Type'
  TimeRangeSummaryInterval:
    type: object
    properties:
      months:
        type: integer
        format: int32
      days:
        type: integer
        format: int32
      micros:
        type: string
        format: int64
  TopKEntry:
    type: object
    properties:
      value:
        title: Not null
      count:
        type: number
        format: double
        title: Not null
  protobufAny:
    type: object
    properties:
      '@type':
        type: string
    additionalProperties: {}
  protobufNullValue:
    type: string
    enum:
      - NULL_VALUE
    default: NULL_VALUE
    description: |-
      `NullValue` is a singleton enumeration to represent the null value for the
      `Value` type union.

       The JSON representation for `NullValue` is JSON `null`.

       - NULL_VALUE: Null value.
  rpcStatus:
    type: object
    properties:
      code:
        type: integer
        format: int32
      message:
        type: string
      details:
        type: array
        items:
          type: object
          $ref: '#/definitions/protobufAny'
  runtimev1CharLocation:
    type: object
    properties:
      line:
        type: integer
        format: int64
  runtimev1Type:
    type: object
    properties:
      code:
        $ref: '#/definitions/v1TypeCode'
        title: Code designates the type
      nullable:
        type: boolean
        title: Nullable indicates whether null values are possible
      arrayElementType:
        $ref: '#/definitions/runtimev1Type'
        title: If code is CODE_ARRAY, array_element_type specifies the type of the array elements
      structType:
        $ref: '#/definitions/v1StructType'
        title: If code is CODE_STRUCT, struct_type specifies the type of the struct's fields
      mapType:
        $ref: '#/definitions/v1MapType'
        title: If code is CODE_MAP, map_type specifies the map's key and value types
    title: Type represents a data type in a schema
  v1BigQueryListDatasetsResponse:
    type: object
    properties:
      nextPageToken:
        type: string
      names:
        type: array
        items:
          type: string
  v1BigQueryListTablesResponse:
    type: object
    properties:
      nextPageToken:
        type: string
      names:
        type: array
        items:
          type: string
  v1BucketExtractPolicy:
    type: object
    properties:
      rowsStrategy:
        $ref: '#/definitions/BucketExtractPolicyStrategy'
      rowsLimitBytes:
        type: string
        format: uint64
      filesStrategy:
        $ref: '#/definitions/BucketExtractPolicyStrategy'
      filesLimit:
        type: string
        format: uint64
  v1BucketPlanner:
    type: object
    properties:
      spec:
        $ref: '#/definitions/v1BucketPlannerSpec'
      state:
        $ref: '#/definitions/v1BucketPlannerState'
  v1BucketPlannerSpec:
    type: object
    properties:
      extractPolicy:
        $ref: '#/definitions/v1BucketExtractPolicy'
  v1BucketPlannerState:
    type: object
    properties:
      region:
        type: string
  v1BuiltinMeasure:
    type: string
    enum:
      - BUILTIN_MEASURE_UNSPECIFIED
      - BUILTIN_MEASURE_COUNT
      - BUILTIN_MEASURE_COUNT_DISTINCT
    default: BUILTIN_MEASURE_UNSPECIFIED
  v1CatalogEntry:
    type: object
    properties:
      name:
        type: string
      table:
        $ref: '#/definitions/v1Table'
      source:
        $ref: '#/definitions/v1Source'
      model:
        $ref: '#/definitions/v1Model'
      metricsView:
        $ref: '#/definitions/v1MetricsView'
      path:
        type: string
      embedded:
        type: boolean
        description: Marks whether this entry is embedded or not. If yes then this will not have a corresponding artifact.
      parents:
        type: array
        items:
          type: string
        title: Immediate parent entries in the DAG
      children:
        type: array
        items:
          type: string
        title: Immediate child entries in the DAG
      createdOn:
        type: string
        format: date-time
      updatedOn:
        type: string
        format: date-time
      refreshedOn:
        type: string
        format: date-time
    title: CatalogEntry contains information about an object in the catalog
  v1CategoricalSummary:
    type: object
    properties:
      topK:
        $ref: '#/definitions/v1TopK'
      cardinality:
        type: number
        format: double
  v1Color:
    type: object
    properties:
      red:
        type: number
        format: float
      green:
        type: number
        format: float
      blue:
        type: number
        format: float
      alpha:
        type: number
        format: float
  v1ColumnCardinalityRequest:
    type: object
    properties:
      instanceId:
        type: string
        title: Required
      tableName:
        type: string
        title: Required
      columnName:
        type: string
        title: Required
      priority:
        type: integer
        format: int32
  v1ColumnCardinalityResponse:
    type: object
    properties:
      categoricalSummary:
        $ref: '#/definitions/v1CategoricalSummary'
        title: Not null
  v1ColumnDescriptiveStatisticsRequest:
    type: object
    properties:
      instanceId:
        type: string
      tableName:
        type: string
        title: Required
      columnName:
        type: string
        title: Required
      priority:
        type: integer
        format: int32
  v1ColumnDescriptiveStatisticsResponse:
    type: object
    properties:
      numericSummary:
        $ref: '#/definitions/v1NumericSummary'
  v1ColumnNullCountRequest:
    type: object
    properties:
      instanceId:
        type: string
      tableName:
        type: string
        title: Required
      columnName:
        type: string
        title: Required
      priority:
        type: integer
        format: int32
  v1ColumnNullCountResponse:
    type: object
    properties:
      count:
        type: number
        format: double
        title: Not null
  v1ColumnNumericHistogramRequest:
    type: object
    properties:
      instanceId:
        type: string
      tableName:
        type: string
      columnName:
        type: string
      histogramMethod:
        $ref: '#/definitions/v1HistogramMethod'
      priority:
        type: integer
        format: int32
  v1ColumnNumericHistogramResponse:
    type: object
    properties:
      numericSummary:
        $ref: '#/definitions/v1NumericSummary'
  v1ColumnRollupIntervalRequest:
    type: object
    properties:
      instanceId:
        type: string
      tableName:
        type: string
        title: Required
      columnName:
        type: string
        title: Required
      priority:
        type: integer
        format: int32
  v1ColumnRollupIntervalResponse:
    type: object
    properties:
      start:
        type: string
        format: date-time
        title: Minimum timestamp
      end:
        type: string
        format: date-time
        title: Maximum timestamp
      interval:
        $ref: '#/definitions/v1TimeGrain'
        title: Human friendly time grain that is still bounded by (min, max), ie 'minute' time grain for an hour time range
  v1ColumnRugHistogramRequest:
    type: object
    properties:
      instanceId:
        type: string
      tableName:
        type: string
      columnName:
        type: string
      priority:
        type: integer
        format: int32
  v1ColumnRugHistogramResponse:
    type: object
    properties:
      numericSummary:
        $ref: '#/definitions/v1NumericSummary'
  v1ColumnTimeGrainRequest:
    type: object
    properties:
      instanceId:
        type: string
      tableName:
        type: string
        title: Required
      columnName:
        type: string
        title: Required
      priority:
        type: integer
        format: int32
  v1ColumnTimeGrainResponse:
    type: object
    properties:
      timeGrain:
        $ref: '#/definitions/v1TimeGrain'
  v1ColumnTimeRangeRequest:
    type: object
    properties:
      instanceId:
        type: string
      tableName:
        type: string
      columnName:
        type: string
      priority:
        type: integer
        format: int32
  v1ColumnTimeRangeResponse:
    type: object
    properties:
      timeRangeSummary:
        $ref: '#/definitions/v1TimeRangeSummary'
  v1ColumnTimeSeriesRequest:
    type: object
    properties:
      instanceId:
        type: string
      tableName:
        type: string
        title: Required
      measures:
        type: array
        items:
          type: object
          $ref: '#/definitions/ColumnTimeSeriesRequestBasicMeasure'
        title: Optional. Defaults to [count(*)]
      timestampColumnName:
        type: string
        title: Required
      timeRange:
        $ref: '#/definitions/v1TimeSeriesTimeRange'
        title: Optional. Defaults to [min, max)
      pixels:
        type: integer
        format: int32
        title: Optional. Spark is not calculated if ommitted. See http://www.vldb.org/pvldb/vol7/p797-jugel.pdf
      sampleSize:
        type: integer
        format: int32
        title: Unused
      priority:
        type: integer
        format: int32
      timeZone:
        type: string
        title: Optional. IANA format, ie Europe/Copenhagen. Defaults to UTC
  v1ColumnTimeSeriesResponse:
    type: object
    properties:
      rollup:
        $ref: '#/definitions/v1TimeSeriesResponse'
  v1ColumnTopKRequest:
    type: object
    properties:
      instanceId:
        type: string
      tableName:
        type: string
        title: Required
      columnName:
        type: string
        title: Required
      agg:
        type: string
        title: default is count(*)
      k:
        type: integer
        format: int32
        title: default is 50
      priority:
        type: integer
        format: int32
  v1ColumnTopKResponse:
    type: object
    properties:
      categoricalSummary:
        $ref: '#/definitions/v1CategoricalSummary'
  v1Condition:
    type: object
    properties:
      op:
        $ref: '#/definitions/v1Operation'
      exprs:
        type: array
        items:
          type: object
          $ref: '#/definitions/v1Expression'
  v1Connector:
    type: object
    properties:
      type:
        type: string
        description: Type of the connector. One of the infra driver supported.
      name:
        type: string
        title: Name of the connector
      config:
        type: object
        additionalProperties:
          type: string
        title: Config for the connector
  v1ConnectorSpec:
    type: object
    properties:
      name:
        type: string
        title: Name is the name of the connector (e.g. "CREATE SOURCE foo WITH connector = 'name'")
      displayName:
        type: string
        title: Pretty display name for use in UIs
      description:
        type: string
        title: Human readable description of the connector
      properties:
        type: array
        items:
          type: object
          $ref: '#/definitions/ConnectorSpecProperty'
        title: Properties accepted by the connector
    description: |-
      ConnectorSpec represents a connector available in the runtime.
      It should not be confused with a source.
  v1CreateInstanceRequest:
    type: object
    properties:
      instanceId:
        type: string
      olapConnector:
        type: string
      repoConnector:
        type: string
      adminConnector:
        type: string
      connectors:
        type: array
        items:
          type: object
          $ref: '#/definitions/v1Connector'
      variables:
        type: object
        additionalProperties:
          type: string
      annotations:
        type: object
        additionalProperties:
          type: string
      embedCatalog:
        type: boolean
      watchRepo:
        type: boolean
      stageChanges:
        type: boolean
      modelDefaultMaterialize:
        type: boolean
      modelMaterializeDelaySeconds:
        type: integer
        format: int64
    description: |-
      Request message for RuntimeService.CreateInstance.
      See message Instance for field descriptions.
  v1CreateInstanceResponse:
    type: object
    properties:
      instance:
        $ref: '#/definitions/v1Instance'
    title: Response message for RuntimeService.CreateInstance
  v1CreateTriggerResponse:
    type: object
  v1DeleteFileAndReconcileRequest:
    type: object
    properties:
      instanceId:
        type: string
        title: Instance to store file in and reconcile
      path:
        type: string
        title: Path to store the file at
      dry:
        type: boolean
        description: If true, will save the file and validate it and related file artifacts, but not actually execute any migrations.
      strict:
        type: boolean
        title: |-
          If true, will not execute any migrations if any artifact fails to validate.
          Otherwise, it will execute a best-effort reconciliation (including dropping objects with
          artifacts that fail to validate.)
  v1DeleteFileAndReconcileResponse:
    type: object
    properties:
      errors:
        type: array
        items:
          type: object
          $ref: '#/definitions/v1ReconcileError'
        description: |-
          Errors encountered during reconciliation. If strict = false, any path in
          affected_paths without an error can be assumed to have been reconciled succesfully.
      affectedPaths:
        type: array
        items:
          type: string
        description: |-
          affected_paths lists all the file artifact paths that were considered while
          executing the reconciliation. If changed_paths was empty, this will include all
          code artifacts in the repo.
  v1DeleteFileResponse:
    type: object
    title: Response message for RuntimeService.DeleteFile
  v1DeleteInstanceResponse:
    type: object
    title: Response message for RuntimeService.DeleteInstance
  v1EditInstanceResponse:
    type: object
    properties:
      instance:
        $ref: '#/definitions/v1Instance'
    title: Response message for RuntimeService.EditInstance
  v1Example:
    type: object
    properties:
      name:
        type: string
      title:
        type: string
      description:
        type: string
    description: Example contains metadata about an example project that is available for unpacking.
  v1ExportFormat:
    type: string
    enum:
      - EXPORT_FORMAT_UNSPECIFIED
      - EXPORT_FORMAT_CSV
      - EXPORT_FORMAT_XLSX
      - EXPORT_FORMAT_PARQUET
    default: EXPORT_FORMAT_UNSPECIFIED
  v1ExportResponse:
    type: object
    properties:
      downloadUrlPath:
        type: string
  v1Expression:
    type: object
    properties:
      ident:
        type: string
      val: {}
      cond:
        $ref: '#/definitions/v1Condition'
  v1FileEvent:
    type: string
    enum:
      - FILE_EVENT_UNSPECIFIED
      - FILE_EVENT_WRITE
      - FILE_EVENT_DELETE
    default: FILE_EVENT_UNSPECIFIED
    description: FileEvent describes a file change.
  v1GCSGetCredentialsInfoResponse:
    type: object
    properties:
      exist:
        type: boolean
      projectId:
        type: string
  v1GCSListBucketsResponse:
    type: object
    properties:
      nextPageToken:
        type: string
      buckets:
        type: array
        items:
          type: string
  v1GCSListObjectsResponse:
    type: object
    properties:
      nextPageToken:
        type: string
      objects:
        type: array
        items:
          type: object
          $ref: '#/definitions/v1GCSObject'
  v1GCSObject:
    type: object
    properties:
      name:
        type: string
      modifiedOn:
        type: string
        format: date-time
      size:
        type: string
        format: int64
      isDir:
        type: boolean
  v1GetCatalogEntryResponse:
    type: object
    properties:
      entry:
        $ref: '#/definitions/v1CatalogEntry'
    title: Response message for RuntimeService.GetCatalogEntry
  v1GetFileResponse:
    type: object
    properties:
      blob:
        type: string
      updatedOn:
        type: string
        format: date-time
    title: Reponse message for RuntimeService.GetFile
  v1GetInstanceResponse:
    type: object
    properties:
      instance:
        $ref: '#/definitions/v1Instance'
    title: Response message for RuntimeService.GetInstance
  v1GetLogsResponse:
    type: object
    properties:
      logs:
        type: array
        items:
          type: object
          $ref: '#/definitions/v1Log'
  v1GetResourceResponse:
    type: object
    properties:
      resource:
        $ref: '#/definitions/v1Resource'
  v1HistogramMethod:
    type: string
    enum:
      - HISTOGRAM_METHOD_UNSPECIFIED
      - HISTOGRAM_METHOD_FD
      - HISTOGRAM_METHOD_DIAGNOSTIC
    default: HISTOGRAM_METHOD_UNSPECIFIED
  v1InlineMeasure:
    type: object
    properties:
      name:
        type: string
        title: Required
      expression:
        type: string
        title: Required, ie 'count(*)'
  v1Instance:
    type: object
    properties:
      instanceId:
        type: string
      olapConnector:
        type: string
      repoConnector:
        type: string
      adminConnector:
        type: string
      createdOn:
        type: string
        format: date-time
      updatedOn:
        type: string
        format: date-time
      connectors:
        type: array
        items:
          type: object
          $ref: '#/definitions/v1Connector'
      projectConnectors:
        type: array
        items:
          type: object
          $ref: '#/definitions/v1Connector'
      variables:
        type: object
        additionalProperties:
          type: string
      projectVariables:
        type: object
        additionalProperties:
          type: string
      annotations:
        type: object
        additionalProperties:
          type: string
      embedCatalog:
        type: boolean
      watchRepo:
        type: boolean
      stageChanges:
        type: boolean
      modelDefaultMaterialize:
        type: boolean
      modelMaterializeDelaySeconds:
        type: integer
        format: int64
    description: |-
      Instance represents a single data project, meaning one set of code artifacts,
      one connection to an OLAP datastore (DuckDB, Druid), and one catalog of related
      metadata (such as reconciliation state). Instances are the unit of isolation within
      the runtime. They enable one runtime deployment to serve not only multiple data
      projects, but also multiple tenants. On local, the runtime will usually have
      just a single instance.
  v1IssueDevJWTResponse:
    type: object
    properties:
      jwt:
        type: string
    title: Response message for RuntimeService.IssueDevJWT
  v1ListCatalogEntriesResponse:
    type: object
    properties:
      entries:
        type: array
        items:
          type: object
          $ref: '#/definitions/v1CatalogEntry'
    title: Response message for RuntimeService.ListCatalogEntries
  v1ListConnectorsResponse:
    type: object
    properties:
      connectors:
        type: array
        items:
          type: object
          $ref: '#/definitions/v1ConnectorSpec'
    title: Response message for RuntimeService.ListConnectors
  v1ListExamplesResponse:
    type: object
    properties:
      examples:
        type: array
        items:
          type: object
          $ref: '#/definitions/v1Example'
    title: Response message for RuntimeService.ListExamples
  v1ListFilesResponse:
    type: object
    properties:
      paths:
        type: array
        items:
          type: string
    title: Response message for RuntimeService.ListFiles
  v1ListInstancesResponse:
    type: object
    properties:
      instances:
        type: array
        items:
          type: object
          $ref: '#/definitions/v1Instance'
      nextPageToken:
        type: string
    title: Response message for RuntimeService.ListInstances
  v1ListResourcesResponse:
    type: object
    properties:
      resources:
        type: array
        items:
          type: object
          $ref: '#/definitions/v1Resource'
  v1Log:
    type: object
    properties:
      level:
        $ref: '#/definitions/v1LogLevel'
      time:
        type: string
        format: date-time
      message:
        type: string
      jsonPayload:
        type: string
  v1LogLevel:
    type: string
    enum:
      - LOG_LEVEL_UNSPECIFIED
      - LOG_LEVEL_DEBUG
      - LOG_LEVEL_INFO
      - LOG_LEVEL_WARN
      - LOG_LEVEL_ERROR
      - LOG_LEVEL_FATAL
    default: LOG_LEVEL_UNSPECIFIED
  v1MapType:
    type: object
    properties:
      keyType:
        $ref: '#/definitions/runtimev1Type'
      valueType:
        $ref: '#/definitions/runtimev1Type'
    title: MapType is a complex type for mapping keys to values
  v1MetricsView:
    type: object
    properties:
      name:
        type: string
        title: Name of the metrics view
      model:
        type: string
        title: Name of the source or model that the metrics view is based on
      timeDimension:
        type: string
        title: Name of the primary time dimension, used for rendering time series
      dimensions:
        type: array
        items:
          type: object
          $ref: '#/definitions/MetricsViewDimension'
        title: Dimensions in the metrics view
      measures:
        type: array
        items:
          type: object
          $ref: '#/definitions/MetricsViewMeasure'
        title: Measures in the metrics view
      label:
        type: string
        title: User friendly label for the dashboard
      description:
        type: string
        title: Brief description of the dashboard
      smallestTimeGrain:
        $ref: '#/definitions/v1TimeGrain'
        title: Smallest time grain to show in the dashboard
      defaultTimeRange:
        type: string
        description: Default time range for the dashboard. It should be a valid ISO 8601 duration string.
      availableTimeZones:
        type: array
        items:
          type: string
        description: Available time zones list preferred time zones using IANA location identifiers.
      security:
        $ref: '#/definitions/MetricsViewSecurity'
        title: Security for the dashboard
      firstDayOfWeek:
        type: integer
        format: int64
      firstMonthOfYear:
        type: integer
        format: int64
    title: Metrics view is the internal representation of a metrics view definition
  v1MetricsViewAggregationDimension:
    type: object
    properties:
      name:
        type: string
        title: Required
      timeGrain:
        $ref: '#/definitions/v1TimeGrain'
        title: Optional
      timeZone:
        type: string
        title: Optional. IANA format, ie Europe/Copenhagen. Defaults to UTC
  v1MetricsViewAggregationMeasure:
    type: object
    properties:
      name:
        type: string
        title: Required
      builtinMeasure:
        $ref: '#/definitions/v1BuiltinMeasure'
        title: Optional
      builtinMeasureArgs:
        type: array
        items: {}
<<<<<<< HEAD
        title: Required if BUILTIN_MEASURE_COUNT_DISTINCT
=======
      filter:
        $ref: '#/definitions/v1Expression'
>>>>>>> a7f5ee7c
  v1MetricsViewAggregationRequest:
    type: object
    properties:
      instanceId:
        type: string
      metricsView:
        type: string
        title: Required
      dimensions:
        type: array
        items:
          type: object
          $ref: '#/definitions/v1MetricsViewAggregationDimension'
        title: Required
      measures:
        type: array
        items:
          type: object
          $ref: '#/definitions/v1MetricsViewAggregationMeasure'
        title: Required
      sort:
        type: array
        items:
          type: object
          $ref: '#/definitions/v1MetricsViewAggregationSort'
        title: Optional. Defaults to unsorted
      timeRange:
        $ref: '#/definitions/v1TimeRange'
        title: Optional. Defaults to unbounded
      timeStart:
        type: string
        format: date-time
        title: Deprecated in favor of time_range
      timeEnd:
        type: string
        format: date-time
        title: Deprecated in favor of time_range
      pivotOn:
        type: array
        items:
          type: string
        title: Optional. List of dimensions/measures. No pivot is done if ommitted
      where:
        $ref: '#/definitions/v1Expression'
        title: Optional
      having:
        $ref: '#/definitions/v1Expression'
        title: Optional
      limit:
        type: string
        format: int64
        title: Optional. Defaults to unlimited. Set to 0 to allow the server to pick an appropriate limit
      offset:
        type: string
        format: int64
        title: Optional. Defaults to 0
      priority:
        type: integer
        format: int32
        title: Optional
      filter:
        $ref: '#/definitions/v1MetricsViewFilter'
        description: Deprecated. should be removed once UI is moved to use new filters
        title: Optional
  v1MetricsViewAggregationResponse:
    type: object
    properties:
      schema:
        $ref: '#/definitions/v1StructType'
        title: Not null
      data:
        type: array
        items:
          type: object
        title: Not null
  v1MetricsViewAggregationSort:
    type: object
    properties:
      name:
        type: string
        title: Required. Dimension or measure name
      desc:
        type: boolean
        title: Optional
  v1MetricsViewColumn:
    type: object
    properties:
      name:
        type: string
        title: Not null
      type:
        type: string
        title: Not null
      nullable:
        type: boolean
        title: Not null
  v1MetricsViewComparisonMeasureAlias:
    type: object
    properties:
      name:
        type: string
      type:
        $ref: '#/definitions/v1MetricsViewComparisonMeasureType'
      alias:
        type: string
  v1MetricsViewComparisonMeasureType:
    type: string
    enum:
      - METRICS_VIEW_COMPARISON_MEASURE_TYPE_UNSPECIFIED
      - METRICS_VIEW_COMPARISON_MEASURE_TYPE_BASE_VALUE
      - METRICS_VIEW_COMPARISON_MEASURE_TYPE_COMPARISON_VALUE
      - METRICS_VIEW_COMPARISON_MEASURE_TYPE_ABS_DELTA
      - METRICS_VIEW_COMPARISON_MEASURE_TYPE_REL_DELTA
    default: METRICS_VIEW_COMPARISON_MEASURE_TYPE_UNSPECIFIED
  v1MetricsViewComparisonRequest:
    type: object
    properties:
      instanceId:
        type: string
      metricsViewName:
        type: string
      dimension:
        $ref: '#/definitions/v1MetricsViewAggregationDimension'
        title: Required
      measures:
        type: array
        items:
          type: object
          $ref: '#/definitions/v1MetricsViewAggregationMeasure'
        title: Required
      comparisonMeasures:
        type: array
        items:
          type: string
        title: |-
          Measures that should be compared
          Optional. Defaults to all measures
      sort:
        type: array
        items:
          type: object
          $ref: '#/definitions/v1MetricsViewComparisonSort'
        title: Required
      timeRange:
        $ref: '#/definitions/v1TimeRange'
        title: Optional
      comparisonTimeRange:
        $ref: '#/definitions/v1TimeRange'
        title: Optional, if omitted than the request prepares the toplist without a comparison
      where:
        $ref: '#/definitions/v1Expression'
        title: Optional
      having:
        $ref: '#/definitions/v1Expression'
        title: Optional
      aliases:
        type: array
        items:
          type: object
          $ref: '#/definitions/v1MetricsViewComparisonMeasureAlias'
        title: Optional
      limit:
        type: string
        format: int64
        title: Optional. Defaults to unlimited. Set to 0 to allow the server to pick an appropriate limit
      offset:
        type: string
        format: int64
        title: Optional. Defaults to 0
      priority:
        type: integer
        format: int32
        title: Optional
      exact:
        type: boolean
        title: Optional, defaults to false
      filter:
        $ref: '#/definitions/v1MetricsViewFilter'
        description: Deprecated. should be removed once UI is moved to use new filters
        title: Optional
    title: Request message for QueryService.MetricsViewComparison
  v1MetricsViewComparisonResponse:
    type: object
    properties:
      rows:
        type: array
        items:
          type: object
          $ref: '#/definitions/v1MetricsViewComparisonRow'
        title: Not null
    title: Response message for QueryService.MetricsViewComparison
  v1MetricsViewComparisonRow:
    type: object
    properties:
      dimensionValue:
        title: Not null
      measureValues:
        type: array
        items:
          type: object
          $ref: '#/definitions/v1MetricsViewComparisonValue'
        title: Not null
  v1MetricsViewComparisonSort:
    type: object
    properties:
      name:
        type: string
        title: Required
      desc:
        type: boolean
        title: Optional, defaults to false
      type:
        $ref: '#/definitions/v1MetricsViewComparisonSortType'
        title: Deprecated. Present for backwards compatibility for older reports
      sortType:
        $ref: '#/definitions/v1MetricsViewComparisonMeasureType'
  v1MetricsViewComparisonSortType:
    type: string
    enum:
      - METRICS_VIEW_COMPARISON_SORT_TYPE_UNSPECIFIED
      - METRICS_VIEW_COMPARISON_SORT_TYPE_BASE_VALUE
      - METRICS_VIEW_COMPARISON_SORT_TYPE_COMPARISON_VALUE
      - METRICS_VIEW_COMPARISON_SORT_TYPE_ABS_DELTA
      - METRICS_VIEW_COMPARISON_SORT_TYPE_REL_DELTA
    default: METRICS_VIEW_COMPARISON_SORT_TYPE_UNSPECIFIED
    title: Present for backwards compatibility
  v1MetricsViewComparisonValue:
    type: object
    properties:
      measureName:
        type: string
        title: Not null
      baseValue:
        title: Can be null
      comparisonValue:
        title: Can be null
      deltaAbs:
        title: Can be null
      deltaRel:
        title: Can be null
  v1MetricsViewFilter:
    type: object
    properties:
      include:
        type: array
        items:
          type: object
          $ref: '#/definitions/MetricsViewFilterCond'
      exclude:
        type: array
        items:
          type: object
          $ref: '#/definitions/MetricsViewFilterCond'
  v1MetricsViewRowsRequest:
    type: object
    properties:
      instanceId:
        type: string
      metricsViewName:
        type: string
      timeStart:
        type: string
        format: date-time
        title: Optional, defaults to min
      timeEnd:
        type: string
        format: date-time
        title: Optional, defaults to max
      timeGranularity:
        $ref: '#/definitions/v1TimeGrain'
        title: Optional, doesn't prepend the timestamp rollup column if ommitted
      where:
        $ref: '#/definitions/v1Expression'
        title: Optional
      sort:
        type: array
        items:
          type: object
          $ref: '#/definitions/v1MetricsViewSort'
        title: Optional
      limit:
        type: integer
        format: int32
        title: Optional
      offset:
        type: string
        format: int64
        title: Optional
      priority:
        type: integer
        format: int32
      timeZone:
        type: string
        title: Optional. IANA format, ie Europe/Copenhagen. Defaults to UTC
      filter:
        $ref: '#/definitions/v1MetricsViewFilter'
        title: Deprecated. should be removed once UI is moved to use new filters
  v1MetricsViewRowsResponse:
    type: object
    properties:
      meta:
        type: array
        items:
          type: object
          $ref: '#/definitions/v1MetricsViewColumn'
        title: Not null
      data:
        type: array
        items:
          type: object
<<<<<<< HEAD
        title: Not null
=======
  v1MetricsViewSchemaResponse:
    type: object
    properties:
      schema:
        $ref: '#/definitions/v1StructType'
>>>>>>> a7f5ee7c
  v1MetricsViewSort:
    type: object
    properties:
      name:
        type: string
        title: Required
      ascending:
        type: boolean
        title: Optional, defaults to false
  v1MetricsViewSpec:
    type: object
    properties:
      connector:
        type: string
        title: Connector containing the table
      table:
        type: string
        title: Name of the table the metrics view is based on
      title:
        type: string
        title: User friendly label for the dashboard
      description:
        type: string
        title: Description of the dashboard
      timeDimension:
        type: string
        title: Name of the primary time dimension, used for rendering time series
      dimensions:
        type: array
        items:
          type: object
          $ref: '#/definitions/MetricsViewSpecDimensionV2'
        title: Dimensions in the metrics view
      defaultDimensions:
        type: array
        items:
          type: string
        title: List of selected dimensions by defaults
      measures:
        type: array
        items:
          type: object
          $ref: '#/definitions/MetricsViewSpecMeasureV2'
        title: Measures in the metrics view
      defaultMeasures:
        type: array
        items:
          type: string
        title: List of selected measures by defaults
      smallestTimeGrain:
        $ref: '#/definitions/v1TimeGrain'
        title: Smallest time grain to show in the dashboard
      defaultTimeRange:
        type: string
        description: Default time range for the dashboard. It should be a valid ISO 8601 duration string.
      availableTimeZones:
        type: array
        items:
          type: string
        title: Available time zones list preferred time zones using IANA location identifiers
      security:
        $ref: '#/definitions/MetricsViewSpecSecurityV2'
        title: Security for the dashboard
      firstDayOfWeek:
        type: integer
        format: int64
        description: ISO 8601 weekday number to use as the base for time aggregations by week. Defaults to 1 (Monday).
      firstMonthOfYear:
        type: integer
        format: int64
        description: Month number to use as the base for time aggregations by year. Defaults to 1 (January).
      defaultComparisonMode:
        $ref: '#/definitions/MetricsViewSpecComparisonMode'
        description: Selected default comparison mode.
      defaultComparisonDimension:
        type: string
        title: If comparison mode is dimension then this determines which is the default dimension
      availableTimeRanges:
        type: array
        items:
          type: object
          $ref: '#/definitions/MetricsViewSpecAvailableTimeRange'
        description: List of available time ranges with comparison ranges that would replace the default list.
      defaultTheme:
        type: string
        title: Default theme to apply
  v1MetricsViewState:
    type: object
    properties:
      validSpec:
        $ref: '#/definitions/v1MetricsViewSpec'
  v1MetricsViewTimeRangeResponse:
    type: object
    properties:
      timeRangeSummary:
        $ref: '#/definitions/v1TimeRangeSummary'
        title: Not null
  v1MetricsViewTimeSeriesRequest:
    type: object
    properties:
      instanceId:
        type: string
      metricsViewName:
        type: string
      measureNames:
        type: array
        items:
          type: string
        title: Required either measure_names or inline_measures
      inlineMeasures:
        type: array
        items:
          type: object
          $ref: '#/definitions/v1InlineMeasure'
      timeStart:
        type: string
        format: date-time
        title: Optional. Defaults to min
      timeEnd:
        type: string
        format: date-time
        title: Optional. Defaults to max
      timeGranularity:
        $ref: '#/definitions/v1TimeGrain'
        title: Required
      where:
        $ref: '#/definitions/v1Expression'
        title: Optional
      having:
        $ref: '#/definitions/v1Expression'
        title: Optional
      timeZone:
        type: string
        title: Optional. IANA format, ie Europe/Copenhagen. Defaults to UTC
      priority:
        type: integer
        format: int32
      filter:
        $ref: '#/definitions/v1MetricsViewFilter'
        title: Deprecated. should be removed once UI is moved to use new filters
  v1MetricsViewTimeSeriesResponse:
    type: object
    properties:
      meta:
        type: array
        items:
          type: object
          $ref: '#/definitions/v1MetricsViewColumn'
        title: Not null
      data:
        type: array
        items:
          type: object
          $ref: '#/definitions/v1TimeSeriesValue'
        title: Not null
  v1MetricsViewToplistRequest:
    type: object
    properties:
      instanceId:
        type: string
      metricsViewName:
        type: string
      dimensionName:
        type: string
      measureNames:
        type: array
        items:
          type: string
      inlineMeasures:
        type: array
        items:
          type: object
          $ref: '#/definitions/v1InlineMeasure'
      timeStart:
        type: string
        format: date-time
      timeEnd:
        type: string
        format: date-time
      limit:
        type: string
        format: int64
      offset:
        type: string
        format: int64
      sort:
        type: array
        items:
          type: object
          $ref: '#/definitions/v1MetricsViewSort'
      where:
        $ref: '#/definitions/v1Expression'
      having:
        $ref: '#/definitions/v1Expression'
      priority:
        type: integer
        format: int32
      filter:
        $ref: '#/definitions/v1MetricsViewFilter'
        title: Deprecated. should be removed once UI is moved to use new filters
    title: Deprecated, use MetricsViewComparisonRequest without a comparison time range
  v1MetricsViewToplistResponse:
    type: object
    properties:
      meta:
        type: array
        items:
          type: object
          $ref: '#/definitions/v1MetricsViewColumn'
        title: Not null
      data:
        type: array
        items:
          type: object
        title: Not null
  v1MetricsViewTotalsRequest:
    type: object
    properties:
      instanceId:
        type: string
      metricsViewName:
        type: string
      measureNames:
        type: array
        items:
          type: string
        title: Required either measure_names or inline_measures
      inlineMeasures:
        type: array
        items:
          type: object
          $ref: '#/definitions/v1InlineMeasure'
      timeStart:
        type: string
        format: date-time
        title: Optional. Defaults to min
      timeEnd:
        type: string
        format: date-time
        title: Optional. Defaults to max
      where:
        $ref: '#/definitions/v1Expression'
        title: Optional
      priority:
        type: integer
        format: int32
      filter:
        $ref: '#/definitions/v1MetricsViewFilter'
        title: Deprecated. should be removed once UI is moved to use new filters
  v1MetricsViewTotalsResponse:
    type: object
    properties:
      meta:
        type: array
        items:
          type: object
          $ref: '#/definitions/v1MetricsViewColumn'
        title: Not null
      data:
        type: object
        title: Not null
  v1MetricsViewV2:
    type: object
    properties:
      spec:
        $ref: '#/definitions/v1MetricsViewSpec'
      state:
        $ref: '#/definitions/v1MetricsViewState'
  v1Migration:
    type: object
    properties:
      spec:
        $ref: '#/definitions/v1MigrationSpec'
      state:
        $ref: '#/definitions/v1MigrationState'
  v1MigrationSpec:
    type: object
    properties:
      connector:
        type: string
      sql:
        type: string
      version:
        type: integer
        format: int64
  v1MigrationState:
    type: object
    properties:
      version:
        type: integer
        format: int64
  v1Model:
    type: object
    properties:
      name:
        type: string
        title: Name of the model
      sql:
        type: string
        title: SQL is a SELECT statement representing the model
      dialect:
        $ref: '#/definitions/ModelDialect'
        title: Dialect of the SQL statement
      schema:
        $ref: '#/definitions/v1StructType'
        title: Detected schema of the model
      materialize:
        type: boolean
        title: To materialize model or not
    title: Model is the internal representation of a model definition
  v1ModelSpec:
    type: object
    properties:
      connector:
        type: string
      sql:
        type: string
      materialize:
        type: boolean
      refreshSchedule:
        $ref: '#/definitions/v1Schedule'
      timeoutSeconds:
        type: integer
        format: int64
      usesTemplating:
        type: boolean
      stageChanges:
        type: boolean
        title: Fields not derived from code files
      materializeDelaySeconds:
        type: integer
        format: int64
      trigger:
        type: boolean
  v1ModelState:
    type: object
    properties:
      connector:
        type: string
      table:
        type: string
      specHash:
        type: string
      refreshedOn:
        type: string
        format: date-time
  v1ModelV2:
    type: object
    properties:
      spec:
        $ref: '#/definitions/v1ModelSpec'
      state:
        $ref: '#/definitions/v1ModelState'
  v1NumericHistogramBins:
    type: object
    properties:
      bins:
        type: array
        items:
          type: object
          $ref: '#/definitions/NumericHistogramBinsBin'
    title: All fields are not null
  v1NumericOutliers:
    type: object
    properties:
      outliers:
        type: array
        items:
          type: object
          $ref: '#/definitions/NumericOutliersOutlier'
    title: All fields are not null
  v1NumericStatistics:
    type: object
    properties:
      min:
        type: number
        format: double
      max:
        type: number
        format: double
      mean:
        type: number
        format: double
      q25:
        type: number
        format: double
      q50:
        type: number
        format: double
      q75:
        type: number
        format: double
      sd:
        type: number
        format: double
    title: All fields are not null
  v1NumericSummary:
    type: object
    properties:
      numericHistogramBins:
        $ref: '#/definitions/v1NumericHistogramBins'
      numericStatistics:
        $ref: '#/definitions/v1NumericStatistics'
      numericOutliers:
        $ref: '#/definitions/v1NumericOutliers'
  v1OLAPGetTableResponse:
    type: object
    properties:
      schema:
        $ref: '#/definitions/v1StructType'
      view:
        type: boolean
  v1OLAPListTablesResponse:
    type: object
    properties:
      tables:
        type: array
        items:
          type: object
          $ref: '#/definitions/v1TableInfo'
  v1ObjectType:
    type: string
    enum:
      - OBJECT_TYPE_UNSPECIFIED
      - OBJECT_TYPE_TABLE
      - OBJECT_TYPE_SOURCE
      - OBJECT_TYPE_MODEL
      - OBJECT_TYPE_METRICS_VIEW
    default: OBJECT_TYPE_UNSPECIFIED
    title: ObjectType represents the different kinds of catalog objects
  v1Operation:
    type: string
    enum:
      - OPERATION_UNSPECIFIED
      - OPERATION_EQ
      - OPERATION_NEQ
      - OPERATION_LT
      - OPERATION_LTE
      - OPERATION_GT
      - OPERATION_GTE
      - OPERATION_OR
      - OPERATION_AND
      - OPERATION_IN
      - OPERATION_NIN
      - OPERATION_LIKE
      - OPERATION_NLIKE
    default: OPERATION_UNSPECIFIED
  v1ParseError:
    type: object
    properties:
      message:
        type: string
      filePath:
        type: string
      startLocation:
        $ref: '#/definitions/runtimev1CharLocation'
      external:
        type: boolean
  v1PingResponse:
    type: object
    properties:
      version:
        type: string
        title: Runtime version
      time:
        type: string
        format: date-time
        title: Runtime server time
    title: Response message for RuntimeService.Ping
  v1ProfileColumn:
    type: object
    properties:
      name:
        type: string
        title: Not null
      type:
        type: string
        title: Not null
      largestStringLength:
        type: integer
        format: int32
        title: Unused
  v1ProjectParser:
    type: object
    properties:
      spec:
        $ref: '#/definitions/v1ProjectParserSpec'
      state:
        $ref: '#/definitions/v1ProjectParserState'
  v1ProjectParserSpec:
    type: object
  v1ProjectParserState:
    type: object
    properties:
      parseErrors:
        type: array
        items:
          type: object
          $ref: '#/definitions/v1ParseError'
      currentCommitSha:
        type: string
      watching:
        type: boolean
  v1PullTrigger:
    type: object
    properties:
      spec:
        $ref: '#/definitions/v1PullTriggerSpec'
      state:
        $ref: '#/definitions/v1PullTriggerState'
  v1PullTriggerSpec:
    type: object
  v1PullTriggerState:
    type: object
  v1PutFileAndReconcileRequest:
    type: object
    properties:
      instanceId:
        type: string
        title: Instance to store file in and reconcile
      path:
        type: string
        title: Path to store the file at
      blob:
        type: string
        title: Contents to save to the file
      create:
        type: boolean
        title: Create indicates whether to create the file if it doesn't already exist
      createOnly:
        type: boolean
        description: |-
          create_only will cause the operation to fail if a file already exists at path.
          It should only be set when create = true.
      dry:
        type: boolean
        description: If true, will save the file and validate it and related file artifacts, but not actually execute any migrations.
      strict:
        type: boolean
        title: |-
          If true, will not execute any migrations if any artifact fails to validate.
          Otherwise, it will execute a best-effort reconciliation (including dropping objects with
          artifacts that fail to validate.)
  v1PutFileAndReconcileResponse:
    type: object
    properties:
      errors:
        type: array
        items:
          type: object
          $ref: '#/definitions/v1ReconcileError'
        description: |-
          Errors encountered during reconciliation. If strict = false, any path in
          affected_paths without an error can be assumed to have been reconciled succesfully.
      affectedPaths:
        type: array
        items:
          type: string
        description: |-
          affected_paths lists all the file artifact paths that were considered while
          executing the reconciliation. If changed_paths was empty, this will include all
          code artifacts in the repo.
  v1PutFileResponse:
    type: object
    properties:
      filePath:
        type: string
        title: 'TODO: Redundant, should be removed (but frontend currently uses it)'
    title: Response message for RuntimeService.PutFile
  v1Query:
    type: object
    properties:
      metricsViewAggregationRequest:
        $ref: '#/definitions/v1MetricsViewAggregationRequest'
      metricsViewToplistRequest:
        $ref: '#/definitions/v1MetricsViewToplistRequest'
      metricsViewComparisonRequest:
        $ref: '#/definitions/v1MetricsViewComparisonRequest'
      metricsViewTimeSeriesRequest:
        $ref: '#/definitions/v1MetricsViewTimeSeriesRequest'
      metricsViewTotalsRequest:
        $ref: '#/definitions/v1MetricsViewTotalsRequest'
      metricsViewRowsRequest:
        $ref: '#/definitions/v1MetricsViewRowsRequest'
      columnRollupIntervalRequest:
        $ref: '#/definitions/v1ColumnRollupIntervalRequest'
      columnTopKRequest:
        $ref: '#/definitions/v1ColumnTopKRequest'
      columnNullCountRequest:
        $ref: '#/definitions/v1ColumnNullCountRequest'
      columnDescriptiveStatisticsRequest:
        $ref: '#/definitions/v1ColumnDescriptiveStatisticsRequest'
      columnTimeGrainRequest:
        $ref: '#/definitions/v1ColumnTimeGrainRequest'
      columnNumericHistogramRequest:
        $ref: '#/definitions/v1ColumnNumericHistogramRequest'
      columnRugHistogramRequest:
        $ref: '#/definitions/v1ColumnRugHistogramRequest'
      columnTimeRangeRequest:
        $ref: '#/definitions/v1ColumnTimeRangeRequest'
      columnCardinalityRequest:
        $ref: '#/definitions/v1ColumnCardinalityRequest'
      columnTimeSeriesRequest:
        $ref: '#/definitions/v1ColumnTimeSeriesRequest'
      tableCardinalityRequest:
        $ref: '#/definitions/v1TableCardinalityRequest'
      tableColumnsRequest:
        $ref: '#/definitions/v1TableColumnsRequest'
      tableRowsRequest:
        $ref: '#/definitions/v1TableRowsRequest'
  v1QueryBatchResponse:
    type: object
    properties:
      index:
        type: integer
        format: int64
      result:
        $ref: '#/definitions/v1QueryResult'
      error:
        type: string
  v1QueryResponse:
    type: object
    properties:
      meta:
        $ref: '#/definitions/v1StructType'
      data:
        type: array
        items:
          type: object
  v1QueryResult:
    type: object
    properties:
      metricsViewAggregationResponse:
        $ref: '#/definitions/v1MetricsViewAggregationResponse'
      metricsViewToplistResponse:
        $ref: '#/definitions/v1MetricsViewToplistResponse'
      metricsViewComparisonResponse:
        $ref: '#/definitions/v1MetricsViewComparisonResponse'
      metricsViewTimeSeriesResponse:
        $ref: '#/definitions/v1MetricsViewTimeSeriesResponse'
      metricsViewTotalsResponse:
        $ref: '#/definitions/v1MetricsViewTotalsResponse'
      metricsViewRowsResponse:
        $ref: '#/definitions/v1MetricsViewRowsResponse'
      columnRollupIntervalResponse:
        $ref: '#/definitions/v1ColumnRollupIntervalResponse'
      columnTopKResponse:
        $ref: '#/definitions/v1ColumnTopKResponse'
      columnNullCountResponse:
        $ref: '#/definitions/v1ColumnNullCountResponse'
      columnDescriptiveStatisticsResponse:
        $ref: '#/definitions/v1ColumnDescriptiveStatisticsResponse'
      columnTimeGrainResponse:
        $ref: '#/definitions/v1ColumnTimeGrainResponse'
      columnNumericHistogramResponse:
        $ref: '#/definitions/v1ColumnNumericHistogramResponse'
      columnRugHistogramResponse:
        $ref: '#/definitions/v1ColumnRugHistogramResponse'
      columnTimeRangeResponse:
        $ref: '#/definitions/v1ColumnTimeRangeResponse'
      columnCardinalityResponse:
        $ref: '#/definitions/v1ColumnCardinalityResponse'
      columnTimeSeriesResponse:
        $ref: '#/definitions/v1ColumnTimeSeriesResponse'
      tableCardinalityResponse:
        $ref: '#/definitions/v1TableCardinalityResponse'
      tableColumnsResponse:
        $ref: '#/definitions/v1TableColumnsResponse'
      tableRowsResponse:
        $ref: '#/definitions/v1TableRowsResponse'
  v1ReconcileError:
    type: object
    properties:
      code:
        $ref: '#/definitions/v1ReconcileErrorCode'
        title: Code denotes the category of error
      message:
        type: string
        title: Message is a developer-friendly error message
      filePath:
        type: string
        title: File path of the code artifact that this error relates to (if any)
      propertyPath:
        type: array
        items:
          type: string
        description: |-
          Property path of the error in the code artifact (if any).
          It's represented as a JS-style property path, e.g. "key0.key1[index2].key3".
          It only applies to structured code artifacts (i.e. YAML).
          Only applicable if file_path is set.
      startLocation:
        $ref: '#/definitions/v1ReconcileErrorCharLocation'
        description: |-
          Start location of the error in the code artifact (if any).
          Only applicable if file_path is set.
      endLocation:
        $ref: '#/definitions/v1ReconcileErrorCharLocation'
        description: |-
          End location of the error in the code artifact (if any).
          Only applicable if file_path and start_location is set.
    description: ReconcileError represents an error encountered while running Reconcile.
  v1ReconcileErrorCharLocation:
    type: object
    properties:
      line:
        type: integer
        format: int64
      column:
        type: integer
        format: int64
    title: CharLocation is a line and column in a code artifact
  v1ReconcileErrorCode:
    type: string
    enum:
      - CODE_UNSPECIFIED
      - CODE_SYNTAX
      - CODE_VALIDATION
      - CODE_DEPENDENCY
      - CODE_OLAP
      - CODE_SOURCE
      - CODE_SOURCE_PERMISSION_DENIED
    default: CODE_UNSPECIFIED
    description: |-
      - CODE_UNSPECIFIED: Unspecified error
       - CODE_SYNTAX: Code artifact failed to parse
       - CODE_VALIDATION: Code artifact has internal validation errors
       - CODE_DEPENDENCY: Code artifact is valid, but has invalid dependencies
       - CODE_OLAP: Error returned from the OLAP database
       - CODE_SOURCE: Error encountered during source inspection or ingestion
       - CODE_SOURCE_PERMISSION_DENIED: Error returned when unauthorised to access remote sources
    title: Code represents different categories of reconciliation errors
  v1ReconcileResponse:
    type: object
    properties:
      errors:
        type: array
        items:
          type: object
          $ref: '#/definitions/v1ReconcileError'
        description: |-
          Errors encountered during reconciliation. If strict = false, any path in
          affected_paths without an error can be assumed to have been reconciled succesfully.
      affectedPaths:
        type: array
        items:
          type: string
        description: |-
          affected_paths lists all the file artifact paths that were considered while
          executing the reconciliation. If changed_paths was empty, this will include all
          code artifacts in the repo.
    title: Response message for RuntimeService.Reconcile
  v1ReconcileStatus:
    type: string
    enum:
      - RECONCILE_STATUS_UNSPECIFIED
      - RECONCILE_STATUS_IDLE
      - RECONCILE_STATUS_PENDING
      - RECONCILE_STATUS_RUNNING
    default: RECONCILE_STATUS_UNSPECIFIED
  v1RefreshAndReconcileRequest:
    type: object
    properties:
      instanceId:
        type: string
        title: Instance to store file in and reconcile
      path:
        type: string
        title: Current path of the file
      dry:
        type: boolean
        description: If true, will save the file and validate it and related file artifacts, but not actually execute any migrations.
      strict:
        type: boolean
        title: |-
          If true, will not execute any migrations if any artifact fails to validate.
          Otherwise, it will execute a best-effort reconciliation (including dropping objects with
          artifacts that fail to validate.)
  v1RefreshAndReconcileResponse:
    type: object
    properties:
      errors:
        type: array
        items:
          type: object
          $ref: '#/definitions/v1ReconcileError'
        description: |-
          Errors encountered during reconciliation. If strict = false, any path in
          affected_paths without an error can be assumed to have been reconciled succesfully.
      affectedPaths:
        type: array
        items:
          type: string
        description: |-
          affected_paths lists all the file artifact paths that were considered while
          executing the reconciliation. If changed_paths was empty, this will include all
          code artifacts in the repo.
  v1RefreshTrigger:
    type: object
    properties:
      spec:
        $ref: '#/definitions/v1RefreshTriggerSpec'
      state:
        $ref: '#/definitions/v1RefreshTriggerState'
  v1RefreshTriggerSpec:
    type: object
    properties:
      onlyNames:
        type: array
        items:
          type: object
          $ref: '#/definitions/v1ResourceName'
  v1RefreshTriggerState:
    type: object
  v1RenameFileAndReconcileRequest:
    type: object
    properties:
      instanceId:
        type: string
        title: Instance to store file in and reconcile
      fromPath:
        type: string
        title: Current path of the file
      toPath:
        type: string
        title: New path of the file
      dry:
        type: boolean
        description: If true, will save the file and validate it and related file artifacts, but not actually execute any migrations.
      strict:
        type: boolean
        title: |-
          If true, will not execute any migrations if any artifact fails to validate.
          Otherwise, it will execute a best-effort reconciliation (including dropping objects with
          artifacts that fail to validate.)
  v1RenameFileAndReconcileResponse:
    type: object
    properties:
      errors:
        type: array
        items:
          type: object
          $ref: '#/definitions/v1ReconcileError'
        description: |-
          Errors encountered during reconciliation. If strict = false, any path in
          affected_paths without an error can be assumed to have been reconciled succesfully.
      affectedPaths:
        type: array
        items:
          type: string
        description: |-
          affected_paths lists all the file artifact paths that were considered while
          executing the reconciliation. If changed_paths was empty, this will include all
          code artifacts in the repo.
  v1RenameFileResponse:
    type: object
    title: Response message for RuntimeService.RenameFile
  v1Report:
    type: object
    properties:
      spec:
        $ref: '#/definitions/v1ReportSpec'
      state:
        $ref: '#/definitions/v1ReportState'
  v1ReportExecution:
    type: object
    properties:
      adhoc:
        type: boolean
      errorMessage:
        type: string
      reportTime:
        type: string
        format: date-time
      startedOn:
        type: string
        format: date-time
      finishedOn:
        type: string
        format: date-time
  v1ReportSpec:
    type: object
    properties:
      trigger:
        type: boolean
      title:
        type: string
      refreshSchedule:
        $ref: '#/definitions/v1Schedule'
      timeoutSeconds:
        type: integer
        format: int64
      queryName:
        type: string
      queryArgsJson:
        type: string
      exportLimit:
        type: string
        format: uint64
      exportFormat:
        $ref: '#/definitions/v1ExportFormat'
      emailRecipients:
        type: array
        items:
          type: string
      annotations:
        type: object
        additionalProperties:
          type: string
  v1ReportState:
    type: object
    properties:
      nextRunOn:
        type: string
        format: date-time
      currentExecution:
        $ref: '#/definitions/v1ReportExecution'
      executionHistory:
        type: array
        items:
          type: object
          $ref: '#/definitions/v1ReportExecution'
      executionCount:
        type: integer
        format: int64
  v1Resource:
    type: object
    properties:
      meta:
        $ref: '#/definitions/v1ResourceMeta'
      projectParser:
        $ref: '#/definitions/v1ProjectParser'
        description: Well-known types only, for now. If required, we can add support for a google.protobuf.Any later.
      source:
        $ref: '#/definitions/v1SourceV2'
      model:
        $ref: '#/definitions/v1ModelV2'
      metricsView:
        $ref: '#/definitions/v1MetricsViewV2'
      migration:
        $ref: '#/definitions/v1Migration'
      report:
        $ref: '#/definitions/v1Report'
      pullTrigger:
        $ref: '#/definitions/v1PullTrigger'
      refreshTrigger:
        $ref: '#/definitions/v1RefreshTrigger'
      bucketPlanner:
        $ref: '#/definitions/v1BucketPlanner'
      theme:
        $ref: '#/definitions/v1Theme'
  v1ResourceEvent:
    type: string
    enum:
      - RESOURCE_EVENT_UNSPECIFIED
      - RESOURCE_EVENT_WRITE
      - RESOURCE_EVENT_DELETE
    default: RESOURCE_EVENT_UNSPECIFIED
  v1ResourceMeta:
    type: object
    properties:
      name:
        $ref: '#/definitions/v1ResourceName'
      refs:
        type: array
        items:
          type: object
          $ref: '#/definitions/v1ResourceName'
      owner:
        $ref: '#/definitions/v1ResourceName'
      filePaths:
        type: array
        items:
          type: string
      hidden:
        type: boolean
      version:
        type: string
        format: int64
      specVersion:
        type: string
        format: int64
      stateVersion:
        type: string
        format: int64
      createdOn:
        type: string
        format: date-time
      specUpdatedOn:
        type: string
        format: date-time
      stateUpdatedOn:
        type: string
        format: date-time
      deletedOn:
        type: string
        format: date-time
      reconcileStatus:
        $ref: '#/definitions/v1ReconcileStatus'
      reconcileError:
        type: string
      reconcileOn:
        type: string
        format: date-time
      renamedFrom:
        $ref: '#/definitions/v1ResourceName'
  v1ResourceName:
    type: object
    properties:
      kind:
        type: string
      name:
        type: string
  v1S3GetBucketMetadataResponse:
    type: object
    properties:
      region:
        type: string
  v1S3GetCredentialsInfoResponse:
    type: object
    properties:
      exist:
        type: boolean
      provider:
        type: string
  v1S3ListBucketsResponse:
    type: object
    properties:
      nextPageToken:
        type: string
      buckets:
        type: array
        items:
          type: string
  v1S3ListObjectsResponse:
    type: object
    properties:
      nextPageToken:
        type: string
      objects:
        type: array
        items:
          type: object
          $ref: '#/definitions/v1S3Object'
  v1S3Object:
    type: object
    properties:
      name:
        type: string
      modifiedOn:
        type: string
        format: date-time
      size:
        type: string
        format: int64
      isDir:
        type: boolean
  v1ScanConnectorsResponse:
    type: object
    properties:
      connectors:
        type: array
        items:
          type: object
          $ref: '#/definitions/v1ScannedConnector'
  v1ScannedConnector:
    type: object
    properties:
      name:
        type: string
      type:
        type: string
      hasAnonymousAccess:
        type: boolean
        title: reports whether access is present without any credentials
  v1Schedule:
    type: object
    properties:
      cron:
        type: string
      tickerSeconds:
        type: integer
        format: int64
      timeZone:
        type: string
  v1Source:
    type: object
    properties:
      name:
        type: string
        title: Name of the source
      connector:
        type: string
        title: Connector used by the source
      properties:
        type: object
        title: Connector properties assigned in the source
      schema:
        $ref: '#/definitions/v1StructType'
        title: Detected schema of the source
      timeoutSeconds:
        type: integer
        format: int32
        title: timeout for source ingestion in seconds
    title: Source is the internal representation of a source definition
  v1SourceSpec:
    type: object
    properties:
      sourceConnector:
        type: string
      sinkConnector:
        type: string
      properties:
        type: object
      refreshSchedule:
        $ref: '#/definitions/v1Schedule'
      timeoutSeconds:
        type: integer
        format: int64
      stageChanges:
        type: boolean
        title: Fields not derived from code files
      streamIngestion:
        type: boolean
      trigger:
        type: boolean
  v1SourceState:
    type: object
    properties:
      connector:
        type: string
      table:
        type: string
      specHash:
        type: string
      refreshedOn:
        type: string
        format: date-time
  v1SourceV2:
    type: object
    properties:
      spec:
        $ref: '#/definitions/v1SourceSpec'
      state:
        $ref: '#/definitions/v1SourceState'
  v1StructType:
    type: object
    properties:
      fields:
        type: array
        items:
          type: object
          $ref: '#/definitions/StructTypeField'
    title: StructType is a type composed of ordered, named and typed sub-fields
  v1Table:
    type: object
    properties:
      name:
        type: string
        title: Table name
      schema:
        $ref: '#/definitions/v1StructType'
        title: Table schema
      managed:
        type: boolean
        description: |-
          Managed is true if the table was created through a runtime migration, false if it was discovered in by
          scanning the database's information schema.
    description: |-
      Table represents a table in the OLAP database. These include pre-existing tables discovered by periodically
      scanning the database's information schema when the instance is created with exposed=true. Pre-existing tables
      have managed = false.
  v1TableCardinalityRequest:
    type: object
    properties:
      instanceId:
        type: string
      tableName:
        type: string
        title: Required
      priority:
        type: integer
        format: int32
  v1TableCardinalityResponse:
    type: object
    properties:
      cardinality:
        type: string
        format: int64
        title: Not null
  v1TableColumnsRequest:
    type: object
    properties:
      instanceId:
        type: string
      tableName:
        type: string
      priority:
        type: integer
        format: int32
  v1TableColumnsResponse:
    type: object
    properties:
      profileColumns:
        type: array
        items:
          type: object
          $ref: '#/definitions/v1ProfileColumn'
  v1TableInfo:
    type: object
    properties:
      database:
        type: string
      name:
        type: string
  v1TableRowsRequest:
    type: object
    properties:
      instanceId:
        type: string
      tableName:
        type: string
      limit:
        type: integer
        format: int32
      priority:
        type: integer
        format: int32
  v1TableRowsResponse:
    type: object
    properties:
      data:
        type: array
        items:
          type: object
  v1Theme:
    type: object
    properties:
      spec:
        $ref: '#/definitions/v1ThemeSpec'
      state:
        $ref: '#/definitions/v1ThemeState'
  v1ThemeSpec:
    type: object
    properties:
      primaryColor:
        $ref: '#/definitions/v1Color'
      secondaryColor:
        $ref: '#/definitions/v1Color'
  v1ThemeState:
    type: object
  v1TimeGrain:
    type: string
    enum:
      - TIME_GRAIN_UNSPECIFIED
      - TIME_GRAIN_MILLISECOND
      - TIME_GRAIN_SECOND
      - TIME_GRAIN_MINUTE
      - TIME_GRAIN_HOUR
      - TIME_GRAIN_DAY
      - TIME_GRAIN_WEEK
      - TIME_GRAIN_MONTH
      - TIME_GRAIN_QUARTER
      - TIME_GRAIN_YEAR
    default: TIME_GRAIN_UNSPECIFIED
  v1TimeRange:
    type: object
    properties:
      start:
        type: string
        format: date-time
        title: Optional. Defaults to min
      end:
        type: string
        format: date-time
        title: Optional. Defaults to max
      isoDuration:
        type: string
        title: Optional, ie PT1M
      isoOffset:
        type: string
        title: Optional, ie PT1M
      roundToGrain:
        $ref: '#/definitions/v1TimeGrain'
      timeZone:
        type: string
        title: Optional. IANA format, ie Europe/Copenhagen. Defaults to UTC
    title: 2 of the (start, end, iso_duration) should be set
  v1TimeRangeSummary:
    type: object
    properties:
      min:
        type: string
        format: date-time
        title: Not null
      max:
        type: string
        format: date-time
        title: Not null
      interval:
        $ref: '#/definitions/TimeRangeSummaryInterval'
        title: Not null
  v1TimeSeriesResponse:
    type: object
    properties:
      results:
        type: array
        items:
          type: object
          $ref: '#/definitions/v1TimeSeriesValue'
        title: Not null
      spark:
        type: array
        items:
          type: object
          $ref: '#/definitions/v1TimeSeriesValue'
        title: Not null, empty if 'pixels' is not specified
      sampleSize:
        type: integer
        format: int32
        title: Not null, unused
  v1TimeSeriesTimeRange:
    type: object
    properties:
      start:
        type: string
        format: date-time
        title: Optional. Defaults to min
      end:
        type: string
        format: date-time
        title: Optional. Defaults to max
      interval:
        $ref: '#/definitions/v1TimeGrain'
        title: Optional. Defaults to the most human friendly for [min, max) range, ie 'minute' for hour range
    title: Either [start, end] or interval should be specified
  v1TimeSeriesValue:
    type: object
    properties:
      ts:
        type: string
        format: date-time
        title: Not null
      bin:
        type: number
        format: double
        title: 0-based. Can be NaN if timestamps are the same. (Used for spark data only.)
      records:
        type: object
        title: Not null
  v1TopK:
    type: object
    properties:
      entries:
        type: array
        items:
          type: object
          $ref: '#/definitions/TopKEntry'
        title: Not null
  v1TriggerRefreshResponse:
    type: object
    title: Response message for RuntimeService.TriggerRefresh
  v1TypeCode:
    type: string
    enum:
      - CODE_UNSPECIFIED
      - CODE_BOOL
      - CODE_INT8
      - CODE_INT16
      - CODE_INT32
      - CODE_INT64
      - CODE_INT128
      - CODE_UINT8
      - CODE_UINT16
      - CODE_UINT32
      - CODE_UINT64
      - CODE_UINT128
      - CODE_FLOAT32
      - CODE_FLOAT64
      - CODE_TIMESTAMP
      - CODE_DATE
      - CODE_TIME
      - CODE_STRING
      - CODE_BYTES
      - CODE_ARRAY
      - CODE_STRUCT
      - CODE_MAP
      - CODE_DECIMAL
      - CODE_JSON
      - CODE_UUID
    default: CODE_UNSPECIFIED
    title: Code enumerates all the types that can be represented in a schema
  v1UnpackEmptyResponse:
    type: object
    title: Response message for RuntimeService.UnpackEmpty
  v1UnpackExampleResponse:
    type: object
    title: Response message for RuntimeService.UnpackExample
  v1WatchFilesResponse:
    type: object
    properties:
      event:
        $ref: '#/definitions/v1FileEvent'
      path:
        type: string
    title: Response message for RuntimeService.WatchFiles
  v1WatchLogsResponse:
    type: object
    properties:
      log:
        $ref: '#/definitions/v1Log'
  v1WatchResourcesResponse:
    type: object
    properties:
      event:
        $ref: '#/definitions/v1ResourceEvent'
      name:
        $ref: '#/definitions/v1ResourceName'
      resource:
        $ref: '#/definitions/v1Resource'<|MERGE_RESOLUTION|>--- conflicted
+++ resolved
@@ -3617,12 +3617,9 @@
       builtinMeasureArgs:
         type: array
         items: {}
-<<<<<<< HEAD
         title: Required if BUILTIN_MEASURE_COUNT_DISTINCT
-=======
       filter:
         $ref: '#/definitions/v1Expression'
->>>>>>> a7f5ee7c
   v1MetricsViewAggregationRequest:
     type: object
     properties:
@@ -3933,15 +3930,12 @@
         type: array
         items:
           type: object
-<<<<<<< HEAD
         title: Not null
-=======
   v1MetricsViewSchemaResponse:
     type: object
     properties:
       schema:
         $ref: '#/definitions/v1StructType'
->>>>>>> a7f5ee7c
   v1MetricsViewSort:
     type: object
     properties:
