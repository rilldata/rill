--- conflicted
+++ resolved
@@ -3091,14 +3091,11 @@
         type: string
       lookupValueColumn:
         type: string
-<<<<<<< HEAD
+      lookupDefaultExpression:
+        type: string
       type:
         $ref: '#/definitions/runtimev1Type'
         title: The data type of the dimension
-=======
-      lookupDefaultExpression:
-        type: string
->>>>>>> 96b28751
     title: Dimensions are columns to filter and group by
   MetricsViewSpecDimensionSelector:
     type: object
