swagger: "2.0"
info:
  title: rill/runtime/v1/schema.proto
  version: version not set
tags:
  - name: RuntimeService
consumes:
  - application/json
produces:
  - application/json
paths:
  /v1/connectors/meta:
    get:
      summary: |-
        ListConnectors returns a description of all the connectors implemented in the runtime,
        including their schema and validation rules
      operationId: RuntimeService_ListConnectors
      responses:
        "200":
          description: A successful response.
          schema:
            $ref: '#/definitions/v1ListConnectorsResponse'
        default:
          description: An unexpected error response.
          schema:
            $ref: '#/definitions/rpcStatus'
      tags:
        - RuntimeService
  /v1/delete-and-reconcile:
    post:
      summary: DeleteFileAndReconcile combines RenameFile and Reconcile in a single endpoint to reduce latency.
      operationId: RuntimeService_DeleteFileAndReconcile
      responses:
        "200":
          description: A successful response.
          schema:
            $ref: '#/definitions/v1DeleteFileAndReconcileResponse'
        default:
          description: An unexpected error response.
          schema:
            $ref: '#/definitions/rpcStatus'
      parameters:
        - name: body
          in: body
          required: true
          schema:
            $ref: '#/definitions/v1DeleteFileAndReconcileRequest'
      tags:
        - RuntimeService
  /v1/instances:
    get:
      summary: ListInstances lists all the instances currently managed by the runtime
      operationId: RuntimeService_ListInstances
      responses:
        "200":
          description: A successful response.
          schema:
            $ref: '#/definitions/v1ListInstancesResponse'
        default:
          description: An unexpected error response.
          schema:
            $ref: '#/definitions/rpcStatus'
      parameters:
        - name: pageSize
          in: query
          required: false
          type: integer
          format: int64
        - name: pageToken
          in: query
          required: false
          type: string
      tags:
        - RuntimeService
    post:
      summary: CreateInstance creates a new instance
      operationId: RuntimeService_CreateInstance
      responses:
        "200":
          description: A successful response.
          schema:
            $ref: '#/definitions/v1CreateInstanceResponse'
        default:
          description: An unexpected error response.
          schema:
            $ref: '#/definitions/rpcStatus'
      parameters:
        - name: body
          description: |-
            Request message for RuntimeService.CreateInstance.
            See message Instance for field descriptions.
          in: body
          required: true
          schema:
            $ref: '#/definitions/v1CreateInstanceRequest'
      tags:
        - RuntimeService
  /v1/instances/{instanceId}:
    get:
      summary: GetInstance returns information about a specific instance
      operationId: RuntimeService_GetInstance
      responses:
        "200":
          description: A successful response.
          schema:
            $ref: '#/definitions/v1GetInstanceResponse'
        default:
          description: An unexpected error response.
          schema:
            $ref: '#/definitions/rpcStatus'
      parameters:
        - name: instanceId
          in: path
          required: true
          type: string
      tags:
        - RuntimeService
    delete:
      summary: DeleteInstance deletes an instance
      operationId: RuntimeService_DeleteInstance
      responses:
        "200":
          description: A successful response.
          schema:
            $ref: '#/definitions/v1DeleteInstanceResponse'
        default:
          description: An unexpected error response.
          schema:
            $ref: '#/definitions/rpcStatus'
      parameters:
        - name: instanceId
          in: path
          required: true
          type: string
      tags:
        - RuntimeService
  /v1/instances/{instanceId}/catalog:
    get:
      summary: ListCatalogEntries lists all the entries registered in an instance's catalog (like tables, sources or metrics views)
      operationId: RuntimeService_ListCatalogEntries
      responses:
        "200":
          description: A successful response.
          schema:
            $ref: '#/definitions/v1ListCatalogEntriesResponse'
        default:
          description: An unexpected error response.
          schema:
            $ref: '#/definitions/rpcStatus'
      parameters:
        - name: instanceId
          in: path
          required: true
          type: string
        - name: type
          in: query
          required: false
          type: string
          enum:
            - OBJECT_TYPE_UNSPECIFIED
            - OBJECT_TYPE_TABLE
            - OBJECT_TYPE_SOURCE
            - OBJECT_TYPE_MODEL
            - OBJECT_TYPE_METRICS_VIEW
          default: OBJECT_TYPE_UNSPECIFIED
      tags:
        - RuntimeService
  /v1/instances/{instanceId}/catalog/{name}:
    get:
      summary: GetCatalogEntry returns information about a specific entry in the catalog
      operationId: RuntimeService_GetCatalogEntry
      responses:
        "200":
          description: A successful response.
          schema:
            $ref: '#/definitions/v1GetCatalogEntryResponse'
        default:
          description: An unexpected error response.
          schema:
            $ref: '#/definitions/rpcStatus'
      parameters:
        - name: instanceId
          in: path
          required: true
          type: string
        - name: name
          in: path
          required: true
          type: string
      tags:
        - RuntimeService
  /v1/instances/{instanceId}/catalog/{name}/refresh:
    post:
      summary: |-
        TriggerRefresh triggers a refresh of a refreshable catalog object.
        It currently only supports sources (which will be re-ingested), but will also support materialized models in the future.
        It does not respond until the refresh has completed (will move to async jobs when the task scheduler is in place).
      operationId: RuntimeService_TriggerRefresh
      responses:
        "200":
          description: A successful response.
          schema:
            $ref: '#/definitions/v1TriggerRefreshResponse'
        default:
          description: An unexpected error response.
          schema:
            $ref: '#/definitions/rpcStatus'
      parameters:
        - name: instanceId
          in: path
          required: true
          type: string
        - name: name
          in: path
          required: true
          type: string
      tags:
        - RuntimeService
  /v1/instances/{instanceId}/files:
    get:
      summary: |-
        ListFiles lists all the files matching a glob in a repo.
        The files are sorted by their full path.
      operationId: RuntimeService_ListFiles
      responses:
        "200":
          description: A successful response.
          schema:
            $ref: '#/definitions/v1ListFilesResponse'
        default:
          description: An unexpected error response.
          schema:
            $ref: '#/definitions/rpcStatus'
      parameters:
        - name: instanceId
          in: path
          required: true
          type: string
        - name: glob
          in: query
          required: false
          type: string
      tags:
        - RuntimeService
  /v1/instances/{instanceId}/files/-/{path}:
    get:
      summary: GetFile returns the contents of a specific file in a repo.
      operationId: RuntimeService_GetFile
      responses:
        "200":
          description: A successful response.
          schema:
            $ref: '#/definitions/v1GetFileResponse'
        default:
          description: An unexpected error response.
          schema:
            $ref: '#/definitions/rpcStatus'
      parameters:
        - name: instanceId
          in: path
          required: true
          type: string
        - name: path
          in: path
          required: true
          type: string
          pattern: .+
      tags:
        - RuntimeService
    delete:
      summary: DeleteFile deletes a file from a repo
      operationId: RuntimeService_DeleteFile
      responses:
        "200":
          description: A successful response.
          schema:
            $ref: '#/definitions/v1DeleteFileResponse'
        default:
          description: An unexpected error response.
          schema:
            $ref: '#/definitions/rpcStatus'
      parameters:
        - name: instanceId
          in: path
          required: true
          type: string
        - name: path
          in: path
          required: true
          type: string
          pattern: .+
      tags:
        - RuntimeService
    post:
      summary: PutFile creates or updates a file in a repo
      operationId: RuntimeService_PutFile
      responses:
        "200":
          description: A successful response.
          schema:
            $ref: '#/definitions/v1PutFileResponse'
        default:
          description: An unexpected error response.
          schema:
            $ref: '#/definitions/rpcStatus'
      parameters:
        - name: instanceId
          in: path
          required: true
          type: string
        - name: path
          in: path
          required: true
          type: string
          pattern: .+
        - name: body
          in: body
          required: true
          schema:
            type: object
            properties:
              blob:
                type: string
              create:
                type: boolean
                title: Create indicates whether to create the file if it doesn't already exist
              createOnly:
                type: boolean
                description: |-
                  Will cause the operation to fail if the file already exists.
                  It should only be set when create = true.
            title: Request message for RuntimeService.PutFile
      tags:
        - RuntimeService
  /v1/instances/{instanceId}/files/rename:
    post:
      summary: RenameFile renames a file in a repo
      operationId: RuntimeService_RenameFile
      responses:
        "200":
          description: A successful response.
          schema:
            $ref: '#/definitions/v1RenameFileResponse'
        default:
          description: An unexpected error response.
          schema:
            $ref: '#/definitions/rpcStatus'
      parameters:
        - name: instanceId
          in: path
          required: true
          type: string
        - name: body
          in: body
          required: true
          schema:
            type: object
            properties:
              fromPath:
                type: string
              toPath:
                type: string
            title: Request message for RuntimeService.RenameFile
      tags:
        - RuntimeService
  /v1/instances/{instanceId}/metrics-views/{metricsViewName}/timeseries:
    post:
      summary: |-
        MetricsViewTimeSeries returns time series for the measures in the metrics view.
        It's a convenience API for querying a metrics view.
      operationId: RuntimeService_MetricsViewTimeSeries
      responses:
        "200":
          description: A successful response.
          schema:
            $ref: '#/definitions/v1MetricsViewTimeSeriesResponse'
        default:
          description: An unexpected error response.
          schema:
            $ref: '#/definitions/rpcStatus'
      parameters:
        - name: instanceId
          in: path
          required: true
          type: string
        - name: metricsViewName
          in: path
          required: true
          type: string
        - name: body
          in: body
          required: true
          schema:
            type: object
            properties:
              filter:
                $ref: '#/definitions/v1MetricsViewFilter'
              measureNames:
                type: array
                items:
                  type: string
              priority:
                type: integer
                format: int32
              timeEnd:
                type: string
                format: date-time
              timeGranularity:
                $ref: '#/definitions/v1TimeGrain'
              timeStart:
                type: string
                format: date-time
            title: Request message for RuntimeService.MetricsViewTimeSeries
      tags:
        - RuntimeService
  /v1/instances/{instanceId}/metrics-views/{metricsViewName}/toplist:
    post:
      summary: |-
        MetricsViewToplist returns the top dimension values of a metrics view sorted by one or more measures.
        It's a convenience API for querying a metrics view.
      operationId: RuntimeService_MetricsViewToplist
      responses:
        "200":
          description: A successful response.
          schema:
            $ref: '#/definitions/v1MetricsViewToplistResponse'
        default:
          description: An unexpected error response.
          schema:
            $ref: '#/definitions/rpcStatus'
      parameters:
        - name: instanceId
          in: path
          required: true
          type: string
        - name: metricsViewName
          in: path
          required: true
          type: string
        - name: body
          in: body
          required: true
          schema:
            type: object
            properties:
              dimensionName:
                type: string
              filter:
                $ref: '#/definitions/v1MetricsViewFilter'
              limit:
                type: string
                format: int64
              measureNames:
                type: array
                items:
                  type: string
              offset:
                type: string
                format: int64
              priority:
                type: integer
                format: int32
              sort:
                type: array
                items:
                  $ref: '#/definitions/v1MetricsViewSort'
              timeEnd:
                type: string
                format: date-time
              timeStart:
                type: string
                format: date-time
            title: Request message for RuntimeService.MetricsViewToplist
      tags:
        - RuntimeService
  /v1/instances/{instanceId}/metrics-views/{metricsViewName}/totals:
    post:
      summary: |-
        MetricsViewTotals returns totals over a time period for the measures in a metrics view.
        It's a convenience API for querying a metrics view.
      operationId: RuntimeService_MetricsViewTotals
      responses:
        "200":
          description: A successful response.
          schema:
            $ref: '#/definitions/v1MetricsViewTotalsResponse'
        default:
          description: An unexpected error response.
          schema:
            $ref: '#/definitions/rpcStatus'
      parameters:
        - name: instanceId
          in: path
          required: true
          type: string
        - name: metricsViewName
          in: path
          required: true
          type: string
        - name: body
          in: body
          required: true
          schema:
            type: object
            properties:
              filter:
                $ref: '#/definitions/v1MetricsViewFilter'
              measureNames:
                type: array
                items:
                  type: string
              priority:
                type: integer
                format: int32
              timeEnd:
                type: string
                format: date-time
              timeStart:
                type: string
                format: date-time
            title: Request message for RuntimeService.MetricsViewTotals
      tags:
        - RuntimeService
  /v1/instances/{instanceId}/queries/column-cardinality/tables/{tableName}:
    get:
      summary: Get cardinality for a column
      operationId: RuntimeService_GetCardinalityOfColumn
      responses:
        "200":
          description: A successful response.
          schema:
            $ref: '#/definitions/v1GetCardinalityOfColumnResponse'
        default:
          description: An unexpected error response.
          schema:
            $ref: '#/definitions/rpcStatus'
      parameters:
        - name: instanceId
          in: path
          required: true
          type: string
        - name: tableName
          in: path
          required: true
          type: string
        - name: columnName
          in: query
          required: false
          type: string
        - name: priority
          in: query
          required: false
          type: integer
          format: int32
      tags:
        - RuntimeService
  /v1/instances/{instanceId}/queries/columns-profile/tables/{tableName}:
    post:
      summary: 'ProfileColumns (TODO: add description)'
      operationId: RuntimeService_ProfileColumns
      responses:
        "200":
          description: A successful response.
          schema:
            $ref: '#/definitions/v1ProfileColumnsResponse'
        default:
          description: An unexpected error response.
          schema:
            $ref: '#/definitions/rpcStatus'
      parameters:
        - name: instanceId
          in: path
          required: true
          type: string
        - name: tableName
          in: path
          required: true
          type: string
        - name: priority
          in: query
          required: false
          type: integer
          format: int32
      tags:
        - RuntimeService
  /v1/instances/{instanceId}/queries/descriptive-statistics/tables/{tableName}:
    get:
      summary: Get basic stats for a numeric column like min, max, mean, stddev, etc
      operationId: RuntimeService_GetDescriptiveStatistics
      responses:
        "200":
          description: A successful response.
          schema:
            $ref: '#/definitions/v1GetDescriptiveStatisticsResponse'
        default:
          description: An unexpected error response.
          schema:
            $ref: '#/definitions/rpcStatus'
      parameters:
        - name: instanceId
          in: path
          required: true
          type: string
        - name: tableName
          in: path
          required: true
          type: string
        - name: columnName
          in: query
          required: false
          type: string
        - name: priority
          in: query
          required: false
          type: integer
          format: int32
      tags:
        - RuntimeService
  /v1/instances/{instanceId}/queries/null-count/tables/{tableName}:
    get:
      summary: Get the number of nulls in a column
      operationId: RuntimeService_GetNullCount
      responses:
        "200":
          description: A successful response.
          schema:
            $ref: '#/definitions/v1GetNullCountResponse'
        default:
          description: An unexpected error response.
          schema:
            $ref: '#/definitions/rpcStatus'
      parameters:
        - name: instanceId
          in: path
          required: true
          type: string
        - name: tableName
          in: path
          required: true
          type: string
        - name: columnName
          in: query
          required: false
          type: string
        - name: priority
          in: query
          required: false
          type: integer
          format: int32
      tags:
        - RuntimeService
  /v1/instances/{instanceId}/queries/numeric-histogram/tables/{tableName}:
    get:
      summary: Get the histogram for values in a column
      operationId: RuntimeService_GetNumericHistogram
      responses:
        "200":
          description: A successful response.
          schema:
            $ref: '#/definitions/v1GetNumericHistogramResponse'
        default:
          description: An unexpected error response.
          schema:
            $ref: '#/definitions/rpcStatus'
      parameters:
        - name: instanceId
          in: path
          required: true
          type: string
        - name: tableName
          in: path
          required: true
          type: string
        - name: columnName
          in: query
          required: false
          type: string
        - name: priority
          in: query
          required: false
          type: integer
          format: int32
      tags:
        - RuntimeService
  /v1/instances/{instanceId}/queries/rollup-interval/tables/{tableName}:
    post:
      summary: 'EstimateRollupInterval (TODO: add description)'
      operationId: RuntimeService_EstimateRollupInterval
      responses:
        "200":
          description: A successful response.
          schema:
            $ref: '#/definitions/v1EstimateRollupIntervalResponse'
        default:
          description: An unexpected error response.
          schema:
            $ref: '#/definitions/rpcStatus'
      parameters:
        - name: instanceId
          in: path
          required: true
          type: string
        - name: tableName
          in: path
          required: true
          type: string
        - name: body
          in: body
          required: true
          schema:
            type: object
            properties:
              columnName:
                type: string
              priority:
                type: integer
                format: int32
      tags:
        - RuntimeService
  /v1/instances/{instanceId}/queries/rows/tables/{tableName}:
    get:
      summary: 'TableRows (TODO: add description)'
      operationId: RuntimeService_GetTableRows
      responses:
        "200":
          description: A successful response.
          schema:
            $ref: '#/definitions/v1GetTableRowsResponse'
        default:
          description: An unexpected error response.
          schema:
            $ref: '#/definitions/rpcStatus'
      parameters:
        - name: instanceId
          in: path
          required: true
          type: string
        - name: tableName
          in: path
          required: true
          type: string
        - name: limit
          in: query
          required: false
          type: integer
          format: int32
        - name: priority
          in: query
          required: false
          type: integer
          format: int32
      tags:
        - RuntimeService
  /v1/instances/{instanceId}/queries/rug-histogram/tables/{tableName}:
    get:
      summary: Get outliers for a numeric column
      operationId: RuntimeService_GetRugHistogram
      responses:
        "200":
          description: A successful response.
          schema:
            $ref: '#/definitions/v1GetRugHistogramResponse'
        default:
          description: An unexpected error response.
          schema:
            $ref: '#/definitions/rpcStatus'
      parameters:
        - name: instanceId
          in: path
          required: true
          type: string
        - name: tableName
          in: path
          required: true
          type: string
        - name: columnName
          in: query
          required: false
          type: string
        - name: priority
          in: query
          required: false
          type: integer
          format: int32
      tags:
        - RuntimeService
  /v1/instances/{instanceId}/queries/smallest-time-grain/tables/{tableName}:
    get:
      summary: Estimates the smallest time grain present in the column
      operationId: RuntimeService_EstimateSmallestTimeGrain
      responses:
        "200":
          description: A successful response.
          schema:
            $ref: '#/definitions/v1EstimateSmallestTimeGrainResponse'
        default:
          description: An unexpected error response.
          schema:
            $ref: '#/definitions/rpcStatus'
      parameters:
        - name: instanceId
          in: path
          required: true
          type: string
        - name: tableName
          in: path
          required: true
          type: string
        - name: columnName
          in: query
          required: false
          type: string
        - name: priority
          in: query
          required: false
          type: integer
          format: int32
      tags:
        - RuntimeService
  /v1/instances/{instanceId}/queries/table-cardinality/tables/{tableName}:
    get:
      summary: 'TableCardinality (TODO: add description)'
      operationId: RuntimeService_GetTableCardinality
      responses:
        "200":
          description: A successful response.
          schema:
            $ref: '#/definitions/v1GetTableCardinalityResponse'
        default:
          description: An unexpected error response.
          schema:
            $ref: '#/definitions/rpcStatus'
      parameters:
        - name: instanceId
          in: path
          required: true
          type: string
        - name: tableName
          in: path
          required: true
          type: string
        - name: priority
          in: query
          required: false
          type: integer
          format: int32
      tags:
        - RuntimeService
  /v1/instances/{instanceId}/queries/time-range-summary/tables/{tableName}:
    get:
      summary: Get the time range summaries (min, max) for a column
      operationId: RuntimeService_GetTimeRangeSummary
      responses:
        "200":
          description: A successful response.
          schema:
            $ref: '#/definitions/v1GetTimeRangeSummaryResponse'
        default:
          description: An unexpected error response.
          schema:
            $ref: '#/definitions/rpcStatus'
      parameters:
        - name: instanceId
          in: path
          required: true
          type: string
        - name: tableName
          in: path
          required: true
          type: string
        - name: columnName
          in: query
          required: false
          type: string
        - name: priority
          in: query
          required: false
          type: integer
          format: int32
      tags:
        - RuntimeService
  /v1/instances/{instanceId}/queries/timeseries/tables/{tableName}:
    post:
      summary: Generate time series
      operationId: RuntimeService_GenerateTimeSeries
      responses:
        "200":
          description: A successful response.
          schema:
            $ref: '#/definitions/v1GenerateTimeSeriesResponse'
        default:
          description: An unexpected error response.
          schema:
            $ref: '#/definitions/rpcStatus'
      parameters:
        - name: instanceId
          in: path
          required: true
          type: string
        - name: tableName
          in: path
          required: true
          type: string
        - name: body
          in: body
          required: true
          schema:
            type: object
            properties:
              filters:
                $ref: '#/definitions/v1MetricsViewFilter'
              measures:
                type: array
                items:
                  $ref: '#/definitions/GenerateTimeSeriesRequestBasicMeasure'
              pixels:
                type: integer
                format: int32
              priority:
                type: integer
                format: int32
              sampleSize:
                type: integer
                format: int32
              timeRange:
                $ref: '#/definitions/v1TimeSeriesTimeRange'
              timestampColumnName:
                type: string
      tags:
        - RuntimeService
  /v1/instances/{instanceId}/queries/topk/tables/{tableName}:
    post:
      summary: |-
        Get TopK elements from a table for a column given an agg function
        agg function and k are optional, defaults are count(*) and 50 respectively
      operationId: RuntimeService_GetTopK
      responses:
        "200":
          description: A successful response.
          schema:
            $ref: '#/definitions/v1GetTopKResponse'
        default:
          description: An unexpected error response.
          schema:
            $ref: '#/definitions/rpcStatus'
      parameters:
        - name: instanceId
          in: path
          required: true
          type: string
        - name: tableName
          in: path
          required: true
          type: string
        - name: body
          in: body
          required: true
          schema:
            type: object
            properties:
              agg:
                type: string
                title: default is count(*)
              columnName:
                type: string
              k:
                type: integer
                format: int32
                title: default is 50
              priority:
                type: integer
                format: int32
            description: Request for RuntimeService.GetTopK. Returns the top K values for a given column using agg function for table table_name.
      tags:
        - RuntimeService
  /v1/instances/{instanceId}/query:
    post:
      summary: Query runs a SQL query against the instance's OLAP datastore.
      operationId: RuntimeService_Query
      responses:
        "200":
          description: A successful response.
          schema:
            $ref: '#/definitions/v1QueryResponse'
        default:
          description: An unexpected error response.
          schema:
            $ref: '#/definitions/rpcStatus'
      parameters:
        - name: instanceId
          description: Instance to query
          in: path
          required: true
          type: string
        - name: body
          in: body
          required: true
          schema:
            type: object
            properties:
              args:
                type: array
                items: {}
                title: Args to interpolate into the statement
              dryRun:
                type: boolean
                title: If true, will only validate the query, not execute it
              priority:
                type: integer
                format: int32
                title: Query priority (not supported by all backends)
              sql:
                type: string
                title: SELECT statement
            title: Request message for RuntimeService.Query
      tags:
        - RuntimeService
  /v1/instances/{instanceId}/reconcile:
    post:
      summary: |-
        Reconcile applies a full set of artifacts from a repo to the catalog and infra.
        It attempts to infer a minimal number of migrations to apply to reconcile the current state with
        the desired state expressed in the artifacts. Any existing objects not described in the submitted
        artifacts will be deleted.
      operationId: RuntimeService_Reconcile
      responses:
        "200":
          description: A successful response.
          schema:
            $ref: '#/definitions/v1ReconcileResponse'
        default:
          description: An unexpected error response.
          schema:
            $ref: '#/definitions/rpcStatus'
      parameters:
        - name: instanceId
          description: Instance to reconcile
          in: path
          required: true
          type: string
        - name: body
          in: body
          required: true
          schema:
            type: object
            properties:
              changedPaths:
                type: array
                items:
                  type: string
                description: |-
                  Changed paths provides a way to "hint" what files have changed in the repo, enabling
                  reconciliation to execute faster by not scanning all code artifacts for changes.
              dry:
                type: boolean
                title: If true, will validate the file artifacts, but not actually execute any migrations
              forcedPaths:
                type: array
                items:
                  type: string
                description: |-
                  Forced paths is used to force run reconcile on certain files.
                  This is mainly used by UI to reconcile paths missing in catalog and get errors if any.
              strict:
                type: boolean
                title: |-
                  If true, will not execute any migrations if any artifact fails to validate.
                  Otherwise, it will execute a best-effort reconciliation (including dropping objects with
                  artifacts that fail to validate.)
            title: Request message for RuntimeService.Reconcile
      tags:
        - RuntimeService
  /v1/instances/{instanceId}/sync:
    post:
      summary: |-
        TriggerSync syncronizes the instance's catalog with the underlying OLAP's information schema.
        If the instance has exposed=true, tables found in the information schema will be added to the catalog.
      operationId: RuntimeService_TriggerSync
      responses:
        "200":
          description: A successful response.
          schema:
            $ref: '#/definitions/v1TriggerSyncResponse'
        default:
          description: An unexpected error response.
          schema:
            $ref: '#/definitions/rpcStatus'
      parameters:
        - name: instanceId
          in: path
          required: true
          type: string
      tags:
        - RuntimeService
  /v1/ping:
    get:
      summary: Ping returns information about the runtime
      operationId: RuntimeService_Ping
      responses:
        "200":
          description: A successful response.
          schema:
            $ref: '#/definitions/v1PingResponse'
        default:
          description: An unexpected error response.
          schema:
            $ref: '#/definitions/rpcStatus'
      tags:
        - RuntimeService
  /v1/put-and-reconcile:
    post:
      summary: |-
        PutFileAndReconcile combines PutFile and Reconcile in a single endpoint to reduce latency.
        It is equivalent to calling the two RPCs sequentially.
      operationId: RuntimeService_PutFileAndReconcile
      responses:
        "200":
          description: A successful response.
          schema:
            $ref: '#/definitions/v1PutFileAndReconcileResponse'
        default:
          description: An unexpected error response.
          schema:
            $ref: '#/definitions/rpcStatus'
      parameters:
        - name: body
          in: body
          required: true
          schema:
            $ref: '#/definitions/v1PutFileAndReconcileRequest'
      tags:
        - RuntimeService
  /v1/refresh-and-reconcile:
    post:
      operationId: RuntimeService_RefreshAndReconcile
      responses:
        "200":
          description: A successful response.
          schema:
            $ref: '#/definitions/v1RefreshAndReconcileResponse'
        default:
          description: An unexpected error response.
          schema:
            $ref: '#/definitions/rpcStatus'
      parameters:
        - name: body
          in: body
          required: true
          schema:
            $ref: '#/definitions/v1RefreshAndReconcileRequest'
      tags:
        - RuntimeService
  /v1/rename-and-reconcile:
    post:
      summary: RenameFileAndReconcile combines RenameFile and Reconcile in a single endpoint to reduce latency.
      operationId: RuntimeService_RenameFileAndReconcile
      responses:
        "200":
          description: A successful response.
          schema:
            $ref: '#/definitions/v1RenameFileAndReconcileResponse'
        default:
          description: An unexpected error response.
          schema:
            $ref: '#/definitions/rpcStatus'
      parameters:
        - name: body
          in: body
          required: true
          schema:
            $ref: '#/definitions/v1RenameFileAndReconcileRequest'
      tags:
        - RuntimeService
definitions:
  ConnectorProperty:
    type: object
    properties:
      description:
        type: string
        title: Human readable description of the field
      displayName:
        type: string
        title: Pretty name for the property
      hint:
        type: string
        title: Additional textual explanation for use in UIs
      href:
        type: string
        title: Link to documentation for this property
      key:
        type: string
        title: The property key
      nullable:
        type: boolean
        title: Nullable is true if the field is optional
      placeholder:
        type: string
        title: Placeholder value for use in UIs
      type:
        $ref: '#/definitions/ConnectorPropertyType'
        title: The type expected for this property
    title: Property represents one of the connector's config properties
  ConnectorPropertyType:
    type: string
    enum:
      - TYPE_UNSPECIFIED
      - TYPE_STRING
      - TYPE_NUMBER
      - TYPE_BOOLEAN
      - TYPE_INFORMATIONAL
    default: TYPE_UNSPECIFIED
    title: Type represents the field type
  ExtractPolicyStrategy:
    type: string
    enum:
      - STRATEGY_UNSPECIFIED
      - STRATEGY_HEAD
      - STRATEGY_TAIL
    default: STRATEGY_UNSPECIFIED
  GenerateTimeSeriesRequestBasicMeasure:
    type: object
    properties:
      expression:
        type: string
        title: mandatory user defined metadata
      id:
        type: string
      sqlName:
        type: string
        title: optional user defined metadata
  MetricsViewDimension:
    type: object
    properties:
      description:
        type: string
      label:
        type: string
      name:
        type: string
    title: Dimensions are columns to filter and group by
  MetricsViewFilterCond:
    type: object
    properties:
      in:
        type: array
        items: {}
      like:
        type: array
        items:
          type: string
      name:
        type: string
  MetricsViewMeasure:
    type: object
    properties:
      description:
        type: string
      expression:
        type: string
      format:
        type: string
      label:
        type: string
      name:
        type: string
    title: Measures are aggregated computed values
  ModelDialect:
    type: string
    enum:
      - DIALECT_UNSPECIFIED
      - DIALECT_DUCKDB
    default: DIALECT_UNSPECIFIED
    title: Dialects supported for models
  NumericHistogramBinsBin:
    type: object
    properties:
      bucket:
        type: integer
        format: int32
      count:
        type: number
        format: double
      high:
        type: number
        format: double
      low:
        type: number
        format: double
  NumericOutliersOutlier:
    type: object
    properties:
      bucket:
        type: integer
        format: int32
      count:
        type: integer
        format: int32
      high:
        type: number
        format: double
      low:
        type: number
        format: double
      present:
        type: boolean
  ReconcileErrorCharLocation:
    type: object
    properties:
      column:
        type: integer
        format: int64
      line:
        type: integer
        format: int64
    title: CharLocation is a line and column in a code artifact
  SourceExtractPolicy:
    type: object
    properties:
      filesLimit:
        type: string
        format: uint64
        title: limit on number of files
      filesStrategy:
        $ref: '#/definitions/ExtractPolicyStrategy'
        title: strategy for selecting files
      rowsLimitBytes:
        type: string
        format: uint64
        title: |-
          could in future add: uint64 rows_limit = n;
          limit on data fetched in bytes
      rowsStrategy:
        $ref: '#/definitions/ExtractPolicyStrategy'
        title: strategy for selecting rows in a file
    title: Extract policy for glob connectors
  StructTypeField:
    type: object
    properties:
      name:
        type: string
      type:
        $ref: '#/definitions/runtimev1Type'
  TimeRangeSummaryInterval:
    type: object
    properties:
      days:
        type: integer
        format: int32
      micros:
        type: string
        format: int64
      months:
        type: integer
        format: int32
  TopKEntry:
    type: object
    properties:
      count:
        type: number
        format: double
      value: {}
  protobufAny:
    type: object
    properties:
      '@type':
        type: string
    additionalProperties: {}
  protobufNullValue:
    type: string
    enum:
      - NULL_VALUE
    default: NULL_VALUE
    description: |-
      `NullValue` is a singleton enumeration to represent the null value for the
      `Value` type union.

       The JSON representation for `NullValue` is JSON `null`.

       - NULL_VALUE: Null value.
  rpcStatus:
    type: object
    properties:
      code:
        type: integer
        format: int32
      details:
        type: array
        items:
          $ref: '#/definitions/protobufAny'
      message:
        type: string
  runtimev1Type:
    type: object
    properties:
      arrayElementType:
        $ref: '#/definitions/runtimev1Type'
        title: If code is CODE_ARRAY, array_element_type specifies the type of the array elements
      code:
        $ref: '#/definitions/v1TypeCode'
        title: Code designates the type
      mapType:
        $ref: '#/definitions/v1MapType'
        title: If code is CODE_MAP, map_type specifies the map's key and value types
      nullable:
        type: boolean
        title: Nullable indicates whether null values are possible
      structType:
        $ref: '#/definitions/v1StructType'
        title: If code is CODE_STRUCT, struct_type specifies the type of the struct's fields
    title: Type represents a data type in a schema
  v1CatalogEntry:
    type: object
    properties:
      children:
        type: array
        items:
          type: string
        title: Immediate child entries in the DAG
      createdOn:
        type: string
        format: date-time
      embedded:
        type: boolean
        description: Marks whether this entry is embedded or not. If yes then this will not have a corresponding artifact.
      metricsView:
        $ref: '#/definitions/v1MetricsView'
      model:
        $ref: '#/definitions/v1Model'
      name:
        type: string
      parents:
        type: array
        items:
          type: string
        title: Immediate parent entries in the DAG
      path:
        type: string
      refreshedOn:
        type: string
        format: date-time
      source:
        $ref: '#/definitions/v1Source'
      table:
        $ref: '#/definitions/v1Table'
      updatedOn:
        type: string
        format: date-time
    title: CatalogEntry contains information about an object in the catalog
  v1CategoricalSummary:
    type: object
    properties:
      cardinality:
        type: number
        format: double
      topK:
        $ref: '#/definitions/v1TopK'
    description: Response for RuntimeService.GetTopK and RuntimeService.GetCardinalityOfColumn. Message will have either topK or cardinality set.
  v1Connector:
    type: object
    properties:
      description:
        type: string
        title: Human readable description of the connector
      displayName:
        type: string
        title: Pretty display name for use in UIs
      name:
        type: string
        title: Name is the name of the connector (e.g. "CREATE SOURCE foo WITH connector = 'name'")
      properties:
        type: array
        items:
          $ref: '#/definitions/ConnectorProperty'
        title: Properties accepted by the connector
    description: |-
      Connector represents a connector available in the runtime.
      It should not be confused with a source.
  v1CreateInstanceRequest:
    type: object
    properties:
      embedCatalog:
        type: boolean
      env:
        type: object
        additionalProperties:
          type: string
      instanceId:
        type: string
      olapDriver:
        type: string
      olapDsn:
        type: string
      repoDriver:
        type: string
      repoDsn:
        type: string
    description: |-
      Request message for RuntimeService.CreateInstance.
      See message Instance for field descriptions.
  v1CreateInstanceResponse:
    type: object
    properties:
      instance:
        $ref: '#/definitions/v1Instance'
    title: Response message for RuntimeService.CreateInstance
  v1DeleteFileAndReconcileRequest:
    type: object
    properties:
      dry:
        type: boolean
        description: If true, will save the file and validate it and related file artifacts, but not actually execute any migrations.
      instanceId:
        type: string
        title: Instance to store file in and reconcile
      path:
        type: string
        title: Path to store the file at
      strict:
        type: boolean
        title: |-
          If true, will not execute any migrations if any artifact fails to validate.
          Otherwise, it will execute a best-effort reconciliation (including dropping objects with
          artifacts that fail to validate.)
  v1DeleteFileAndReconcileResponse:
    type: object
    properties:
      affectedPaths:
        type: array
        items:
          type: string
        description: |-
          affected_paths lists all the file artifact paths that were considered while
          executing the reconciliation. If changed_paths was empty, this will include all
          code artifacts in the repo.
      errors:
        type: array
        items:
          $ref: '#/definitions/v1ReconcileError'
        description: |-
          Errors encountered during reconciliation. If strict = false, any path in
          affected_paths without an error can be assumed to have been reconciled succesfully.
  v1DeleteFileResponse:
    type: object
    title: Response message for RuntimeService.DeleteFile
  v1DeleteInstanceResponse:
    type: object
    title: Response message for RuntimeService.DeleteInstance
  v1EstimateRollupIntervalResponse:
    type: object
    properties:
      end:
        type: string
        format: date-time
      interval:
        $ref: '#/definitions/v1TimeGrain'
      start:
        type: string
        format: date-time
  v1EstimateSmallestTimeGrainResponse:
    type: object
    properties:
      timeGrain:
        $ref: '#/definitions/v1TimeGrain'
    title: Response for RuntimeService.EstimateSmallestTimeGrain
  v1GenerateTimeSeriesResponse:
    type: object
    properties:
      rollup:
        $ref: '#/definitions/v1TimeSeriesResponse'
  v1GetCardinalityOfColumnResponse:
    type: object
    properties:
      categoricalSummary:
        $ref: '#/definitions/v1CategoricalSummary'
  v1GetCatalogEntryResponse:
    type: object
    properties:
      entry:
        $ref: '#/definitions/v1CatalogEntry'
    title: Response message for RuntimeService.GetCatalogEntry
  v1GetDescriptiveStatisticsResponse:
    type: object
    properties:
      numericSummary:
        $ref: '#/definitions/v1NumericSummary'
  v1GetFileResponse:
    type: object
    properties:
      blob:
        type: string
      updatedOn:
        type: string
        format: date-time
    title: Reponse message for RuntimeService.GetFile
  v1GetInstanceResponse:
    type: object
    properties:
      instance:
        $ref: '#/definitions/v1Instance'
    title: Response message for RuntimeService.GetInstance
  v1GetNullCountResponse:
    type: object
    properties:
      count:
        type: number
        format: double
    title: Response for RuntimeService.GetNullCount
  v1GetNumericHistogramResponse:
    type: object
    properties:
      numericSummary:
        $ref: '#/definitions/v1NumericSummary'
  v1GetRugHistogramResponse:
    type: object
    properties:
      numericSummary:
        $ref: '#/definitions/v1NumericSummary'
  v1GetTableCardinalityResponse:
    type: object
    properties:
      cardinality:
        type: string
        format: int64
  v1GetTableRowsResponse:
    type: object
    properties:
      data:
        type: array
        items:
          type: object
  v1GetTimeRangeSummaryResponse:
    type: object
    properties:
      timeRangeSummary:
        $ref: '#/definitions/v1TimeRangeSummary'
  v1GetTopKResponse:
    type: object
    properties:
      categoricalSummary:
        $ref: '#/definitions/v1CategoricalSummary'
  v1Instance:
    type: object
    properties:
      embedCatalog:
        type: boolean
        description: |-
          If true, the runtime will store the instance's catalog in its OLAP store instead
          of in the runtime's metadata store. Currently only supported for the duckdb driver.
      env:
        type: object
        additionalProperties:
          type: string
        title: instance specific enviornment variables
      instanceId:
        type: string
        title: Identifier (UUID)
      olapDriver:
        type: string
        title: 'Driver to connect to for OLAP (options: duckdb, druid)'
      olapDsn:
        type: string
        title: DSN for connection to OLAP
      repoDriver:
        type: string
        description: |-
          Driver for reading/editing code artifacts (options: file, metastore).
          This enables virtualizing a file system in a cloud setting.
      repoDsn:
        type: string
        title: DSN for connecting to repo
    description: |-
      Instance represents a single data project, meaning one set of code artifacts,
      one connection to an OLAP datastore (DuckDB, Druid), and one catalog of related
      metadata (such as reconciliation state). Instances are the unit of isolation within
      the runtime. They enable one runtime deployment to serve not only multiple data
      projects, but also multiple tenants. On local, the runtime will usually have
      just a single instance.
  v1ListCatalogEntriesResponse:
    type: object
    properties:
      entries:
        type: array
        items:
          $ref: '#/definitions/v1CatalogEntry'
    title: Response message for RuntimeService.ListCatalogEntries
  v1ListConnectorsResponse:
    type: object
    properties:
      connectors:
        type: array
        items:
          $ref: '#/definitions/v1Connector'
    title: Response message for RuntimeService.ListConnectors
  v1ListFilesResponse:
    type: object
    properties:
      paths:
        type: array
        items:
          type: string
    title: Response message for RuntimeService.ListFiles
  v1ListInstancesResponse:
    type: object
    properties:
      instances:
        type: array
        items:
          $ref: '#/definitions/v1Instance'
      nextPageToken:
        type: string
    title: Response message for RuntimeService.ListInstances
  v1MapType:
    type: object
    properties:
      keyType:
        $ref: '#/definitions/runtimev1Type'
      valueType:
        $ref: '#/definitions/runtimev1Type'
    title: MapType is a complex type for mapping keys to values
  v1MetricsView:
    type: object
    properties:
      defaultTimeRange:
        type: string
<<<<<<< HEAD
        title: default time range for the dashboard. It should be a valid ISO 8601 duration string
=======
        description: Default time range for the dashboard. It should be a valid ISO 8601 duration string.
>>>>>>> 5b9313e8
      description:
        type: string
        title: Brief description of the dashboard
      dimensions:
        type: array
        items:
          $ref: '#/definitions/MetricsViewDimension'
        title: Dimensions in the metrics view
      label:
        type: string
        title: User friendly label for the dashboard
      measures:
        type: array
        items:
          $ref: '#/definitions/MetricsViewMeasure'
        title: Measures in the metrics view
      model:
        type: string
        title: Name of the source or model that the metrics view is based on
      name:
        type: string
        title: Name of the metrics view
      smallestTimeGrain:
        $ref: '#/definitions/v1TimeGrain'
        title: Smallest time grain to show in the dashboard
      timeDimension:
        type: string
        title: Name of the primary time dimension, used for rendering time series
<<<<<<< HEAD
      timeGrains:
        type: array
        items:
          $ref: '#/definitions/v1TimeGrain'
        description: Recommended granularities for rolling up the time dimension.
=======
>>>>>>> 5b9313e8
    title: Metrics view is the internal representation of a metrics view definition
  v1MetricsViewColumn:
    type: object
    properties:
      name:
        type: string
      nullable:
        type: boolean
      type:
        type: string
    title: MetricsViewColumn represents a column in a metrics view
  v1MetricsViewFilter:
    type: object
    properties:
      exclude:
        type: array
        items:
          $ref: '#/definitions/MetricsViewFilterCond'
      include:
        type: array
        items:
          $ref: '#/definitions/MetricsViewFilterCond'
    title: Filter clause for metrics view requests
  v1MetricsViewSort:
    type: object
    properties:
      ascending:
        type: boolean
      name:
        type: string
    title: Sort clause for metrics view requests
  v1MetricsViewTimeSeriesResponse:
    type: object
    properties:
      data:
        type: array
        items:
          $ref: '#/definitions/v1TimeSeriesValue'
      meta:
        type: array
        items:
          $ref: '#/definitions/v1MetricsViewColumn'
    title: Response message for RuntimeService.MetricsViewTimeSeries
  v1MetricsViewToplistResponse:
    type: object
    properties:
      data:
        type: array
        items:
          type: object
      meta:
        type: array
        items:
          $ref: '#/definitions/v1MetricsViewColumn'
    title: Response message for RuntimeService.MetricsViewToplist
  v1MetricsViewTotalsResponse:
    type: object
    properties:
      data:
        type: object
      meta:
        type: array
        items:
          $ref: '#/definitions/v1MetricsViewColumn'
    title: Response message for RuntimeService.MetricsViewTotals
  v1Model:
    type: object
    properties:
      dialect:
        $ref: '#/definitions/ModelDialect'
        title: Dialect of the SQL statement
      materialize:
        type: boolean
        title: To materialize model or not
      name:
        type: string
        title: Name of the model
      schema:
        $ref: '#/definitions/v1StructType'
        title: Detected schema of the model
      sql:
        type: string
        title: SQL is a SELECT statement representing the model
    title: Model is the internal representation of a model definition
  v1NumericHistogramBins:
    type: object
    properties:
      bins:
        type: array
        items:
          $ref: '#/definitions/NumericHistogramBinsBin'
    title: Response for RuntimeService.GetNumericHistogram
  v1NumericOutliers:
    type: object
    properties:
      outliers:
        type: array
        items:
          $ref: '#/definitions/NumericOutliersOutlier'
  v1NumericStatistics:
    type: object
    properties:
      max:
        type: number
        format: double
      mean:
        type: number
        format: double
      min:
        type: number
        format: double
      q25:
        type: number
        format: double
      q50:
        type: number
        format: double
      q75:
        type: number
        format: double
      sd:
        type: number
        format: double
    title: Response for RuntimeService.GetDescriptiveStatistics
  v1NumericSummary:
    type: object
    properties:
      numericHistogramBins:
        $ref: '#/definitions/v1NumericHistogramBins'
      numericOutliers:
        $ref: '#/definitions/v1NumericOutliers'
      numericStatistics:
        $ref: '#/definitions/v1NumericStatistics'
    description: |-
      Response for RuntimeService.GetNumericHistogram, RuntimeService.GetDescriptiveStatistics and RuntimeService.GetCardinalityOfColumn.
      Message will have either numericHistogramBins, numericStatistics or numericOutliers set.
  v1ObjectType:
    type: string
    enum:
      - OBJECT_TYPE_UNSPECIFIED
      - OBJECT_TYPE_TABLE
      - OBJECT_TYPE_SOURCE
      - OBJECT_TYPE_MODEL
      - OBJECT_TYPE_METRICS_VIEW
    default: OBJECT_TYPE_UNSPECIFIED
    title: ObjectType represents the different kinds of catalog objects
  v1PingResponse:
    type: object
    properties:
      time:
        type: string
        format: date-time
        title: Runtime server time
      version:
        type: string
        title: Runtime version
    title: Response message for RuntimeService.Ping
  v1ProfileColumn:
    type: object
    properties:
      largestStringLength:
        type: integer
        format: int32
      name:
        type: string
      type:
        type: string
  v1ProfileColumnsResponse:
    type: object
    properties:
      profileColumns:
        type: array
        items:
          $ref: '#/definitions/v1ProfileColumn'
  v1PutFileAndReconcileRequest:
    type: object
    properties:
      blob:
        type: string
        title: Contents to save to the file
      create:
        type: boolean
        title: Create indicates whether to create the file if it doesn't already exist
      createOnly:
        type: boolean
        description: |-
          create_only will cause the operation to fail if a file already exists at path.
          It should only be set when create = true.
      dry:
        type: boolean
        description: If true, will save the file and validate it and related file artifacts, but not actually execute any migrations.
      instanceId:
        type: string
        title: Instance to store file in and reconcile
      path:
        type: string
        title: Path to store the file at
      strict:
        type: boolean
        title: |-
          If true, will not execute any migrations if any artifact fails to validate.
          Otherwise, it will execute a best-effort reconciliation (including dropping objects with
          artifacts that fail to validate.)
  v1PutFileAndReconcileResponse:
    type: object
    properties:
      affectedPaths:
        type: array
        items:
          type: string
        description: |-
          affected_paths lists all the file artifact paths that were considered while
          executing the reconciliation. If changed_paths was empty, this will include all
          code artifacts in the repo.
      errors:
        type: array
        items:
          $ref: '#/definitions/v1ReconcileError'
        description: |-
          Errors encountered during reconciliation. If strict = false, any path in
          affected_paths without an error can be assumed to have been reconciled succesfully.
  v1PutFileResponse:
    type: object
    properties:
      filePath:
        type: string
        title: 'TODO: Redundant, should be removed (but frontend currently uses it)'
    title: Response message for RuntimeService.PutFile
  v1QueryResponse:
    type: object
    properties:
      data:
        type: array
        items:
          type: object
        title: Result data
      meta:
        $ref: '#/definitions/v1StructType'
        title: Schema of result data
    title: Response message for RuntimeService.Query
  v1ReconcileError:
    type: object
    properties:
      code:
        $ref: '#/definitions/v1ReconcileErrorCode'
        title: Code denotes the category of error
      endLocation:
        $ref: '#/definitions/ReconcileErrorCharLocation'
        description: |-
          End location of the error in the code artifact (if any).
          Only applicable if file_path and start_location is set.
      filePath:
        type: string
        title: File path of the code artifact that this error relates to (if any)
      message:
        type: string
        title: Message is a developer-friendly error message
      propertyPath:
        type: array
        items:
          type: string
        description: |-
          Property path of the error in the code artifact (if any).
          It's represented as a JS-style property path, e.g. "key0.key1[index2].key3".
          It only applies to structured code artifacts (i.e. YAML).
          Only applicable if file_path is set.
      startLocation:
        $ref: '#/definitions/ReconcileErrorCharLocation'
        description: |-
          Start location of the error in the code artifact (if any).
          Only applicable if file_path is set.
    description: ReconcileError represents an error encountered while running Reconcile.
  v1ReconcileErrorCode:
    type: string
    enum:
      - CODE_UNSPECIFIED
      - CODE_SYNTAX
      - CODE_VALIDATION
      - CODE_DEPENDENCY
      - CODE_OLAP
      - CODE_SOURCE
    default: CODE_UNSPECIFIED
    description: |-
      - CODE_UNSPECIFIED: Unspecified error
       - CODE_SYNTAX: Code artifact failed to parse
       - CODE_VALIDATION: Code artifact has internal validation errors
       - CODE_DEPENDENCY: Code artifact is valid, but has invalid dependencies
       - CODE_OLAP: Error returned from the OLAP database
       - CODE_SOURCE: Error encountered during source inspection or ingestion
    title: Code represents different categories of reconciliation errors
  v1ReconcileResponse:
    type: object
    properties:
      affectedPaths:
        type: array
        items:
          type: string
        description: |-
          affected_paths lists all the file artifact paths that were considered while
          executing the reconciliation. If changed_paths was empty, this will include all
          code artifacts in the repo.
      errors:
        type: array
        items:
          $ref: '#/definitions/v1ReconcileError'
        description: |-
          Errors encountered during reconciliation. If strict = false, any path in
          affected_paths without an error can be assumed to have been reconciled succesfully.
    title: Response message for RuntimeService.Reconcile
  v1RefreshAndReconcileRequest:
    type: object
    properties:
      dry:
        type: boolean
        description: If true, will save the file and validate it and related file artifacts, but not actually execute any migrations.
      instanceId:
        type: string
        title: Instance to store file in and reconcile
      path:
        type: string
        title: Current path of the file
      strict:
        type: boolean
        title: |-
          If true, will not execute any migrations if any artifact fails to validate.
          Otherwise, it will execute a best-effort reconciliation (including dropping objects with
          artifacts that fail to validate.)
  v1RefreshAndReconcileResponse:
    type: object
    properties:
      affectedPaths:
        type: array
        items:
          type: string
        description: |-
          affected_paths lists all the file artifact paths that were considered while
          executing the reconciliation. If changed_paths was empty, this will include all
          code artifacts in the repo.
      errors:
        type: array
        items:
          $ref: '#/definitions/v1ReconcileError'
        description: |-
          Errors encountered during reconciliation. If strict = false, any path in
          affected_paths without an error can be assumed to have been reconciled succesfully.
  v1RenameFileAndReconcileRequest:
    type: object
    properties:
      dry:
        type: boolean
        description: If true, will save the file and validate it and related file artifacts, but not actually execute any migrations.
      fromPath:
        type: string
        title: Current path of the file
      instanceId:
        type: string
        title: Instance to store file in and reconcile
      strict:
        type: boolean
        title: |-
          If true, will not execute any migrations if any artifact fails to validate.
          Otherwise, it will execute a best-effort reconciliation (including dropping objects with
          artifacts that fail to validate.)
      toPath:
        type: string
        title: New path of the file
  v1RenameFileAndReconcileResponse:
    type: object
    properties:
      affectedPaths:
        type: array
        items:
          type: string
        description: |-
          affected_paths lists all the file artifact paths that were considered while
          executing the reconciliation. If changed_paths was empty, this will include all
          code artifacts in the repo.
      errors:
        type: array
        items:
          $ref: '#/definitions/v1ReconcileError'
        description: |-
          Errors encountered during reconciliation. If strict = false, any path in
          affected_paths without an error can be assumed to have been reconciled succesfully.
  v1RenameFileResponse:
    type: object
    title: Response message for RuntimeService.RenameFile
  v1Source:
    type: object
    properties:
      connector:
        type: string
        title: Connector used by the source
      name:
        type: string
        title: Name of the source
      policy:
        $ref: '#/definitions/SourceExtractPolicy'
        title: extraction policy for the source
      properties:
        type: object
        title: Connector properties assigned in the source
      schema:
        $ref: '#/definitions/v1StructType'
        title: Detected schema of the source
      timeoutSeconds:
        type: integer
        format: int32
        title: timeout for source ingestion in seconds
    title: Source is the internal representation of a source definition
  v1StructType:
    type: object
    properties:
      fields:
        type: array
        items:
          $ref: '#/definitions/StructTypeField'
    title: StructType is a type composed of ordered, named and typed sub-fields
  v1Table:
    type: object
    properties:
      managed:
        type: boolean
        description: |-
          Managed is true if the table was created through a runtime migration, false if it was discovered in by
          scanning the database's information schema.
      name:
        type: string
        title: Table name
      schema:
        $ref: '#/definitions/v1StructType'
        title: Table schema
    description: |-
      Table represents a table in the OLAP database. These include pre-existing tables discovered by periodically
      scanning the database's information schema when the instance is created with exposed=true. Pre-existing tables
      have managed = false.
  v1TimeGrain:
    type: string
    enum:
      - TIME_GRAIN_UNSPECIFIED
      - TIME_GRAIN_MILLISECOND
      - TIME_GRAIN_SECOND
      - TIME_GRAIN_MINUTE
      - TIME_GRAIN_HOUR
      - TIME_GRAIN_DAY
      - TIME_GRAIN_WEEK
      - TIME_GRAIN_MONTH
      - TIME_GRAIN_YEAR
    default: TIME_GRAIN_UNSPECIFIED
  v1TimeRangeSummary:
    type: object
    properties:
      interval:
        $ref: '#/definitions/TimeRangeSummaryInterval'
      max:
        type: string
        format: date-time
      min:
        type: string
        format: date-time
  v1TimeSeriesResponse:
    type: object
    properties:
      results:
        type: array
        items:
          $ref: '#/definitions/v1TimeSeriesValue'
      sampleSize:
        type: integer
        format: int32
      spark:
        type: array
        items:
          $ref: '#/definitions/v1TimeSeriesValue'
      timeRange:
        $ref: '#/definitions/v1TimeSeriesTimeRange'
  v1TimeSeriesTimeRange:
    type: object
    properties:
      end:
        type: string
        format: date-time
      interval:
        $ref: '#/definitions/v1TimeGrain'
      start:
        type: string
        format: date-time
  v1TimeSeriesValue:
    type: object
    properties:
      bin:
        type: number
        format: double
      records:
        type: object
      ts:
        type: string
        format: date-time
  v1TopK:
    type: object
    properties:
      entries:
        type: array
        items:
          $ref: '#/definitions/TopKEntry'
  v1TriggerRefreshResponse:
    type: object
    title: Response message for RuntimeService.TriggerRefresh
  v1TriggerSyncResponse:
    type: object
    properties:
      objectsAddedCount:
        type: integer
        format: int64
      objectsCount:
        type: integer
        format: int64
      objectsRemovedCount:
        type: integer
        format: int64
      objectsUpdatedCount:
        type: integer
        format: int64
    title: Response message for RuntimeService.TriggerSync
  v1TypeCode:
    type: string
    enum:
      - CODE_UNSPECIFIED
      - CODE_BOOL
      - CODE_INT8
      - CODE_INT16
      - CODE_INT32
      - CODE_INT64
      - CODE_INT128
      - CODE_UINT8
      - CODE_UINT16
      - CODE_UINT32
      - CODE_UINT64
      - CODE_UINT128
      - CODE_FLOAT32
      - CODE_FLOAT64
      - CODE_TIMESTAMP
      - CODE_DATE
      - CODE_TIME
      - CODE_STRING
      - CODE_BYTES
      - CODE_ARRAY
      - CODE_STRUCT
      - CODE_MAP
      - CODE_DECIMAL
      - CODE_JSON
      - CODE_UUID
    default: CODE_UNSPECIFIED
    title: Code enumerates all the types that can be represented in a schema<|MERGE_RESOLUTION|>--- conflicted
+++ resolved
@@ -1722,11 +1722,7 @@
     properties:
       defaultTimeRange:
         type: string
-<<<<<<< HEAD
-        title: default time range for the dashboard. It should be a valid ISO 8601 duration string
-=======
         description: Default time range for the dashboard. It should be a valid ISO 8601 duration string.
->>>>>>> 5b9313e8
       description:
         type: string
         title: Brief description of the dashboard
@@ -1755,14 +1751,6 @@
       timeDimension:
         type: string
         title: Name of the primary time dimension, used for rendering time series
-<<<<<<< HEAD
-      timeGrains:
-        type: array
-        items:
-          $ref: '#/definitions/v1TimeGrain'
-        description: Recommended granularities for rolling up the time dimension.
-=======
->>>>>>> 5b9313e8
     title: Metrics view is the internal representation of a metrics view definition
   v1MetricsViewColumn:
     type: object
