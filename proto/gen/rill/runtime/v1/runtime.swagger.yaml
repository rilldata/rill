--- conflicted
+++ resolved
@@ -3310,7 +3310,6 @@
       ascending:
         type: boolean
     title: Sort clause for metrics view requests
-<<<<<<< HEAD
   v1MetricsViewSpec:
     type: object
     properties:
@@ -3357,13 +3356,11 @@
     properties:
       validSpec:
         $ref: '#/definitions/v1MetricsViewSpec'
-=======
   v1MetricsViewTimeRangeResponse:
     type: object
     properties:
       timeRangeSummary:
         $ref: '#/definitions/v1TimeRangeSummary'
->>>>>>> 0cfefa52
   v1MetricsViewTimeSeriesRequest:
     type: object
     properties:
