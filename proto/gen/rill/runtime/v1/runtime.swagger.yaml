swagger: "2.0"
info:
  title: rill/runtime/v1/schema.proto
  version: version not set
tags:
  - name: RuntimeService
  - name: ConnectorService
  - name: QueryService
consumes:
  - application/json
produces:
  - application/json
paths:
  /v1/connectors/meta:
    get:
      summary: |-
        ListConnectors returns a description of all the connectors implemented in the runtime,
        including their schema and validation rules
      operationId: RuntimeService_ListConnectors
      responses:
        "200":
          description: A successful response.
          schema:
            $ref: '#/definitions/v1ListConnectorsResponse'
        default:
          description: An unexpected error response.
          schema:
            $ref: '#/definitions/rpcStatus'
      tags:
        - RuntimeService
  /v1/delete-and-reconcile:
    post:
      summary: DeleteFileAndReconcile combines RenameFile and Reconcile in a single endpoint to reduce latency.
      operationId: RuntimeService_DeleteFileAndReconcile
      responses:
        "200":
          description: A successful response.
          schema:
            $ref: '#/definitions/v1DeleteFileAndReconcileResponse'
        default:
          description: An unexpected error response.
          schema:
            $ref: '#/definitions/rpcStatus'
      parameters:
        - name: body
          in: body
          required: true
          schema:
            $ref: '#/definitions/v1DeleteFileAndReconcileRequest'
      tags:
        - RuntimeService
  /v1/examples:
    get:
      summary: ListExamples lists all the examples embedded into binary
      operationId: RuntimeService_ListExamples
      responses:
        "200":
          description: A successful response.
          schema:
            $ref: '#/definitions/v1ListExamplesResponse'
        default:
          description: An unexpected error response.
          schema:
            $ref: '#/definitions/rpcStatus'
      tags:
        - RuntimeService
<<<<<<< HEAD
  /v1/gcs/bucket/{bucketName}/objects:
    get:
      operationId: ConnectorService_ListGCSBucketObjects
      responses:
        "200":
          description: A successful response.
          schema:
            $ref: '#/definitions/v1ListGCSBucketObjectsResponse'
        default:
          description: An unexpected error response.
          schema:
            $ref: '#/definitions/rpcStatus'
      parameters:
        - name: bucketName
          in: path
          required: true
          type: string
        - name: pageSize
          in: query
          required: false
          type: integer
          format: int64
        - name: pageToken
          in: query
          required: false
          type: string
        - name: prefix
          in: query
          required: false
          type: string
        - name: startOffset
          in: query
          required: false
          type: string
      tags:
        - ConnectorService
  /v1/gcs/buckets:
    get:
      operationId: ConnectorService_ListGCSBuckets
      responses:
        "200":
          description: A successful response.
          schema:
            $ref: '#/definitions/v1ListGCSBucketsResponse'
        default:
          description: An unexpected error response.
          schema:
            $ref: '#/definitions/rpcStatus'
      parameters:
        - name: pageSize
          in: query
          required: false
          type: integer
          format: int64
        - name: pageToken
          in: query
          required: false
          type: string
      tags:
        - ConnectorService
=======
>>>>>>> 25b0a08e
  /v1/instances:
    get:
      summary: ListInstances lists all the instances currently managed by the runtime
      operationId: RuntimeService_ListInstances
      responses:
        "200":
          description: A successful response.
          schema:
            $ref: '#/definitions/v1ListInstancesResponse'
        default:
          description: An unexpected error response.
          schema:
            $ref: '#/definitions/rpcStatus'
      parameters:
        - name: pageSize
          in: query
          required: false
          type: integer
          format: int64
        - name: pageToken
          in: query
          required: false
          type: string
      tags:
        - RuntimeService
    post:
      summary: CreateInstance creates a new instance
      operationId: RuntimeService_CreateInstance
      responses:
        "200":
          description: A successful response.
          schema:
            $ref: '#/definitions/v1CreateInstanceResponse'
        default:
          description: An unexpected error response.
          schema:
            $ref: '#/definitions/rpcStatus'
      parameters:
        - name: body
          description: |-
            Request message for RuntimeService.CreateInstance.
            See message Instance for field descriptions.
          in: body
          required: true
          schema:
            $ref: '#/definitions/v1CreateInstanceRequest'
      tags:
        - RuntimeService
  /v1/instances/{instanceId}:
    get:
      summary: GetInstance returns information about a specific instance
      operationId: RuntimeService_GetInstance
      responses:
        "200":
          description: A successful response.
          schema:
            $ref: '#/definitions/v1GetInstanceResponse'
        default:
          description: An unexpected error response.
          schema:
            $ref: '#/definitions/rpcStatus'
      parameters:
        - name: instanceId
          in: path
          required: true
          type: string
      tags:
        - RuntimeService
    post:
      summary: DeleteInstance deletes an instance
      operationId: RuntimeService_DeleteInstance
      responses:
        "200":
          description: A successful response.
          schema:
            $ref: '#/definitions/v1DeleteInstanceResponse'
        default:
          description: An unexpected error response.
          schema:
            $ref: '#/definitions/rpcStatus'
      parameters:
        - name: instanceId
          in: path
          required: true
          type: string
        - name: body
          in: body
          required: true
          schema:
            type: object
            properties:
              dropDb:
                type: boolean
            title: Request message for RuntimeService.DeleteInstance
      tags:
        - RuntimeService
    put:
      summary: EditInstance edits an existing instance
      operationId: RuntimeService_EditInstance
      responses:
        "200":
          description: A successful response.
          schema:
            $ref: '#/definitions/v1EditInstanceResponse'
        default:
          description: An unexpected error response.
          schema:
            $ref: '#/definitions/rpcStatus'
      parameters:
        - name: instanceId
          in: path
          required: true
          type: string
        - name: body
          in: body
          required: true
          schema:
            type: object
            properties:
              olapDriver:
                type: string
              olapDsn:
                type: string
              repoDriver:
                type: string
              repoDsn:
                type: string
              embedCatalog:
                type: boolean
              variables:
                type: object
                additionalProperties:
                  type: string
              ingestionLimitBytes:
                type: string
                format: int64
            description: |-
              Request message for RuntimeService.EditInstance.
              See message Instance for field descriptions.
      tags:
        - RuntimeService
  /v1/instances/{instanceId}/catalog:
    get:
      summary: ListCatalogEntries lists all the entries registered in an instance's catalog (like tables, sources or metrics views)
      operationId: RuntimeService_ListCatalogEntries
      responses:
        "200":
          description: A successful response.
          schema:
            $ref: '#/definitions/v1ListCatalogEntriesResponse'
        default:
          description: An unexpected error response.
          schema:
            $ref: '#/definitions/rpcStatus'
      parameters:
        - name: instanceId
          in: path
          required: true
          type: string
        - name: type
          in: query
          required: false
          type: string
          enum:
            - OBJECT_TYPE_UNSPECIFIED
            - OBJECT_TYPE_TABLE
            - OBJECT_TYPE_SOURCE
            - OBJECT_TYPE_MODEL
            - OBJECT_TYPE_METRICS_VIEW
          default: OBJECT_TYPE_UNSPECIFIED
      tags:
        - RuntimeService
  /v1/instances/{instanceId}/catalog/{name}:
    get:
      summary: GetCatalogEntry returns information about a specific entry in the catalog
      operationId: RuntimeService_GetCatalogEntry
      responses:
        "200":
          description: A successful response.
          schema:
            $ref: '#/definitions/v1GetCatalogEntryResponse'
        default:
          description: An unexpected error response.
          schema:
            $ref: '#/definitions/rpcStatus'
      parameters:
        - name: instanceId
          in: path
          required: true
          type: string
        - name: name
          in: path
          required: true
          type: string
      tags:
        - RuntimeService
  /v1/instances/{instanceId}/catalog/{name}/refresh:
    post:
      summary: |-
        TriggerRefresh triggers a refresh of a refreshable catalog object.
        It currently only supports sources (which will be re-ingested), but will also support materialized models in the future.
        It does not respond until the refresh has completed (will move to async jobs when the task scheduler is in place).
      operationId: RuntimeService_TriggerRefresh
      responses:
        "200":
          description: A successful response.
          schema:
            $ref: '#/definitions/v1TriggerRefreshResponse'
        default:
          description: An unexpected error response.
          schema:
            $ref: '#/definitions/rpcStatus'
      parameters:
        - name: instanceId
          in: path
          required: true
          type: string
        - name: name
          in: path
          required: true
          type: string
      tags:
        - RuntimeService
  /v1/instances/{instanceId}/files:
    get:
      summary: |-
        ListFiles lists all the files matching a glob in a repo.
        The files are sorted by their full path.
      operationId: RuntimeService_ListFiles
      responses:
        "200":
          description: A successful response.
          schema:
            $ref: '#/definitions/v1ListFilesResponse'
        default:
          description: An unexpected error response.
          schema:
            $ref: '#/definitions/rpcStatus'
      parameters:
        - name: instanceId
          in: path
          required: true
          type: string
        - name: glob
          in: query
          required: false
          type: string
      tags:
        - RuntimeService
  /v1/instances/{instanceId}/files/-/{path}:
    get:
      summary: GetFile returns the contents of a specific file in a repo.
      operationId: RuntimeService_GetFile
      responses:
        "200":
          description: A successful response.
          schema:
            $ref: '#/definitions/v1GetFileResponse'
        default:
          description: An unexpected error response.
          schema:
            $ref: '#/definitions/rpcStatus'
      parameters:
        - name: instanceId
          in: path
          required: true
          type: string
        - name: path
          in: path
          required: true
          type: string
          pattern: .+
      tags:
        - RuntimeService
    delete:
      summary: DeleteFile deletes a file from a repo
      operationId: RuntimeService_DeleteFile
      responses:
        "200":
          description: A successful response.
          schema:
            $ref: '#/definitions/v1DeleteFileResponse'
        default:
          description: An unexpected error response.
          schema:
            $ref: '#/definitions/rpcStatus'
      parameters:
        - name: instanceId
          in: path
          required: true
          type: string
        - name: path
          in: path
          required: true
          type: string
          pattern: .+
      tags:
        - RuntimeService
    post:
      summary: PutFile creates or updates a file in a repo
      operationId: RuntimeService_PutFile
      responses:
        "200":
          description: A successful response.
          schema:
            $ref: '#/definitions/v1PutFileResponse'
        default:
          description: An unexpected error response.
          schema:
            $ref: '#/definitions/rpcStatus'
      parameters:
        - name: instanceId
          in: path
          required: true
          type: string
        - name: path
          in: path
          required: true
          type: string
          pattern: .+
        - name: body
          in: body
          required: true
          schema:
            type: object
            properties:
              blob:
                type: string
              create:
                type: boolean
                title: Create indicates whether to create the file if it doesn't already exist
              createOnly:
                type: boolean
                description: |-
                  Will cause the operation to fail if the file already exists.
                  It should only be set when create = true.
            title: Request message for RuntimeService.PutFile
      tags:
        - RuntimeService
  /v1/instances/{instanceId}/files/rename:
    post:
      summary: RenameFile renames a file in a repo
      operationId: RuntimeService_RenameFile
      responses:
        "200":
          description: A successful response.
          schema:
            $ref: '#/definitions/v1RenameFileResponse'
        default:
          description: An unexpected error response.
          schema:
            $ref: '#/definitions/rpcStatus'
      parameters:
        - name: instanceId
          in: path
          required: true
          type: string
        - name: body
          in: body
          required: true
          schema:
            type: object
            properties:
              fromPath:
                type: string
              toPath:
                type: string
            title: Request message for RuntimeService.RenameFile
      tags:
        - RuntimeService
  /v1/instances/{instanceId}/files/unpack-empty:
    post:
      summary: UnpackEmpty unpacks an empty project
      operationId: RuntimeService_UnpackEmpty
      responses:
        "200":
          description: A successful response.
          schema:
            $ref: '#/definitions/v1UnpackEmptyResponse'
        default:
          description: An unexpected error response.
          schema:
            $ref: '#/definitions/rpcStatus'
      parameters:
        - name: instanceId
          in: path
          required: true
          type: string
        - name: body
          in: body
          required: true
          schema:
            type: object
            properties:
              title:
                type: string
              force:
                type: boolean
            title: Request message for RuntimeService.UnpackEmpty
      tags:
        - RuntimeService
  /v1/instances/{instanceId}/files/unpack-example:
    post:
      summary: UnpackExample unpacks an example project
      operationId: RuntimeService_UnpackExample
      responses:
        "200":
          description: A successful response.
          schema:
            $ref: '#/definitions/v1UnpackExampleResponse'
        default:
          description: An unexpected error response.
          schema:
            $ref: '#/definitions/rpcStatus'
      parameters:
        - name: instanceId
          in: path
          required: true
          type: string
        - name: body
          in: body
          required: true
          schema:
            type: object
            properties:
              name:
                type: string
              force:
                type: boolean
            title: Request message for RuntimeService.UnpackExample
      tags:
        - RuntimeService
  /v1/instances/{instanceId}/queries/column-cardinality/tables/{tableName}:
    get:
      summary: Get cardinality for a column
      operationId: QueryService_ColumnCardinality
      responses:
        "200":
          description: A successful response.
          schema:
            $ref: '#/definitions/v1ColumnCardinalityResponse'
        default:
          description: An unexpected error response.
          schema:
            $ref: '#/definitions/rpcStatus'
      parameters:
        - name: instanceId
          in: path
          required: true
          type: string
        - name: tableName
          in: path
          required: true
          type: string
        - name: columnName
          in: query
          required: false
          type: string
        - name: priority
          in: query
          required: false
          type: integer
          format: int32
      tags:
        - QueryService
  /v1/instances/{instanceId}/queries/columns-profile/tables/{tableName}:
    post:
      summary: TableColumns returns column profiles
      operationId: QueryService_TableColumns
      responses:
        "200":
          description: A successful response.
          schema:
            $ref: '#/definitions/v1TableColumnsResponse'
        default:
          description: An unexpected error response.
          schema:
            $ref: '#/definitions/rpcStatus'
      parameters:
        - name: instanceId
          in: path
          required: true
          type: string
        - name: tableName
          in: path
          required: true
          type: string
        - name: priority
          in: query
          required: false
          type: integer
          format: int32
      tags:
        - QueryService
  /v1/instances/{instanceId}/queries/descriptive-statistics/tables/{tableName}:
    get:
      summary: Get basic stats for a numeric column like min, max, mean, stddev, etc
      operationId: QueryService_ColumnDescriptiveStatistics
      responses:
        "200":
          description: A successful response.
          schema:
            $ref: '#/definitions/v1ColumnDescriptiveStatisticsResponse'
        default:
          description: An unexpected error response.
          schema:
            $ref: '#/definitions/rpcStatus'
      parameters:
        - name: instanceId
          in: path
          required: true
          type: string
        - name: tableName
          in: path
          required: true
          type: string
        - name: columnName
          in: query
          required: false
          type: string
        - name: priority
          in: query
          required: false
          type: integer
          format: int32
      tags:
        - QueryService
  /v1/instances/{instanceId}/queries/metrics-views/{metricsViewName}/compare-toplist:
    post:
      operationId: QueryService_MetricsViewComparisonToplist
      responses:
        "200":
          description: A successful response.
          schema:
            $ref: '#/definitions/v1MetricsViewComparisonToplistResponse'
        default:
          description: An unexpected error response.
          schema:
            $ref: '#/definitions/rpcStatus'
      parameters:
        - name: instanceId
          in: path
          required: true
          type: string
        - name: metricsViewName
          in: path
          required: true
          type: string
        - name: body
          in: body
          required: true
          schema:
            type: object
            properties:
              dimensionName:
                type: string
              measureNames:
                type: array
                items:
                  type: string
              inlineMeasures:
                type: array
                items:
                  type: object
                  $ref: '#/definitions/v1InlineMeasure'
              baseTimeRange:
                $ref: '#/definitions/v1TimeRange'
              comparisonTimeRange:
                $ref: '#/definitions/v1TimeRange'
              sort:
                type: array
                items:
                  type: object
                  $ref: '#/definitions/v1MetricsViewComparisonSort'
              filter:
                $ref: '#/definitions/v1MetricsViewFilter'
              limit:
                type: string
                format: int64
              offset:
                type: string
                format: int64
              priority:
                type: integer
                format: int32
            title: Request message for QueryService.MetricsViewComparisonToplist
      tags:
        - QueryService
  /v1/instances/{instanceId}/queries/metrics-views/{metricsViewName}/rows:
    post:
      summary: MetricsViewRows returns the underlying model rows matching a metrics view time range and filter(s).
      operationId: QueryService_MetricsViewRows
      responses:
        "200":
          description: A successful response.
          schema:
            $ref: '#/definitions/v1MetricsViewRowsResponse'
        default:
          description: An unexpected error response.
          schema:
            $ref: '#/definitions/rpcStatus'
      parameters:
        - name: instanceId
          in: path
          required: true
          type: string
        - name: metricsViewName
          in: path
          required: true
          type: string
        - name: body
          in: body
          required: true
          schema:
            type: object
            properties:
              timeStart:
                type: string
                format: date-time
              timeEnd:
                type: string
                format: date-time
              filter:
                $ref: '#/definitions/v1MetricsViewFilter'
              sort:
                type: array
                items:
                  type: object
                  $ref: '#/definitions/v1MetricsViewSort'
              limit:
                type: integer
                format: int32
              offset:
                type: string
                format: int64
              priority:
                type: integer
                format: int32
            title: Request message for QueryService.MetricsViewRows
      tags:
        - QueryService
  /v1/instances/{instanceId}/queries/metrics-views/{metricsViewName}/timeseries:
    post:
      summary: |-
        MetricsViewTimeSeries returns time series for the measures in the metrics view.
        It's a convenience API for querying a metrics view.
      operationId: QueryService_MetricsViewTimeSeries
      responses:
        "200":
          description: A successful response.
          schema:
            $ref: '#/definitions/v1MetricsViewTimeSeriesResponse'
        default:
          description: An unexpected error response.
          schema:
            $ref: '#/definitions/rpcStatus'
      parameters:
        - name: instanceId
          in: path
          required: true
          type: string
        - name: metricsViewName
          in: path
          required: true
          type: string
        - name: body
          in: body
          required: true
          schema:
            type: object
            properties:
              measureNames:
                type: array
                items:
                  type: string
              inlineMeasures:
                type: array
                items:
                  type: object
                  $ref: '#/definitions/v1InlineMeasure'
              timeStart:
                type: string
                format: date-time
              timeEnd:
                type: string
                format: date-time
              timeGranularity:
                $ref: '#/definitions/v1TimeGrain'
              filter:
                $ref: '#/definitions/v1MetricsViewFilter'
              priority:
                type: integer
                format: int32
            title: Request message for QueryService.MetricsViewTimeSeries
      tags:
        - QueryService
  /v1/instances/{instanceId}/queries/metrics-views/{metricsViewName}/toplist:
    post:
      summary: |-
        MetricsViewToplist returns the top dimension values of a metrics view sorted by one or more measures.
        It's a convenience API for querying a metrics view.
      operationId: QueryService_MetricsViewToplist
      responses:
        "200":
          description: A successful response.
          schema:
            $ref: '#/definitions/v1MetricsViewToplistResponse'
        default:
          description: An unexpected error response.
          schema:
            $ref: '#/definitions/rpcStatus'
      parameters:
        - name: instanceId
          in: path
          required: true
          type: string
        - name: metricsViewName
          in: path
          required: true
          type: string
        - name: body
          in: body
          required: true
          schema:
            type: object
            properties:
              dimensionName:
                type: string
              measureNames:
                type: array
                items:
                  type: string
              inlineMeasures:
                type: array
                items:
                  type: object
                  $ref: '#/definitions/v1InlineMeasure'
              timeStart:
                type: string
                format: date-time
              timeEnd:
                type: string
                format: date-time
              limit:
                type: string
                format: int64
              offset:
                type: string
                format: int64
              sort:
                type: array
                items:
                  type: object
                  $ref: '#/definitions/v1MetricsViewSort'
              filter:
                $ref: '#/definitions/v1MetricsViewFilter'
              priority:
                type: integer
                format: int32
            title: Request message for QueryService.MetricsViewToplist
      tags:
        - QueryService
  /v1/instances/{instanceId}/queries/metrics-views/{metricsViewName}/totals:
    post:
      summary: |-
        MetricsViewTotals returns totals over a time period for the measures in a metrics view.
        It's a convenience API for querying a metrics view.
      operationId: QueryService_MetricsViewTotals
      responses:
        "200":
          description: A successful response.
          schema:
            $ref: '#/definitions/v1MetricsViewTotalsResponse'
        default:
          description: An unexpected error response.
          schema:
            $ref: '#/definitions/rpcStatus'
      parameters:
        - name: instanceId
          in: path
          required: true
          type: string
        - name: metricsViewName
          in: path
          required: true
          type: string
        - name: body
          in: body
          required: true
          schema:
            type: object
            properties:
              measureNames:
                type: array
                items:
                  type: string
              inlineMeasures:
                type: array
                items:
                  type: object
                  $ref: '#/definitions/v1InlineMeasure'
              timeStart:
                type: string
                format: date-time
              timeEnd:
                type: string
                format: date-time
              filter:
                $ref: '#/definitions/v1MetricsViewFilter'
              priority:
                type: integer
                format: int32
            title: Request message for QueryService.MetricsViewTotals
      tags:
        - QueryService
  /v1/instances/{instanceId}/queries/null-count/tables/{tableName}:
    get:
      summary: Get the number of nulls in a column
      operationId: QueryService_ColumnNullCount
      responses:
        "200":
          description: A successful response.
          schema:
            $ref: '#/definitions/v1ColumnNullCountResponse'
        default:
          description: An unexpected error response.
          schema:
            $ref: '#/definitions/rpcStatus'
      parameters:
        - name: instanceId
          in: path
          required: true
          type: string
        - name: tableName
          in: path
          required: true
          type: string
        - name: columnName
          in: query
          required: false
          type: string
        - name: priority
          in: query
          required: false
          type: integer
          format: int32
      tags:
        - QueryService
  /v1/instances/{instanceId}/queries/numeric-histogram/tables/{tableName}:
    get:
      summary: Get the histogram for values in a column
      operationId: QueryService_ColumnNumericHistogram
      responses:
        "200":
          description: A successful response.
          schema:
            $ref: '#/definitions/v1ColumnNumericHistogramResponse'
        default:
          description: An unexpected error response.
          schema:
            $ref: '#/definitions/rpcStatus'
      parameters:
        - name: instanceId
          in: path
          required: true
          type: string
        - name: tableName
          in: path
          required: true
          type: string
        - name: columnName
          in: query
          required: false
          type: string
        - name: histogramMethod
          in: query
          required: false
          type: string
          enum:
            - HISTOGRAM_METHOD_UNSPECIFIED
            - HISTOGRAM_METHOD_FD
            - HISTOGRAM_METHOD_DIAGNOSTIC
          default: HISTOGRAM_METHOD_UNSPECIFIED
        - name: priority
          in: query
          required: false
          type: integer
          format: int32
      tags:
        - QueryService
  /v1/instances/{instanceId}/queries/rollup-interval/tables/{tableName}:
    post:
      summary: ColumnRollupInterval returns the minimum time granularity (as well as the time range) for a specified timestamp column
      operationId: QueryService_ColumnRollupInterval
      responses:
        "200":
          description: A successful response.
          schema:
            $ref: '#/definitions/v1ColumnRollupIntervalResponse'
        default:
          description: An unexpected error response.
          schema:
            $ref: '#/definitions/rpcStatus'
      parameters:
        - name: instanceId
          in: path
          required: true
          type: string
        - name: tableName
          in: path
          required: true
          type: string
        - name: body
          in: body
          required: true
          schema:
            type: object
            properties:
              columnName:
                type: string
              priority:
                type: integer
                format: int32
      tags:
        - QueryService
  /v1/instances/{instanceId}/queries/rows/tables/{tableName}:
    get:
      summary: TableRows returns table rows
      operationId: QueryService_TableRows
      responses:
        "200":
          description: A successful response.
          schema:
            $ref: '#/definitions/v1TableRowsResponse'
        default:
          description: An unexpected error response.
          schema:
            $ref: '#/definitions/rpcStatus'
      parameters:
        - name: instanceId
          in: path
          required: true
          type: string
        - name: tableName
          in: path
          required: true
          type: string
        - name: limit
          in: query
          required: false
          type: integer
          format: int32
        - name: priority
          in: query
          required: false
          type: integer
          format: int32
      tags:
        - QueryService
  /v1/instances/{instanceId}/queries/rug-histogram/tables/{tableName}:
    get:
      summary: Get outliers for a numeric column
      operationId: QueryService_ColumnRugHistogram
      responses:
        "200":
          description: A successful response.
          schema:
            $ref: '#/definitions/v1ColumnRugHistogramResponse'
        default:
          description: An unexpected error response.
          schema:
            $ref: '#/definitions/rpcStatus'
      parameters:
        - name: instanceId
          in: path
          required: true
          type: string
        - name: tableName
          in: path
          required: true
          type: string
        - name: columnName
          in: query
          required: false
          type: string
        - name: priority
          in: query
          required: false
          type: integer
          format: int32
      tags:
        - QueryService
  /v1/instances/{instanceId}/queries/smallest-time-grain/tables/{tableName}:
    get:
      summary: Estimates the smallest time grain present in the column
      operationId: QueryService_ColumnTimeGrain
      responses:
        "200":
          description: A successful response.
          schema:
            $ref: '#/definitions/v1ColumnTimeGrainResponse'
        default:
          description: An unexpected error response.
          schema:
            $ref: '#/definitions/rpcStatus'
      parameters:
        - name: instanceId
          in: path
          required: true
          type: string
        - name: tableName
          in: path
          required: true
          type: string
        - name: columnName
          in: query
          required: false
          type: string
        - name: priority
          in: query
          required: false
          type: integer
          format: int32
      tags:
        - QueryService
  /v1/instances/{instanceId}/queries/table-cardinality/tables/{tableName}:
    get:
      summary: TableCardinality returns row count
      operationId: QueryService_TableCardinality
      responses:
        "200":
          description: A successful response.
          schema:
            $ref: '#/definitions/v1TableCardinalityResponse'
        default:
          description: An unexpected error response.
          schema:
            $ref: '#/definitions/rpcStatus'
      parameters:
        - name: instanceId
          in: path
          required: true
          type: string
        - name: tableName
          in: path
          required: true
          type: string
        - name: priority
          in: query
          required: false
          type: integer
          format: int32
      tags:
        - QueryService
  /v1/instances/{instanceId}/queries/time-range-summary/tables/{tableName}:
    get:
      summary: Get the time range summaries (min, max) for a column
      operationId: QueryService_ColumnTimeRange
      responses:
        "200":
          description: A successful response.
          schema:
            $ref: '#/definitions/v1ColumnTimeRangeResponse'
        default:
          description: An unexpected error response.
          schema:
            $ref: '#/definitions/rpcStatus'
      parameters:
        - name: instanceId
          in: path
          required: true
          type: string
        - name: tableName
          in: path
          required: true
          type: string
        - name: columnName
          in: query
          required: false
          type: string
        - name: priority
          in: query
          required: false
          type: integer
          format: int32
      tags:
        - QueryService
  /v1/instances/{instanceId}/queries/timeseries/tables/{tableName}:
    post:
      summary: Generate time series for the given measures (aggregation expressions) along with the sparkline timeseries
      operationId: QueryService_ColumnTimeSeries
      responses:
        "200":
          description: A successful response.
          schema:
            $ref: '#/definitions/v1ColumnTimeSeriesResponse'
        default:
          description: An unexpected error response.
          schema:
            $ref: '#/definitions/rpcStatus'
      parameters:
        - name: instanceId
          in: path
          required: true
          type: string
        - name: tableName
          in: path
          required: true
          type: string
        - name: body
          in: body
          required: true
          schema:
            type: object
            properties:
              measures:
                type: array
                items:
                  type: object
                  $ref: '#/definitions/ColumnTimeSeriesRequestBasicMeasure'
              timestampColumnName:
                type: string
              timeRange:
                $ref: '#/definitions/v1TimeSeriesTimeRange'
              filters:
                $ref: '#/definitions/v1MetricsViewFilter'
              pixels:
                type: integer
                format: int32
              sampleSize:
                type: integer
                format: int32
              priority:
                type: integer
                format: int32
      tags:
        - QueryService
  /v1/instances/{instanceId}/queries/topk/tables/{tableName}:
    post:
      summary: |-
        Get TopK elements from a table for a column given an agg function
        agg function and k are optional, defaults are count(*) and 50 respectively
      operationId: QueryService_ColumnTopK
      responses:
        "200":
          description: A successful response.
          schema:
            $ref: '#/definitions/v1ColumnTopKResponse'
        default:
          description: An unexpected error response.
          schema:
            $ref: '#/definitions/rpcStatus'
      parameters:
        - name: instanceId
          in: path
          required: true
          type: string
        - name: tableName
          in: path
          required: true
          type: string
        - name: body
          in: body
          required: true
          schema:
            type: object
            properties:
              columnName:
                type: string
              agg:
                type: string
                title: default is count(*)
              k:
                type: integer
                format: int32
                title: default is 50
              priority:
                type: integer
                format: int32
            description: Request for QueryService.ColumnTopK. Returns the top K values for a given column using agg function for table table_name.
      tags:
        - QueryService
  /v1/instances/{instanceId}/query:
    post:
      summary: Query runs a SQL query against the instance's OLAP datastore.
      operationId: QueryService_Query
      responses:
        "200":
          description: A successful response.
          schema:
            $ref: '#/definitions/v1QueryResponse'
        default:
          description: An unexpected error response.
          schema:
            $ref: '#/definitions/rpcStatus'
      parameters:
        - name: instanceId
          description: Instance to query
          in: path
          required: true
          type: string
        - name: body
          in: body
          required: true
          schema:
            type: object
            properties:
              sql:
                type: string
                title: SELECT statement
              args:
                type: array
                items: {}
                title: Args to interpolate into the statement
              priority:
                type: integer
                format: int32
                title: Query priority (not supported by all backends)
              dryRun:
                type: boolean
                title: If true, will only validate the query, not execute it
            title: Request message for QueryService.Query
      tags:
        - QueryService
  /v1/instances/{instanceId}/reconcile:
    post:
      summary: |-
        Reconcile applies a full set of artifacts from a repo to the catalog and infra.
        It attempts to infer a minimal number of migrations to apply to reconcile the current state with
        the desired state expressed in the artifacts. Any existing objects not described in the submitted
        artifacts will be deleted.
      operationId: RuntimeService_Reconcile
      responses:
        "200":
          description: A successful response.
          schema:
            $ref: '#/definitions/v1ReconcileResponse'
        default:
          description: An unexpected error response.
          schema:
            $ref: '#/definitions/rpcStatus'
      parameters:
        - name: instanceId
          description: Instance to reconcile
          in: path
          required: true
          type: string
        - name: body
          in: body
          required: true
          schema:
            type: object
            properties:
              changedPaths:
                type: array
                items:
                  type: string
                description: |-
                  Changed paths provides a way to "hint" what files have changed in the repo, enabling
                  reconciliation to execute faster by not scanning all code artifacts for changes.
              forcedPaths:
                type: array
                items:
                  type: string
                description: |-
                  Forced paths is used to force run reconcile on certain files.
                  This is mainly used by UI to reconcile paths missing in catalog and get errors if any.
              dry:
                type: boolean
                title: If true, will validate the file artifacts, but not actually execute any migrations
              strict:
                type: boolean
                title: |-
                  If true, will not execute any migrations if any artifact fails to validate.
                  Otherwise, it will execute a best-effort reconciliation (including dropping objects with
                  artifacts that fail to validate.)
            title: Request message for RuntimeService.Reconcile
      tags:
        - RuntimeService
  /v1/instances/{instanceId}/sync:
    post:
      summary: |-
        TriggerSync syncronizes the instance's catalog with the underlying OLAP's information schema.
        If the instance has exposed=true, tables found in the information schema will be added to the catalog.
      operationId: RuntimeService_TriggerSync
      responses:
        "200":
          description: A successful response.
          schema:
            $ref: '#/definitions/v1TriggerSyncResponse'
        default:
          description: An unexpected error response.
          schema:
            $ref: '#/definitions/rpcStatus'
      parameters:
        - name: instanceId
          in: path
          required: true
          type: string
      tags:
        - RuntimeService
  /v1/ping:
    get:
      summary: Ping returns information about the runtime
      operationId: RuntimeService_Ping
      responses:
        "200":
          description: A successful response.
          schema:
            $ref: '#/definitions/v1PingResponse'
        default:
          description: An unexpected error response.
          schema:
            $ref: '#/definitions/rpcStatus'
      tags:
        - RuntimeService
  /v1/put-and-reconcile:
    post:
      summary: |-
        PutFileAndReconcile combines PutFile and Reconcile in a single endpoint to reduce latency.
        It is equivalent to calling the two RPCs sequentially.
      operationId: RuntimeService_PutFileAndReconcile
      responses:
        "200":
          description: A successful response.
          schema:
            $ref: '#/definitions/v1PutFileAndReconcileResponse'
        default:
          description: An unexpected error response.
          schema:
            $ref: '#/definitions/rpcStatus'
      parameters:
        - name: body
          in: body
          required: true
          schema:
            $ref: '#/definitions/v1PutFileAndReconcileRequest'
      tags:
        - RuntimeService
  /v1/refresh-and-reconcile:
    post:
      operationId: RuntimeService_RefreshAndReconcile
      responses:
        "200":
          description: A successful response.
          schema:
            $ref: '#/definitions/v1RefreshAndReconcileResponse'
        default:
          description: An unexpected error response.
          schema:
            $ref: '#/definitions/rpcStatus'
      parameters:
        - name: body
          in: body
          required: true
          schema:
            $ref: '#/definitions/v1RefreshAndReconcileRequest'
      tags:
        - RuntimeService
  /v1/rename-and-reconcile:
    post:
      summary: RenameFileAndReconcile combines RenameFile and Reconcile in a single endpoint to reduce latency.
      operationId: RuntimeService_RenameFileAndReconcile
      responses:
        "200":
          description: A successful response.
          schema:
            $ref: '#/definitions/v1RenameFileAndReconcileResponse'
        default:
          description: An unexpected error response.
          schema:
            $ref: '#/definitions/rpcStatus'
      parameters:
        - name: body
          in: body
          required: true
          schema:
            $ref: '#/definitions/v1RenameFileAndReconcileRequest'
      tags:
        - RuntimeService
  /v1/s3/bucket/{bucketName}/objects:
    get:
      operationId: ConnectorService_ListS3BucketObjects
      responses:
        "200":
          description: A successful response.
          schema:
            $ref: '#/definitions/v1ListS3BucketObjectsResponse'
        default:
          description: An unexpected error response.
          schema:
            $ref: '#/definitions/rpcStatus'
      parameters:
        - name: bucketName
          in: path
          required: true
          type: string
        - name: pageSize
          in: query
          required: false
          type: integer
          format: int64
        - name: pageToken
          in: query
          required: false
          type: string
        - name: prefix
          in: query
          required: false
          type: string
        - name: startOffset
          in: query
          required: false
          type: string
      tags:
        - ConnectorService
  /v1/s3/buckets:
    get:
      operationId: ConnectorService_ListS3Buckets
      responses:
        "200":
          description: A successful response.
          schema:
            $ref: '#/definitions/v1ListS3BucketsResponse'
        default:
          description: An unexpected error response.
          schema:
            $ref: '#/definitions/rpcStatus'
      parameters:
        - name: pageSize
          in: query
          required: false
          type: integer
          format: int64
        - name: pageToken
          in: query
          required: false
          type: string
      tags:
        - ConnectorService
definitions:
  ColumnTimeSeriesRequestBasicMeasure:
    type: object
    properties:
      id:
        type: string
      expression:
        type: string
        title: mandatory user defined metadata
      sqlName:
        type: string
        title: optional user defined metadata
  ConnectorProperty:
    type: object
    properties:
      key:
        type: string
        title: The property key
      displayName:
        type: string
        title: Pretty name for the property
      description:
        type: string
        title: Human readable description of the field
      placeholder:
        type: string
        title: Placeholder value for use in UIs
      type:
        $ref: '#/definitions/ConnectorPropertyType'
        title: The type expected for this property
      nullable:
        type: boolean
        title: Nullable is true if the field is optional
      hint:
        type: string
        title: Additional textual explanation for use in UIs
      href:
        type: string
        title: Link to documentation for this property
    title: Property represents one of the connector's config properties
  ConnectorPropertyType:
    type: string
    enum:
      - TYPE_UNSPECIFIED
      - TYPE_STRING
      - TYPE_NUMBER
      - TYPE_BOOLEAN
      - TYPE_INFORMATIONAL
    default: TYPE_UNSPECIFIED
    title: Type represents the field type
  ExtractPolicyStrategy:
    type: string
    enum:
      - STRATEGY_UNSPECIFIED
      - STRATEGY_HEAD
      - STRATEGY_TAIL
    default: STRATEGY_UNSPECIFIED
  MetricsViewDimension:
    type: object
    properties:
      name:
        type: string
      label:
        type: string
      description:
        type: string
    title: Dimensions are columns to filter and group by
  MetricsViewFilterCond:
    type: object
    properties:
      name:
        type: string
      in:
        type: array
        items: {}
      like:
        type: array
        items:
          type: string
  MetricsViewMeasure:
    type: object
    properties:
      name:
        type: string
      label:
        type: string
      expression:
        type: string
      description:
        type: string
      format:
        type: string
    title: Measures are aggregated computed values
  ModelDialect:
    type: string
    enum:
      - DIALECT_UNSPECIFIED
      - DIALECT_DUCKDB
    default: DIALECT_UNSPECIFIED
    title: Dialects supported for models
  NumericHistogramBinsBin:
    type: object
    properties:
      bucket:
        type: integer
        format: int32
      low:
        type: number
        format: double
      midpoint:
        type: number
        format: double
      high:
        type: number
        format: double
      count:
        type: number
        format: double
  NumericOutliersOutlier:
    type: object
    properties:
      bucket:
        type: integer
        format: int32
      low:
        type: number
        format: double
      high:
        type: number
        format: double
      present:
        type: boolean
      count:
        type: integer
        format: int32
  ReconcileErrorCharLocation:
    type: object
    properties:
      line:
        type: integer
        format: int64
      column:
        type: integer
        format: int64
    title: CharLocation is a line and column in a code artifact
  SourceExtractPolicy:
    type: object
    properties:
      rowsStrategy:
        $ref: '#/definitions/ExtractPolicyStrategy'
        title: strategy for selecting rows in a file
      rowsLimitBytes:
        type: string
        format: uint64
        title: |-
          could in future add: uint64 rows_limit = n;
          limit on data fetched in bytes
      filesStrategy:
        $ref: '#/definitions/ExtractPolicyStrategy'
        title: strategy for selecting files
      filesLimit:
        type: string
        format: uint64
        title: limit on number of files
    title: Extract policy for glob connectors
  StructTypeField:
    type: object
    properties:
      name:
        type: string
      type:
        $ref: '#/definitions/runtimev1Type'
  TimeRangeSummaryInterval:
    type: object
    properties:
      months:
        type: integer
        format: int32
      days:
        type: integer
        format: int32
      micros:
        type: string
        format: int64
  TopKEntry:
    type: object
    properties:
      value: {}
      count:
        type: number
        format: double
  protobufAny:
    type: object
    properties:
      '@type':
        type: string
    additionalProperties: {}
  protobufNullValue:
    type: string
    enum:
      - NULL_VALUE
    default: NULL_VALUE
    description: |-
      `NullValue` is a singleton enumeration to represent the null value for the
      `Value` type union.

       The JSON representation for `NullValue` is JSON `null`.

       - NULL_VALUE: Null value.
  rpcStatus:
    type: object
    properties:
      code:
        type: integer
        format: int32
      message:
        type: string
      details:
        type: array
        items:
          type: object
          $ref: '#/definitions/protobufAny'
  runtimev1Type:
    type: object
    properties:
      code:
        $ref: '#/definitions/v1TypeCode'
        title: Code designates the type
      nullable:
        type: boolean
        title: Nullable indicates whether null values are possible
      arrayElementType:
        $ref: '#/definitions/runtimev1Type'
        title: If code is CODE_ARRAY, array_element_type specifies the type of the array elements
      structType:
        $ref: '#/definitions/v1StructType'
        title: If code is CODE_STRUCT, struct_type specifies the type of the struct's fields
      mapType:
        $ref: '#/definitions/v1MapType'
        title: If code is CODE_MAP, map_type specifies the map's key and value types
    title: Type represents a data type in a schema
  v1CatalogEntry:
    type: object
    properties:
      name:
        type: string
      table:
        $ref: '#/definitions/v1Table'
      source:
        $ref: '#/definitions/v1Source'
      model:
        $ref: '#/definitions/v1Model'
      metricsView:
        $ref: '#/definitions/v1MetricsView'
      path:
        type: string
      embedded:
        type: boolean
        description: Marks whether this entry is embedded or not. If yes then this will not have a corresponding artifact.
      parents:
        type: array
        items:
          type: string
        title: Immediate parent entries in the DAG
      children:
        type: array
        items:
          type: string
        title: Immediate child entries in the DAG
      createdOn:
        type: string
        format: date-time
      updatedOn:
        type: string
        format: date-time
      refreshedOn:
        type: string
        format: date-time
    title: CatalogEntry contains information about an object in the catalog
  v1CategoricalSummary:
    type: object
    properties:
      topK:
        $ref: '#/definitions/v1TopK'
      cardinality:
        type: number
        format: double
    description: Response for QueryService.ColumnTopK and QueryService.ColumnCardinality. Message will have either topK or cardinality set.
  v1ColumnCardinalityResponse:
    type: object
    properties:
      categoricalSummary:
        $ref: '#/definitions/v1CategoricalSummary'
  v1ColumnDescriptiveStatisticsResponse:
    type: object
    properties:
      numericSummary:
        $ref: '#/definitions/v1NumericSummary'
  v1ColumnNullCountResponse:
    type: object
    properties:
      count:
        type: number
        format: double
    title: Response for QueryService.ColumnNullCount
  v1ColumnNumericHistogramResponse:
    type: object
    properties:
      numericSummary:
        $ref: '#/definitions/v1NumericSummary'
    title: Response for QueryService.ColumnNumericHistogram
  v1ColumnRollupIntervalResponse:
    type: object
    properties:
      start:
        type: string
        format: date-time
      end:
        type: string
        format: date-time
      interval:
        $ref: '#/definitions/v1TimeGrain'
  v1ColumnRugHistogramResponse:
    type: object
    properties:
      numericSummary:
        $ref: '#/definitions/v1NumericSummary'
  v1ColumnTimeGrainResponse:
    type: object
    properties:
      timeGrain:
        $ref: '#/definitions/v1TimeGrain'
    title: Response for QueryService.ColumnTimeGrain
  v1ColumnTimeRangeResponse:
    type: object
    properties:
      timeRangeSummary:
        $ref: '#/definitions/v1TimeRangeSummary'
  v1ColumnTimeSeriesResponse:
    type: object
    properties:
      rollup:
        $ref: '#/definitions/v1TimeSeriesResponse'
  v1ColumnTopKResponse:
    type: object
    properties:
      categoricalSummary:
        $ref: '#/definitions/v1CategoricalSummary'
  v1Connector:
    type: object
    properties:
      name:
        type: string
        title: Name is the name of the connector (e.g. "CREATE SOURCE foo WITH connector = 'name'")
      displayName:
        type: string
        title: Pretty display name for use in UIs
      description:
        type: string
        title: Human readable description of the connector
      properties:
        type: array
        items:
          type: object
          $ref: '#/definitions/ConnectorProperty'
        title: Properties accepted by the connector
    description: |-
      Connector represents a connector available in the runtime.
      It should not be confused with a source.
  v1CreateInstanceRequest:
    type: object
    properties:
      instanceId:
        type: string
      olapDriver:
        type: string
      olapDsn:
        type: string
      repoDriver:
        type: string
      repoDsn:
        type: string
      embedCatalog:
        type: boolean
      variables:
        type: object
        additionalProperties:
          type: string
      ingestionLimitBytes:
        type: string
        format: int64
    description: |-
      Request message for RuntimeService.CreateInstance.
      See message Instance for field descriptions.
  v1CreateInstanceResponse:
    type: object
    properties:
      instance:
        $ref: '#/definitions/v1Instance'
    title: Response message for RuntimeService.CreateInstance
  v1DeleteFileAndReconcileRequest:
    type: object
    properties:
      instanceId:
        type: string
        title: Instance to store file in and reconcile
      path:
        type: string
        title: Path to store the file at
      dry:
        type: boolean
        description: If true, will save the file and validate it and related file artifacts, but not actually execute any migrations.
      strict:
        type: boolean
        title: |-
          If true, will not execute any migrations if any artifact fails to validate.
          Otherwise, it will execute a best-effort reconciliation (including dropping objects with
          artifacts that fail to validate.)
  v1DeleteFileAndReconcileResponse:
    type: object
    properties:
      errors:
        type: array
        items:
          type: object
          $ref: '#/definitions/v1ReconcileError'
        description: |-
          Errors encountered during reconciliation. If strict = false, any path in
          affected_paths without an error can be assumed to have been reconciled succesfully.
      affectedPaths:
        type: array
        items:
          type: string
        description: |-
          affected_paths lists all the file artifact paths that were considered while
          executing the reconciliation. If changed_paths was empty, this will include all
          code artifacts in the repo.
  v1DeleteFileResponse:
    type: object
    title: Response message for RuntimeService.DeleteFile
  v1DeleteInstanceResponse:
    type: object
    title: Response message for RuntimeService.DeleteInstance
  v1EditInstanceResponse:
    type: object
    properties:
      instance:
        $ref: '#/definitions/v1Instance'
    title: Response message for RuntimeService.EditInstance
  v1Example:
    type: object
    properties:
      name:
        type: string
      title:
        type: string
      description:
        type: string
<<<<<<< HEAD
  v1GCSObject:
    type: object
    properties:
      name:
        type: string
      modifiedOn:
        type: string
        format: date-time
      size:
        type: string
        format: int64
      isDir:
        type: boolean
=======
>>>>>>> 25b0a08e
  v1GetCatalogEntryResponse:
    type: object
    properties:
      entry:
        $ref: '#/definitions/v1CatalogEntry'
    title: Response message for RuntimeService.GetCatalogEntry
  v1GetFileResponse:
    type: object
    properties:
      blob:
        type: string
      updatedOn:
        type: string
        format: date-time
    title: Reponse message for RuntimeService.GetFile
  v1GetInstanceResponse:
    type: object
    properties:
      instance:
        $ref: '#/definitions/v1Instance'
    title: Response message for RuntimeService.GetInstance
  v1HistogramMethod:
    type: string
    enum:
      - HISTOGRAM_METHOD_UNSPECIFIED
      - HISTOGRAM_METHOD_FD
      - HISTOGRAM_METHOD_DIAGNOSTIC
    default: HISTOGRAM_METHOD_UNSPECIFIED
  v1InlineMeasure:
    type: object
    properties:
      name:
        type: string
      expression:
        type: string
    title: InlineMeasure is a measure to inject in a metrics view query that is not defined in the underlying MetricsView
  v1Instance:
    type: object
    properties:
      instanceId:
        type: string
        title: Identifier (UUID)
      olapDriver:
        type: string
        title: 'Driver to connect to for OLAP (options: duckdb, druid)'
      olapDsn:
        type: string
        title: DSN for connection to OLAP
      repoDriver:
        type: string
        description: |-
          Driver for reading/editing code artifacts (options: file, metastore, github).
          This enables virtualizing a file system in a cloud setting.
      repoDsn:
        type: string
        title: DSN for connecting to repo
      embedCatalog:
        type: boolean
        description: |-
          If true, the runtime will store the instance's catalog in its OLAP store instead
          of in the runtime's metadata store. Currently only supported for the duckdb driver.
      variables:
        type: object
        additionalProperties:
          type: string
        title: instance specific variables
      projectVariables:
        type: object
        additionalProperties:
          type: string
        title: project defaults
      ingestionLimitBytes:
        type: string
        format: int64
        title: ingestion limit across all sources, 0 means no limit
    description: |-
      Instance represents a single data project, meaning one set of code artifacts,
      one connection to an OLAP datastore (DuckDB, Druid), and one catalog of related
      metadata (such as reconciliation state). Instances are the unit of isolation within
      the runtime. They enable one runtime deployment to serve not only multiple data
      projects, but also multiple tenants. On local, the runtime will usually have
      just a single instance.
  v1ListCatalogEntriesResponse:
    type: object
    properties:
      entries:
        type: array
        items:
          type: object
          $ref: '#/definitions/v1CatalogEntry'
    title: Response message for RuntimeService.ListCatalogEntries
  v1ListConnectorsResponse:
    type: object
    properties:
      connectors:
        type: array
        items:
          type: object
          $ref: '#/definitions/v1Connector'
    title: Response message for RuntimeService.ListConnectors
  v1ListExamplesResponse:
    type: object
    properties:
      examples:
        type: array
        items:
          type: object
          $ref: '#/definitions/v1Example'
    title: Response message for RuntimeService.ListExamples
  v1ListFilesResponse:
    type: object
    properties:
      paths:
        type: array
        items:
          type: string
    title: Response message for RuntimeService.ListFiles
  v1ListGCSBucketObjectsResponse:
    type: object
    properties:
      nextPageToken:
        type: string
      objects:
        type: array
        items:
          type: object
          $ref: '#/definitions/v1GCSObject'
  v1ListGCSBucketsResponse:
    type: object
    properties:
      nextPageToken:
        type: string
      bucketName:
        type: array
        items:
          type: string
  v1ListInstancesResponse:
    type: object
    properties:
      instances:
        type: array
        items:
          type: object
          $ref: '#/definitions/v1Instance'
      nextPageToken:
        type: string
    title: Response message for RuntimeService.ListInstances
  v1ListS3BucketObjectsResponse:
    type: object
    properties:
      nextPageToken:
        type: string
      objects:
        type: array
        items:
          type: object
          $ref: '#/definitions/v1S3Object'
  v1ListS3BucketsResponse:
    type: object
    properties:
      nextPageToken:
        type: string
      bucketName:
        type: array
        items:
          type: string
  v1MapType:
    type: object
    properties:
      keyType:
        $ref: '#/definitions/runtimev1Type'
      valueType:
        $ref: '#/definitions/runtimev1Type'
    title: MapType is a complex type for mapping keys to values
  v1MetricsView:
    type: object
    properties:
      name:
        type: string
        title: Name of the metrics view
      model:
        type: string
        title: Name of the source or model that the metrics view is based on
      timeDimension:
        type: string
        title: Name of the primary time dimension, used for rendering time series
      dimensions:
        type: array
        items:
          type: object
          $ref: '#/definitions/MetricsViewDimension'
        title: Dimensions in the metrics view
      measures:
        type: array
        items:
          type: object
          $ref: '#/definitions/MetricsViewMeasure'
        title: Measures in the metrics view
      label:
        type: string
        title: User friendly label for the dashboard
      description:
        type: string
        title: Brief description of the dashboard
      smallestTimeGrain:
        $ref: '#/definitions/v1TimeGrain'
        title: Smallest time grain to show in the dashboard
      defaultTimeRange:
        type: string
        description: Default time range for the dashboard. It should be a valid ISO 8601 duration string.
    title: Metrics view is the internal representation of a metrics view definition
  v1MetricsViewColumn:
    type: object
    properties:
      name:
        type: string
      type:
        type: string
      nullable:
        type: boolean
    title: MetricsViewColumn represents a column in a metrics view
  v1MetricsViewComparisonRow:
    type: object
    properties:
      dimensionValue: {}
      measureValues:
        type: array
        items:
          type: object
          $ref: '#/definitions/v1MetricsViewComparisonValue'
  v1MetricsViewComparisonSort:
    type: object
    properties:
      measureName:
        type: string
      ascending:
        type: boolean
      type:
        $ref: '#/definitions/v1MetricsViewComparisonSortType'
  v1MetricsViewComparisonSortType:
    type: string
    enum:
      - METRICS_VIEW_COMPARISON_SORT_TYPE_UNSPECIFIED
      - METRICS_VIEW_COMPARISON_SORT_TYPE_BASE_VALUE
      - METRICS_VIEW_COMPARISON_SORT_TYPE_COMPARISON_VALUE
      - METRICS_VIEW_COMPARISON_SORT_TYPE_ABS_DELTA
      - METRICS_VIEW_COMPARISON_SORT_TYPE_REL_DELTA
    default: METRICS_VIEW_COMPARISON_SORT_TYPE_UNSPECIFIED
  v1MetricsViewComparisonToplistResponse:
    type: object
    properties:
      rows:
        type: array
        items:
          type: object
          $ref: '#/definitions/v1MetricsViewComparisonRow'
    title: Response message for QueryService.MetricsViewComparisonToplist
  v1MetricsViewComparisonValue:
    type: object
    properties:
      measureName:
        type: string
      baseValue: {}
      comparisonValue: {}
      deltaAbs: {}
      deltaRel: {}
  v1MetricsViewFilter:
    type: object
    properties:
      include:
        type: array
        items:
          type: object
          $ref: '#/definitions/MetricsViewFilterCond'
      exclude:
        type: array
        items:
          type: object
          $ref: '#/definitions/MetricsViewFilterCond'
    title: Filter clause for metrics view requests
  v1MetricsViewRowsResponse:
    type: object
    properties:
      meta:
        type: array
        items:
          type: object
          $ref: '#/definitions/v1MetricsViewColumn'
      data:
        type: array
        items:
          type: object
    title: Response message for QueryService.MetricsViewRows
  v1MetricsViewSort:
    type: object
    properties:
      name:
        type: string
      ascending:
        type: boolean
    title: Sort clause for metrics view requests
  v1MetricsViewTimeSeriesResponse:
    type: object
    properties:
      meta:
        type: array
        items:
          type: object
          $ref: '#/definitions/v1MetricsViewColumn'
      data:
        type: array
        items:
          type: object
          $ref: '#/definitions/v1TimeSeriesValue'
    title: Response message for QueryService.MetricsViewTimeSeries
  v1MetricsViewToplistResponse:
    type: object
    properties:
      meta:
        type: array
        items:
          type: object
          $ref: '#/definitions/v1MetricsViewColumn'
      data:
        type: array
        items:
          type: object
    title: Response message for QueryService.MetricsViewToplist
  v1MetricsViewTotalsResponse:
    type: object
    properties:
      meta:
        type: array
        items:
          type: object
          $ref: '#/definitions/v1MetricsViewColumn'
      data:
        type: object
    title: Response message for QueryService.MetricsViewTotals
  v1Model:
    type: object
    properties:
      name:
        type: string
        title: Name of the model
      sql:
        type: string
        title: SQL is a SELECT statement representing the model
      dialect:
        $ref: '#/definitions/ModelDialect'
        title: Dialect of the SQL statement
      schema:
        $ref: '#/definitions/v1StructType'
        title: Detected schema of the model
      materialize:
        type: boolean
        title: To materialize model or not
    title: Model is the internal representation of a model definition
  v1NumericHistogramBins:
    type: object
    properties:
      bins:
        type: array
        items:
          type: object
          $ref: '#/definitions/NumericHistogramBinsBin'
  v1NumericOutliers:
    type: object
    properties:
      outliers:
        type: array
        items:
          type: object
          $ref: '#/definitions/NumericOutliersOutlier'
  v1NumericStatistics:
    type: object
    properties:
      min:
        type: number
        format: double
      max:
        type: number
        format: double
      mean:
        type: number
        format: double
      q25:
        type: number
        format: double
      q50:
        type: number
        format: double
      q75:
        type: number
        format: double
      sd:
        type: number
        format: double
    title: Response for QueryService.ColumnDescriptiveStatistics
  v1NumericSummary:
    type: object
    properties:
      numericHistogramBins:
        $ref: '#/definitions/v1NumericHistogramBins'
      numericStatistics:
        $ref: '#/definitions/v1NumericStatistics'
      numericOutliers:
        $ref: '#/definitions/v1NumericOutliers'
    description: |-
      Response for QueryService.ColumnNumericHistogram, QueryService.ColumnDescriptiveStatistics and QueryService.ColumnCardinality.
      Message will have either numericHistogramBins, numericStatistics or numericOutliers set.
  v1ObjectType:
    type: string
    enum:
      - OBJECT_TYPE_UNSPECIFIED
      - OBJECT_TYPE_TABLE
      - OBJECT_TYPE_SOURCE
      - OBJECT_TYPE_MODEL
      - OBJECT_TYPE_METRICS_VIEW
    default: OBJECT_TYPE_UNSPECIFIED
    title: ObjectType represents the different kinds of catalog objects
  v1PingResponse:
    type: object
    properties:
      version:
        type: string
        title: Runtime version
      time:
        type: string
        format: date-time
        title: Runtime server time
    title: Response message for RuntimeService.Ping
  v1ProfileColumn:
    type: object
    properties:
      name:
        type: string
      type:
        type: string
      largestStringLength:
        type: integer
        format: int32
  v1PutFileAndReconcileRequest:
    type: object
    properties:
      instanceId:
        type: string
        title: Instance to store file in and reconcile
      path:
        type: string
        title: Path to store the file at
      blob:
        type: string
        title: Contents to save to the file
      create:
        type: boolean
        title: Create indicates whether to create the file if it doesn't already exist
      createOnly:
        type: boolean
        description: |-
          create_only will cause the operation to fail if a file already exists at path.
          It should only be set when create = true.
      dry:
        type: boolean
        description: If true, will save the file and validate it and related file artifacts, but not actually execute any migrations.
      strict:
        type: boolean
        title: |-
          If true, will not execute any migrations if any artifact fails to validate.
          Otherwise, it will execute a best-effort reconciliation (including dropping objects with
          artifacts that fail to validate.)
  v1PutFileAndReconcileResponse:
    type: object
    properties:
      errors:
        type: array
        items:
          type: object
          $ref: '#/definitions/v1ReconcileError'
        description: |-
          Errors encountered during reconciliation. If strict = false, any path in
          affected_paths without an error can be assumed to have been reconciled succesfully.
      affectedPaths:
        type: array
        items:
          type: string
        description: |-
          affected_paths lists all the file artifact paths that were considered while
          executing the reconciliation. If changed_paths was empty, this will include all
          code artifacts in the repo.
  v1PutFileResponse:
    type: object
    properties:
      filePath:
        type: string
        title: 'TODO: Redundant, should be removed (but frontend currently uses it)'
    title: Response message for RuntimeService.PutFile
  v1QueryResponse:
    type: object
    properties:
      meta:
        $ref: '#/definitions/v1StructType'
        title: Schema of result data
      data:
        type: array
        items:
          type: object
        title: Result data
    title: Response message for QueryService.Query
  v1ReconcileError:
    type: object
    properties:
      code:
        $ref: '#/definitions/v1ReconcileErrorCode'
        title: Code denotes the category of error
      message:
        type: string
        title: Message is a developer-friendly error message
      filePath:
        type: string
        title: File path of the code artifact that this error relates to (if any)
      propertyPath:
        type: array
        items:
          type: string
        description: |-
          Property path of the error in the code artifact (if any).
          It's represented as a JS-style property path, e.g. "key0.key1[index2].key3".
          It only applies to structured code artifacts (i.e. YAML).
          Only applicable if file_path is set.
      startLocation:
        $ref: '#/definitions/ReconcileErrorCharLocation'
        description: |-
          Start location of the error in the code artifact (if any).
          Only applicable if file_path is set.
      endLocation:
        $ref: '#/definitions/ReconcileErrorCharLocation'
        description: |-
          End location of the error in the code artifact (if any).
          Only applicable if file_path and start_location is set.
    description: ReconcileError represents an error encountered while running Reconcile.
  v1ReconcileErrorCode:
    type: string
    enum:
      - CODE_UNSPECIFIED
      - CODE_SYNTAX
      - CODE_VALIDATION
      - CODE_DEPENDENCY
      - CODE_OLAP
      - CODE_SOURCE
      - CODE_SOURCE_PERMISSION_DENIED
    default: CODE_UNSPECIFIED
    description: |-
      - CODE_UNSPECIFIED: Unspecified error
       - CODE_SYNTAX: Code artifact failed to parse
       - CODE_VALIDATION: Code artifact has internal validation errors
       - CODE_DEPENDENCY: Code artifact is valid, but has invalid dependencies
       - CODE_OLAP: Error returned from the OLAP database
       - CODE_SOURCE: Error encountered during source inspection or ingestion
       - CODE_SOURCE_PERMISSION_DENIED: Error returned when unauthorised to access remote sources
    title: Code represents different categories of reconciliation errors
  v1ReconcileResponse:
    type: object
    properties:
      errors:
        type: array
        items:
          type: object
          $ref: '#/definitions/v1ReconcileError'
        description: |-
          Errors encountered during reconciliation. If strict = false, any path in
          affected_paths without an error can be assumed to have been reconciled succesfully.
      affectedPaths:
        type: array
        items:
          type: string
        description: |-
          affected_paths lists all the file artifact paths that were considered while
          executing the reconciliation. If changed_paths was empty, this will include all
          code artifacts in the repo.
    title: Response message for RuntimeService.Reconcile
  v1RefreshAndReconcileRequest:
    type: object
    properties:
      instanceId:
        type: string
        title: Instance to store file in and reconcile
      path:
        type: string
        title: Current path of the file
      dry:
        type: boolean
        description: If true, will save the file and validate it and related file artifacts, but not actually execute any migrations.
      strict:
        type: boolean
        title: |-
          If true, will not execute any migrations if any artifact fails to validate.
          Otherwise, it will execute a best-effort reconciliation (including dropping objects with
          artifacts that fail to validate.)
  v1RefreshAndReconcileResponse:
    type: object
    properties:
      errors:
        type: array
        items:
          type: object
          $ref: '#/definitions/v1ReconcileError'
        description: |-
          Errors encountered during reconciliation. If strict = false, any path in
          affected_paths without an error can be assumed to have been reconciled succesfully.
      affectedPaths:
        type: array
        items:
          type: string
        description: |-
          affected_paths lists all the file artifact paths that were considered while
          executing the reconciliation. If changed_paths was empty, this will include all
          code artifacts in the repo.
  v1RenameFileAndReconcileRequest:
    type: object
    properties:
      instanceId:
        type: string
        title: Instance to store file in and reconcile
      fromPath:
        type: string
        title: Current path of the file
      toPath:
        type: string
        title: New path of the file
      dry:
        type: boolean
        description: If true, will save the file and validate it and related file artifacts, but not actually execute any migrations.
      strict:
        type: boolean
        title: |-
          If true, will not execute any migrations if any artifact fails to validate.
          Otherwise, it will execute a best-effort reconciliation (including dropping objects with
          artifacts that fail to validate.)
  v1RenameFileAndReconcileResponse:
    type: object
    properties:
      errors:
        type: array
        items:
          type: object
          $ref: '#/definitions/v1ReconcileError'
        description: |-
          Errors encountered during reconciliation. If strict = false, any path in
          affected_paths without an error can be assumed to have been reconciled succesfully.
      affectedPaths:
        type: array
        items:
          type: string
        description: |-
          affected_paths lists all the file artifact paths that were considered while
          executing the reconciliation. If changed_paths was empty, this will include all
          code artifacts in the repo.
  v1RenameFileResponse:
    type: object
    title: Response message for RuntimeService.RenameFile
  v1S3Object:
    type: object
    properties:
      name:
        type: string
      modifiedOn:
        type: string
        format: date-time
      size:
        type: string
        format: int64
      isDir:
        type: boolean
  v1Source:
    type: object
    properties:
      name:
        type: string
        title: Name of the source
      connector:
        type: string
        title: Connector used by the source
      properties:
        type: object
        title: Connector properties assigned in the source
      schema:
        $ref: '#/definitions/v1StructType'
        title: Detected schema of the source
      policy:
        $ref: '#/definitions/SourceExtractPolicy'
        title: extraction policy for the source
      timeoutSeconds:
        type: integer
        format: int32
        title: timeout for source ingestion in seconds
    title: Source is the internal representation of a source definition
  v1StructType:
    type: object
    properties:
      fields:
        type: array
        items:
          type: object
          $ref: '#/definitions/StructTypeField'
    title: StructType is a type composed of ordered, named and typed sub-fields
  v1Table:
    type: object
    properties:
      name:
        type: string
        title: Table name
      schema:
        $ref: '#/definitions/v1StructType'
        title: Table schema
      managed:
        type: boolean
        description: |-
          Managed is true if the table was created through a runtime migration, false if it was discovered in by
          scanning the database's information schema.
    description: |-
      Table represents a table in the OLAP database. These include pre-existing tables discovered by periodically
      scanning the database's information schema when the instance is created with exposed=true. Pre-existing tables
      have managed = false.
  v1TableCardinalityResponse:
    type: object
    properties:
      cardinality:
        type: string
        format: int64
  v1TableColumnsResponse:
    type: object
    properties:
      profileColumns:
        type: array
        items:
          type: object
          $ref: '#/definitions/v1ProfileColumn'
  v1TableRowsResponse:
    type: object
    properties:
      data:
        type: array
        items:
          type: object
  v1TimeGrain:
    type: string
    enum:
      - TIME_GRAIN_UNSPECIFIED
      - TIME_GRAIN_MILLISECOND
      - TIME_GRAIN_SECOND
      - TIME_GRAIN_MINUTE
      - TIME_GRAIN_HOUR
      - TIME_GRAIN_DAY
      - TIME_GRAIN_WEEK
      - TIME_GRAIN_MONTH
      - TIME_GRAIN_YEAR
    default: TIME_GRAIN_UNSPECIFIED
  v1TimeRange:
    type: object
    properties:
      start:
        type: string
        format: date-time
      end:
        type: string
        format: date-time
  v1TimeRangeSummary:
    type: object
    properties:
      min:
        type: string
        format: date-time
      max:
        type: string
        format: date-time
      interval:
        $ref: '#/definitions/TimeRangeSummaryInterval'
  v1TimeSeriesResponse:
    type: object
    properties:
      results:
        type: array
        items:
          type: object
          $ref: '#/definitions/v1TimeSeriesValue'
      spark:
        type: array
        items:
          type: object
          $ref: '#/definitions/v1TimeSeriesValue'
      timeRange:
        $ref: '#/definitions/v1TimeSeriesTimeRange'
      sampleSize:
        type: integer
        format: int32
  v1TimeSeriesTimeRange:
    type: object
    properties:
      start:
        type: string
        format: date-time
      end:
        type: string
        format: date-time
      interval:
        $ref: '#/definitions/v1TimeGrain'
  v1TimeSeriesValue:
    type: object
    properties:
      ts:
        type: string
        format: date-time
      bin:
        type: number
        format: double
      records:
        type: object
  v1TopK:
    type: object
    properties:
      entries:
        type: array
        items:
          type: object
          $ref: '#/definitions/TopKEntry'
  v1TriggerRefreshResponse:
    type: object
    title: Response message for RuntimeService.TriggerRefresh
  v1TriggerSyncResponse:
    type: object
    properties:
      objectsCount:
        type: integer
        format: int64
      objectsAddedCount:
        type: integer
        format: int64
      objectsUpdatedCount:
        type: integer
        format: int64
      objectsRemovedCount:
        type: integer
        format: int64
    title: Response message for RuntimeService.TriggerSync
  v1TypeCode:
    type: string
    enum:
      - CODE_UNSPECIFIED
      - CODE_BOOL
      - CODE_INT8
      - CODE_INT16
      - CODE_INT32
      - CODE_INT64
      - CODE_INT128
      - CODE_UINT8
      - CODE_UINT16
      - CODE_UINT32
      - CODE_UINT64
      - CODE_UINT128
      - CODE_FLOAT32
      - CODE_FLOAT64
      - CODE_TIMESTAMP
      - CODE_DATE
      - CODE_TIME
      - CODE_STRING
      - CODE_BYTES
      - CODE_ARRAY
      - CODE_STRUCT
      - CODE_MAP
      - CODE_DECIMAL
      - CODE_JSON
      - CODE_UUID
    default: CODE_UNSPECIFIED
    title: Code enumerates all the types that can be represented in a schema
  v1UnpackEmptyResponse:
    type: object
    title: Response message for RuntimeService.UnpackEmpty
  v1UnpackExampleResponse:
    type: object
    title: Response message for RuntimeService.UnpackExample<|MERGE_RESOLUTION|>--- conflicted
+++ resolved
@@ -64,7 +64,6 @@
             $ref: '#/definitions/rpcStatus'
       tags:
         - RuntimeService
-<<<<<<< HEAD
   /v1/gcs/bucket/{bucketName}/objects:
     get:
       operationId: ConnectorService_ListGCSBucketObjects
@@ -125,8 +124,6 @@
           type: string
       tags:
         - ConnectorService
-=======
->>>>>>> 25b0a08e
   /v1/instances:
     get:
       summary: ListInstances lists all the instances currently managed by the runtime
@@ -2025,7 +2022,6 @@
         type: string
       description:
         type: string
-<<<<<<< HEAD
   v1GCSObject:
     type: object
     properties:
@@ -2039,8 +2035,6 @@
         format: int64
       isDir:
         type: boolean
-=======
->>>>>>> 25b0a08e
   v1GetCatalogEntryResponse:
     type: object
     properties:
