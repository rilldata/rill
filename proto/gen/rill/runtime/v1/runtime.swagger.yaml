--- conflicted
+++ resolved
@@ -4252,7 +4252,6 @@
         format: int64
       isDir:
         type: boolean
-<<<<<<< HEAD
   v1ScanConnectorsResponse:
     type: object
     properties:
@@ -4280,7 +4279,6 @@
       hasAnonymousAccess:
         type: boolean
         title: reports whether access is present without any credentials
-=======
   v1Schedule:
     type: object
     properties:
@@ -4289,7 +4287,6 @@
       tickerSeconds:
         type: integer
         format: int64
->>>>>>> f6ec4579
   v1Source:
     type: object
     properties:
