--- conflicted
+++ resolved
@@ -4335,15 +4335,12 @@
         type: object
         additionalProperties:
           type: string
-<<<<<<< HEAD
-=======
       parseErrorCount:
         type: integer
         format: int32
       reconcileErrorCount:
         type: integer
         format: int32
->>>>>>> a6bc5d4a
   v1InstanceHealthResponse:
     type: object
     properties:
