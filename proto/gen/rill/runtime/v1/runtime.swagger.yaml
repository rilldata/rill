swagger: "2.0"
info:
  title: rill/runtime/v1/schema.proto
  version: version not set
tags:
  - name: RuntimeService
  - name: ConnectorService
  - name: QueryService
consumes:
  - application/json
produces:
  - application/json
paths:
  /v1/bigquery/datasets:
    get:
      summary: BigQueryListDatasets list all datasets in a bigquery project
      operationId: ConnectorService_BigQueryListDatasets
      responses:
        "200":
          description: A successful response.
          schema:
            $ref: '#/definitions/v1BigQueryListDatasetsResponse'
        default:
          description: An unexpected error response.
          schema:
            $ref: '#/definitions/rpcStatus'
      parameters:
        - name: instanceId
          in: query
          required: false
          type: string
        - name: connector
          in: query
          required: false
          type: string
        - name: pageSize
          in: query
          required: false
          type: integer
          format: int64
        - name: pageToken
          in: query
          required: false
          type: string
      tags:
        - ConnectorService
  /v1/bigquery/tables:
    get:
      summary: BigQueryListTables list all tables in a bigquery project:dataset
      operationId: ConnectorService_BigQueryListTables
      responses:
        "200":
          description: A successful response.
          schema:
            $ref: '#/definitions/v1BigQueryListTablesResponse'
        default:
          description: An unexpected error response.
          schema:
            $ref: '#/definitions/rpcStatus'
      parameters:
        - name: instanceId
          in: query
          required: false
          type: string
        - name: connector
          in: query
          required: false
          type: string
        - name: dataset
          in: query
          required: false
          type: string
        - name: pageSize
          in: query
          required: false
          type: integer
          format: int64
        - name: pageToken
          in: query
          required: false
          type: string
      tags:
        - ConnectorService
  /v1/connectors/database_schemas:
    get:
      summary: ListDatabaseSchemas list all schemas across databases
      operationId: ConnectorService_ListDatabaseSchemas
      responses:
        "200":
          description: A successful response.
          schema:
            $ref: '#/definitions/v1ListDatabaseSchemasResponse'
        default:
          description: An unexpected error response.
          schema:
            $ref: '#/definitions/rpcStatus'
      parameters:
        - name: instanceId
          in: query
          required: false
          type: string
        - name: connector
          in: query
          required: false
          type: string
      tags:
        - ConnectorService
  /v1/connectors/meta:
    get:
      summary: |-
        ListConnectorDrivers returns a description of all the connector drivers registed in the runtime,
        including their configuration specs and the capabilities they support.
      operationId: RuntimeService_ListConnectorDrivers
      responses:
        "200":
          description: A successful response.
          schema:
            $ref: '#/definitions/v1ListConnectorDriversResponse'
        default:
          description: An unexpected error response.
          schema:
            $ref: '#/definitions/rpcStatus'
      tags:
        - RuntimeService
  /v1/connectors/olap/table:
    get:
      summary: OLAPGetTable returns metadata about a table or view in an OLAP
      operationId: ConnectorService_OLAPGetTable
      responses:
        "200":
          description: A successful response.
          schema:
            $ref: '#/definitions/v1OLAPGetTableResponse'
        default:
          description: An unexpected error response.
          schema:
            $ref: '#/definitions/rpcStatus'
      parameters:
        - name: instanceId
          in: query
          required: false
          type: string
        - name: connector
          in: query
          required: false
          type: string
        - name: database
          in: query
          required: false
          type: string
        - name: databaseSchema
          in: query
          required: false
          type: string
        - name: table
          in: query
          required: false
          type: string
      tags:
        - ConnectorService
  /v1/connectors/table_metadata:
    get:
      summary: GetTable returns metadata about a table or view
      operationId: ConnectorService_GetTable
      responses:
        "200":
          description: A successful response.
          schema:
            $ref: '#/definitions/v1GetTableResponse'
        default:
          description: An unexpected error response.
          schema:
            $ref: '#/definitions/rpcStatus'
      parameters:
        - name: instanceId
          in: query
          required: false
          type: string
        - name: connector
          in: query
          required: false
          type: string
        - name: database
          in: query
          required: false
          type: string
        - name: databaseSchema
          in: query
          required: false
          type: string
        - name: table
          in: query
          required: false
          type: string
      tags:
        - ConnectorService
  /v1/connectors/tables:
    get:
      summary: ListTables list all tables for database and database_schema provided
      operationId: ConnectorService_ListTables
      responses:
        "200":
          description: A successful response.
          schema:
            $ref: '#/definitions/v1ListTablesResponse'
        default:
          description: An unexpected error response.
          schema:
            $ref: '#/definitions/rpcStatus'
      parameters:
        - name: instanceId
          in: query
          required: false
          type: string
        - name: connector
          in: query
          required: false
          type: string
        - name: database
          in: query
          required: false
          type: string
        - name: databaseSchema
          in: query
          required: false
          type: string
      tags:
        - ConnectorService
  /v1/dev-jwt:
    post:
      summary: IssueDevJWT issues a JWT for mimicking a user in local development.
      operationId: RuntimeService_IssueDevJWT
      responses:
        "200":
          description: A successful response.
          schema:
            $ref: '#/definitions/v1IssueDevJWTResponse'
        default:
          description: An unexpected error response.
          schema:
            $ref: '#/definitions/rpcStatus'
      parameters:
        - name: body
          in: body
          required: true
          schema:
            $ref: '#/definitions/v1IssueDevJWTRequest'
      tags:
        - RuntimeService
  /v1/examples:
    get:
      summary: ListExamples lists all the examples embedded into binary
      operationId: RuntimeService_ListExamples
      responses:
        "200":
          description: A successful response.
          schema:
            $ref: '#/definitions/v1ListExamplesResponse'
        default:
          description: An unexpected error response.
          schema:
            $ref: '#/definitions/rpcStatus'
      tags:
        - RuntimeService
  /v1/gcs/bucket/{bucket}/objects:
    get:
      summary: GCSListObjects lists objects for the given bucket.
      operationId: ConnectorService_GCSListObjects
      responses:
        "200":
          description: A successful response.
          schema:
            $ref: '#/definitions/v1GCSListObjectsResponse'
        default:
          description: An unexpected error response.
          schema:
            $ref: '#/definitions/rpcStatus'
      parameters:
        - name: bucket
          in: path
          required: true
          type: string
        - name: instanceId
          in: query
          required: false
          type: string
        - name: connector
          in: query
          required: false
          type: string
        - name: pageSize
          in: query
          required: false
          type: integer
          format: int64
        - name: pageToken
          in: query
          required: false
          type: string
        - name: prefix
          in: query
          required: false
          type: string
        - name: startOffset
          in: query
          required: false
          type: string
        - name: endOffset
          in: query
          required: false
          type: string
        - name: delimiter
          in: query
          required: false
          type: string
      tags:
        - ConnectorService
  /v1/gcs/buckets:
    get:
      summary: GCSListBuckets lists buckets accessible with the configured credentials.
      operationId: ConnectorService_GCSListBuckets
      responses:
        "200":
          description: A successful response.
          schema:
            $ref: '#/definitions/v1GCSListBucketsResponse'
        default:
          description: An unexpected error response.
          schema:
            $ref: '#/definitions/rpcStatus'
      parameters:
        - name: instanceId
          in: query
          required: false
          type: string
        - name: connector
          in: query
          required: false
          type: string
        - name: pageSize
          in: query
          required: false
          type: integer
          format: int64
        - name: pageToken
          in: query
          required: false
          type: string
      tags:
        - ConnectorService
  /v1/gcs/credentials_info:
    get:
      summary: GCSGetCredentialsInfo returns metadata for the given bucket.
      operationId: ConnectorService_GCSGetCredentialsInfo
      responses:
        "200":
          description: A successful response.
          schema:
            $ref: '#/definitions/v1GCSGetCredentialsInfoResponse'
        default:
          description: An unexpected error response.
          schema:
            $ref: '#/definitions/rpcStatus'
      parameters:
        - name: instanceId
          in: query
          required: false
          type: string
        - name: connector
          in: query
          required: false
          type: string
      tags:
        - ConnectorService
  /v1/health:
    get:
      summary: Health runs a health check on the runtime.
      operationId: RuntimeService_Health
      responses:
        "200":
          description: A successful response.
          schema:
            $ref: '#/definitions/v1HealthResponse'
        default:
          description: An unexpected error response.
          schema:
            $ref: '#/definitions/rpcStatus'
      tags:
        - RuntimeService
  /v1/health/instances/{instanceId}:
    get:
      summary: InstanceHealth runs a health check on a specific instance.
      operationId: RuntimeService_InstanceHealth
      responses:
        "200":
          description: A successful response.
          schema:
            $ref: '#/definitions/v1InstanceHealthResponse'
        default:
          description: An unexpected error response.
          schema:
            $ref: '#/definitions/rpcStatus'
      parameters:
        - name: instanceId
          in: path
          required: true
          type: string
      tags:
        - RuntimeService
  /v1/instances:
    get:
      summary: ListInstances lists all the instances currently managed by the runtime
      operationId: RuntimeService_ListInstances
      responses:
        "200":
          description: A successful response.
          schema:
            $ref: '#/definitions/v1ListInstancesResponse'
        default:
          description: An unexpected error response.
          schema:
            $ref: '#/definitions/rpcStatus'
      parameters:
        - name: pageSize
          in: query
          required: false
          type: integer
          format: int64
        - name: pageToken
          in: query
          required: false
          type: string
      tags:
        - RuntimeService
    post:
      summary: CreateInstance creates a new instance
      operationId: RuntimeService_CreateInstance
      responses:
        "200":
          description: A successful response.
          schema:
            $ref: '#/definitions/v1CreateInstanceResponse'
        default:
          description: An unexpected error response.
          schema:
            $ref: '#/definitions/rpcStatus'
      parameters:
        - name: body
          description: |-
            Request message for RuntimeService.CreateInstance.
            See message Instance for field descriptions.
          in: body
          required: true
          schema:
            $ref: '#/definitions/v1CreateInstanceRequest'
      tags:
        - RuntimeService
  /v1/instances/{instanceId}:
    get:
      summary: GetInstance returns information about a specific instance
      operationId: RuntimeService_GetInstance
      responses:
        "200":
          description: A successful response.
          schema:
            $ref: '#/definitions/v1GetInstanceResponse'
        default:
          description: An unexpected error response.
          schema:
            $ref: '#/definitions/rpcStatus'
      parameters:
        - name: instanceId
          in: path
          required: true
          type: string
        - name: sensitive
          in: query
          required: false
          type: boolean
      tags:
        - RuntimeService
    post:
      summary: DeleteInstance deletes an instance
      operationId: RuntimeService_DeleteInstance
      responses:
        "200":
          description: A successful response.
          schema:
            $ref: '#/definitions/v1DeleteInstanceResponse'
        default:
          description: An unexpected error response.
          schema:
            $ref: '#/definitions/rpcStatus'
      parameters:
        - name: instanceId
          in: path
          required: true
          type: string
        - name: body
          in: body
          required: true
          schema:
            type: object
            title: Request message for RuntimeService.DeleteInstance
      tags:
        - RuntimeService
    patch:
      summary: EditInstance edits an existing instance
      operationId: RuntimeService_EditInstance
      responses:
        "200":
          description: A successful response.
          schema:
            $ref: '#/definitions/v1EditInstanceResponse'
        default:
          description: An unexpected error response.
          schema:
            $ref: '#/definitions/rpcStatus'
      parameters:
        - name: instanceId
          in: path
          required: true
          type: string
        - name: body
          in: body
          required: true
          schema:
            type: object
            properties:
              environment:
                type: string
              olapConnector:
                type: string
              repoConnector:
                type: string
              adminConnector:
                type: string
              aiConnector:
                type: string
              connectors:
                type: array
                items:
                  type: object
                  $ref: '#/definitions/v1Connector'
              variables:
                type: object
                additionalProperties:
                  type: string
              annotations:
                type: object
                additionalProperties:
                  type: string
            description: |-
              Request message for RuntimeService.EditInstance.
              See message Instance for field descriptions.
      tags:
        - RuntimeService
  /v1/instances/{instanceId}/ai/complete:
    post:
      summary: Complete runs a language model completion (LLM chat) using the configured AI connector.
      operationId: RuntimeService_Complete
      responses:
        "200":
          description: A successful response.
          schema:
            $ref: '#/definitions/v1CompleteResponse'
        default:
          description: An unexpected error response.
          schema:
            $ref: '#/definitions/rpcStatus'
      parameters:
        - name: instanceId
          in: path
          required: true
          type: string
        - name: body
          in: body
          required: true
          schema:
            type: object
            properties:
              conversationId:
                type: string
                title: If not provided, creates a new conversation
              messages:
                type: array
                items:
                  type: object
                  $ref: '#/definitions/v1Message'
              toolNames:
                type: array
                items:
                  type: string
              appContext:
                $ref: '#/definitions/v1AppContext'
            title: Request message for RuntimeService.Complete
      tags:
        - RuntimeService
  /v1/instances/{instanceId}/ai/conversations:
    get:
      summary: ListConversations lists all AI chat conversations for an instance.
      operationId: RuntimeService_ListConversations
      responses:
        "200":
          description: A successful response.
          schema:
            $ref: '#/definitions/v1ListConversationsResponse'
        default:
          description: An unexpected error response.
          schema:
            $ref: '#/definitions/rpcStatus'
      parameters:
        - name: instanceId
          in: path
          required: true
          type: string
      tags:
        - RuntimeService
  /v1/instances/{instanceId}/ai/conversations/{conversationId}:
    get:
      summary: GetConversation returns a specific AI chat conversation.
      operationId: RuntimeService_GetConversation
      responses:
        "200":
          description: A successful response.
          schema:
            $ref: '#/definitions/v1GetConversationResponse'
        default:
          description: An unexpected error response.
          schema:
            $ref: '#/definitions/rpcStatus'
      parameters:
        - name: instanceId
          in: path
          required: true
          type: string
        - name: conversationId
          in: path
          required: true
          type: string
        - name: includeSystemMessages
          description: Whether to include system messages in the response (defaults to false for UI use)
          in: query
          required: false
          type: boolean
      tags:
        - RuntimeService
  /v1/instances/{instanceId}/connectors/analyze:
    get:
      summary: AnalyzeConnectors scans all the project files and returns information about all referenced connectors.
      operationId: RuntimeService_AnalyzeConnectors
      responses:
        "200":
          description: A successful response.
          schema:
            $ref: '#/definitions/v1AnalyzeConnectorsResponse'
        default:
          description: An unexpected error response.
          schema:
            $ref: '#/definitions/rpcStatus'
      parameters:
        - name: instanceId
          in: path
          required: true
          type: string
      tags:
        - RuntimeService
  /v1/instances/{instanceId}/connectors/notifiers:
    get:
      summary: |-
        ListNotifierConnectors returns the names of all configured connectors that can be used as notifiers.
        This API is much faster than AnalyzeConnectors and can be called without admin-level permissions.
      operationId: RuntimeService_ListNotifierConnectors
      responses:
        "200":
          description: A successful response.
          schema:
            $ref: '#/definitions/v1ListNotifierConnectorsResponse'
        default:
          description: An unexpected error response.
          schema:
            $ref: '#/definitions/rpcStatus'
      parameters:
        - name: instanceId
          in: path
          required: true
          type: string
      tags:
        - RuntimeService
  /v1/instances/{instanceId}/files:
    get:
      summary: |-
        ListFiles lists all the files matching a glob in a repo.
        The files are sorted by their full path.
      operationId: RuntimeService_ListFiles
      responses:
        "200":
          description: A successful response.
          schema:
            $ref: '#/definitions/v1ListFilesResponse'
        default:
          description: An unexpected error response.
          schema:
            $ref: '#/definitions/rpcStatus'
      parameters:
        - name: instanceId
          in: path
          required: true
          type: string
        - name: glob
          in: query
          required: false
          type: string
      tags:
        - RuntimeService
  /v1/instances/{instanceId}/files/dir:
    post:
      summary: CreateDirectory create a directory for the given path
      operationId: RuntimeService_CreateDirectory
      responses:
        "200":
          description: A successful response.
          schema:
            $ref: '#/definitions/v1CreateDirectoryResponse'
        default:
          description: An unexpected error response.
          schema:
            $ref: '#/definitions/rpcStatus'
      parameters:
        - name: instanceId
          in: path
          required: true
          type: string
        - name: body
          in: body
          required: true
          schema:
            type: object
            properties:
              path:
                type: string
            title: Request message for RuntimeService.CreateDirectory
      tags:
        - RuntimeService
  /v1/instances/{instanceId}/files/entry:
    get:
      summary: GetFile returns the contents of a specific file in a repo.
      operationId: RuntimeService_GetFile
      responses:
        "200":
          description: A successful response.
          schema:
            $ref: '#/definitions/v1GetFileResponse'
        default:
          description: An unexpected error response.
          schema:
            $ref: '#/definitions/rpcStatus'
      parameters:
        - name: instanceId
          in: path
          required: true
          type: string
        - name: path
          in: query
          required: false
          type: string
      tags:
        - RuntimeService
    delete:
      summary: DeleteFile deletes a file from a repo
      operationId: RuntimeService_DeleteFile
      responses:
        "200":
          description: A successful response.
          schema:
            $ref: '#/definitions/v1DeleteFileResponse'
        default:
          description: An unexpected error response.
          schema:
            $ref: '#/definitions/rpcStatus'
      parameters:
        - name: instanceId
          in: path
          required: true
          type: string
        - name: path
          in: query
          required: false
          type: string
        - name: force
          in: query
          required: false
          type: boolean
      tags:
        - RuntimeService
    post:
      summary: PutFile creates or updates a file in a repo
      operationId: RuntimeService_PutFile
      responses:
        "200":
          description: A successful response.
          schema:
            $ref: '#/definitions/v1PutFileResponse'
        default:
          description: An unexpected error response.
          schema:
            $ref: '#/definitions/rpcStatus'
      parameters:
        - name: instanceId
          in: path
          required: true
          type: string
        - name: body
          in: body
          required: true
          schema:
            type: object
            properties:
              path:
                type: string
              blob:
                type: string
              create:
                type: boolean
                title: Create indicates whether to create the file if it doesn't already exist
              createOnly:
                type: boolean
                description: |-
                  Will cause the operation to fail if the file already exists.
                  It should only be set when create = true.
            title: Request message for RuntimeService.PutFile
      tags:
        - RuntimeService
  /v1/instances/{instanceId}/files/generate-metrics-view:
    post:
      summary: GenerateMetricsViewFile generates a metrics view YAML file from a table in an OLAP database
      operationId: RuntimeService_GenerateMetricsViewFile
      responses:
        "200":
          description: A successful response.
          schema:
            $ref: '#/definitions/v1GenerateMetricsViewFileResponse'
        default:
          description: An unexpected error response.
          schema:
            $ref: '#/definitions/rpcStatus'
      parameters:
        - name: instanceId
          in: path
          required: true
          type: string
        - name: body
          in: body
          required: true
          schema:
            type: object
            properties:
              model:
                type: string
                description: |-
                  Model to base the metrics view on.
                  If you set this, do NOT set connector, database, database_schema or table.
              connector:
                type: string
                description: |-
                  Connector for the table.
                  See "table" for more details.
              database:
                type: string
                description: |-
                  Database for the table.
                  See "table" for more details.
              databaseSchema:
                type: string
                description: |-
                  Database schema for the table.
                  See "table" for more details.
              table:
                type: string
                description: |-
                  Table to base the metrics view on.
                  If you set this, do NOT set model.
              path:
                type: string
                description: Path to save the metrics view file to.
              useAi:
                type: boolean
                description: |-
                  If true, the AI will be used to generate the metrics view file.
                  Otherwise, it falls back to a simpler heuristic approach.
            title: Request message for RuntimeService.GenerateMetricsViewFile
      tags:
        - RuntimeService
  /v1/instances/{instanceId}/files/rename:
    post:
      summary: RenameFile renames a file in a repo
      operationId: RuntimeService_RenameFile
      responses:
        "200":
          description: A successful response.
          schema:
            $ref: '#/definitions/v1RenameFileResponse'
        default:
          description: An unexpected error response.
          schema:
            $ref: '#/definitions/rpcStatus'
      parameters:
        - name: instanceId
          in: path
          required: true
          type: string
        - name: body
          in: body
          required: true
          schema:
            type: object
            properties:
              fromPath:
                type: string
              toPath:
                type: string
            title: Request message for RuntimeService.RenameFile
      tags:
        - RuntimeService
  /v1/instances/{instanceId}/files/unpack-empty:
    post:
      summary: UnpackEmpty unpacks an empty project
      operationId: RuntimeService_UnpackEmpty
      responses:
        "200":
          description: A successful response.
          schema:
            $ref: '#/definitions/v1UnpackEmptyResponse'
        default:
          description: An unexpected error response.
          schema:
            $ref: '#/definitions/rpcStatus'
      parameters:
        - name: instanceId
          in: path
          required: true
          type: string
        - name: body
          in: body
          required: true
          schema:
            type: object
            properties:
              displayName:
                type: string
              force:
                type: boolean
            title: Request message for RuntimeService.UnpackEmpty
      tags:
        - RuntimeService
  /v1/instances/{instanceId}/files/unpack-example:
    post:
      summary: UnpackExample unpacks an example project
      operationId: RuntimeService_UnpackExample
      responses:
        "200":
          description: A successful response.
          schema:
            $ref: '#/definitions/v1UnpackExampleResponse'
        default:
          description: An unexpected error response.
          schema:
            $ref: '#/definitions/rpcStatus'
      parameters:
        - name: instanceId
          in: path
          required: true
          type: string
        - name: body
          in: body
          required: true
          schema:
            type: object
            properties:
              name:
                type: string
              force:
                type: boolean
            title: Request message for RuntimeService.UnpackExample
      tags:
        - RuntimeService
  /v1/instances/{instanceId}/files/watch:
    get:
      summary: WatchFiles streams repo file update events. It is not supported on all backends.
      operationId: RuntimeService_WatchFiles
      responses:
        "200":
          description: A successful response.(streaming responses)
          schema:
            type: object
            properties:
              result:
                $ref: '#/definitions/v1WatchFilesResponse'
              error:
                $ref: '#/definitions/rpcStatus'
            title: Stream result of v1WatchFilesResponse
        default:
          description: An unexpected error response.
          schema:
            $ref: '#/definitions/rpcStatus'
      parameters:
        - name: instanceId
          in: path
          required: true
          type: string
        - name: replay
          in: query
          required: false
          type: boolean
      tags:
        - RuntimeService
  /v1/instances/{instanceId}/generate/renderer:
    post:
      summary: GenerateRenderer generates a component renderer and renderer properties from a resolver and resolver properties
      operationId: RuntimeService_GenerateRenderer
      responses:
        "200":
          description: A successful response.
          schema:
            $ref: '#/definitions/v1GenerateRendererResponse'
        default:
          description: An unexpected error response.
          schema:
            $ref: '#/definitions/rpcStatus'
      parameters:
        - name: instanceId
          in: path
          required: true
          type: string
        - name: body
          in: body
          required: true
          schema:
            type: object
            properties:
              prompt:
                type: string
              resolver:
                type: string
              resolverProperties:
                type: object
      tags:
        - RuntimeService
  /v1/instances/{instanceId}/generate/resolver:
    post:
      summary: GenerateResolver generates resolver and resolver properties from a table or a metrics view
      operationId: RuntimeService_GenerateResolver
      responses:
        "200":
          description: A successful response.
          schema:
            $ref: '#/definitions/v1GenerateResolverResponse'
        default:
          description: An unexpected error response.
          schema:
            $ref: '#/definitions/rpcStatus'
      parameters:
        - name: instanceId
          in: path
          required: true
          type: string
        - name: body
          in: body
          required: true
          schema:
            type: object
            properties:
              prompt:
                type: string
              connector:
                type: string
                description: Both connector and table must be specified if metrics_view is not.
              table:
                type: string
              metricsView:
                type: string
                description: table and connector should not be provided if metrics_view is provided.
      tags:
        - RuntimeService
  /v1/instances/{instanceId}/logs:
    get:
      summary: GetLogs returns recent logs from a controller
      operationId: RuntimeService_GetLogs
      responses:
        "200":
          description: A successful response.
          schema:
            $ref: '#/definitions/v1GetLogsResponse'
        default:
          description: An unexpected error response.
          schema:
            $ref: '#/definitions/rpcStatus'
      parameters:
        - name: instanceId
          in: path
          required: true
          type: string
        - name: ascending
          in: query
          required: false
          type: boolean
        - name: limit
          in: query
          required: false
          type: integer
          format: int32
        - name: level
          in: query
          required: false
          type: string
          enum:
            - LOG_LEVEL_UNSPECIFIED
            - LOG_LEVEL_DEBUG
            - LOG_LEVEL_INFO
            - LOG_LEVEL_WARN
            - LOG_LEVEL_ERROR
            - LOG_LEVEL_FATAL
          default: LOG_LEVEL_UNSPECIFIED
      tags:
        - RuntimeService
  /v1/instances/{instanceId}/logs/watch:
    get:
      summary: WatchLogs streams new logs emitted from a controller
      operationId: RuntimeService_WatchLogs
      responses:
        "200":
          description: A successful response.(streaming responses)
          schema:
            type: object
            properties:
              result:
                $ref: '#/definitions/v1WatchLogsResponse'
              error:
                $ref: '#/definitions/rpcStatus'
            title: Stream result of v1WatchLogsResponse
        default:
          description: An unexpected error response.
          schema:
            $ref: '#/definitions/rpcStatus'
      parameters:
        - name: instanceId
          in: path
          required: true
          type: string
        - name: replay
          in: query
          required: false
          type: boolean
        - name: replayLimit
          in: query
          required: false
          type: integer
          format: int32
        - name: level
          in: query
          required: false
          type: string
          enum:
            - LOG_LEVEL_UNSPECIFIED
            - LOG_LEVEL_DEBUG
            - LOG_LEVEL_INFO
            - LOG_LEVEL_WARN
            - LOG_LEVEL_ERROR
            - LOG_LEVEL_FATAL
          default: LOG_LEVEL_UNSPECIFIED
      tags:
        - RuntimeService
  /v1/instances/{instanceId}/models/{model}/partitions:
    get:
      summary: GetModelPartitions returns the partitions of a model
      operationId: RuntimeService_GetModelPartitions
      responses:
        "200":
          description: A successful response.
          schema:
            $ref: '#/definitions/v1GetModelPartitionsResponse'
        default:
          description: An unexpected error response.
          schema:
            $ref: '#/definitions/rpcStatus'
      parameters:
        - name: instanceId
          in: path
          required: true
          type: string
        - name: model
          in: path
          required: true
          type: string
        - name: pending
          in: query
          required: false
          type: boolean
        - name: errored
          in: query
          required: false
          type: boolean
        - name: pageSize
          in: query
          required: false
          type: integer
          format: int64
        - name: pageToken
          in: query
          required: false
          type: string
      tags:
        - RuntimeService
  /v1/instances/{instanceId}/queries/canvases/{canvas}/resolve:
    post:
      summary: ResolveCanvas is a convenience API that returns a canvas and all its referenced components and metrics views.
      operationId: QueryService_ResolveCanvas
      responses:
        "200":
          description: A successful response.
          schema:
            $ref: '#/definitions/v1ResolveCanvasResponse'
        default:
          description: An unexpected error response.
          schema:
            $ref: '#/definitions/rpcStatus'
      parameters:
        - name: instanceId
          description: Instance ID
          in: path
          required: true
          type: string
        - name: canvas
          description: Canvas name
          in: path
          required: true
          type: string
        - name: body
          in: body
          required: true
          schema:
            type: object
            properties:
              args:
                type: object
                title: Optional args for resolving templating in the component properties
      tags:
        - QueryService
  /v1/instances/{instanceId}/queries/column-cardinality/tables/{tableName}:
    get:
      summary: Get cardinality for a column
      operationId: QueryService_ColumnCardinality
      responses:
        "200":
          description: A successful response.
          schema:
            $ref: '#/definitions/v1ColumnCardinalityResponse'
        default:
          description: An unexpected error response.
          schema:
            $ref: '#/definitions/rpcStatus'
      parameters:
        - name: instanceId
          description: Required
          in: path
          required: true
          type: string
        - name: tableName
          description: Required
          in: path
          required: true
          type: string
        - name: connector
          in: query
          required: false
          type: string
        - name: database
          in: query
          required: false
          type: string
        - name: databaseSchema
          in: query
          required: false
          type: string
        - name: columnName
          description: Required
          in: query
          required: false
          type: string
        - name: priority
          in: query
          required: false
          type: integer
          format: int32
      tags:
        - QueryService
  /v1/instances/{instanceId}/queries/columns-profile/tables/{tableName}:
    post:
      summary: TableColumns returns column profiles
      operationId: QueryService_TableColumns
      responses:
        "200":
          description: A successful response.
          schema:
            $ref: '#/definitions/v1TableColumnsResponse'
        default:
          description: An unexpected error response.
          schema:
            $ref: '#/definitions/rpcStatus'
      parameters:
        - name: instanceId
          in: path
          required: true
          type: string
        - name: tableName
          in: path
          required: true
          type: string
        - name: connector
          in: query
          required: false
          type: string
        - name: database
          in: query
          required: false
          type: string
        - name: databaseSchema
          in: query
          required: false
          type: string
        - name: priority
          in: query
          required: false
          type: integer
          format: int32
      tags:
        - QueryService
  /v1/instances/{instanceId}/queries/components/{component}/resolve:
    post:
      summary: ResolveComponent resolves renderer for a Component resource.
      operationId: QueryService_ResolveComponent
      responses:
        "200":
          description: A successful response.
          schema:
            $ref: '#/definitions/v1ResolveComponentResponse'
        default:
          description: An unexpected error response.
          schema:
            $ref: '#/definitions/rpcStatus'
      parameters:
        - name: instanceId
          description: Instance ID
          in: path
          required: true
          type: string
        - name: component
          description: Component name
          in: path
          required: true
          type: string
        - name: body
          in: body
          required: true
          schema:
            type: object
            properties:
              args:
                type: object
                title: Optional args for resolving templating in the renderer properties
      tags:
        - QueryService
  /v1/instances/{instanceId}/queries/descriptive-statistics/tables/{tableName}:
    get:
      summary: Get basic stats for a numeric column like min, max, mean, stddev, etc
      operationId: QueryService_ColumnDescriptiveStatistics
      responses:
        "200":
          description: A successful response.
          schema:
            $ref: '#/definitions/v1ColumnDescriptiveStatisticsResponse'
        default:
          description: An unexpected error response.
          schema:
            $ref: '#/definitions/rpcStatus'
      parameters:
        - name: instanceId
          in: path
          required: true
          type: string
        - name: tableName
          description: Required
          in: path
          required: true
          type: string
        - name: connector
          in: query
          required: false
          type: string
        - name: database
          in: query
          required: false
          type: string
        - name: databaseSchema
          in: query
          required: false
          type: string
        - name: columnName
          description: Required
          in: query
          required: false
          type: string
        - name: priority
          in: query
          required: false
          type: integer
          format: int32
      tags:
        - QueryService
  /v1/instances/{instanceId}/queries/export:
    post:
      summary: Export builds a URL to download the results of a query as a file.
      operationId: QueryService_Export
      responses:
        "200":
          description: A successful response.
          schema:
            $ref: '#/definitions/v1ExportResponse'
        default:
          description: An unexpected error response.
          schema:
            $ref: '#/definitions/rpcStatus'
      parameters:
        - name: instanceId
          description: Instance ID to run the query against.
          in: path
          required: true
          type: string
        - name: body
          in: body
          required: true
          schema:
            type: object
            properties:
              limit:
                type: string
                format: int64
                description: Optional limit on the number of rows to export. It is applied in addition to any limit specified in the query.
              format:
                $ref: '#/definitions/v1ExportFormat'
                description: Format of the export.
              query:
                $ref: '#/definitions/v1Query'
                description: Query to export.
              bakedQuery:
                type: string
                description: Deprecated. Use query instead.
              includeHeader:
                type: boolean
                description: If true, the export will include header comments with metadata about the export.
              originDashboard:
                $ref: '#/definitions/v1ResourceName'
                description: |-
                  Optional name of the dashboard the export originates from.
                  Only used if include_header is true.
              originUrl:
                type: string
                description: |-
                  Optional UI URL that the export originates from.
                  Only used if include_header is true.
      tags:
        - QueryService
  /v1/instances/{instanceId}/queries/metrics-views/{metricsView}/aggregation:
    post:
      summary: MetricsViewAggregation is a generic API for running group-by/pivot queries against a metrics view.
      operationId: QueryService_MetricsViewAggregation
      responses:
        "200":
          description: A successful response.
          schema:
            $ref: '#/definitions/v1MetricsViewAggregationResponse'
        default:
          description: An unexpected error response.
          schema:
            $ref: '#/definitions/rpcStatus'
      parameters:
        - name: instanceId
          in: path
          required: true
          type: string
        - name: metricsView
          description: Required
          in: path
          required: true
          type: string
        - name: body
          in: body
          required: true
          schema:
            type: object
            properties:
              dimensions:
                type: array
                items:
                  type: object
                  $ref: '#/definitions/v1MetricsViewAggregationDimension'
                title: Required
              measures:
                type: array
                items:
                  type: object
                  $ref: '#/definitions/v1MetricsViewAggregationMeasure'
                title: Required
              sort:
                type: array
                items:
                  type: object
                  $ref: '#/definitions/v1MetricsViewAggregationSort'
                title: Optional. Defaults to unsorted
              timeRange:
                $ref: '#/definitions/v1TimeRange'
                title: Optional. Defaults to unbounded
              comparisonTimeRange:
                $ref: '#/definitions/v1TimeRange'
                title: Optional, if omitted than the request prepares an aggregation without a comparison
              timeStart:
                type: string
                format: date-time
                title: Deprecated in favor of time_range
              timeEnd:
                type: string
                format: date-time
                title: Deprecated in favor of time_range
              pivotOn:
                type: array
                items:
                  type: string
                title: Optional. List of dimensions/measures. No pivot is done if ommitted
              aliases:
                type: array
                items:
                  type: object
                  $ref: '#/definitions/v1MetricsViewComparisonMeasureAlias'
                title: Optional
              where:
                $ref: '#/definitions/v1Expression'
                title: Optional
              whereSql:
                type: string
                description: Optional. If both where and where_sql are set, both will be applied with an AND between them.
              having:
                $ref: '#/definitions/v1Expression'
                title: Optional
              havingSql:
                type: string
                description: Optional. If both having and having_sql are set, both will be applied with an AND between them.
              limit:
                type: string
                format: int64
                title: Optional. Defaults to unlimited. Set to 0 to allow the server to pick an appropriate limit
              offset:
                type: string
                format: int64
                title: Optional. Defaults to 0
              priority:
                type: integer
                format: int32
                title: Optional
              filter:
                $ref: '#/definitions/v1MetricsViewFilter'
                description: Deprecated. should be removed once UI is moved to use new filters
                title: Optional
              exact:
                type: boolean
              fillMissing:
                type: boolean
              rows:
                type: boolean
                title: Optional. Defaults to false. Used to fetch rows from underlying model
      tags:
        - QueryService
  /v1/instances/{instanceId}/queries/metrics-views/{metricsViewName}/annotations:
    post:
      operationId: QueryService_MetricsViewAnnotations
      responses:
        "200":
          description: A successful response.
          schema:
            $ref: '#/definitions/v1MetricsViewAnnotationsResponse'
        default:
          description: An unexpected error response.
          schema:
            $ref: '#/definitions/rpcStatus'
      parameters:
        - name: instanceId
          in: path
          required: true
          type: string
        - name: metricsViewName
          in: path
          required: true
          type: string
        - name: body
          in: body
          required: true
          schema:
            type: object
            properties:
              measures:
                type: array
                items:
                  type: string
              priority:
                type: integer
                format: int32
              timeRange:
                $ref: '#/definitions/v1TimeRange'
              timeGrain:
                $ref: '#/definitions/v1TimeGrain'
                title: Optional
              timeZone:
                type: string
                title: Optional
              limit:
                type: string
                format: int64
                title: Optional
              offset:
                type: string
                format: int64
                title: Optional
      tags:
        - QueryService
  /v1/instances/{instanceId}/queries/metrics-views/{metricsViewName}/compare-toplist:
    post:
      summary: |-
        MetricsViewComparison returns a toplist containing comparison data of another toplist (same dimension/measure but a different time range).
        Returns a toplist without comparison data if comparison time range is omitted.
      description: |-
        ie. comparsion toplist:
        | measure1_base | measure1_previous   | measure1__delta_abs | measure1__delta_rel | dimension |
        |---------------|---------------------|---------------------|--------------------|-----------|
        | 2             | 2                   | 0                   | 0                  | Safari    |
        | 1             | 0                   | 1                   | N/A                | Chrome    |
        | 0             | 4                   | -4                  | -1.0               | Firefox   |

        ie. toplist:
        | measure1 | measure2 | dimension |
        |----------|----------|-----------|
        | 2        | 45       | Safari    |
        | 1        | 350      | Chrome    |
        | 0        | 25       | Firefox   |
      operationId: QueryService_MetricsViewComparison
      responses:
        "200":
          description: A successful response.
          schema:
            $ref: '#/definitions/v1MetricsViewComparisonResponse'
        default:
          description: An unexpected error response.
          schema:
            $ref: '#/definitions/rpcStatus'
      parameters:
        - name: instanceId
          in: path
          required: true
          type: string
        - name: metricsViewName
          in: path
          required: true
          type: string
        - name: body
          in: body
          required: true
          schema:
            type: object
            properties:
              dimension:
                $ref: '#/definitions/v1MetricsViewAggregationDimension'
                title: Required
              measures:
                type: array
                items:
                  type: object
                  $ref: '#/definitions/v1MetricsViewAggregationMeasure'
                title: Required
              comparisonMeasures:
                type: array
                items:
                  type: string
                title: |-
                  Measures that should be compared
                  Optional. Defaults to all measures
              sort:
                type: array
                items:
                  type: object
                  $ref: '#/definitions/v1MetricsViewComparisonSort'
                title: Required
              timeRange:
                $ref: '#/definitions/v1TimeRange'
                title: Optional
              comparisonTimeRange:
                $ref: '#/definitions/v1TimeRange'
                title: Optional, if omitted than the request prepares the toplist without a comparison
              where:
                $ref: '#/definitions/v1Expression'
                title: Optional
              whereSql:
                type: string
                description: Optional. If both where and where_sql are set, both will be applied with an AND between them.
              having:
                $ref: '#/definitions/v1Expression'
                title: Optional
              havingSql:
                type: string
                description: Optional. If both having and having_sql are set, both will be applied with an AND between them.
              aliases:
                type: array
                items:
                  type: object
                  $ref: '#/definitions/v1MetricsViewComparisonMeasureAlias'
                title: Optional
              limit:
                type: string
                format: int64
                title: Optional. Defaults to unlimited. Set to 0 to allow the server to pick an appropriate limit
              offset:
                type: string
                format: int64
                title: Optional. Defaults to 0
              priority:
                type: integer
                format: int32
                title: Optional
              exact:
                type: boolean
                title: Optional, defaults to false
              filter:
                $ref: '#/definitions/v1MetricsViewFilter'
                description: Deprecated. should be removed once UI is moved to use new filters
                title: Optional
            title: Request message for QueryService.MetricsViewComparison
      tags:
        - QueryService
  /v1/instances/{instanceId}/queries/metrics-views/{metricsViewName}/rows:
    post:
      summary: MetricsViewRows returns the underlying model rows matching a metrics view time range and filter(s).
      description: |-
        ie. without granularity
        | column1 | column2 | dimension |
        |---------|---------|-----------|
        | 2       | 2       | Safari    |
        | 1       | 0       | Chrome    |
        | 0       | 4       | Firefox   |

        ie. with granularity
        | timestamp__day0      | column1 | column2 | dimension |
        |----------------------|---------|---------|-----------|
        | 2022-01-01T00:00:00Z | 2       | 2       | Safari    |
        | 2022-01-01T00:00:00Z | 1       | 0       | Chrome    |
        | 2022-01-01T00:00:00Z | 0       | 4       | Firefox   |
      operationId: QueryService_MetricsViewRows
      responses:
        "200":
          description: A successful response.
          schema:
            $ref: '#/definitions/v1MetricsViewRowsResponse'
        default:
          description: An unexpected error response.
          schema:
            $ref: '#/definitions/rpcStatus'
      parameters:
        - name: instanceId
          in: path
          required: true
          type: string
        - name: metricsViewName
          in: path
          required: true
          type: string
        - name: body
          in: body
          required: true
          schema:
            type: object
            properties:
              timeStart:
                type: string
                format: date-time
                title: Optional, defaults to min
              timeEnd:
                type: string
                format: date-time
                title: Optional, defaults to max
              timeGranularity:
                $ref: '#/definitions/v1TimeGrain'
                title: Optional, doesn't prepend the timestamp rollup column if ommitted
              where:
                $ref: '#/definitions/v1Expression'
                title: Optional
              sort:
                type: array
                items:
                  type: object
                  $ref: '#/definitions/v1MetricsViewSort'
                title: Optional
              limit:
                type: integer
                format: int32
                title: Optional
              offset:
                type: string
                format: int64
                title: Optional
              priority:
                type: integer
                format: int32
              timeZone:
                type: string
                title: Optional. IANA format, ie Europe/Copenhagen. Defaults to UTC
              filter:
                $ref: '#/definitions/v1MetricsViewFilter'
                title: Deprecated. should be removed once UI is moved to use new filters
              timeDimension:
                type: string
                title: Optional. If not specified, falls back to the primary time dimension in the metrics view spec
      tags:
        - QueryService
  /v1/instances/{instanceId}/queries/metrics-views/{metricsViewName}/schema:
    get:
      summary: MetricsViewSchema Get the data types of measures and dimensions
      operationId: QueryService_MetricsViewSchema
      responses:
        "200":
          description: A successful response.
          schema:
            $ref: '#/definitions/v1MetricsViewSchemaResponse'
        default:
          description: An unexpected error response.
          schema:
            $ref: '#/definitions/rpcStatus'
      parameters:
        - name: instanceId
          in: path
          required: true
          type: string
        - name: metricsViewName
          in: path
          required: true
          type: string
        - name: priority
          in: query
          required: false
          type: integer
          format: int32
      tags:
        - QueryService
  /v1/instances/{instanceId}/queries/metrics-views/{metricsViewName}/search:
    post:
      summary: MetricsViewSearch Get the data types of measures and dimensions
      operationId: QueryService_MetricsViewSearch
      responses:
        "200":
          description: A successful response.
          schema:
            $ref: '#/definitions/v1MetricsViewSearchResponse'
        default:
          description: An unexpected error response.
          schema:
            $ref: '#/definitions/rpcStatus'
      parameters:
        - name: instanceId
          in: path
          required: true
          type: string
        - name: metricsViewName
          in: path
          required: true
          type: string
        - name: body
          in: body
          required: true
          schema:
            type: object
            properties:
              dimensions:
                type: array
                items:
                  type: string
              search:
                type: string
              timeRange:
                $ref: '#/definitions/v1TimeRange'
                title: Optional
              where:
                $ref: '#/definitions/v1Expression'
                title: Optional
              having:
                $ref: '#/definitions/v1Expression'
                title: Optional
              limit:
                type: integer
                format: int32
                title: Optional
              priority:
                type: integer
                format: int32
      tags:
        - QueryService
  /v1/instances/{instanceId}/queries/metrics-views/{metricsViewName}/time-range-summary:
    post:
      summary: MetricsViewTimeRange Get the time range summaries (min, max) for time column in a metrics view
      operationId: QueryService_MetricsViewTimeRange
      responses:
        "200":
          description: A successful response.
          schema:
            $ref: '#/definitions/v1MetricsViewTimeRangeResponse'
        default:
          description: An unexpected error response.
          schema:
            $ref: '#/definitions/rpcStatus'
      parameters:
        - name: instanceId
          in: path
          required: true
          type: string
        - name: metricsViewName
          in: path
          required: true
          type: string
        - name: body
          in: body
          required: true
          schema:
            type: object
            properties:
              priority:
                type: integer
                format: int32
              timeDimension:
                type: string
                title: Optional. If not specified, falls back to the primary time dimension in the metrics view spec
      tags:
        - QueryService
  /v1/instances/{instanceId}/queries/metrics-views/{metricsViewName}/time-ranges:
    post:
      operationId: QueryService_MetricsViewTimeRanges
      responses:
        "200":
          description: A successful response.
          schema:
            $ref: '#/definitions/v1MetricsViewTimeRangesResponse'
        default:
          description: An unexpected error response.
          schema:
            $ref: '#/definitions/rpcStatus'
      parameters:
        - name: instanceId
          in: path
          required: true
          type: string
        - name: metricsViewName
          in: path
          required: true
          type: string
        - name: body
          in: body
          required: true
          schema:
            type: object
            properties:
              expressions:
                type: array
                items:
                  type: string
              priority:
                type: integer
                format: int32
              timeZone:
                type: string
                title: Optional timezone param to easily override time-range expressions
              timeDimension:
                type: string
                title: Optional. If not specified, falls back to the primary time dimension in the metrics view spec
      tags:
        - QueryService
  /v1/instances/{instanceId}/queries/metrics-views/{metricsViewName}/timeseries:
    post:
      summary: |-
        MetricsViewTimeSeries returns time series for the measures in the metrics view.
        It's a convenience API for querying a metrics view.
      operationId: QueryService_MetricsViewTimeSeries
      responses:
        "200":
          description: A successful response.
          schema:
            $ref: '#/definitions/v1MetricsViewTimeSeriesResponse'
        default:
          description: An unexpected error response.
          schema:
            $ref: '#/definitions/rpcStatus'
      parameters:
        - name: instanceId
          in: path
          required: true
          type: string
        - name: metricsViewName
          in: path
          required: true
          type: string
        - name: body
          in: body
          required: true
          schema:
            type: object
            properties:
              measureNames:
                type: array
                items:
                  type: string
              timeStart:
                type: string
                format: date-time
                title: Optional. Defaults to min
              timeEnd:
                type: string
                format: date-time
                title: Optional. Defaults to max
              timeGranularity:
                $ref: '#/definitions/v1TimeGrain'
                title: Required
              where:
                $ref: '#/definitions/v1Expression'
                title: Optional
              whereSql:
                type: string
                description: Optional. If both where and where_sql are set, both will be applied with an AND between them.
              having:
                $ref: '#/definitions/v1Expression'
                title: Optional
              havingSql:
                type: string
                description: Optional. If both having and having_sql are set, both will be applied with an AND between them.
              timeZone:
                type: string
                title: Optional. IANA format, ie Europe/Copenhagen. Defaults to UTC
              priority:
                type: integer
                format: int32
              filter:
                $ref: '#/definitions/v1MetricsViewFilter'
                title: Deprecated. should be removed once UI is moved to use new filters
              timeDimension:
                type: string
                title: Optional. If not specified, falls back to the primary time dimension in the metrics view spec
      tags:
        - QueryService
  /v1/instances/{instanceId}/queries/metrics-views/{metricsViewName}/toplist:
    post:
      summary: |-
        Deprecated - use MetricsViewComparison instead.
        MetricsViewToplist returns the top dimension values of a metrics view sorted by one or more measures.
        It's a convenience API for querying a metrics view.
      operationId: QueryService_MetricsViewToplist
      responses:
        "200":
          description: A successful response.
          schema:
            $ref: '#/definitions/v1MetricsViewToplistResponse'
        default:
          description: An unexpected error response.
          schema:
            $ref: '#/definitions/rpcStatus'
      parameters:
        - name: instanceId
          in: path
          required: true
          type: string
        - name: metricsViewName
          in: path
          required: true
          type: string
        - name: body
          in: body
          required: true
          schema:
            type: object
            properties:
              dimensionName:
                type: string
              measureNames:
                type: array
                items:
                  type: string
              timeStart:
                type: string
                format: date-time
              timeEnd:
                type: string
                format: date-time
              limit:
                type: string
                format: int64
              offset:
                type: string
                format: int64
              sort:
                type: array
                items:
                  type: object
                  $ref: '#/definitions/v1MetricsViewSort'
              where:
                $ref: '#/definitions/v1Expression'
              whereSql:
                type: string
              having:
                $ref: '#/definitions/v1Expression'
              havingSql:
                type: string
              priority:
                type: integer
                format: int32
              filter:
                $ref: '#/definitions/v1MetricsViewFilter'
                title: Deprecated. should be removed once UI is moved to use new filters
            title: Deprecated, use MetricsViewComparisonRequest without a comparison time range
      tags:
        - QueryService
  /v1/instances/{instanceId}/queries/metrics-views/{metricsViewName}/totals:
    post:
      summary: |-
        MetricsViewTotals returns totals over a time period for the measures in a metrics view.
        It's a convenience API for querying a metrics view.
      operationId: QueryService_MetricsViewTotals
      responses:
        "200":
          description: A successful response.
          schema:
            $ref: '#/definitions/v1MetricsViewTotalsResponse'
        default:
          description: An unexpected error response.
          schema:
            $ref: '#/definitions/rpcStatus'
      parameters:
        - name: instanceId
          in: path
          required: true
          type: string
        - name: metricsViewName
          in: path
          required: true
          type: string
        - name: body
          in: body
          required: true
          schema:
            type: object
            properties:
              measureNames:
                type: array
                items:
                  type: string
              timeStart:
                type: string
                format: date-time
                title: Optional. Defaults to min
              timeEnd:
                type: string
                format: date-time
                title: Optional. Defaults to max
              where:
                $ref: '#/definitions/v1Expression'
                title: Optional
              whereSql:
                type: string
                description: Optional. If both where and where_sql are set, both will be applied with an AND between them.
              priority:
                type: integer
                format: int32
              filter:
                $ref: '#/definitions/v1MetricsViewFilter'
                title: Deprecated. should be removed once UI is moved to use new filters
              timeDimension:
                type: string
                title: Optional. If not specified, falls back to the primary time dimension in the metrics view spec
      tags:
        - QueryService
  /v1/instances/{instanceId}/queries/null-count/tables/{tableName}:
    get:
      summary: Get the number of nulls in a column
      operationId: QueryService_ColumnNullCount
      responses:
        "200":
          description: A successful response.
          schema:
            $ref: '#/definitions/v1ColumnNullCountResponse'
        default:
          description: An unexpected error response.
          schema:
            $ref: '#/definitions/rpcStatus'
      parameters:
        - name: instanceId
          in: path
          required: true
          type: string
        - name: tableName
          description: Required
          in: path
          required: true
          type: string
        - name: connector
          in: query
          required: false
          type: string
        - name: database
          in: query
          required: false
          type: string
        - name: databaseSchema
          in: query
          required: false
          type: string
        - name: columnName
          description: Required
          in: query
          required: false
          type: string
        - name: priority
          in: query
          required: false
          type: integer
          format: int32
      tags:
        - QueryService
  /v1/instances/{instanceId}/queries/numeric-histogram/tables/{tableName}:
    get:
      summary: Get the histogram for values in a column
      operationId: QueryService_ColumnNumericHistogram
      responses:
        "200":
          description: A successful response.
          schema:
            $ref: '#/definitions/v1ColumnNumericHistogramResponse'
        default:
          description: An unexpected error response.
          schema:
            $ref: '#/definitions/rpcStatus'
      parameters:
        - name: instanceId
          in: path
          required: true
          type: string
        - name: tableName
          in: path
          required: true
          type: string
        - name: connector
          in: query
          required: false
          type: string
        - name: database
          in: query
          required: false
          type: string
        - name: databaseSchema
          in: query
          required: false
          type: string
        - name: columnName
          in: query
          required: false
          type: string
        - name: histogramMethod
          in: query
          required: false
          type: string
          enum:
            - HISTOGRAM_METHOD_UNSPECIFIED
            - HISTOGRAM_METHOD_FD
            - HISTOGRAM_METHOD_DIAGNOSTIC
          default: HISTOGRAM_METHOD_UNSPECIFIED
        - name: priority
          in: query
          required: false
          type: integer
          format: int32
      tags:
        - QueryService
  /v1/instances/{instanceId}/queries/rollup-interval/tables/{tableName}:
    post:
      summary: ColumnRollupInterval returns the minimum time granularity (as well as the time range) for a specified timestamp column
      operationId: QueryService_ColumnRollupInterval
      responses:
        "200":
          description: A successful response.
          schema:
            $ref: '#/definitions/v1ColumnRollupIntervalResponse'
        default:
          description: An unexpected error response.
          schema:
            $ref: '#/definitions/rpcStatus'
      parameters:
        - name: instanceId
          in: path
          required: true
          type: string
        - name: tableName
          description: Required
          in: path
          required: true
          type: string
        - name: body
          in: body
          required: true
          schema:
            type: object
            properties:
              connector:
                type: string
              database:
                type: string
              databaseSchema:
                type: string
              columnName:
                type: string
                title: Required
              priority:
                type: integer
                format: int32
      tags:
        - QueryService
  /v1/instances/{instanceId}/queries/rows/tables/{tableName}:
    get:
      summary: TableRows returns table rows
      operationId: QueryService_TableRows
      responses:
        "200":
          description: A successful response.
          schema:
            $ref: '#/definitions/v1TableRowsResponse'
        default:
          description: An unexpected error response.
          schema:
            $ref: '#/definitions/rpcStatus'
      parameters:
        - name: instanceId
          in: path
          required: true
          type: string
        - name: tableName
          in: path
          required: true
          type: string
        - name: connector
          in: query
          required: false
          type: string
        - name: database
          in: query
          required: false
          type: string
        - name: databaseSchema
          in: query
          required: false
          type: string
        - name: limit
          in: query
          required: false
          type: integer
          format: int32
        - name: priority
          in: query
          required: false
          type: integer
          format: int32
      tags:
        - QueryService
  /v1/instances/{instanceId}/queries/rug-histogram/tables/{tableName}:
    get:
      summary: Get outliers for a numeric column
      operationId: QueryService_ColumnRugHistogram
      responses:
        "200":
          description: A successful response.
          schema:
            $ref: '#/definitions/v1ColumnRugHistogramResponse'
        default:
          description: An unexpected error response.
          schema:
            $ref: '#/definitions/rpcStatus'
      parameters:
        - name: instanceId
          in: path
          required: true
          type: string
        - name: tableName
          in: path
          required: true
          type: string
        - name: connector
          in: query
          required: false
          type: string
        - name: database
          in: query
          required: false
          type: string
        - name: databaseSchema
          in: query
          required: false
          type: string
        - name: columnName
          in: query
          required: false
          type: string
        - name: priority
          in: query
          required: false
          type: integer
          format: int32
      tags:
        - QueryService
  /v1/instances/{instanceId}/queries/smallest-time-grain/tables/{tableName}:
    get:
      summary: Estimates the smallest time grain present in the column
      operationId: QueryService_ColumnTimeGrain
      responses:
        "200":
          description: A successful response.
          schema:
            $ref: '#/definitions/v1ColumnTimeGrainResponse'
        default:
          description: An unexpected error response.
          schema:
            $ref: '#/definitions/rpcStatus'
      parameters:
        - name: instanceId
          in: path
          required: true
          type: string
        - name: tableName
          description: Required
          in: path
          required: true
          type: string
        - name: connector
          in: query
          required: false
          type: string
        - name: database
          in: query
          required: false
          type: string
        - name: databaseSchema
          in: query
          required: false
          type: string
        - name: columnName
          description: Required
          in: query
          required: false
          type: string
        - name: priority
          in: query
          required: false
          type: integer
          format: int32
      tags:
        - QueryService
  /v1/instances/{instanceId}/queries/table-cardinality/tables/{tableName}:
    get:
      summary: TableCardinality returns row count
      operationId: QueryService_TableCardinality
      responses:
        "200":
          description: A successful response.
          schema:
            $ref: '#/definitions/v1TableCardinalityResponse'
        default:
          description: An unexpected error response.
          schema:
            $ref: '#/definitions/rpcStatus'
      parameters:
        - name: instanceId
          in: path
          required: true
          type: string
        - name: tableName
          description: Required
          in: path
          required: true
          type: string
        - name: connector
          in: query
          required: false
          type: string
        - name: database
          in: query
          required: false
          type: string
        - name: databaseSchema
          in: query
          required: false
          type: string
        - name: priority
          in: query
          required: false
          type: integer
          format: int32
      tags:
        - QueryService
  /v1/instances/{instanceId}/queries/time-range-summary/tables/{tableName}:
    get:
      summary: Get the time range summaries (min, max) for a column
      operationId: QueryService_ColumnTimeRange
      responses:
        "200":
          description: A successful response.
          schema:
            $ref: '#/definitions/v1ColumnTimeRangeResponse'
        default:
          description: An unexpected error response.
          schema:
            $ref: '#/definitions/rpcStatus'
      parameters:
        - name: instanceId
          in: path
          required: true
          type: string
        - name: tableName
          in: path
          required: true
          type: string
        - name: connector
          in: query
          required: false
          type: string
        - name: database
          in: query
          required: false
          type: string
        - name: databaseSchema
          in: query
          required: false
          type: string
        - name: columnName
          in: query
          required: false
          type: string
        - name: priority
          in: query
          required: false
          type: integer
          format: int32
      tags:
        - QueryService
  /v1/instances/{instanceId}/queries/timeseries/tables/{tableName}:
    post:
      summary: Generate time series for the given measures (aggregation expressions) along with the sparkline timeseries
      operationId: QueryService_ColumnTimeSeries
      responses:
        "200":
          description: A successful response.
          schema:
            $ref: '#/definitions/v1ColumnTimeSeriesResponse'
        default:
          description: An unexpected error response.
          schema:
            $ref: '#/definitions/rpcStatus'
      parameters:
        - name: instanceId
          in: path
          required: true
          type: string
        - name: tableName
          description: Required
          in: path
          required: true
          type: string
        - name: body
          in: body
          required: true
          schema:
            type: object
            properties:
              connector:
                type: string
              database:
                type: string
              databaseSchema:
                type: string
              measures:
                type: array
                items:
                  type: object
                  $ref: '#/definitions/ColumnTimeSeriesRequestBasicMeasure'
                title: Optional. Defaults to [count(*)]
              timestampColumnName:
                type: string
                title: Required
              timeRange:
                $ref: '#/definitions/v1TimeSeriesTimeRange'
                title: Optional. Defaults to [min, max)
              pixels:
                type: integer
                format: int32
                title: Optional. Spark is not calculated if ommitted. See http://www.vldb.org/pvldb/vol7/p797-jugel.pdf
              sampleSize:
                type: integer
                format: int32
                title: Unused
              priority:
                type: integer
                format: int32
              timeZone:
                type: string
                title: Optional. IANA format, ie Europe/Copenhagen. Defaults to UTC
      tags:
        - QueryService
  /v1/instances/{instanceId}/queries/topk/tables/{tableName}:
    post:
      summary: |-
        Get TopK elements from a table for a column given an agg function
        agg function and k are optional, defaults are count(*) and 50 respectively
      operationId: QueryService_ColumnTopK
      responses:
        "200":
          description: A successful response.
          schema:
            $ref: '#/definitions/v1ColumnTopKResponse'
        default:
          description: An unexpected error response.
          schema:
            $ref: '#/definitions/rpcStatus'
      parameters:
        - name: instanceId
          in: path
          required: true
          type: string
        - name: tableName
          description: Required
          in: path
          required: true
          type: string
        - name: body
          in: body
          required: true
          schema:
            type: object
            properties:
              connector:
                type: string
              database:
                type: string
              databaseSchema:
                type: string
              columnName:
                type: string
                title: Required
              agg:
                type: string
                title: default is count(*)
              k:
                type: integer
                format: int32
                title: default is 50
              priority:
                type: integer
                format: int32
      tags:
        - QueryService
  /v1/instances/{instanceId}/query:
    post:
      summary: Query runs a SQL query against the instance's OLAP datastore.
      operationId: QueryService_Query
      responses:
        "200":
          description: A successful response.
          schema:
            $ref: '#/definitions/v1QueryResponse'
        default:
          description: An unexpected error response.
          schema:
            $ref: '#/definitions/rpcStatus'
      parameters:
        - name: instanceId
          in: path
          required: true
          type: string
        - name: body
          in: body
          required: true
          schema:
            type: object
            properties:
              connector:
                type: string
              sql:
                type: string
              args:
                type: array
                items: {}
              priority:
                type: integer
                format: int32
              dryRun:
                type: boolean
              limit:
                type: integer
                format: int32
      tags:
        - QueryService
  /v1/instances/{instanceId}/query/batch:
    post:
      summary: Batch request with different queries
      operationId: QueryService_QueryBatch
      responses:
        "200":
          description: A successful response.(streaming responses)
          schema:
            type: object
            properties:
              result:
                $ref: '#/definitions/v1QueryBatchResponse'
              error:
                $ref: '#/definitions/rpcStatus'
            title: Stream result of v1QueryBatchResponse
        default:
          description: An unexpected error response.
          schema:
            $ref: '#/definitions/rpcStatus'
      parameters:
        - name: instanceId
          in: path
          required: true
          type: string
        - name: body
          in: body
          required: true
          schema:
            type: object
            properties:
              queries:
                type: array
                items:
                  type: object
                  $ref: '#/definitions/v1Query'
      tags:
        - QueryService
  /v1/instances/{instanceId}/query/resolver:
    post:
      summary: QueryResolver queries a resolver with the given properties and arguments
      operationId: RuntimeService_QueryResolver
      responses:
        "200":
          description: A successful response.
          schema:
            $ref: '#/definitions/v1QueryResolverResponse'
        default:
          description: An unexpected error response.
          schema:
            $ref: '#/definitions/rpcStatus'
      parameters:
        - name: instanceId
          in: path
          required: true
          type: string
        - name: body
          in: body
          required: true
          schema:
            type: object
            properties:
              resolver:
                type: string
              resolverProperties:
                type: object
              resolverArgs:
                type: object
              limit:
                type: integer
                format: int32
      tags:
        - RuntimeService
  /v1/instances/{instanceId}/reports/{report}/export:
    post:
      summary: ExportReport builds a URL to download the results of a query as a file.
      operationId: QueryService_ExportReport
      responses:
        "200":
          description: A successful response.
          schema:
            $ref: '#/definitions/v1ExportReportResponse'
        default:
          description: An unexpected error response.
          schema:
            $ref: '#/definitions/rpcStatus'
      parameters:
        - name: instanceId
          description: Instance ID that contains the report.
          in: path
          required: true
          type: string
        - name: report
          description: Name of the report to export.
          in: path
          required: true
          type: string
        - name: body
          in: body
          required: true
          schema:
            type: object
            properties:
              executionTime:
                type: string
                format: date-time
                description: |-
                  The execution time to evaluate the report relative to.
                  This is provided by the report implementation when sending a report.
              originBaseUrl:
                type: string
                description: |-
                  Contextual information about the base URL of the UI that initiated the export.
                  This is used to generate header comments in the exported file when include_header is true in the report spec.
      tags:
        - QueryService
  /v1/instances/{instanceId}/resource:
    get:
      summary: GetResource looks up a specific catalog resource
      operationId: RuntimeService_GetResource
      responses:
        "200":
          description: A successful response.
          schema:
            $ref: '#/definitions/v1GetResourceResponse'
        default:
          description: An unexpected error response.
          schema:
            $ref: '#/definitions/rpcStatus'
      parameters:
        - name: instanceId
          in: path
          required: true
          type: string
        - name: name.kind
          in: query
          required: false
          type: string
        - name: name.name
          in: query
          required: false
          type: string
        - name: skipSecurityChecks
          in: query
          required: false
          type: boolean
      tags:
        - RuntimeService
  /v1/instances/{instanceId}/resources:
    get:
      summary: ListResources lists the resources stored in the catalog
      operationId: RuntimeService_ListResources
      responses:
        "200":
          description: A successful response.
          schema:
            $ref: '#/definitions/v1ListResourcesResponse'
        default:
          description: An unexpected error response.
          schema:
            $ref: '#/definitions/rpcStatus'
      parameters:
        - name: instanceId
          description: Instance to list resources from.
          in: path
          required: true
          type: string
        - name: kind
          description: Filter by resource kind (optional).
          in: query
          required: false
          type: string
        - name: path
          description: Filter by resource path (optional).
          in: query
          required: false
          type: string
        - name: skipSecurityChecks
          description: Skip security checks
          in: query
          required: false
          type: boolean
      tags:
        - RuntimeService
  /v1/instances/{instanceId}/resources/-/watch:
    get:
      summary: WatchResources streams updates to catalog resources (including creation and deletion events)
      operationId: RuntimeService_WatchResources
      responses:
        "200":
          description: A successful response.(streaming responses)
          schema:
            type: object
            properties:
              result:
                $ref: '#/definitions/v1WatchResourcesResponse'
              error:
                $ref: '#/definitions/rpcStatus'
            title: Stream result of v1WatchResourcesResponse
        default:
          description: An unexpected error response.
          schema:
            $ref: '#/definitions/rpcStatus'
      parameters:
        - name: instanceId
          in: path
          required: true
          type: string
        - name: kind
          in: query
          required: false
          type: string
        - name: replay
          in: query
          required: false
          type: boolean
        - name: level
          in: query
          required: false
          type: string
      tags:
        - RuntimeService
  /v1/instances/{instanceId}/resources/explore:
    get:
      summary: GetExplore is a convenience RPC that combines looking up an Explore resource and its underlying MetricsView into one network call.
      operationId: RuntimeService_GetExplore
      responses:
        "200":
          description: A successful response.
          schema:
            $ref: '#/definitions/v1GetExploreResponse'
        default:
          description: An unexpected error response.
          schema:
            $ref: '#/definitions/rpcStatus'
      parameters:
        - name: instanceId
          in: path
          required: true
          type: string
        - name: name
          in: query
          required: false
          type: string
      tags:
        - RuntimeService
  /v1/instances/{instanceId}/trigger:
    post:
      summary: |-
        CreateTrigger submits a refresh trigger, which will asynchronously refresh the specified resources.
        Triggers are ephemeral resources that will be cleaned up by the controller.
      operationId: RuntimeService_CreateTrigger
      responses:
        "200":
          description: A successful response.
          schema:
            $ref: '#/definitions/v1CreateTriggerResponse'
        default:
          description: An unexpected error response.
          schema:
            $ref: '#/definitions/rpcStatus'
      parameters:
        - name: instanceId
          description: Instance to target.
          in: path
          required: true
          type: string
        - name: body
          in: body
          required: true
          schema:
            type: object
            properties:
              resources:
                type: array
                items:
                  type: object
                  $ref: '#/definitions/v1ResourceName'
                description: Resources to trigger. See RefreshTriggerSpec for details.
              models:
                type: array
                items:
                  type: object
                  $ref: '#/definitions/v1RefreshModelTrigger'
                description: Models to trigger. Unlike resources, this supports advanced configuration of the refresh trigger.
              parser:
                type: boolean
                description: |-
                  Parser is a convenience flag to trigger the global project parser.
                  Triggering the project parser ensures a pull of the repository and a full parse of all files.
              all:
                type: boolean
                description: |-
                  Convenience flag to trigger all resources.
                  Note: Despite the name, it does not currently trigger alerts and reports.
              allFull:
                type: boolean
                description: |-
                  Convenience flag to trigger all resources with full refreshes for resources that support it.
                  Currently, only models support full refreshes. It's equivalent to passing RefreshModelTrigger.full for those models.
                  Note: Despite the name, it does not currently trigger alerts and reports.
      tags:
        - RuntimeService
  /v1/instances/{instanceId}/variables/analyze:
    get:
      summary: AnalyzeVariables scans `Source`, `Model` and `Connector` resources in the catalog for use of an environment variable
      operationId: RuntimeService_AnalyzeVariables
      responses:
        "200":
          description: A successful response.
          schema:
            $ref: '#/definitions/v1AnalyzeVariablesResponse'
        default:
          description: An unexpected error response.
          schema:
            $ref: '#/definitions/rpcStatus'
      parameters:
        - name: instanceId
          in: path
          required: true
          type: string
      tags:
        - RuntimeService
  /v1/olap/tables:
    get:
      summary: OLAPListTables list all tables across all databases in an OLAP
      operationId: ConnectorService_OLAPListTables
      responses:
        "200":
          description: A successful response.
          schema:
            $ref: '#/definitions/v1OLAPListTablesResponse'
        default:
          description: An unexpected error response.
          schema:
            $ref: '#/definitions/rpcStatus'
      parameters:
        - name: instanceId
          in: query
          required: false
          type: string
        - name: connector
          description: Connector to list tables from.
          in: query
          required: false
          type: string
        - name: searchPattern
          description: |-
            Optional search pattern to filter tables by.
            Has the same syntax and behavior as ILIKE in SQL.
            If the connector supports schema/database names, it searches against both the plain table name and the fully qualified table name.
          in: query
          required: false
          type: string
      tags:
        - ConnectorService
  /v1/ping:
    get:
      summary: Ping returns information about the runtime
      operationId: RuntimeService_Ping
      responses:
        "200":
          description: A successful response.
          schema:
            $ref: '#/definitions/v1PingResponse'
        default:
          description: An unexpected error response.
          schema:
            $ref: '#/definitions/rpcStatus'
      tags:
        - RuntimeService
  /v1/s3/bucket/{bucket}/metadata:
    get:
      summary: S3GetBucketMetadata returns metadata for the given bucket.
      operationId: ConnectorService_S3GetBucketMetadata
      responses:
        "200":
          description: A successful response.
          schema:
            $ref: '#/definitions/v1S3GetBucketMetadataResponse'
        default:
          description: An unexpected error response.
          schema:
            $ref: '#/definitions/rpcStatus'
      parameters:
        - name: bucket
          in: path
          required: true
          type: string
        - name: instanceId
          in: query
          required: false
          type: string
        - name: connector
          in: query
          required: false
          type: string
      tags:
        - ConnectorService
  /v1/s3/bucket/{bucket}/objects:
    get:
      summary: S3ListBuckets lists objects for the given bucket.
      operationId: ConnectorService_S3ListObjects
      responses:
        "200":
          description: A successful response.
          schema:
            $ref: '#/definitions/v1S3ListObjectsResponse'
        default:
          description: An unexpected error response.
          schema:
            $ref: '#/definitions/rpcStatus'
      parameters:
        - name: bucket
          in: path
          required: true
          type: string
        - name: instanceId
          in: query
          required: false
          type: string
        - name: connector
          in: query
          required: false
          type: string
        - name: pageSize
          in: query
          required: false
          type: integer
          format: int64
        - name: pageToken
          in: query
          required: false
          type: string
        - name: prefix
          in: query
          required: false
          type: string
        - name: startAfter
          in: query
          required: false
          type: string
        - name: delimiter
          in: query
          required: false
          type: string
      tags:
        - ConnectorService
  /v1/s3/buckets:
    get:
      summary: S3ListBuckets lists buckets accessible with the configured credentials.
      operationId: ConnectorService_S3ListBuckets
      responses:
        "200":
          description: A successful response.
          schema:
            $ref: '#/definitions/v1S3ListBucketsResponse'
        default:
          description: An unexpected error response.
          schema:
            $ref: '#/definitions/rpcStatus'
      parameters:
        - name: instanceId
          in: query
          required: false
          type: string
        - name: connector
          in: query
          required: false
          type: string
        - name: pageSize
          in: query
          required: false
          type: integer
          format: int64
        - name: pageToken
          in: query
          required: false
          type: string
      tags:
        - ConnectorService
  /v1/s3/credentials_info:
    get:
      summary: S3GetCredentialsInfo returns metadata for the given bucket.
      operationId: ConnectorService_S3GetCredentialsInfo
      responses:
        "200":
          description: A successful response.
          schema:
            $ref: '#/definitions/v1S3GetCredentialsInfoResponse'
        default:
          description: An unexpected error response.
          schema:
            $ref: '#/definitions/rpcStatus'
      parameters:
        - name: instanceId
          in: query
          required: false
          type: string
        - name: connector
          in: query
          required: false
          type: string
      tags:
        - ConnectorService
definitions:
  ColumnTimeSeriesRequestBasicMeasure:
    type: object
    properties:
      id:
        type: string
        title: Unused
      expression:
        type: string
        title: Required. IE 'count(*)'
      sqlName:
        type: string
        title: Optional. Defaults to 'measure_{i}', ie measure_0
  ConnectorDriverProperty:
    type: object
    properties:
      key:
        type: string
        title: The property key
      type:
        $ref: '#/definitions/ConnectorDriverPropertyType'
        title: The type expected for this property
      required:
        type: boolean
        title: Required is true if the field must be set
      displayName:
        type: string
        title: Pretty name for the property
      description:
        type: string
        title: Human readable description of the field
      docsUrl:
        type: string
        title: Link to documentation for this property
      hint:
        type: string
        title: Additional textual explanation for use in UIs
      default:
        type: string
        title: Default value for the property
      placeholder:
        type: string
        title: Placeholder value for use in UIs
      secret:
        type: boolean
        title: If true, the property is a secret and should not be displayed in UIs
      noPrompt:
        type: boolean
        title: If true, the property should not be prompted. The expectation is that only advanced users will use it and can set directly in the connector.yaml
    title: Property represents the spec of one of the driver's config properties
  ConnectorDriverPropertyType:
    type: string
    enum:
      - TYPE_UNSPECIFIED
      - TYPE_NUMBER
      - TYPE_BOOLEAN
      - TYPE_STRING
      - TYPE_FILE
      - TYPE_INFORMATIONAL
    default: TYPE_UNSPECIFIED
    title: Type of the property
  MetricsViewFilterCond:
    type: object
    properties:
      name:
        type: string
      in:
        type: array
        items: {}
      like:
        type: array
        items:
          type: string
  MetricsViewSearchResponseSearchResult:
    type: object
    properties:
      dimension:
        type: string
      value: {}
  MetricsViewSpecDimension:
    type: object
    properties:
      name:
        type: string
      displayName:
        type: string
      description:
        type: string
      column:
        type: string
      expression:
        type: string
      unnest:
        type: boolean
      uri:
        type: string
      lookupTable:
        type: string
        title: Lookup fields for the dimension
      lookupKeyColumn:
        type: string
      lookupValueColumn:
        type: string
      lookupDefaultExpression:
        type: string
      dataType:
        $ref: '#/definitions/runtimev1Type'
        description: The data type of the dimension. Only populated in ValidSpec.
    title: Dimensions are columns to filter and group by
  MetricsViewSpecDimensionSelector:
    type: object
    properties:
      name:
        type: string
      timeGrain:
        $ref: '#/definitions/v1TimeGrain'
        title: Only for time dimensions (optional)
      desc:
        type: boolean
        title: Only for when ordering (optional)
    title: Selector for a dimension
  MetricsViewSpecMeasure:
    type: object
    properties:
      name:
        type: string
      displayName:
        type: string
      description:
        type: string
      expression:
        type: string
      type:
        $ref: '#/definitions/MetricsViewSpecMeasureType'
      window:
        $ref: '#/definitions/MetricsViewSpecMeasureWindow'
      perDimensions:
        type: array
        items:
          type: object
          $ref: '#/definitions/MetricsViewSpecDimensionSelector'
      requiredDimensions:
        type: array
        items:
          type: object
          $ref: '#/definitions/MetricsViewSpecDimensionSelector'
      referencedMeasures:
        type: array
        items:
          type: string
      formatPreset:
        type: string
      formatD3:
        type: string
      formatD3Locale:
        type: object
      validPercentOfTotal:
        type: boolean
      treatNullsAs:
        type: string
      dataType:
        $ref: '#/definitions/runtimev1Type'
        description: The data type of the measure. Only populated in ValidSpec.
    title: Measures are aggregated computed values
  MetricsViewSpecMeasureType:
    type: string
    enum:
      - MEASURE_TYPE_UNSPECIFIED
      - MEASURE_TYPE_SIMPLE
      - MEASURE_TYPE_DERIVED
      - MEASURE_TYPE_TIME_COMPARISON
    default: MEASURE_TYPE_UNSPECIFIED
    title: Type of measure query to generate
  MetricsViewSpecMeasureWindow:
    type: object
    properties:
      partition:
        type: boolean
        title: If true, partitions the window by all present dimensions except those in order_by
      orderBy:
        type: array
        items:
          type: object
          $ref: '#/definitions/MetricsViewSpecDimensionSelector'
        description: Dimensions to order the window by. Must be present in required_dimensions.
      frameExpression:
        type: string
        title: Raw SQL expression to use as the frame (starting with "ROWS ...")
    title: Window to apply to the measure calculation
  NumericHistogramBinsBin:
    type: object
    properties:
      bucket:
        type: integer
        format: int32
      low:
        type: number
        format: double
      midpoint:
        type: number
        format: double
      high:
        type: number
        format: double
      count:
        type: number
        format: double
  NumericOutliersOutlier:
    type: object
    properties:
      bucket:
        type: integer
        format: int32
      low:
        type: number
        format: double
      high:
        type: number
        format: double
      present:
        type: boolean
      count:
        type: integer
        format: int32
  StructTypeField:
    type: object
    properties:
      name:
        type: string
      type:
        $ref: '#/definitions/runtimev1Type'
  TopKEntry:
    type: object
    properties:
      value:
        title: Not optional, not null
      count:
        type: number
        format: double
        title: Not optional, not null
  TypeCode:
    type: string
    enum:
      - CODE_UNSPECIFIED
      - CODE_BOOL
      - CODE_INT8
      - CODE_INT16
      - CODE_INT32
      - CODE_INT64
      - CODE_INT128
      - CODE_INT256
      - CODE_UINT8
      - CODE_UINT16
      - CODE_UINT32
      - CODE_UINT64
      - CODE_UINT128
      - CODE_UINT256
      - CODE_FLOAT32
      - CODE_FLOAT64
      - CODE_TIMESTAMP
      - CODE_INTERVAL
      - CODE_DATE
      - CODE_TIME
      - CODE_STRING
      - CODE_BYTES
      - CODE_ARRAY
      - CODE_STRUCT
      - CODE_MAP
      - CODE_DECIMAL
      - CODE_JSON
      - CODE_UUID
    default: CODE_UNSPECIFIED
    title: Code enumerates all the types that can be represented in a schema
  protobufAny:
    type: object
    properties:
      '@type':
        type: string
    additionalProperties: {}
  protobufNullValue:
    type: string
    enum:
      - NULL_VALUE
    default: NULL_VALUE
    description: |-
      `NullValue` is a singleton enumeration to represent the null value for the
      `Value` type union.

      The JSON representation for `NullValue` is JSON `null`.

       - NULL_VALUE: Null value.
  rpcStatus:
    type: object
    properties:
      code:
        type: integer
        format: int32
      message:
        type: string
      details:
        type: array
        items:
          type: object
          $ref: '#/definitions/protobufAny'
  runtimev1Type:
    type: object
    properties:
      code:
        $ref: '#/definitions/TypeCode'
        title: Code designates the type
      nullable:
        type: boolean
        title: Nullable indicates whether null values are possible
      arrayElementType:
        $ref: '#/definitions/runtimev1Type'
        title: If code is CODE_ARRAY, array_element_type specifies the type of the array elements
      structType:
        $ref: '#/definitions/v1StructType'
        title: If code is CODE_STRUCT, struct_type specifies the type of the struct's fields
      mapType:
        $ref: '#/definitions/v1MapType'
        title: If code is CODE_MAP, map_type specifies the map's key and value types
    title: Type represents a data type in a schema
  v1API:
    type: object
    properties:
      spec:
        $ref: '#/definitions/v1APISpec'
      state:
        $ref: '#/definitions/v1APIState'
    description: API defines a custom operation for querying data stored in Rill.
  v1APISpec:
    type: object
    properties:
      resolver:
        type: string
      resolverProperties:
        type: object
      openapiSummary:
        type: string
      openapiParametersJson:
        type: string
      openapiRequestSchemaJson:
        type: string
      openapiResponseSchemaJson:
        type: string
      openapiDefsPrefix:
        type: string
      securityRules:
        type: array
        items:
          type: object
          $ref: '#/definitions/v1SecurityRule'
      skipNestedSecurity:
        type: boolean
  v1APIState:
    type: object
  v1Alert:
    type: object
    properties:
      spec:
        $ref: '#/definitions/v1AlertSpec'
      state:
        $ref: '#/definitions/v1AlertState'
  v1AlertExecution:
    type: object
    properties:
      adhoc:
        type: boolean
      result:
        $ref: '#/definitions/v1AssertionResult'
      sentNotifications:
        type: boolean
      executionTime:
        type: string
        format: date-time
      startedOn:
        type: string
        format: date-time
      finishedOn:
        type: string
        format: date-time
      suppressedSince:
        type: string
        format: date-time
        title: Stores the last notification time in suppressed alerts
  v1AlertSpec:
    type: object
    properties:
      displayName:
        type: string
      trigger:
        type: boolean
      refreshSchedule:
        $ref: '#/definitions/v1Schedule'
      watermarkInherit:
        type: boolean
        description: If true, will use the lowest watermark of its refs instead of the trigger time.
      intervalsIsoDuration:
        type: string
      intervalsLimit:
        type: integer
        format: int32
      intervalsCheckUnclosed:
        type: boolean
      timeoutSeconds:
        type: integer
        format: int64
      queryName:
        type: string
        title: for alerts that have not been edited since resolver and resolver_properties have been added
      queryArgsJson:
        type: string
      resolver:
        type: string
      resolverProperties:
        type: object
      queryForUserId:
        type: string
      queryForUserEmail:
        type: string
      queryForAttributes:
        type: object
      notifyOnRecover:
        type: boolean
      notifyOnFail:
        type: boolean
      notifyOnError:
        type: boolean
      renotify:
        type: boolean
      renotifyAfterSeconds:
        type: integer
        format: int64
      notifiers:
        type: array
        items:
          type: object
          $ref: '#/definitions/v1Notifier'
      annotations:
        type: object
        additionalProperties:
          type: string
  v1AlertState:
    type: object
    properties:
      specHash:
        type: string
      refsHash:
        type: string
      nextRunOn:
        type: string
        format: date-time
      currentExecution:
        $ref: '#/definitions/v1AlertExecution'
      executionHistory:
        type: array
        items:
          type: object
          $ref: '#/definitions/v1AlertExecution'
      executionCount:
        type: integer
        format: int64
  v1AnalyzeConnectorsResponse:
    type: object
    properties:
      connectors:
        type: array
        items:
          type: object
          $ref: '#/definitions/v1AnalyzedConnector'
    title: Response message for RuntimeService.AnalyzeConnectors
  v1AnalyzeVariablesResponse:
    type: object
    properties:
      variables:
        type: array
        items:
          type: object
          $ref: '#/definitions/v1AnalyzedVariable'
    title: Response message for RuntimeService.AnalyzeVariables
  v1AnalyzedConnector:
    type: object
    properties:
      name:
        type: string
        title: Connector name
      driver:
        $ref: '#/definitions/v1ConnectorDriver'
        title: Connector driver metadata
      config:
        type: object
        additionalProperties:
          type: string
        title: Combined config properties for the connector
      presetConfig:
        type: object
        additionalProperties:
          type: string
        title: Config properties preset by the runtime or when the instance was created
      projectConfig:
        type: object
        additionalProperties:
          type: string
        title: Config properties set in project YAML files
      envConfig:
        type: object
        additionalProperties:
          type: string
        title: Config properties set as dynamic variables
      provision:
        type: boolean
        title: Provision indicates if its a managed connector
      provisionArgs:
        type: object
        title: Provision args for the provisioner if provision is true
      hasAnonymousAccess:
        type: boolean
        title: True if the connector can be accessed without credentials
      usedBy:
        type: array
        items:
          type: object
          $ref: '#/definitions/v1ResourceName'
        title: List of resources that appear to use the connector
      errorMessage:
        type: string
        title: Error message if the connector is misconfigured
    description: AnalyzedConnector contains information about a connector that is referenced in the project files.
  v1AnalyzedVariable:
    type: object
    properties:
      name:
        type: string
        description: Name of the variable.
      defaultValue:
        type: string
        description: Default value set for the variable in rill.yaml, if any.
      usedBy:
        type: array
        items:
          type: object
          $ref: '#/definitions/v1ResourceName'
        description: List of resources that appear to use the connector.
  v1AppContext:
    type: object
    properties:
      contextType:
        $ref: '#/definitions/v1AppContextType'
      contextMetadata:
        type: object
  v1AppContextType:
    type: string
    enum:
      - APP_CONTEXT_TYPE_UNSPECIFIED
      - APP_CONTEXT_TYPE_PROJECT_CHAT
      - APP_CONTEXT_TYPE_EXPLORE_DASHBOARD
    default: APP_CONTEXT_TYPE_UNSPECIFIED
    title: Application context for AI conversations
  v1AssertionResult:
    type: object
    properties:
      status:
        $ref: '#/definitions/v1AssertionStatus'
      failRow:
        type: object
      errorMessage:
        type: string
  v1AssertionStatus:
    type: string
    enum:
      - ASSERTION_STATUS_UNSPECIFIED
      - ASSERTION_STATUS_PASS
      - ASSERTION_STATUS_FAIL
      - ASSERTION_STATUS_ERROR
    default: ASSERTION_STATUS_UNSPECIFIED
  v1BigQueryListDatasetsResponse:
    type: object
    properties:
      nextPageToken:
        type: string
      names:
        type: array
        items:
          type: string
  v1BigQueryListTablesResponse:
    type: object
    properties:
      nextPageToken:
        type: string
      names:
        type: array
        items:
          type: string
  v1BuiltinMeasure:
    type: string
    enum:
      - BUILTIN_MEASURE_UNSPECIFIED
      - BUILTIN_MEASURE_COUNT
      - BUILTIN_MEASURE_COUNT_DISTINCT
    default: BUILTIN_MEASURE_UNSPECIFIED
  v1Canvas:
    type: object
    properties:
      spec:
        $ref: '#/definitions/v1CanvasSpec'
      state:
        $ref: '#/definitions/v1CanvasState'
  v1CanvasItem:
    type: object
    properties:
      component:
        type: string
        description: Name of the component to render.
      definedInCanvas:
        type: boolean
        description: Indicates if the component was defined inline as part of the canvas YAML.
      width:
        type: integer
        format: int64
        description: Width of the item. The unit is given in width_unit.
      widthUnit:
        type: string
        description: 'Unit of the width. Current possible values: empty string.'
  v1CanvasPreset:
    type: object
    properties:
      timeRange:
        type: string
        description: |-
          Time range for the explore.
          It corresponds to the `range` property of the explore's `time_ranges`.
          If not found in `time_ranges`, it should be added to the list.
      comparisonMode:
        $ref: '#/definitions/v1ExploreComparisonMode'
        description: |-
          Comparison mode.
          TODO: Once the canvas APIs have stabilized, rename ExploreComparisonMode to a non-explore-specific name.
      comparisonDimension:
        type: string
        description: If comparison_mode is EXPLORE_COMPARISON_MODE_DIMENSION, this indicates the dimension to use.
  v1CanvasRow:
    type: object
    properties:
      height:
        type: integer
        format: int64
        description: Height of the row. The unit is given in height_unit.
      heightUnit:
        type: string
        description: 'Unit of the height. Current possible values: "px", empty string.'
      items:
        type: array
        items:
          type: object
          $ref: '#/definitions/v1CanvasItem'
        description: Items to render in the row.
  v1CanvasSpec:
    type: object
    properties:
      displayName:
        type: string
        description: Display name for the canvas.
      banner:
        type: string
        description: Banner text that can be displayed in Rill Cloud.
      maxWidth:
        type: integer
        format: int64
        description: Max width in pixels of the canvas.
      gapX:
        type: integer
        format: int64
        description: Horizontal gap in pixels of the canvas.
      gapY:
        type: integer
        format: int64
        description: Vertical gap in pixels of the canvas.
      theme:
        type: string
        description: Name of the theme to use. Only one of theme and embedded_theme can be set.
      embeddedTheme:
        $ref: '#/definitions/v1ThemeSpec'
        description: Theme to use, provided inline. Only one of theme and embedded_theme can be set.
      timeRanges:
        type: array
        items:
          type: object
          $ref: '#/definitions/v1ExploreTimeRange'
        description: |-
          List of selectable time ranges with comparison time ranges.
          If the list is empty, a default list should be shown.
          TODO: Once the canvas APIs have stabilized, rename ExploreTimeRange to a non-explore-specific name.
      allowCustomTimeRange:
        type: boolean
        title: Toggle custom time range
      timeZones:
        type: array
        items:
          type: string
        description: |-
          List of selectable time zones.
          If the list is empty, a default list should be shown.
          The values should be valid IANA location identifiers.
      filtersEnabled:
        type: boolean
        description: Indicates if filters should be enabled for the canvas.
      defaultPreset:
        $ref: '#/definitions/v1CanvasPreset'
        description: Preset UI state to show by default.
      variables:
        type: array
        items:
          type: object
          $ref: '#/definitions/v1ComponentVariable'
        description: Variables that can be used in the canvas.
      rows:
        type: array
        items:
          type: object
          $ref: '#/definitions/v1CanvasRow'
        title: Rows to render on the canvas
      securityRules:
        type: array
        items:
          type: object
          $ref: '#/definitions/v1SecurityRule'
        description: Security rules to apply for access to the canvas.
  v1CanvasState:
    type: object
    properties:
      validSpec:
        $ref: '#/definitions/v1CanvasSpec'
        description: Valid spec is a (potentially previous) version of the canvas's spec that is known to be valid.
      dataRefreshedOn:
        type: string
        format: date-time
        description: |-
          The last time any underlying metrics view(s)'s data was refreshed.
          This may be empty if the data refresh time is not known, e.g. if the metrics view is based on an externally managed table.
  v1CategoricalSummary:
    type: object
    properties:
      topK:
        $ref: '#/definitions/v1TopK'
      cardinality:
        type: number
        format: double
  v1CharLocation:
    type: object
    properties:
      line:
        type: integer
        format: int64
  v1Color:
    type: object
    properties:
      red:
        type: number
        format: float
      green:
        type: number
        format: float
      blue:
        type: number
        format: float
      alpha:
        type: number
        format: float
  v1ColumnCardinalityRequest:
    type: object
    properties:
      instanceId:
        type: string
        title: Required
      connector:
        type: string
      database:
        type: string
      databaseSchema:
        type: string
      tableName:
        type: string
        title: Required
      columnName:
        type: string
        title: Required
      priority:
        type: integer
        format: int32
  v1ColumnCardinalityResponse:
    type: object
    properties:
      categoricalSummary:
        $ref: '#/definitions/v1CategoricalSummary'
        title: Not optional, not null
  v1ColumnDescriptiveStatisticsRequest:
    type: object
    properties:
      instanceId:
        type: string
      connector:
        type: string
      database:
        type: string
      databaseSchema:
        type: string
      tableName:
        type: string
        title: Required
      columnName:
        type: string
        title: Required
      priority:
        type: integer
        format: int32
  v1ColumnDescriptiveStatisticsResponse:
    type: object
    properties:
      numericSummary:
        $ref: '#/definitions/v1NumericSummary'
  v1ColumnNullCountRequest:
    type: object
    properties:
      instanceId:
        type: string
      connector:
        type: string
      database:
        type: string
      databaseSchema:
        type: string
      tableName:
        type: string
        title: Required
      columnName:
        type: string
        title: Required
      priority:
        type: integer
        format: int32
  v1ColumnNullCountResponse:
    type: object
    properties:
      count:
        type: number
        format: double
        title: Not optional, not null
  v1ColumnNumericHistogramRequest:
    type: object
    properties:
      instanceId:
        type: string
      connector:
        type: string
      database:
        type: string
      databaseSchema:
        type: string
      tableName:
        type: string
      columnName:
        type: string
      histogramMethod:
        $ref: '#/definitions/v1HistogramMethod'
      priority:
        type: integer
        format: int32
  v1ColumnNumericHistogramResponse:
    type: object
    properties:
      numericSummary:
        $ref: '#/definitions/v1NumericSummary'
  v1ColumnRollupIntervalRequest:
    type: object
    properties:
      instanceId:
        type: string
      connector:
        type: string
      database:
        type: string
      databaseSchema:
        type: string
      tableName:
        type: string
        title: Required
      columnName:
        type: string
        title: Required
      priority:
        type: integer
        format: int32
  v1ColumnRollupIntervalResponse:
    type: object
    properties:
      start:
        type: string
        format: date-time
        title: Minimum timestamp
      end:
        type: string
        format: date-time
        title: Maximum timestamp
      interval:
        $ref: '#/definitions/v1TimeGrain'
        title: Human friendly time grain that is still bounded by (min, max), ie 'minute' time grain for an hour time range
  v1ColumnRugHistogramRequest:
    type: object
    properties:
      instanceId:
        type: string
      connector:
        type: string
      database:
        type: string
      databaseSchema:
        type: string
      tableName:
        type: string
      columnName:
        type: string
      priority:
        type: integer
        format: int32
  v1ColumnRugHistogramResponse:
    type: object
    properties:
      numericSummary:
        $ref: '#/definitions/v1NumericSummary'
  v1ColumnTimeGrainRequest:
    type: object
    properties:
      instanceId:
        type: string
      connector:
        type: string
      database:
        type: string
      databaseSchema:
        type: string
      tableName:
        type: string
        title: Required
      columnName:
        type: string
        title: Required
      priority:
        type: integer
        format: int32
  v1ColumnTimeGrainResponse:
    type: object
    properties:
      timeGrain:
        $ref: '#/definitions/v1TimeGrain'
  v1ColumnTimeRangeRequest:
    type: object
    properties:
      instanceId:
        type: string
      connector:
        type: string
      database:
        type: string
      databaseSchema:
        type: string
      tableName:
        type: string
      columnName:
        type: string
      priority:
        type: integer
        format: int32
  v1ColumnTimeRangeResponse:
    type: object
    properties:
      timeRangeSummary:
        $ref: '#/definitions/v1TimeRangeSummary'
  v1ColumnTimeSeriesRequest:
    type: object
    properties:
      instanceId:
        type: string
      connector:
        type: string
      database:
        type: string
      databaseSchema:
        type: string
      tableName:
        type: string
        title: Required
      measures:
        type: array
        items:
          type: object
          $ref: '#/definitions/ColumnTimeSeriesRequestBasicMeasure'
        title: Optional. Defaults to [count(*)]
      timestampColumnName:
        type: string
        title: Required
      timeRange:
        $ref: '#/definitions/v1TimeSeriesTimeRange'
        title: Optional. Defaults to [min, max)
      pixels:
        type: integer
        format: int32
        title: Optional. Spark is not calculated if ommitted. See http://www.vldb.org/pvldb/vol7/p797-jugel.pdf
      sampleSize:
        type: integer
        format: int32
        title: Unused
      priority:
        type: integer
        format: int32
      timeZone:
        type: string
        title: Optional. IANA format, ie Europe/Copenhagen. Defaults to UTC
  v1ColumnTimeSeriesResponse:
    type: object
    properties:
      rollup:
        $ref: '#/definitions/v1TimeSeriesResponse'
  v1ColumnTopKRequest:
    type: object
    properties:
      instanceId:
        type: string
      connector:
        type: string
      database:
        type: string
      databaseSchema:
        type: string
      tableName:
        type: string
        title: Required
      columnName:
        type: string
        title: Required
      agg:
        type: string
        title: default is count(*)
      k:
        type: integer
        format: int32
        title: default is 50
      priority:
        type: integer
        format: int32
  v1ColumnTopKResponse:
    type: object
    properties:
      categoricalSummary:
        $ref: '#/definitions/v1CategoricalSummary'
  v1CompleteResponse:
    type: object
    properties:
      conversationId:
        type: string
      messages:
        type: array
        items:
          type: object
          $ref: '#/definitions/v1Message'
    title: Response message for RuntimeService.Complete
  v1Component:
    type: object
    properties:
      spec:
        $ref: '#/definitions/v1ComponentSpec'
      state:
        $ref: '#/definitions/v1ComponentState'
  v1ComponentSpec:
    type: object
    properties:
      displayName:
        type: string
      description:
        type: string
      renderer:
        type: string
      rendererProperties:
        type: object
      input:
        type: array
        items:
          type: object
          $ref: '#/definitions/v1ComponentVariable'
      output:
        $ref: '#/definitions/v1ComponentVariable'
      definedInCanvas:
        type: boolean
  v1ComponentState:
    type: object
    properties:
      validSpec:
        $ref: '#/definitions/v1ComponentSpec'
        description: Valid spec is a (potentially previous) version of the component's spec that is known to be valid.
      dataRefreshedOn:
        type: string
        format: date-time
        description: |-
          The last time any underlying metrics view(s)'s data was refreshed.
          This may be empty if the data refresh time is not known, e.g. if the metrics view is based on an externally managed table.
  v1ComponentVariable:
    type: object
    properties:
      name:
        type: string
      type:
        type: string
      defaultValue: {}
  v1Condition:
    type: object
    properties:
      op:
        $ref: '#/definitions/v1Operation'
      exprs:
        type: array
        items:
          type: object
          $ref: '#/definitions/v1Expression'
  v1Connector:
    type: object
    properties:
      type:
        type: string
        description: Type of the connector. One of the infra driver supported.
      name:
        type: string
        title: Name of the connector
      config:
        type: object
        additionalProperties:
          type: string
        title: Config for the connector
      templatedProperties:
        type: array
        items:
          type: string
        title: Properties in config that use templating
      provision:
        type: boolean
        title: Provision settings if its a managed connector
      provisionArgs:
        type: object
  v1ConnectorDriver:
    type: object
    properties:
      name:
        type: string
        title: Name is the name of the connector
      configProperties:
        type: array
        items:
          type: object
          $ref: '#/definitions/ConnectorDriverProperty'
        title: Properties for configuring the connector
      sourceProperties:
        type: array
        items:
          type: object
          $ref: '#/definitions/ConnectorDriverProperty'
        title: Properties that can be provided to the connector when using it as a source
      displayName:
        type: string
        title: Pretty display name for use in UIs
      description:
        type: string
        title: Human readable description of the connector
      docsUrl:
        type: string
        title: Docs url for the connector
      implementsRegistry:
        type: boolean
        title: Capabilities supported by the connector
      implementsCatalog:
        type: boolean
      implementsRepo:
        type: boolean
      implementsAdmin:
        type: boolean
      implementsAi:
        type: boolean
      implementsSqlStore:
        type: boolean
      implementsOlap:
        type: boolean
      implementsObjectStore:
        type: boolean
      implementsFileStore:
        type: boolean
      implementsNotifier:
        type: boolean
      implementsWarehouse:
        type: boolean
    description: ConnectorDriver represents a connector driver available in the runtime.
  v1ConnectorSpec:
    type: object
    properties:
      driver:
        type: string
      properties:
        type: object
        additionalProperties:
          type: string
      templatedProperties:
        type: array
        items:
          type: string
      provision:
        type: boolean
      provisionArgs:
        type: object
  v1ConnectorState:
    type: object
    properties:
      specHash:
        type: string
  v1ConnectorV2:
    type: object
    properties:
      spec:
        $ref: '#/definitions/v1ConnectorSpec'
      state:
        $ref: '#/definitions/v1ConnectorState'
  v1ContentBlock:
    type: object
    properties:
      text:
        type: string
      toolCall:
        $ref: '#/definitions/v1ToolCall'
      toolResult:
        $ref: '#/definitions/v1ToolResult'
    title: Content block within a message
  v1Conversation:
    type: object
    properties:
      id:
        type: string
      ownerId:
        type: string
      title:
        type: string
      createdOn:
        type: string
        format: date-time
      updatedOn:
        type: string
        format: date-time
      messages:
        type: array
        items:
          type: object
          $ref: '#/definitions/v1Message'
    title: Conversation metadata and messages
  v1CreateDirectoryResponse:
    type: object
    title: Response message for RuntimeService.CreateDirectory
  v1CreateInstanceRequest:
    type: object
    properties:
      instanceId:
        type: string
      environment:
        type: string
      olapConnector:
        type: string
      repoConnector:
        type: string
      adminConnector:
        type: string
      aiConnector:
        type: string
      connectors:
        type: array
        items:
          type: object
          $ref: '#/definitions/v1Connector'
      variables:
        type: object
        additionalProperties:
          type: string
      annotations:
        type: object
        additionalProperties:
          type: string
    description: |-
      Request message for RuntimeService.CreateInstance.
      See message Instance for field descriptions.
  v1CreateInstanceResponse:
    type: object
    properties:
      instance:
        $ref: '#/definitions/v1Instance'
    title: Response message for RuntimeService.CreateInstance
  v1CreateTriggerResponse:
    type: object
  v1DatabaseSchemaInfo:
    type: object
    properties:
      database:
        type: string
      databaseSchema:
        type: string
  v1DeleteFileResponse:
    type: object
    title: Response message for RuntimeService.DeleteFile
  v1DeleteInstanceResponse:
    type: object
    title: Response message for RuntimeService.DeleteInstance
  v1DirEntry:
    type: object
    properties:
      path:
        type: string
      isDir:
        type: boolean
  v1EditInstanceResponse:
    type: object
    properties:
      instance:
        $ref: '#/definitions/v1Instance'
    title: Response message for RuntimeService.EditInstance
  v1Example:
    type: object
    properties:
      name:
        type: string
      displayName:
        type: string
      description:
        type: string
    description: Example contains metadata about an example project that is available for unpacking.
  v1Explore:
    type: object
    properties:
      spec:
        $ref: '#/definitions/v1ExploreSpec'
      state:
        $ref: '#/definitions/v1ExploreState'
  v1ExploreComparisonMode:
    type: string
    enum:
      - EXPLORE_COMPARISON_MODE_UNSPECIFIED
      - EXPLORE_COMPARISON_MODE_NONE
      - EXPLORE_COMPARISON_MODE_TIME
      - EXPLORE_COMPARISON_MODE_DIMENSION
    default: EXPLORE_COMPARISON_MODE_UNSPECIFIED
  v1ExploreComparisonTimeRange:
    type: object
    properties:
      offset:
        type: string
        description: ISO 8601 duration string to use as an offset from the base time range.
      range:
        type: string
        description: |-
          ISO 8601 duration string for the duration of the comparison time range.
          If not specified, it should fallback to the range of the base time range.
  v1ExplorePreset:
    type: object
    properties:
      dimensions:
        type: array
        items:
          type: string
        description: Dimensions to show. If `dimensions_selector` is set, this will only be set in `state.valid_spec`.
      dimensionsSelector:
        $ref: '#/definitions/v1FieldSelector'
        description: Dynamic selector for `dimensions`. Will be processed during validation, so it will always be empty in `state.valid_spec`.
      measures:
        type: array
        items:
          type: string
        description: Measures to show. If `measures_selector` is set, this will only be set in `state.valid_spec`.
      measuresSelector:
        $ref: '#/definitions/v1FieldSelector'
        description: Dynamic selector for `measures`. Will be processed during validation, so it will always be empty in `state.valid_spec`.
      where:
        $ref: '#/definitions/v1Expression'
      dimensionsWithInlistFilter:
        type: array
        items:
          type: string
        description: Temporary to differentiate between "select" and "in list" modes. Expression will be replaced with UI specific state in the future.
      timeRange:
        type: string
        description: |-
          Time range for the explore.
          It corresponds to the `range` property of the explore's `time_ranges`.
          If not found in `time_ranges`, it should be added to the list.
      timezone:
        type: string
      timeGrain:
        type: string
      selectTimeRange:
        type: string
      comparisonMode:
        $ref: '#/definitions/v1ExploreComparisonMode'
        description: Comparison mode.
      compareTimeRange:
        type: string
      comparisonDimension:
        type: string
        description: If comparison_mode is EXPLORE_COMPARISON_MODE_DIMENSION, this indicates the dimension to use.
      view:
        $ref: '#/definitions/v1ExploreWebView'
      exploreSortBy:
        type: string
      exploreSortAsc:
        type: boolean
      exploreSortType:
        $ref: '#/definitions/v1ExploreSortType'
      exploreExpandedDimension:
        type: string
      exploreLeaderboardMeasureCount:
        type: integer
        format: int64
        title: Deprecated
      exploreLeaderboardMeasures:
        type: array
        items:
          type: string
      exploreLeaderboardShowContextForAllMeasures:
        type: boolean
      timeDimensionMeasure:
        type: string
      timeDimensionChartType:
        type: string
      timeDimensionPin:
        type: boolean
      pivotRows:
        type: array
        items:
          type: string
      pivotCols:
        type: array
        items:
          type: string
      pivotSortBy:
        type: string
      pivotSortAsc:
        type: boolean
      pivotTableMode:
        type: string
  v1ExploreSortType:
    type: string
    enum:
      - EXPLORE_SORT_TYPE_UNSPECIFIED
      - EXPLORE_SORT_TYPE_VALUE
      - EXPLORE_SORT_TYPE_PERCENT
      - EXPLORE_SORT_TYPE_DELTA_PERCENT
      - EXPLORE_SORT_TYPE_DELTA_ABSOLUTE
      - EXPLORE_SORT_TYPE_DIMENSION
    default: EXPLORE_SORT_TYPE_UNSPECIFIED
  v1ExploreSpec:
    type: object
    properties:
      displayName:
        type: string
        title: User-facing name
      description:
        type: string
        title: User-facing description
      metricsView:
        type: string
        title: The metrics view the explore is based on
      dimensions:
        type: array
        items:
          type: string
        description: Dimensions to show. If `dimensions_selector` is set, this will only be set in `state.valid_spec`.
      dimensionsSelector:
        $ref: '#/definitions/v1FieldSelector'
        description: Dynamic selector for `dimensions`. Will be processed during validation, so it will always be empty in `state.valid_spec`.
      measures:
        type: array
        items:
          type: string
        description: Measures to show. If `measures_selector` is set, this will only be set in `state.valid_spec`.
      measuresSelector:
        $ref: '#/definitions/v1FieldSelector'
        description: Dynamic selector for `measures`. Will be processed during validation, so it will always be empty in `state.valid_spec`.
      theme:
        type: string
        title: Theme to use
      embeddedTheme:
        $ref: '#/definitions/v1ThemeSpec'
      timeRanges:
        type: array
        items:
          type: object
          $ref: '#/definitions/v1ExploreTimeRange'
        description: |-
          List of selectable time ranges with comparison time ranges.
          If the list is empty, a default list should be shown.
      timeZones:
        type: array
        items:
          type: string
        description: |-
          List of selectable time zones.
          If the list is empty, a default list should be shown.
          The values should be valid IANA location identifiers.
      defaultPreset:
        $ref: '#/definitions/v1ExplorePreset'
        description: Preset UI state to show by default.
      embedsHidePivot:
        type: boolean
        description: If true, the pivot tab will be hidden when the explore is embedded.
      securityRules:
        type: array
        items:
          type: object
          $ref: '#/definitions/v1SecurityRule'
        description: |-
          Security for the explore dashboard.
          These are not currently parsed from YAML, but will be derived from the parent metrics view.
      banner:
        type: string
        description: Banner text that can be displayed in Rill Cloud.
      lockTimeZone:
        type: boolean
        title: When set to true, dashboard will be locked to the first time zone in the time_zones key (or UTC)
      allowCustomTimeRange:
        type: boolean
        title: Allow custom time range
      definedInMetricsView:
        type: boolean
        description: When true, it indicates that the explore was defined in a metrics view either explicitly or emitted because version was not set.
  v1ExploreState:
    type: object
    properties:
      validSpec:
        $ref: '#/definitions/v1ExploreSpec'
        description: |-
          Valid spec is a (potentially previous) version of the spec that is known to be valid.
          It is also guaranteed to have concrete dimensions and measures, i.e. if the spec has a `dimensions_selector` or `measures_selector`, they will be resolved to concrete fields.
      dataRefreshedOn:
        type: string
        format: date-time
        description: |-
          The last time the underlying metrics view's data was refreshed.
          This may be empty if the data refresh time is not known, e.g. if the metrics view is based on an externally managed table.
  v1ExploreTimeRange:
    type: object
    properties:
      range:
        type: string
        title: ISO 8601 duration string for the time range
      comparisonTimeRanges:
        type: array
        items:
          type: object
          $ref: '#/definitions/v1ExploreComparisonTimeRange'
        title: Comparison time ranges available for this time range
  v1ExploreWebView:
    type: string
    enum:
      - EXPLORE_WEB_VIEW_UNSPECIFIED
      - EXPLORE_WEB_VIEW_EXPLORE
      - EXPLORE_WEB_VIEW_TIME_DIMENSION
      - EXPLORE_WEB_VIEW_PIVOT
      - EXPLORE_WEB_VIEW_CANVAS
    default: EXPLORE_WEB_VIEW_UNSPECIFIED
  v1ExportFormat:
    type: string
    enum:
      - EXPORT_FORMAT_UNSPECIFIED
      - EXPORT_FORMAT_CSV
      - EXPORT_FORMAT_XLSX
      - EXPORT_FORMAT_PARQUET
    default: EXPORT_FORMAT_UNSPECIFIED
  v1ExportReportResponse:
    type: object
    properties:
      downloadUrlPath:
        type: string
  v1ExportResponse:
    type: object
    properties:
      downloadUrlPath:
        type: string
  v1Expression:
    type: object
    properties:
      ident:
        type: string
      val: {}
      cond:
        $ref: '#/definitions/v1Condition'
      subquery:
        $ref: '#/definitions/v1Subquery'
  v1FieldSelector:
    type: object
    properties:
      invert:
        type: boolean
        description: Invert the result such that all fields *except* the selected fields are returned.
      all:
        type: boolean
        description: Select all fields.
      fields:
        $ref: '#/definitions/v1StringListValue'
        description: Select specific fields by name.
      regex:
        type: string
        description: Select fields by a regular expression.
      duckdbExpression:
        type: string
        description: Select fields by a DuckDB SQL SELECT expression. For example "* EXCLUDE (city)".
    description: |-
      FieldSelector describes logic for selecting a list of fields.
      It is useful for dynamically evaluating fields when the list of potential fields is not known at parse time.
  v1FileEvent:
    type: string
    enum:
      - FILE_EVENT_UNSPECIFIED
      - FILE_EVENT_WRITE
      - FILE_EVENT_DELETE
    default: FILE_EVENT_UNSPECIFIED
    description: FileEvent describes a file change.
  v1GCSGetCredentialsInfoResponse:
    type: object
    properties:
      exist:
        type: boolean
      projectId:
        type: string
  v1GCSListBucketsResponse:
    type: object
    properties:
      nextPageToken:
        type: string
      buckets:
        type: array
        items:
          type: string
  v1GCSListObjectsResponse:
    type: object
    properties:
      nextPageToken:
        type: string
      objects:
        type: array
        items:
          type: object
          $ref: '#/definitions/v1GCSObject'
  v1GCSObject:
    type: object
    properties:
      name:
        type: string
      modifiedOn:
        type: string
        format: date-time
      size:
        type: string
        format: int64
      isDir:
        type: boolean
  v1GenerateMetricsViewFileResponse:
    type: object
    properties:
      aiSucceeded:
        type: boolean
        description: Indicates if AI-based generation succeeded. If it failed, it falls back to the simpler heuristic approach.
    title: Response message for RuntimeService.GenerateMetricsViewFile
  v1GenerateRendererResponse:
    type: object
    properties:
      renderer:
        type: string
      rendererProperties:
        type: object
  v1GenerateResolverResponse:
    type: object
    properties:
      resolver:
        type: string
      resolverProperties:
        type: object
  v1GetConversationResponse:
    type: object
    properties:
      conversation:
        $ref: '#/definitions/v1Conversation'
    title: Response message for RuntimeService.GetConversation
  v1GetExploreResponse:
    type: object
    properties:
      explore:
        $ref: '#/definitions/v1Resource'
      metricsView:
        $ref: '#/definitions/v1Resource'
  v1GetFileResponse:
    type: object
    properties:
      blob:
        type: string
      updatedOn:
        type: string
        format: date-time
    title: Response message for RuntimeService.GetFile
  v1GetInstanceResponse:
    type: object
    properties:
      instance:
        $ref: '#/definitions/v1Instance'
    title: Response message for RuntimeService.GetInstance
  v1GetLogsResponse:
    type: object
    properties:
      logs:
        type: array
        items:
          type: object
          $ref: '#/definitions/v1Log'
  v1GetModelPartitionsResponse:
    type: object
    properties:
      partitions:
        type: array
        items:
          type: object
          $ref: '#/definitions/v1ModelPartition'
      nextPageToken:
        type: string
  v1GetResourceResponse:
    type: object
    properties:
      resource:
        $ref: '#/definitions/v1Resource'
  v1GetTableResponse:
    type: object
    properties:
      schema:
        type: object
        additionalProperties:
          type: string
  v1HealthResponse:
    type: object
    properties:
      limiterError:
        type: string
      connCacheError:
        type: string
      metastoreError:
        type: string
      networkError:
        type: string
      instancesHealth:
        type: object
        additionalProperties:
          $ref: '#/definitions/v1InstanceHealth'
  v1HistogramMethod:
    type: string
    enum:
      - HISTOGRAM_METHOD_UNSPECIFIED
      - HISTOGRAM_METHOD_FD
      - HISTOGRAM_METHOD_DIAGNOSTIC
    default: HISTOGRAM_METHOD_UNSPECIFIED
  v1Instance:
    type: object
    properties:
      instanceId:
        type: string
      environment:
        type: string
      olapConnector:
        type: string
      repoConnector:
        type: string
      adminConnector:
        type: string
      aiConnector:
        type: string
      createdOn:
        type: string
        format: date-time
      updatedOn:
        type: string
        format: date-time
      connectors:
        type: array
        items:
          type: object
          $ref: '#/definitions/v1Connector'
      projectConnectors:
        type: array
        items:
          type: object
          $ref: '#/definitions/v1Connector'
      variables:
        type: object
        additionalProperties:
          type: string
      projectVariables:
        type: object
        additionalProperties:
          type: string
      featureFlags:
        type: object
        additionalProperties:
          type: boolean
      annotations:
        type: object
        additionalProperties:
          type: string
      aiInstructions:
        type: string
    description: |-
      Instance represents a single data project, meaning one set of code artifacts,
      one connection to an OLAP datastore (DuckDB, Druid), and one catalog of related
      metadata (such as reconciliation state). Instances are the unit of isolation within
      the runtime. They enable one runtime deployment to serve not only multiple data
      projects, but also multiple tenants. On local, the runtime will usually have
      just a single instance.
  v1InstanceHealth:
    type: object
    properties:
      controllerError:
        type: string
      olapError:
        type: string
      repoError:
        type: string
      metricsViewErrors:
        type: object
        additionalProperties:
          type: string
      parseErrorCount:
        type: integer
        format: int32
      reconcileErrorCount:
        type: integer
        format: int32
  v1InstanceHealthResponse:
    type: object
    properties:
      instanceHealth:
        $ref: '#/definitions/v1InstanceHealth'
  v1IssueDevJWTRequest:
    type: object
    properties:
      name:
        type: string
      email:
        type: string
      groups:
        type: array
        items:
          type: string
      admin:
        type: boolean
      attributes:
        type: object
        description: |-
          Additional arbitrary attributes to include in the JWT.
          They take precedence if they collide with name, email, groups or admin.
    title: Request message for RuntimeService.IssueDevJWT
  v1IssueDevJWTResponse:
    type: object
    properties:
      jwt:
        type: string
    title: Response message for RuntimeService.IssueDevJWT
  v1ListConnectorDriversResponse:
    type: object
    properties:
      connectors:
        type: array
        items:
          type: object
          $ref: '#/definitions/v1ConnectorDriver'
    title: Response message for RuntimeService.ListConnectorDrivers
  v1ListConversationsResponse:
    type: object
    properties:
      conversations:
        type: array
        items:
          type: object
          $ref: '#/definitions/v1Conversation'
    title: Response message for RuntimeService.ListConversations
  v1ListDatabaseSchemasResponse:
    type: object
    properties:
      databaseSchemas:
        type: array
        items:
          type: object
          $ref: '#/definitions/v1DatabaseSchemaInfo'
  v1ListExamplesResponse:
    type: object
    properties:
      examples:
        type: array
        items:
          type: object
          $ref: '#/definitions/v1Example'
    title: Response message for RuntimeService.ListExamples
  v1ListFilesResponse:
    type: object
    properties:
      files:
        type: array
        items:
          type: object
          $ref: '#/definitions/v1DirEntry'
    title: Response message for RuntimeService.ListFiles
  v1ListInstancesResponse:
    type: object
    properties:
      instances:
        type: array
        items:
          type: object
          $ref: '#/definitions/v1Instance'
      nextPageToken:
        type: string
    title: Response message for RuntimeService.ListInstances
  v1ListNotifierConnectorsResponse:
    type: object
    properties:
      connectors:
        type: array
        items:
          type: object
          $ref: '#/definitions/v1Connector'
        description: 'Note: In this list, the Connector.config property will always be empty.'
    title: Response message for RuntimeService.ListNotifierConnectors
  v1ListResourcesResponse:
    type: object
    properties:
      resources:
        type: array
        items:
          type: object
          $ref: '#/definitions/v1Resource'
  v1ListTablesResponse:
    type: object
    properties:
      tables:
        type: array
        items:
          type: object
          $ref: '#/definitions/v1TableInfo'
  v1Log:
    type: object
    properties:
      level:
        $ref: '#/definitions/v1LogLevel'
      time:
        type: string
        format: date-time
      message:
        type: string
      jsonPayload:
        type: string
  v1LogLevel:
    type: string
    enum:
      - LOG_LEVEL_UNSPECIFIED
      - LOG_LEVEL_DEBUG
      - LOG_LEVEL_INFO
      - LOG_LEVEL_WARN
      - LOG_LEVEL_ERROR
      - LOG_LEVEL_FATAL
    default: LOG_LEVEL_UNSPECIFIED
  v1MapType:
    type: object
    properties:
      keyType:
        $ref: '#/definitions/runtimev1Type'
      valueType:
        $ref: '#/definitions/runtimev1Type'
    title: MapType is a complex type for mapping keys to values
  v1Message:
    type: object
    properties:
      id:
        type: string
      role:
        type: string
      content:
        type: array
        items:
          type: object
          $ref: '#/definitions/v1ContentBlock'
      createdOn:
        type: string
        format: date-time
      updatedOn:
        type: string
        format: date-time
    title: Message exchanged in a conversation
  v1MetricsView:
    type: object
    properties:
      spec:
        $ref: '#/definitions/v1MetricsViewSpec'
      state:
        $ref: '#/definitions/v1MetricsViewState'
  v1MetricsViewAggregationDimension:
    type: object
    properties:
      name:
        type: string
        title: Required
      timeGrain:
        $ref: '#/definitions/v1TimeGrain'
        title: Optional
      timeZone:
        type: string
        title: Optional. IANA format, ie Europe/Copenhagen. Defaults to UTC
      alias:
        type: string
  v1MetricsViewAggregationMeasure:
    type: object
    properties:
      name:
        type: string
        title: Required
      builtinMeasure:
        $ref: '#/definitions/v1BuiltinMeasure'
        title: Optional
      builtinMeasureArgs:
        type: array
        items: {}
        title: Required if BUILTIN_MEASURE_COUNT_DISTINCT
      filter:
        $ref: '#/definitions/v1Expression'
      count:
        $ref: '#/definitions/v1MetricsViewAggregationMeasureComputeCount'
      countDistinct:
        $ref: '#/definitions/v1MetricsViewAggregationMeasureComputeCountDistinct'
      comparisonValue:
        $ref: '#/definitions/v1MetricsViewAggregationMeasureComputeComparisonValue'
      comparisonDelta:
        $ref: '#/definitions/v1MetricsViewAggregationMeasureComputeComparisonDelta'
      comparisonRatio:
        $ref: '#/definitions/v1MetricsViewAggregationMeasureComputeComparisonRatio'
      percentOfTotal:
        $ref: '#/definitions/v1MetricsViewAggregationMeasureComputePercentOfTotal'
      uri:
        $ref: '#/definitions/v1MetricsViewAggregationMeasureComputeURI'
      comparisonTime:
        $ref: '#/definitions/v1MetricsViewAggregationMeasureComputeComparisonTime'
  v1MetricsViewAggregationMeasureComputeComparisonDelta:
    type: object
    properties:
      measure:
        type: string
  v1MetricsViewAggregationMeasureComputeComparisonRatio:
    type: object
    properties:
      measure:
        type: string
  v1MetricsViewAggregationMeasureComputeComparisonTime:
    type: object
    properties:
      dimension:
        type: string
  v1MetricsViewAggregationMeasureComputeComparisonValue:
    type: object
    properties:
      measure:
        type: string
  v1MetricsViewAggregationMeasureComputeCount:
    type: object
  v1MetricsViewAggregationMeasureComputeCountDistinct:
    type: object
    properties:
      dimension:
        type: string
  v1MetricsViewAggregationMeasureComputePercentOfTotal:
    type: object
    properties:
      measure:
        type: string
  v1MetricsViewAggregationMeasureComputeURI:
    type: object
    properties:
      dimension:
        type: string
  v1MetricsViewAggregationRequest:
    type: object
    properties:
      instanceId:
        type: string
      metricsView:
        type: string
        title: Required
      dimensions:
        type: array
        items:
          type: object
          $ref: '#/definitions/v1MetricsViewAggregationDimension'
        title: Required
      measures:
        type: array
        items:
          type: object
          $ref: '#/definitions/v1MetricsViewAggregationMeasure'
        title: Required
      sort:
        type: array
        items:
          type: object
          $ref: '#/definitions/v1MetricsViewAggregationSort'
        title: Optional. Defaults to unsorted
      timeRange:
        $ref: '#/definitions/v1TimeRange'
        title: Optional. Defaults to unbounded
      comparisonTimeRange:
        $ref: '#/definitions/v1TimeRange'
        title: Optional, if omitted than the request prepares an aggregation without a comparison
      timeStart:
        type: string
        format: date-time
        title: Deprecated in favor of time_range
      timeEnd:
        type: string
        format: date-time
        title: Deprecated in favor of time_range
      pivotOn:
        type: array
        items:
          type: string
        title: Optional. List of dimensions/measures. No pivot is done if ommitted
      aliases:
        type: array
        items:
          type: object
          $ref: '#/definitions/v1MetricsViewComparisonMeasureAlias'
        title: Optional
      where:
        $ref: '#/definitions/v1Expression'
        title: Optional
      whereSql:
        type: string
        description: Optional. If both where and where_sql are set, both will be applied with an AND between them.
      having:
        $ref: '#/definitions/v1Expression'
        title: Optional
      havingSql:
        type: string
        description: Optional. If both having and having_sql are set, both will be applied with an AND between them.
      limit:
        type: string
        format: int64
        title: Optional. Defaults to unlimited. Set to 0 to allow the server to pick an appropriate limit
      offset:
        type: string
        format: int64
        title: Optional. Defaults to 0
      priority:
        type: integer
        format: int32
        title: Optional
      filter:
        $ref: '#/definitions/v1MetricsViewFilter'
        description: Deprecated. should be removed once UI is moved to use new filters
        title: Optional
      exact:
        type: boolean
      fillMissing:
        type: boolean
      rows:
        type: boolean
        title: Optional. Defaults to false. Used to fetch rows from underlying model
  v1MetricsViewAggregationResponse:
    type: object
    properties:
      schema:
        $ref: '#/definitions/v1StructType'
        title: Not optional, not null
      data:
        type: array
        items:
          type: object
        title: Not optional, not null
  v1MetricsViewAggregationSort:
    type: object
    properties:
      name:
        type: string
        title: Required. Dimension or measure name
      desc:
        type: boolean
        title: Optional
  v1MetricsViewAnnotationsResponse:
    type: object
    properties:
      rows:
        type: array
        items:
          type: object
          $ref: '#/definitions/v1MetricsViewAnnotationsResponseAnnotation'
  v1MetricsViewAnnotationsResponseAnnotation:
    type: object
    properties:
      time:
        type: string
        format: date-time
        description: Time when the annotation applies. Maps to `time` column from the table.
      timeEnd:
        type: string
        format: date-time
        description: Optional. Time when the annotation ends. Only present if the underlying table has the `time_end` column.
      description:
        type: string
        description: User defined description of the annotation applies. Maps to `description` column from the table.
      grain:
        type: string
        description: Optional. Minimum grain this annotation is displayed for. Maps to `grain` column from the table.
      additionalFields:
        type: object
        description: Any other fields are captured here. Will be used in predicates in the future.
      forMeasures:
        type: array
        items:
          type: string
        description: List of measure names that this annotation applies to. If empty, no restrictions apply.
  v1MetricsViewColumn:
    type: object
    properties:
      name:
        type: string
        title: Not optional, not null
      type:
        type: string
        title: Not optional, not null
      nullable:
        type: boolean
        title: Not optional, not null
  v1MetricsViewComparisonMeasureAlias:
    type: object
    properties:
      name:
        type: string
      type:
        $ref: '#/definitions/v1MetricsViewComparisonMeasureType'
      alias:
        type: string
  v1MetricsViewComparisonMeasureType:
    type: string
    enum:
      - METRICS_VIEW_COMPARISON_MEASURE_TYPE_UNSPECIFIED
      - METRICS_VIEW_COMPARISON_MEASURE_TYPE_BASE_VALUE
      - METRICS_VIEW_COMPARISON_MEASURE_TYPE_COMPARISON_VALUE
      - METRICS_VIEW_COMPARISON_MEASURE_TYPE_ABS_DELTA
      - METRICS_VIEW_COMPARISON_MEASURE_TYPE_REL_DELTA
    default: METRICS_VIEW_COMPARISON_MEASURE_TYPE_UNSPECIFIED
  v1MetricsViewComparisonRequest:
    type: object
    properties:
      instanceId:
        type: string
      metricsViewName:
        type: string
      dimension:
        $ref: '#/definitions/v1MetricsViewAggregationDimension'
        title: Required
      measures:
        type: array
        items:
          type: object
          $ref: '#/definitions/v1MetricsViewAggregationMeasure'
        title: Required
      comparisonMeasures:
        type: array
        items:
          type: string
        title: |-
          Measures that should be compared
          Optional. Defaults to all measures
      sort:
        type: array
        items:
          type: object
          $ref: '#/definitions/v1MetricsViewComparisonSort'
        title: Required
      timeRange:
        $ref: '#/definitions/v1TimeRange'
        title: Optional
      comparisonTimeRange:
        $ref: '#/definitions/v1TimeRange'
        title: Optional, if omitted than the request prepares the toplist without a comparison
      where:
        $ref: '#/definitions/v1Expression'
        title: Optional
      whereSql:
        type: string
        description: Optional. If both where and where_sql are set, both will be applied with an AND between them.
      having:
        $ref: '#/definitions/v1Expression'
        title: Optional
      havingSql:
        type: string
        description: Optional. If both having and having_sql are set, both will be applied with an AND between them.
      aliases:
        type: array
        items:
          type: object
          $ref: '#/definitions/v1MetricsViewComparisonMeasureAlias'
        title: Optional
      limit:
        type: string
        format: int64
        title: Optional. Defaults to unlimited. Set to 0 to allow the server to pick an appropriate limit
      offset:
        type: string
        format: int64
        title: Optional. Defaults to 0
      priority:
        type: integer
        format: int32
        title: Optional
      exact:
        type: boolean
        title: Optional, defaults to false
      filter:
        $ref: '#/definitions/v1MetricsViewFilter'
        description: Deprecated. should be removed once UI is moved to use new filters
        title: Optional
    title: Request message for QueryService.MetricsViewComparison
  v1MetricsViewComparisonResponse:
    type: object
    properties:
      rows:
        type: array
        items:
          type: object
          $ref: '#/definitions/v1MetricsViewComparisonRow'
        title: Not optional, not null
    title: Response message for QueryService.MetricsViewComparison
  v1MetricsViewComparisonRow:
    type: object
    properties:
      dimensionValue:
        title: Not optional, not null
      measureValues:
        type: array
        items:
          type: object
          $ref: '#/definitions/v1MetricsViewComparisonValue'
        title: Not optional, not null
  v1MetricsViewComparisonSort:
    type: object
    properties:
      name:
        type: string
        title: Required
      desc:
        type: boolean
        title: Optional, defaults to false
      type:
        $ref: '#/definitions/v1MetricsViewComparisonSortType'
        title: Deprecated. Present for backwards compatibility for older reports
      sortType:
        $ref: '#/definitions/v1MetricsViewComparisonMeasureType'
  v1MetricsViewComparisonSortType:
    type: string
    enum:
      - METRICS_VIEW_COMPARISON_SORT_TYPE_UNSPECIFIED
      - METRICS_VIEW_COMPARISON_SORT_TYPE_BASE_VALUE
      - METRICS_VIEW_COMPARISON_SORT_TYPE_COMPARISON_VALUE
      - METRICS_VIEW_COMPARISON_SORT_TYPE_ABS_DELTA
      - METRICS_VIEW_COMPARISON_SORT_TYPE_REL_DELTA
    default: METRICS_VIEW_COMPARISON_SORT_TYPE_UNSPECIFIED
    title: Present for backwards compatibility
  v1MetricsViewComparisonValue:
    type: object
    properties:
      measureName:
        type: string
        title: Not optional, not null
      baseValue:
        title: Can be null
      comparisonValue:
        title: Can be null
      deltaAbs:
        title: Can be null
      deltaRel:
        title: Can be null
  v1MetricsViewFilter:
    type: object
    properties:
      include:
        type: array
        items:
          type: object
          $ref: '#/definitions/MetricsViewFilterCond'
      exclude:
        type: array
        items:
          type: object
          $ref: '#/definitions/MetricsViewFilterCond'
  v1MetricsViewRowsRequest:
    type: object
    properties:
      instanceId:
        type: string
      metricsViewName:
        type: string
      timeStart:
        type: string
        format: date-time
        title: Optional, defaults to min
      timeEnd:
        type: string
        format: date-time
        title: Optional, defaults to max
      timeGranularity:
        $ref: '#/definitions/v1TimeGrain'
        title: Optional, doesn't prepend the timestamp rollup column if ommitted
      where:
        $ref: '#/definitions/v1Expression'
        title: Optional
      sort:
        type: array
        items:
          type: object
          $ref: '#/definitions/v1MetricsViewSort'
        title: Optional
      limit:
        type: integer
        format: int32
        title: Optional
      offset:
        type: string
        format: int64
        title: Optional
      priority:
        type: integer
        format: int32
      timeZone:
        type: string
        title: Optional. IANA format, ie Europe/Copenhagen. Defaults to UTC
      filter:
        $ref: '#/definitions/v1MetricsViewFilter'
        title: Deprecated. should be removed once UI is moved to use new filters
      timeDimension:
        type: string
        title: Optional. If not specified, falls back to the primary time dimension in the metrics view spec
  v1MetricsViewRowsResponse:
    type: object
    properties:
      meta:
        type: array
        items:
          type: object
          $ref: '#/definitions/v1MetricsViewColumn'
        title: Not optional, not null
      data:
        type: array
        items:
          type: object
        title: Not optional, not null
  v1MetricsViewSchemaResponse:
    type: object
    properties:
      schema:
        $ref: '#/definitions/v1StructType'
  v1MetricsViewSearchResponse:
    type: object
    properties:
      results:
        type: array
        items:
          type: object
          $ref: '#/definitions/MetricsViewSearchResponseSearchResult'
  v1MetricsViewSort:
    type: object
    properties:
      name:
        type: string
        title: Required
      ascending:
        type: boolean
        title: Optional, defaults to false
  v1MetricsViewSpec:
    type: object
    properties:
      parent:
        type: string
        description: name of parent metrics view, if this is a derived metrics view. If this is set then certain fields like table, connector, database*, model, dimensions, and measures will only be set in `state.valid_spec`.
      connector:
        type: string
        title: Connector containing the table
      database:
        type: string
        title: Name of the database where table is located (optional)
      databaseSchema:
        type: string
        title: Name of the database schema where table is located (optional)
      table:
        type: string
        title: Name of the table the metrics view is based on
      model:
        type: string
        description: Name of the model the metrics view is based on. Either table or model should be set.
      displayName:
        type: string
        title: User-facing name
      description:
        type: string
        title: User-facing description
      aiInstructions:
        type: string
        description: Extra context for LLM/AI features. Used to guide natural language question answering and routing.
      timeDimension:
        type: string
        title: Name of the primary time dimension, used for rendering time series
      smallestTimeGrain:
        $ref: '#/definitions/v1TimeGrain'
        description: |-
          The smallest time grain that can be queried for.
          This can be useful to set if the time_dimension is not available below a certain granularity.
      watermarkExpression:
        type: string
        description: Expression to evaluate a watermark for the metrics view. If not set, the watermark defaults to max(time_dimension).
      dimensions:
        type: array
        items:
          type: object
          $ref: '#/definitions/MetricsViewSpecDimension'
        title: Dimensions in the metrics view
      measures:
        type: array
        items:
          type: object
          $ref: '#/definitions/MetricsViewSpecMeasure'
        title: Measures in the metrics view
<<<<<<< HEAD
      parentDimensions:
        $ref: '#/definitions/v1FieldSelector'
        description: Dynamic selector for dimensions from parent metrics view. Will be processed during validation, so it will always be empty in `state.valid_spec`. Can only be used if parent is set.
      parentMeasures:
        $ref: '#/definitions/v1FieldSelector'
        description: Dynamic selector for measures from parent metrics view. Will be processed during validation, so it will always be empty in `state.valid_spec`. Can only be used if parent is set.
=======
      annotations:
        type: array
        items:
          type: object
          $ref: '#/definitions/v1MetricsViewSpecAnnotation'
        title: Annotations in the metrics view
>>>>>>> 38200a44
      securityRules:
        type: array
        items:
          type: object
          $ref: '#/definitions/v1SecurityRule'
        title: Security for the metrics view
      firstDayOfWeek:
        type: integer
        format: int64
        description: ISO 8601 weekday number to use as the base for time aggregations by week. Defaults to 1 (Monday).
      firstMonthOfYear:
        type: integer
        format: int64
        description: Month number to use as the base for time aggregations by year. Defaults to 1 (January).
      cacheEnabled:
        type: boolean
        description: Cache controls for the metrics view.
      cacheKeySql:
        type: string
      cacheKeyTtlSeconds:
        type: string
        format: int64
  v1MetricsViewSpecAnnotation:
    type: object
    properties:
      name:
        type: string
      connector:
        type: string
        title: Connector containing the table
      database:
        type: string
        title: Name of the database where table is located (optional)
      databaseSchema:
        type: string
        title: Name of the database schema where table is located (optional)
      table:
        type: string
        title: Name of the model that source of annotation
      model:
        type: string
        description: Name of the model that source of annotation. Either table or model should be set.
      measures:
        type: array
        items:
          type: string
        description: Measures to apply the annotation to. If `measures_selector` is set, this will only be set in `state.valid_spec`.
      measuresSelector:
        $ref: '#/definitions/v1FieldSelector'
        description: Dynamic selector for `measures`. Will be processed during validation, so it will always be empty in `state.valid_spec`.
      hasTimeEnd:
        type: boolean
        description: Signifies that the underlying table has `time_end` column. Will be used while querying to add additional filter.
      hasGrain:
        type: boolean
        description: Signifies that the underlying table has `grain` column. Will be used while querying to add additional filter.
    description: |-
      Annotations that can be applied to measures. Each annotation needs to have a model or a table defined.
      1. The underlying model/table has to have a `time` and `description` columns.
      2. Can additionally have `time_end` column to convert the annotation to range type annotation.
      3. Can additionally have `grain` column, this is used to not query for annotations greater than selected grain in dashboard. Also forces `time` and `time_end` in UI to be truncated to selected grain.
  v1MetricsViewState:
    type: object
    properties:
      validSpec:
        $ref: '#/definitions/v1MetricsViewSpec'
        description: Valid spec is a (potentially previous) version of the spec that is known to currently be valid.
      streaming:
        type: boolean
        description: |-
          Streaming is true if the underlying data may change without the metrics view's spec/state version changing.
          It's set to true if the metrics view is based on an externally managed table.
      dataRefreshedOn:
        type: string
        format: date-time
        description: |-
          The last time the metrics view's underlying data was refreshed.
          This may be empty if the metrics view is based on an externally managed table.
  v1MetricsViewTimeRangeResponse:
    type: object
    properties:
      timeRangeSummary:
        $ref: '#/definitions/v1TimeRangeSummary'
        title: Not optional, not null
  v1MetricsViewTimeRangesResponse:
    type: object
    properties:
      timeRanges:
        type: array
        items:
          type: object
          $ref: '#/definitions/v1TimeRange'
  v1MetricsViewTimeSeriesRequest:
    type: object
    properties:
      instanceId:
        type: string
      metricsViewName:
        type: string
      measureNames:
        type: array
        items:
          type: string
      timeStart:
        type: string
        format: date-time
        title: Optional. Defaults to min
      timeEnd:
        type: string
        format: date-time
        title: Optional. Defaults to max
      timeGranularity:
        $ref: '#/definitions/v1TimeGrain'
        title: Required
      where:
        $ref: '#/definitions/v1Expression'
        title: Optional
      whereSql:
        type: string
        description: Optional. If both where and where_sql are set, both will be applied with an AND between them.
      having:
        $ref: '#/definitions/v1Expression'
        title: Optional
      havingSql:
        type: string
        description: Optional. If both having and having_sql are set, both will be applied with an AND between them.
      timeZone:
        type: string
        title: Optional. IANA format, ie Europe/Copenhagen. Defaults to UTC
      priority:
        type: integer
        format: int32
      filter:
        $ref: '#/definitions/v1MetricsViewFilter'
        title: Deprecated. should be removed once UI is moved to use new filters
      timeDimension:
        type: string
        title: Optional. If not specified, falls back to the primary time dimension in the metrics view spec
  v1MetricsViewTimeSeriesResponse:
    type: object
    properties:
      meta:
        type: array
        items:
          type: object
          $ref: '#/definitions/v1MetricsViewColumn'
        title: Not optional, not null
      data:
        type: array
        items:
          type: object
          $ref: '#/definitions/v1TimeSeriesValue'
        title: Not optional, not null
  v1MetricsViewToplistRequest:
    type: object
    properties:
      instanceId:
        type: string
      metricsViewName:
        type: string
      dimensionName:
        type: string
      measureNames:
        type: array
        items:
          type: string
      timeStart:
        type: string
        format: date-time
      timeEnd:
        type: string
        format: date-time
      limit:
        type: string
        format: int64
      offset:
        type: string
        format: int64
      sort:
        type: array
        items:
          type: object
          $ref: '#/definitions/v1MetricsViewSort'
      where:
        $ref: '#/definitions/v1Expression'
      whereSql:
        type: string
      having:
        $ref: '#/definitions/v1Expression'
      havingSql:
        type: string
      priority:
        type: integer
        format: int32
      filter:
        $ref: '#/definitions/v1MetricsViewFilter'
        title: Deprecated. should be removed once UI is moved to use new filters
    title: Deprecated, use MetricsViewComparisonRequest without a comparison time range
  v1MetricsViewToplistResponse:
    type: object
    properties:
      meta:
        type: array
        items:
          type: object
          $ref: '#/definitions/v1MetricsViewColumn'
        title: Not optional, not null
      data:
        type: array
        items:
          type: object
        title: Not optional, not null
  v1MetricsViewTotalsRequest:
    type: object
    properties:
      instanceId:
        type: string
      metricsViewName:
        type: string
      measureNames:
        type: array
        items:
          type: string
      timeStart:
        type: string
        format: date-time
        title: Optional. Defaults to min
      timeEnd:
        type: string
        format: date-time
        title: Optional. Defaults to max
      where:
        $ref: '#/definitions/v1Expression'
        title: Optional
      whereSql:
        type: string
        description: Optional. If both where and where_sql are set, both will be applied with an AND between them.
      priority:
        type: integer
        format: int32
      filter:
        $ref: '#/definitions/v1MetricsViewFilter'
        title: Deprecated. should be removed once UI is moved to use new filters
      timeDimension:
        type: string
        title: Optional. If not specified, falls back to the primary time dimension in the metrics view spec
  v1MetricsViewTotalsResponse:
    type: object
    properties:
      meta:
        type: array
        items:
          type: object
          $ref: '#/definitions/v1MetricsViewColumn'
        title: Not optional, not null
      data:
        type: object
        title: Not optional, not null
  v1Migration:
    type: object
    properties:
      spec:
        $ref: '#/definitions/v1MigrationSpec'
      state:
        $ref: '#/definitions/v1MigrationState'
  v1MigrationSpec:
    type: object
    properties:
      connector:
        type: string
      sql:
        type: string
      version:
        type: integer
        format: int64
  v1MigrationState:
    type: object
    properties:
      version:
        type: integer
        format: int64
  v1Model:
    type: object
    properties:
      spec:
        $ref: '#/definitions/v1ModelSpec'
      state:
        $ref: '#/definitions/v1ModelState'
  v1ModelChangeMode:
    type: string
    enum:
      - MODEL_CHANGE_MODE_UNSPECIFIED
      - MODEL_CHANGE_MODE_RESET
      - MODEL_CHANGE_MODE_MANUAL
      - MODEL_CHANGE_MODE_PATCH
    default: MODEL_CHANGE_MODE_UNSPECIFIED
  v1ModelPartition:
    type: object
    properties:
      key:
        type: string
      data:
        type: object
      watermark:
        type: string
        format: date-time
      executedOn:
        type: string
        format: date-time
      error:
        type: string
      elapsedMs:
        type: integer
        format: int64
  v1ModelSpec:
    type: object
    properties:
      refreshSchedule:
        $ref: '#/definitions/v1Schedule'
      timeoutSeconds:
        type: integer
        format: int64
      incremental:
        type: boolean
      incrementalStateResolver:
        type: string
      incrementalStateResolverProperties:
        type: object
      partitionsResolver:
        type: string
      partitionsResolverProperties:
        type: object
      partitionsWatermarkField:
        type: string
      partitionsConcurrencyLimit:
        type: integer
        format: int64
      inputConnector:
        type: string
      inputProperties:
        type: object
      stageConnector:
        type: string
        description: stage_connector is optional.
      stageProperties:
        type: object
      outputConnector:
        type: string
      outputProperties:
        type: object
      changeMode:
        $ref: '#/definitions/v1ModelChangeMode'
        description: change_mode is the mode of change detection to use for the model.
      tests:
        type: array
        items:
          type: object
          $ref: '#/definitions/v1ModelTest'
      trigger:
        type: boolean
      triggerFull:
        type: boolean
      definedAsSource:
        type: boolean
        description: defined_as_source is true if it was defined by user as a source but converted internally to a model.
  v1ModelState:
    type: object
    properties:
      executorConnector:
        type: string
        description: executor_connector is the ModelExecutor that produced the model's result.
      resultConnector:
        type: string
        description: result_connector is the connector where the model's result is stored.
      resultProperties:
        type: object
        description: result_properties are returned by the executor and contains metadata about the result.
      resultTable:
        type: string
        description: result_table contains the model's result table for SQL models. It is a convenience field that can also be derived from result_properties.
      specHash:
        type: string
        description: spec_hash is a hash of those parts of the spec that affect the model's result.
      refsHash:
        type: string
        description: refs_hash is a hash of the model's refs current state. It is used to determine if the model's refs have changed.
      testHash:
        type: string
        description: test_hash is a hash of the model's tests current state. It is used to determine if the model's tests have changed.
      testErrors:
        type: array
        items:
          type: string
        description: test_errors contains the results of the model's tests.
      refreshedOn:
        type: string
        format: date-time
        description: refreshed_on is the time the model was last executed.
      incrementalState:
        type: object
        description: incremental_state contains the result of the most recent invocation of the model's incremental state resolver.
      incrementalStateSchema:
        $ref: '#/definitions/v1StructType'
        description: incremental_state_schema contains a schema for the data in incremental_state.
      partitionsModelId:
        type: string
        description: partitions_model_id is a randomly generated ID used to store the model's partitions in the CatalogStore.
      partitionsHaveErrors:
        type: boolean
        description: partitions_have_errors is true if one or more partitions failed to execute.
      totalExecutionDurationMs:
        type: string
        format: int64
        description: |-
          total_execution_duration_ms is the time user queries took to execute while refreshing the model.
          In case of incremental models it is the sum of all successful executions so far.
          This is not the time it took to refresh the model which also includes other stuff like taking a write lock.
      latestExecutionDurationMs:
        type: string
        format: int64
        description: latest_execution_duration_ms is the time user queries took to execute in the last successful refresh.
  v1ModelTest:
    type: object
    properties:
      name:
        type: string
      resolver:
        type: string
      resolverProperties:
        type: object
  v1Notifier:
    type: object
    properties:
      connector:
        type: string
      properties:
        type: object
  v1NumericHistogramBins:
    type: object
    properties:
      bins:
        type: array
        items:
          type: object
          $ref: '#/definitions/NumericHistogramBinsBin'
    title: All fields are not null
  v1NumericOutliers:
    type: object
    properties:
      outliers:
        type: array
        items:
          type: object
          $ref: '#/definitions/NumericOutliersOutlier'
    title: All fields are not null
  v1NumericStatistics:
    type: object
    properties:
      min:
        type: number
        format: double
      max:
        type: number
        format: double
      mean:
        type: number
        format: double
      q25:
        type: number
        format: double
      q50:
        type: number
        format: double
      q75:
        type: number
        format: double
      sd:
        type: number
        format: double
    title: All fields are not null
  v1NumericSummary:
    type: object
    properties:
      numericHistogramBins:
        $ref: '#/definitions/v1NumericHistogramBins'
      numericStatistics:
        $ref: '#/definitions/v1NumericStatistics'
      numericOutliers:
        $ref: '#/definitions/v1NumericOutliers'
  v1OLAPGetTableResponse:
    type: object
    properties:
      schema:
        $ref: '#/definitions/v1StructType'
      unsupportedColumns:
        type: object
        additionalProperties:
          type: string
        title: unsupported_columns are columns having datatypes which are not supported by Rill
      view:
        type: boolean
      physicalSizeBytes:
        type: string
        format: int64
        description: physical_size_bytes is the physical size of the table. Set to -1 if the size cannot be determined.
  v1OLAPListTablesResponse:
    type: object
    properties:
      tables:
        type: array
        items:
          type: object
          $ref: '#/definitions/v1OlapTableInfo'
  v1OlapTableInfo:
    type: object
    properties:
      database:
        type: string
      databaseSchema:
        type: string
      isDefaultDatabase:
        type: boolean
      isDefaultDatabaseSchema:
        type: boolean
      name:
        type: string
      hasUnsupportedDataTypes:
        type: boolean
        title: has_unsupported_data_types indicates if the underlying table has any column with an unsupported OLAP engine datatype
      physicalSizeBytes:
        type: string
        format: int64
        description: physical_size_bytes is the physical size of the table. Set to -1 if the size cannot be determined.
  v1Operation:
    type: string
    enum:
      - OPERATION_UNSPECIFIED
      - OPERATION_EQ
      - OPERATION_NEQ
      - OPERATION_LT
      - OPERATION_LTE
      - OPERATION_GT
      - OPERATION_GTE
      - OPERATION_OR
      - OPERATION_AND
      - OPERATION_IN
      - OPERATION_NIN
      - OPERATION_LIKE
      - OPERATION_NLIKE
    default: OPERATION_UNSPECIFIED
  v1ParseError:
    type: object
    properties:
      message:
        type: string
      filePath:
        type: string
      startLocation:
        $ref: '#/definitions/v1CharLocation'
      external:
        type: boolean
  v1PingResponse:
    type: object
    properties:
      version:
        type: string
        title: Runtime version
      time:
        type: string
        format: date-time
        title: Runtime server time
    title: Response message for RuntimeService.Ping
  v1ProfileColumn:
    type: object
    properties:
      name:
        type: string
        title: Not optional, not null
      type:
        type: string
        title: Not optional, not null
      largestStringLength:
        type: integer
        format: int32
        title: Unused
  v1ProjectParser:
    type: object
    properties:
      spec:
        $ref: '#/definitions/v1ProjectParserSpec'
      state:
        $ref: '#/definitions/v1ProjectParserState'
  v1ProjectParserSpec:
    type: object
  v1ProjectParserState:
    type: object
    properties:
      parseErrors:
        type: array
        items:
          type: object
          $ref: '#/definitions/v1ParseError'
      currentCommitSha:
        type: string
      currentCommitOn:
        type: string
        format: date-time
      watching:
        type: boolean
  v1PutFileResponse:
    type: object
    properties:
      filePath:
        type: string
        title: 'TODO: Redundant, should be removed (but frontend currently uses it)'
    title: Response message for RuntimeService.PutFile
  v1Query:
    type: object
    properties:
      metricsViewAggregationRequest:
        $ref: '#/definitions/v1MetricsViewAggregationRequest'
      metricsViewToplistRequest:
        $ref: '#/definitions/v1MetricsViewToplistRequest'
      metricsViewComparisonRequest:
        $ref: '#/definitions/v1MetricsViewComparisonRequest'
      metricsViewTimeSeriesRequest:
        $ref: '#/definitions/v1MetricsViewTimeSeriesRequest'
      metricsViewTotalsRequest:
        $ref: '#/definitions/v1MetricsViewTotalsRequest'
      metricsViewRowsRequest:
        $ref: '#/definitions/v1MetricsViewRowsRequest'
      columnRollupIntervalRequest:
        $ref: '#/definitions/v1ColumnRollupIntervalRequest'
      columnTopKRequest:
        $ref: '#/definitions/v1ColumnTopKRequest'
      columnNullCountRequest:
        $ref: '#/definitions/v1ColumnNullCountRequest'
      columnDescriptiveStatisticsRequest:
        $ref: '#/definitions/v1ColumnDescriptiveStatisticsRequest'
      columnTimeGrainRequest:
        $ref: '#/definitions/v1ColumnTimeGrainRequest'
      columnNumericHistogramRequest:
        $ref: '#/definitions/v1ColumnNumericHistogramRequest'
      columnRugHistogramRequest:
        $ref: '#/definitions/v1ColumnRugHistogramRequest'
      columnTimeRangeRequest:
        $ref: '#/definitions/v1ColumnTimeRangeRequest'
      columnCardinalityRequest:
        $ref: '#/definitions/v1ColumnCardinalityRequest'
      columnTimeSeriesRequest:
        $ref: '#/definitions/v1ColumnTimeSeriesRequest'
      tableCardinalityRequest:
        $ref: '#/definitions/v1TableCardinalityRequest'
      tableColumnsRequest:
        $ref: '#/definitions/v1TableColumnsRequest'
      tableRowsRequest:
        $ref: '#/definitions/v1TableRowsRequest'
  v1QueryBatchResponse:
    type: object
    properties:
      index:
        type: integer
        format: int64
      result:
        $ref: '#/definitions/v1QueryResult'
      error:
        type: string
  v1QueryResolverResponse:
    type: object
    properties:
      meta:
        type: object
      schema:
        $ref: '#/definitions/v1StructType'
      data:
        type: array
        items:
          type: object
  v1QueryResponse:
    type: object
    properties:
      meta:
        $ref: '#/definitions/v1StructType'
      data:
        type: array
        items:
          type: object
  v1QueryResult:
    type: object
    properties:
      metricsViewAggregationResponse:
        $ref: '#/definitions/v1MetricsViewAggregationResponse'
      metricsViewToplistResponse:
        $ref: '#/definitions/v1MetricsViewToplistResponse'
      metricsViewComparisonResponse:
        $ref: '#/definitions/v1MetricsViewComparisonResponse'
      metricsViewTimeSeriesResponse:
        $ref: '#/definitions/v1MetricsViewTimeSeriesResponse'
      metricsViewTotalsResponse:
        $ref: '#/definitions/v1MetricsViewTotalsResponse'
      metricsViewRowsResponse:
        $ref: '#/definitions/v1MetricsViewRowsResponse'
      columnRollupIntervalResponse:
        $ref: '#/definitions/v1ColumnRollupIntervalResponse'
      columnTopKResponse:
        $ref: '#/definitions/v1ColumnTopKResponse'
      columnNullCountResponse:
        $ref: '#/definitions/v1ColumnNullCountResponse'
      columnDescriptiveStatisticsResponse:
        $ref: '#/definitions/v1ColumnDescriptiveStatisticsResponse'
      columnTimeGrainResponse:
        $ref: '#/definitions/v1ColumnTimeGrainResponse'
      columnNumericHistogramResponse:
        $ref: '#/definitions/v1ColumnNumericHistogramResponse'
      columnRugHistogramResponse:
        $ref: '#/definitions/v1ColumnRugHistogramResponse'
      columnTimeRangeResponse:
        $ref: '#/definitions/v1ColumnTimeRangeResponse'
      columnCardinalityResponse:
        $ref: '#/definitions/v1ColumnCardinalityResponse'
      columnTimeSeriesResponse:
        $ref: '#/definitions/v1ColumnTimeSeriesResponse'
      tableCardinalityResponse:
        $ref: '#/definitions/v1TableCardinalityResponse'
      tableColumnsResponse:
        $ref: '#/definitions/v1TableColumnsResponse'
      tableRowsResponse:
        $ref: '#/definitions/v1TableRowsResponse'
  v1ReconcileStatus:
    type: string
    enum:
      - RECONCILE_STATUS_UNSPECIFIED
      - RECONCILE_STATUS_IDLE
      - RECONCILE_STATUS_PENDING
      - RECONCILE_STATUS_RUNNING
    default: RECONCILE_STATUS_UNSPECIFIED
  v1RefreshModelTrigger:
    type: object
    properties:
      model:
        type: string
        description: The model to refresh.
      full:
        type: boolean
        description: |-
          If true, the current table and state will be dropped before refreshing.
          For non-incremental models, this is equivalent to a normal refresh.
      partitions:
        type: array
        items:
          type: string
        description: Keys of specific partitions to refresh.
      allErroredPartitions:
        type: boolean
        description: If true, it will refresh all partitions that errored on their last execution.
  v1RefreshTrigger:
    type: object
    properties:
      spec:
        $ref: '#/definitions/v1RefreshTriggerSpec'
      state:
        $ref: '#/definitions/v1RefreshTriggerState'
  v1RefreshTriggerSpec:
    type: object
    properties:
      resources:
        type: array
        items:
          type: object
          $ref: '#/definitions/v1ResourceName'
        description: |-
          Resources to refresh. The refreshable types are sources, models, alerts, reports, and the project parser.
          If a model is specified, a normal incremental refresh is triggered. Use the "models" field to trigger other kinds of model refreshes.
      models:
        type: array
        items:
          type: object
          $ref: '#/definitions/v1RefreshModelTrigger'
        description: Models to refresh. These are specified separately to enable more fine-grained configuration.
  v1RefreshTriggerState:
    type: object
  v1RenameFileResponse:
    type: object
    title: Response message for RuntimeService.RenameFile
  v1Report:
    type: object
    properties:
      spec:
        $ref: '#/definitions/v1ReportSpec'
      state:
        $ref: '#/definitions/v1ReportState'
  v1ReportExecution:
    type: object
    properties:
      adhoc:
        type: boolean
      errorMessage:
        type: string
      reportTime:
        type: string
        format: date-time
      startedOn:
        type: string
        format: date-time
      finishedOn:
        type: string
        format: date-time
  v1ReportSpec:
    type: object
    properties:
      displayName:
        type: string
      trigger:
        type: boolean
      refreshSchedule:
        $ref: '#/definitions/v1Schedule'
      timeoutSeconds:
        type: integer
        format: int64
      queryName:
        type: string
      queryArgsJson:
        type: string
      exportLimit:
        type: string
        format: uint64
      exportFormat:
        $ref: '#/definitions/v1ExportFormat'
      exportIncludeHeader:
        type: boolean
      notifiers:
        type: array
        items:
          type: object
          $ref: '#/definitions/v1Notifier'
      annotations:
        type: object
        additionalProperties:
          type: string
      watermarkInherit:
        type: boolean
        description: If true, will use the lowest watermark of its refs instead of the trigger time.
      intervalsIsoDuration:
        type: string
      intervalsLimit:
        type: integer
        format: int32
      intervalsCheckUnclosed:
        type: boolean
  v1ReportState:
    type: object
    properties:
      nextRunOn:
        type: string
        format: date-time
      currentExecution:
        $ref: '#/definitions/v1ReportExecution'
      executionHistory:
        type: array
        items:
          type: object
          $ref: '#/definitions/v1ReportExecution'
      executionCount:
        type: integer
        format: int64
  v1ResolveCanvasResponse:
    type: object
    properties:
      canvas:
        $ref: '#/definitions/v1Resource'
        description: The canvas resource.
      resolvedComponents:
        type: object
        additionalProperties:
          $ref: '#/definitions/v1Resource'
        description: |-
          All the component resources referenced by the canvas.
          The resources state.valid_spec.renderer_properties will have templating resolved for the provided args.
          (Corresponds to calling the ResolveComponent API for each component referenced in the canvas spec).
      referencedMetricsViews:
        type: object
        additionalProperties:
          $ref: '#/definitions/v1Resource'
        description: All the metrics view resources referenced in the components' renderer_properties.metrics_view field.
  v1ResolveComponentResponse:
    type: object
    properties:
      rendererProperties:
        type: object
        title: Renderer properties with templating resolved for the provided args
  v1Resource:
    type: object
    properties:
      meta:
        $ref: '#/definitions/v1ResourceMeta'
      projectParser:
        $ref: '#/definitions/v1ProjectParser'
        description: Well-known types only, for now. If required, we can add support for a google.protobuf.Any later.
      source:
        $ref: '#/definitions/v1Source'
      model:
        $ref: '#/definitions/v1Model'
      metricsView:
        $ref: '#/definitions/v1MetricsView'
      explore:
        $ref: '#/definitions/v1Explore'
      migration:
        $ref: '#/definitions/v1Migration'
      report:
        $ref: '#/definitions/v1Report'
      alert:
        $ref: '#/definitions/v1Alert'
      refreshTrigger:
        $ref: '#/definitions/v1RefreshTrigger'
      theme:
        $ref: '#/definitions/v1Theme'
      component:
        $ref: '#/definitions/v1Component'
      canvas:
        $ref: '#/definitions/v1Canvas'
      api:
        $ref: '#/definitions/v1API'
      connector:
        $ref: '#/definitions/v1ConnectorV2'
  v1ResourceEvent:
    type: string
    enum:
      - RESOURCE_EVENT_UNSPECIFIED
      - RESOURCE_EVENT_WRITE
      - RESOURCE_EVENT_DELETE
    default: RESOURCE_EVENT_UNSPECIFIED
  v1ResourceMeta:
    type: object
    properties:
      name:
        $ref: '#/definitions/v1ResourceName'
      refs:
        type: array
        items:
          type: object
          $ref: '#/definitions/v1ResourceName'
      owner:
        $ref: '#/definitions/v1ResourceName'
      filePaths:
        type: array
        items:
          type: string
      hidden:
        type: boolean
      version:
        type: string
        format: int64
      specVersion:
        type: string
        format: int64
      stateVersion:
        type: string
        format: int64
      createdOn:
        type: string
        format: date-time
      specUpdatedOn:
        type: string
        format: date-time
      stateUpdatedOn:
        type: string
        format: date-time
      deletedOn:
        type: string
        format: date-time
      reconcileStatus:
        $ref: '#/definitions/v1ReconcileStatus'
      reconcileError:
        type: string
      reconcileOn:
        type: string
        format: date-time
      renamedFrom:
        $ref: '#/definitions/v1ResourceName'
  v1ResourceName:
    type: object
    properties:
      kind:
        type: string
      name:
        type: string
  v1S3GetBucketMetadataResponse:
    type: object
    properties:
      region:
        type: string
  v1S3GetCredentialsInfoResponse:
    type: object
    properties:
      exist:
        type: boolean
      provider:
        type: string
  v1S3ListBucketsResponse:
    type: object
    properties:
      nextPageToken:
        type: string
      buckets:
        type: array
        items:
          type: string
  v1S3ListObjectsResponse:
    type: object
    properties:
      nextPageToken:
        type: string
      objects:
        type: array
        items:
          type: object
          $ref: '#/definitions/v1S3Object'
  v1S3Object:
    type: object
    properties:
      name:
        type: string
      modifiedOn:
        type: string
        format: date-time
      size:
        type: string
        format: int64
      isDir:
        type: boolean
  v1Schedule:
    type: object
    properties:
      refUpdate:
        type: boolean
      disable:
        type: boolean
      cron:
        type: string
      tickerSeconds:
        type: integer
        format: int64
      timeZone:
        type: string
  v1SecurityRule:
    type: object
    properties:
      access:
        $ref: '#/definitions/v1SecurityRuleAccess'
      fieldAccess:
        $ref: '#/definitions/v1SecurityRuleFieldAccess'
      rowFilter:
        $ref: '#/definitions/v1SecurityRuleRowFilter'
  v1SecurityRuleAccess:
    type: object
    properties:
      condition:
        type: string
      allow:
        type: boolean
  v1SecurityRuleFieldAccess:
    type: object
    properties:
      condition:
        type: string
      allow:
        type: boolean
      fields:
        type: array
        items:
          type: string
      allFields:
        type: boolean
  v1SecurityRuleRowFilter:
    type: object
    properties:
      condition:
        type: string
      sql:
        type: string
        title: Raw SQL expression to apply to the underlying table
      expression:
        $ref: '#/definitions/v1Expression'
        title: Regular query expression referencing dimension names
  v1Source:
    type: object
    properties:
      spec:
        $ref: '#/definitions/v1SourceSpec'
      state:
        $ref: '#/definitions/v1SourceState'
  v1SourceSpec:
    type: object
    properties:
      sourceConnector:
        type: string
      sinkConnector:
        type: string
      properties:
        type: object
      refreshSchedule:
        $ref: '#/definitions/v1Schedule'
      timeoutSeconds:
        type: integer
        format: int64
      stageChanges:
        type: boolean
        title: Fields not derived from code files
      streamIngestion:
        type: boolean
      trigger:
        type: boolean
  v1SourceState:
    type: object
    properties:
      connector:
        type: string
      table:
        type: string
      specHash:
        type: string
      refreshedOn:
        type: string
        format: date-time
  v1StringListValue:
    type: object
    properties:
      values:
        type: array
        items:
          type: string
  v1StructType:
    type: object
    properties:
      fields:
        type: array
        items:
          type: object
          $ref: '#/definitions/StructTypeField'
    title: StructType is a type composed of ordered, named and typed sub-fields
  v1Subquery:
    type: object
    properties:
      dimension:
        type: string
      measures:
        type: array
        items:
          type: string
      where:
        $ref: '#/definitions/v1Expression'
      having:
        $ref: '#/definitions/v1Expression'
  v1TableCardinalityRequest:
    type: object
    properties:
      instanceId:
        type: string
      connector:
        type: string
      database:
        type: string
      databaseSchema:
        type: string
      tableName:
        type: string
        title: Required
      priority:
        type: integer
        format: int32
  v1TableCardinalityResponse:
    type: object
    properties:
      cardinality:
        type: string
        format: int64
        title: Not optional, not null
  v1TableColumnsRequest:
    type: object
    properties:
      instanceId:
        type: string
      connector:
        type: string
      database:
        type: string
      databaseSchema:
        type: string
      tableName:
        type: string
      priority:
        type: integer
        format: int32
  v1TableColumnsResponse:
    type: object
    properties:
      profileColumns:
        type: array
        items:
          type: object
          $ref: '#/definitions/v1ProfileColumn'
      unsupportedColumns:
        type: object
        additionalProperties:
          type: string
  v1TableInfo:
    type: object
    properties:
      name:
        type: string
      view:
        type: boolean
  v1TableRowsRequest:
    type: object
    properties:
      instanceId:
        type: string
      connector:
        type: string
      database:
        type: string
      databaseSchema:
        type: string
      tableName:
        type: string
      limit:
        type: integer
        format: int32
      priority:
        type: integer
        format: int32
  v1TableRowsResponse:
    type: object
    properties:
      data:
        type: array
        items:
          type: object
  v1Theme:
    type: object
    properties:
      spec:
        $ref: '#/definitions/v1ThemeSpec'
      state:
        $ref: '#/definitions/v1ThemeState'
  v1ThemeSpec:
    type: object
    properties:
      primaryColor:
        $ref: '#/definitions/v1Color'
      secondaryColor:
        $ref: '#/definitions/v1Color'
      primaryColorRaw:
        type: string
      secondaryColorRaw:
        type: string
  v1ThemeState:
    type: object
  v1TimeGrain:
    type: string
    enum:
      - TIME_GRAIN_UNSPECIFIED
      - TIME_GRAIN_MILLISECOND
      - TIME_GRAIN_SECOND
      - TIME_GRAIN_MINUTE
      - TIME_GRAIN_HOUR
      - TIME_GRAIN_DAY
      - TIME_GRAIN_WEEK
      - TIME_GRAIN_MONTH
      - TIME_GRAIN_QUARTER
      - TIME_GRAIN_YEAR
    default: TIME_GRAIN_UNSPECIFIED
  v1TimeRange:
    type: object
    properties:
      start:
        type: string
        format: date-time
        title: Optional. Defaults to min
      end:
        type: string
        format: date-time
        title: Optional. Defaults to max
      isoDuration:
        type: string
        title: Optional, ie PT1M
      isoOffset:
        type: string
        title: Optional, ie PT1M
      roundToGrain:
        $ref: '#/definitions/v1TimeGrain'
      timeZone:
        type: string
        title: Optional. IANA format, ie Europe/Copenhagen. Defaults to UTC
      expression:
        type: string
        description: |-
          Optional. Rill format time range. Should only be used for alerts and reports.
          For dashboard call ResolveTimeRanges.
      timeDimension:
        type: string
        title: Optional. If not specified, falls back to the primary time dimension in the metrics view spec
    title: 2 of the (start, end, iso_duration) should be set
  v1TimeRangeSummary:
    type: object
    properties:
      min:
        type: string
        format: date-time
        title: Not optional, not null
      max:
        type: string
        format: date-time
        title: Not optional, not null
      watermark:
        type: string
        format: date-time
        title: Not optional, not null
  v1TimeSeriesResponse:
    type: object
    properties:
      results:
        type: array
        items:
          type: object
          $ref: '#/definitions/v1TimeSeriesValue'
        title: Not optional, not null
      spark:
        type: array
        items:
          type: object
          $ref: '#/definitions/v1TimeSeriesValue'
        title: Not optional, not null, empty if 'pixels' is not specified
      sampleSize:
        type: integer
        format: int32
        title: Not optional, not null, unused
  v1TimeSeriesTimeRange:
    type: object
    properties:
      start:
        type: string
        format: date-time
        title: Optional. Defaults to min
      end:
        type: string
        format: date-time
        title: Optional. Defaults to max
      interval:
        $ref: '#/definitions/v1TimeGrain'
        title: Optional. Defaults to the most human friendly for [min, max) range, ie 'minute' for hour range
    title: Either [start, end] or interval should be specified
  v1TimeSeriesValue:
    type: object
    properties:
      ts:
        type: string
        format: date-time
        title: Not optional, not null
      bin:
        type: number
        format: double
        title: 0-based. Can be NaN if timestamps are the same. (Used for spark data only.)
      records:
        type: object
        title: Not optional, not null
  v1ToolCall:
    type: object
    properties:
      id:
        type: string
      name:
        type: string
      input:
        type: object
    title: Tool call specification
  v1ToolResult:
    type: object
    properties:
      id:
        type: string
      content:
        type: string
      isError:
        type: boolean
    title: Tool execution result
  v1TopK:
    type: object
    properties:
      entries:
        type: array
        items:
          type: object
          $ref: '#/definitions/TopKEntry'
        title: Not optional, not null
  v1UnpackEmptyResponse:
    type: object
    title: Response message for RuntimeService.UnpackEmpty
  v1UnpackExampleResponse:
    type: object
    title: Response message for RuntimeService.UnpackExample
  v1WatchFilesResponse:
    type: object
    properties:
      event:
        $ref: '#/definitions/v1FileEvent'
      path:
        type: string
      isDir:
        type: boolean
    title: Response message for RuntimeService.WatchFiles
  v1WatchLogsResponse:
    type: object
    properties:
      log:
        $ref: '#/definitions/v1Log'
  v1WatchResourcesResponse:
    type: object
    properties:
      event:
        $ref: '#/definitions/v1ResourceEvent'
      name:
        $ref: '#/definitions/v1ResourceName'
      resource:
        $ref: '#/definitions/v1Resource'<|MERGE_RESOLUTION|>--- conflicted
+++ resolved
@@ -5755,21 +5755,18 @@
           type: object
           $ref: '#/definitions/MetricsViewSpecMeasure'
         title: Measures in the metrics view
-<<<<<<< HEAD
       parentDimensions:
         $ref: '#/definitions/v1FieldSelector'
         description: Dynamic selector for dimensions from parent metrics view. Will be processed during validation, so it will always be empty in `state.valid_spec`. Can only be used if parent is set.
       parentMeasures:
         $ref: '#/definitions/v1FieldSelector'
         description: Dynamic selector for measures from parent metrics view. Will be processed during validation, so it will always be empty in `state.valid_spec`. Can only be used if parent is set.
-=======
       annotations:
         type: array
         items:
           type: object
           $ref: '#/definitions/v1MetricsViewSpecAnnotation'
         title: Annotations in the metrics view
->>>>>>> 38200a44
       securityRules:
         type: array
         items:
