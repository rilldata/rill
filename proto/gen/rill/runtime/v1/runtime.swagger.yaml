swagger: "2.0"
info:
  title: rill/runtime/v1/schema.proto
  version: version not set
tags:
  - name: RuntimeService
  - name: ConnectorService
  - name: QueryService
consumes:
  - application/json
produces:
  - application/json
paths:
  /v1/bigquery/datasets:
    get:
      summary: BigQueryListDatasets list all datasets in a bigquery project
      operationId: ConnectorService_BigQueryListDatasets
      responses:
        "200":
          description: A successful response.
          schema:
            $ref: '#/definitions/v1BigQueryListDatasetsResponse'
        default:
          description: An unexpected error response.
          schema:
            $ref: '#/definitions/rpcStatus'
      parameters:
        - name: instanceId
          in: query
          required: false
          type: string
        - name: connector
          in: query
          required: false
          type: string
        - name: pageSize
          in: query
          required: false
          type: integer
          format: int64
        - name: pageToken
          in: query
          required: false
          type: string
      tags:
        - ConnectorService
  /v1/bigquery/tables:
    get:
      summary: BigQueryListTables list all tables in a bigquery project:dataset
      operationId: ConnectorService_BigQueryListTables
      responses:
        "200":
          description: A successful response.
          schema:
            $ref: '#/definitions/v1BigQueryListTablesResponse'
        default:
          description: An unexpected error response.
          schema:
            $ref: '#/definitions/rpcStatus'
      parameters:
        - name: instanceId
          in: query
          required: false
          type: string
        - name: connector
          in: query
          required: false
          type: string
        - name: dataset
          in: query
          required: false
          type: string
        - name: pageSize
          in: query
          required: false
          type: integer
          format: int64
        - name: pageToken
          in: query
          required: false
          type: string
      tags:
        - ConnectorService
  /v1/connectors/meta:
    get:
      summary: |-
        ListConnectors returns a description of all the connectors implemented in the runtime,
        including their schema and validation rules
      operationId: RuntimeService_ListConnectors
      responses:
        "200":
          description: A successful response.
          schema:
            $ref: '#/definitions/v1ListConnectorsResponse'
        default:
          description: An unexpected error response.
          schema:
            $ref: '#/definitions/rpcStatus'
      tags:
        - RuntimeService
  /v1/connectors/olap/table:
    get:
      summary: OLAPGetTable returns metadata about a table or view in an OLAP
      operationId: ConnectorService_OLAPGetTable
      responses:
        "200":
          description: A successful response.
          schema:
            $ref: '#/definitions/v1OLAPGetTableResponse'
        default:
          description: An unexpected error response.
          schema:
            $ref: '#/definitions/rpcStatus'
      parameters:
        - name: instanceId
          in: query
          required: false
          type: string
        - name: connector
          in: query
          required: false
          type: string
        - name: table
          in: query
          required: false
          type: string
      tags:
        - ConnectorService
  /v1/connectors/scan:
    get:
      summary: |-
        ScanConnectors scans the artifacts for connectors and returns information about
        the connectors referenced in the artifacts. The information includes name,type and
        credentials for the connector.
      operationId: ConnectorService_ScanConnectors
      responses:
        "200":
          description: A successful response.
          schema:
            $ref: '#/definitions/v1ScanConnectorsResponse'
        default:
          description: An unexpected error response.
          schema:
            $ref: '#/definitions/rpcStatus'
      parameters:
        - name: instanceId
          in: query
          required: false
          type: string
      tags:
        - ConnectorService
  /v1/delete-and-reconcile:
    post:
      summary: DeleteFileAndReconcile combines RenameFile and Reconcile in a single endpoint to reduce latency.
      operationId: RuntimeService_DeleteFileAndReconcile
      responses:
        "200":
          description: A successful response.
          schema:
            $ref: '#/definitions/v1DeleteFileAndReconcileResponse'
        default:
          description: An unexpected error response.
          schema:
            $ref: '#/definitions/rpcStatus'
      parameters:
        - name: body
          in: body
          required: true
          schema:
            $ref: '#/definitions/v1DeleteFileAndReconcileRequest'
      tags:
        - RuntimeService
  /v1/dev-jwt:
    get:
      operationId: RuntimeService_IssueDevJWT
      responses:
        "200":
          description: A successful response.
          schema:
            $ref: '#/definitions/v1IssueDevJWTResponse'
        default:
          description: An unexpected error response.
          schema:
            $ref: '#/definitions/rpcStatus'
      parameters:
        - name: name
          in: query
          required: false
          type: string
        - name: email
          in: query
          required: false
          type: string
        - name: groups
          in: query
          required: false
          type: array
          items:
            type: string
          collectionFormat: multi
        - name: admin
          in: query
          required: false
          type: boolean
      tags:
        - RuntimeService
  /v1/examples:
    get:
      summary: ListExamples lists all the examples embedded into binary
      operationId: RuntimeService_ListExamples
      responses:
        "200":
          description: A successful response.
          schema:
            $ref: '#/definitions/v1ListExamplesResponse'
        default:
          description: An unexpected error response.
          schema:
            $ref: '#/definitions/rpcStatus'
      tags:
        - RuntimeService
  /v1/gcs/bucket/{bucket}/objects:
    get:
      summary: GCSListObjects lists objects for the given bucket.
      operationId: ConnectorService_GCSListObjects
      responses:
        "200":
          description: A successful response.
          schema:
            $ref: '#/definitions/v1GCSListObjectsResponse'
        default:
          description: An unexpected error response.
          schema:
            $ref: '#/definitions/rpcStatus'
      parameters:
        - name: bucket
          in: path
          required: true
          type: string
        - name: instanceId
          in: query
          required: false
          type: string
        - name: connector
          in: query
          required: false
          type: string
        - name: pageSize
          in: query
          required: false
          type: integer
          format: int64
        - name: pageToken
          in: query
          required: false
          type: string
        - name: prefix
          in: query
          required: false
          type: string
        - name: startOffset
          in: query
          required: false
          type: string
        - name: endOffset
          in: query
          required: false
          type: string
        - name: delimiter
          in: query
          required: false
          type: string
      tags:
        - ConnectorService
  /v1/gcs/buckets:
    get:
      summary: GCSListBuckets lists buckets accessible with the configured credentials.
      operationId: ConnectorService_GCSListBuckets
      responses:
        "200":
          description: A successful response.
          schema:
            $ref: '#/definitions/v1GCSListBucketsResponse'
        default:
          description: An unexpected error response.
          schema:
            $ref: '#/definitions/rpcStatus'
      parameters:
        - name: instanceId
          in: query
          required: false
          type: string
        - name: connector
          in: query
          required: false
          type: string
        - name: pageSize
          in: query
          required: false
          type: integer
          format: int64
        - name: pageToken
          in: query
          required: false
          type: string
      tags:
        - ConnectorService
  /v1/gcs/credentials_info:
    get:
      summary: GCSGetCredentialsInfo returns metadata for the given bucket.
      operationId: ConnectorService_GCSGetCredentialsInfo
      responses:
        "200":
          description: A successful response.
          schema:
            $ref: '#/definitions/v1GCSGetCredentialsInfoResponse'
        default:
          description: An unexpected error response.
          schema:
            $ref: '#/definitions/rpcStatus'
      parameters:
        - name: instanceId
          in: query
          required: false
          type: string
        - name: connector
          in: query
          required: false
          type: string
      tags:
        - ConnectorService
  /v1/instances:
    get:
      summary: ListInstances lists all the instances currently managed by the runtime
      operationId: RuntimeService_ListInstances
      responses:
        "200":
          description: A successful response.
          schema:
            $ref: '#/definitions/v1ListInstancesResponse'
        default:
          description: An unexpected error response.
          schema:
            $ref: '#/definitions/rpcStatus'
      parameters:
        - name: pageSize
          in: query
          required: false
          type: integer
          format: int64
        - name: pageToken
          in: query
          required: false
          type: string
      tags:
        - RuntimeService
    post:
      summary: CreateInstance creates a new instance
      operationId: RuntimeService_CreateInstance
      responses:
        "200":
          description: A successful response.
          schema:
            $ref: '#/definitions/v1CreateInstanceResponse'
        default:
          description: An unexpected error response.
          schema:
            $ref: '#/definitions/rpcStatus'
      parameters:
        - name: body
          description: |-
            Request message for RuntimeService.CreateInstance.
            See message Instance for field descriptions.
          in: body
          required: true
          schema:
            $ref: '#/definitions/v1CreateInstanceRequest'
      tags:
        - RuntimeService
  /v1/instances/{instanceId}:
    get:
      summary: GetInstance returns information about a specific instance
      operationId: RuntimeService_GetInstance
      responses:
        "200":
          description: A successful response.
          schema:
            $ref: '#/definitions/v1GetInstanceResponse'
        default:
          description: An unexpected error response.
          schema:
            $ref: '#/definitions/rpcStatus'
      parameters:
        - name: instanceId
          in: path
          required: true
          type: string
      tags:
        - RuntimeService
    post:
      summary: DeleteInstance deletes an instance
      operationId: RuntimeService_DeleteInstance
      responses:
        "200":
          description: A successful response.
          schema:
            $ref: '#/definitions/v1DeleteInstanceResponse'
        default:
          description: An unexpected error response.
          schema:
            $ref: '#/definitions/rpcStatus'
      parameters:
        - name: instanceId
          in: path
          required: true
          type: string
        - name: body
          in: body
          required: true
          schema:
            type: object
            properties:
              dropDb:
                type: boolean
            title: Request message for RuntimeService.DeleteInstance
      tags:
        - RuntimeService
    patch:
      summary: EditInstance edits an existing instance
      operationId: RuntimeService_EditInstance
      responses:
        "200":
          description: A successful response.
          schema:
            $ref: '#/definitions/v1EditInstanceResponse'
        default:
          description: An unexpected error response.
          schema:
            $ref: '#/definitions/rpcStatus'
      parameters:
        - name: instanceId
          in: path
          required: true
          type: string
        - name: body
          in: body
          required: true
          schema:
            type: object
            properties:
              olapConnector:
                type: string
              repoConnector:
                type: string
              connectors:
                type: array
                items:
                  type: object
                  $ref: '#/definitions/v1Connector'
              variables:
                type: object
                additionalProperties:
                  type: string
              annotations:
                type: object
                additionalProperties:
                  type: string
              embedCatalog:
                type: boolean
              ingestionLimitBytes:
                type: string
                format: int64
              watchRepo:
                type: boolean
              stageChanges:
                type: boolean
              modelDefaultMaterialize:
                type: boolean
              modelMaterializeDelaySeconds:
                type: integer
                format: int64
            description: |-
              Request message for RuntimeService.EditInstance.
              See message Instance for field descriptions.
      tags:
        - RuntimeService
  /v1/instances/{instanceId}/catalog:
    get:
      summary: ListCatalogEntries lists all the entries registered in an instance's catalog (like tables, sources or metrics views)
      operationId: RuntimeService_ListCatalogEntries
      responses:
        "200":
          description: A successful response.
          schema:
            $ref: '#/definitions/v1ListCatalogEntriesResponse'
        default:
          description: An unexpected error response.
          schema:
            $ref: '#/definitions/rpcStatus'
      parameters:
        - name: instanceId
          in: path
          required: true
          type: string
        - name: type
          in: query
          required: false
          type: string
          enum:
            - OBJECT_TYPE_UNSPECIFIED
            - OBJECT_TYPE_TABLE
            - OBJECT_TYPE_SOURCE
            - OBJECT_TYPE_MODEL
            - OBJECT_TYPE_METRICS_VIEW
          default: OBJECT_TYPE_UNSPECIFIED
      tags:
        - RuntimeService
  /v1/instances/{instanceId}/catalog/{name}:
    get:
      summary: GetCatalogEntry returns information about a specific entry in the catalog
      operationId: RuntimeService_GetCatalogEntry
      responses:
        "200":
          description: A successful response.
          schema:
            $ref: '#/definitions/v1GetCatalogEntryResponse'
        default:
          description: An unexpected error response.
          schema:
            $ref: '#/definitions/rpcStatus'
      parameters:
        - name: instanceId
          in: path
          required: true
          type: string
        - name: name
          in: path
          required: true
          type: string
      tags:
        - RuntimeService
  /v1/instances/{instanceId}/catalog/{name}/refresh:
    post:
      summary: |-
        TriggerRefresh triggers a refresh of a refreshable catalog object.
        It currently only supports sources (which will be re-ingested), but will also support materialized models in the future.
        It does not respond until the refresh has completed (will move to async jobs when the task scheduler is in place).
      operationId: RuntimeService_TriggerRefresh
      responses:
        "200":
          description: A successful response.
          schema:
            $ref: '#/definitions/v1TriggerRefreshResponse'
        default:
          description: An unexpected error response.
          schema:
            $ref: '#/definitions/rpcStatus'
      parameters:
        - name: instanceId
          in: path
          required: true
          type: string
        - name: name
          in: path
          required: true
          type: string
      tags:
        - RuntimeService
  /v1/instances/{instanceId}/files:
    get:
      summary: |-
        ListFiles lists all the files matching a glob in a repo.
        The files are sorted by their full path.
      operationId: RuntimeService_ListFiles
      responses:
        "200":
          description: A successful response.
          schema:
            $ref: '#/definitions/v1ListFilesResponse'
        default:
          description: An unexpected error response.
          schema:
            $ref: '#/definitions/rpcStatus'
      parameters:
        - name: instanceId
          in: path
          required: true
          type: string
        - name: glob
          in: query
          required: false
          type: string
      tags:
        - RuntimeService
  /v1/instances/{instanceId}/files/-/{path}:
    get:
      summary: GetFile returns the contents of a specific file in a repo.
      operationId: RuntimeService_GetFile
      responses:
        "200":
          description: A successful response.
          schema:
            $ref: '#/definitions/v1GetFileResponse'
        default:
          description: An unexpected error response.
          schema:
            $ref: '#/definitions/rpcStatus'
      parameters:
        - name: instanceId
          in: path
          required: true
          type: string
        - name: path
          in: path
          required: true
          type: string
          pattern: .+
      tags:
        - RuntimeService
    delete:
      summary: DeleteFile deletes a file from a repo
      operationId: RuntimeService_DeleteFile
      responses:
        "200":
          description: A successful response.
          schema:
            $ref: '#/definitions/v1DeleteFileResponse'
        default:
          description: An unexpected error response.
          schema:
            $ref: '#/definitions/rpcStatus'
      parameters:
        - name: instanceId
          in: path
          required: true
          type: string
        - name: path
          in: path
          required: true
          type: string
          pattern: .+
      tags:
        - RuntimeService
    post:
      summary: PutFile creates or updates a file in a repo
      operationId: RuntimeService_PutFile
      responses:
        "200":
          description: A successful response.
          schema:
            $ref: '#/definitions/v1PutFileResponse'
        default:
          description: An unexpected error response.
          schema:
            $ref: '#/definitions/rpcStatus'
      parameters:
        - name: instanceId
          in: path
          required: true
          type: string
        - name: path
          in: path
          required: true
          type: string
          pattern: .+
        - name: body
          in: body
          required: true
          schema:
            type: object
            properties:
              blob:
                type: string
              create:
                type: boolean
                title: Create indicates whether to create the file if it doesn't already exist
              createOnly:
                type: boolean
                description: |-
                  Will cause the operation to fail if the file already exists.
                  It should only be set when create = true.
            title: Request message for RuntimeService.PutFile
      tags:
        - RuntimeService
  /v1/instances/{instanceId}/files/rename:
    post:
      summary: RenameFile renames a file in a repo
      operationId: RuntimeService_RenameFile
      responses:
        "200":
          description: A successful response.
          schema:
            $ref: '#/definitions/v1RenameFileResponse'
        default:
          description: An unexpected error response.
          schema:
            $ref: '#/definitions/rpcStatus'
      parameters:
        - name: instanceId
          in: path
          required: true
          type: string
        - name: body
          in: body
          required: true
          schema:
            type: object
            properties:
              fromPath:
                type: string
              toPath:
                type: string
            title: Request message for RuntimeService.RenameFile
      tags:
        - RuntimeService
  /v1/instances/{instanceId}/files/unpack-empty:
    post:
      summary: UnpackEmpty unpacks an empty project
      operationId: RuntimeService_UnpackEmpty
      responses:
        "200":
          description: A successful response.
          schema:
            $ref: '#/definitions/v1UnpackEmptyResponse'
        default:
          description: An unexpected error response.
          schema:
            $ref: '#/definitions/rpcStatus'
      parameters:
        - name: instanceId
          in: path
          required: true
          type: string
        - name: body
          in: body
          required: true
          schema:
            type: object
            properties:
              title:
                type: string
              force:
                type: boolean
            title: Request message for RuntimeService.UnpackEmpty
      tags:
        - RuntimeService
  /v1/instances/{instanceId}/files/unpack-example:
    post:
      summary: UnpackExample unpacks an example project
      operationId: RuntimeService_UnpackExample
      responses:
        "200":
          description: A successful response.
          schema:
            $ref: '#/definitions/v1UnpackExampleResponse'
        default:
          description: An unexpected error response.
          schema:
            $ref: '#/definitions/rpcStatus'
      parameters:
        - name: instanceId
          in: path
          required: true
          type: string
        - name: body
          in: body
          required: true
          schema:
            type: object
            properties:
              name:
                type: string
              force:
                type: boolean
            title: Request message for RuntimeService.UnpackExample
      tags:
        - RuntimeService
  /v1/instances/{instanceId}/files/watch:
    get:
      summary: WatchFiles streams repo file update events. It is not supported on all backends.
      operationId: RuntimeService_WatchFiles
      responses:
        "200":
          description: A successful response.(streaming responses)
          schema:
            type: object
            properties:
              result:
                $ref: '#/definitions/v1WatchFilesResponse'
              error:
                $ref: '#/definitions/rpcStatus'
            title: Stream result of v1WatchFilesResponse
        default:
          description: An unexpected error response.
          schema:
            $ref: '#/definitions/rpcStatus'
      parameters:
        - name: instanceId
          in: path
          required: true
          type: string
        - name: replay
          in: query
          required: false
          type: boolean
      tags:
        - RuntimeService
  /v1/instances/{instanceId}/logs:
    get:
      summary: GetLogs returns recent logs from a controller
      operationId: RuntimeService_GetLogs
      responses:
        "200":
          description: A successful response.
          schema:
            $ref: '#/definitions/v1GetLogsResponse'
        default:
          description: An unexpected error response.
          schema:
            $ref: '#/definitions/rpcStatus'
      parameters:
        - name: instanceId
          in: path
          required: true
          type: string
        - name: ascending
          in: query
          required: false
          type: boolean
      tags:
        - RuntimeService
  /v1/instances/{instanceId}/logs/watch:
    get:
      summary: WatchLogs streams new logs emitted from a controller
      operationId: RuntimeService_WatchLogs
      responses:
        "200":
          description: A successful response.(streaming responses)
          schema:
            type: object
            properties:
              result:
                $ref: '#/definitions/v1WatchLogsResponse'
              error:
                $ref: '#/definitions/rpcStatus'
            title: Stream result of v1WatchLogsResponse
        default:
          description: An unexpected error response.
          schema:
            $ref: '#/definitions/rpcStatus'
      parameters:
        - name: instanceId
          in: path
          required: true
          type: string
        - name: replay
          in: query
          required: false
          type: boolean
      tags:
        - RuntimeService
  /v1/instances/{instanceId}/queries/column-cardinality/tables/{tableName}:
    get:
      summary: Get cardinality for a column
      operationId: QueryService_ColumnCardinality
      responses:
        "200":
          description: A successful response.
          schema:
            $ref: '#/definitions/v1ColumnCardinalityResponse'
        default:
          description: An unexpected error response.
          schema:
            $ref: '#/definitions/rpcStatus'
      parameters:
        - name: instanceId
          in: path
          required: true
          type: string
        - name: tableName
          in: path
          required: true
          type: string
        - name: columnName
          in: query
          required: false
          type: string
        - name: priority
          in: query
          required: false
          type: integer
          format: int32
      tags:
        - QueryService
  /v1/instances/{instanceId}/queries/columns-profile/tables/{tableName}:
    post:
      summary: TableColumns returns column profiles
      operationId: QueryService_TableColumns
      responses:
        "200":
          description: A successful response.
          schema:
            $ref: '#/definitions/v1TableColumnsResponse'
        default:
          description: An unexpected error response.
          schema:
            $ref: '#/definitions/rpcStatus'
      parameters:
        - name: instanceId
          in: path
          required: true
          type: string
        - name: tableName
          in: path
          required: true
          type: string
        - name: priority
          in: query
          required: false
          type: integer
          format: int32
      tags:
        - QueryService
  /v1/instances/{instanceId}/queries/descriptive-statistics/tables/{tableName}:
    get:
      summary: Get basic stats for a numeric column like min, max, mean, stddev, etc
      operationId: QueryService_ColumnDescriptiveStatistics
      responses:
        "200":
          description: A successful response.
          schema:
            $ref: '#/definitions/v1ColumnDescriptiveStatisticsResponse'
        default:
          description: An unexpected error response.
          schema:
            $ref: '#/definitions/rpcStatus'
      parameters:
        - name: instanceId
          in: path
          required: true
          type: string
        - name: tableName
          in: path
          required: true
          type: string
        - name: columnName
          in: query
          required: false
          type: string
        - name: priority
          in: query
          required: false
          type: integer
          format: int32
      tags:
        - QueryService
  /v1/instances/{instanceId}/queries/export:
    post:
      summary: Export builds a URL to download the results of a query as a file.
      operationId: QueryService_Export
      responses:
        "200":
          description: A successful response.
          schema:
            $ref: '#/definitions/v1ExportResponse'
        default:
          description: An unexpected error response.
          schema:
            $ref: '#/definitions/rpcStatus'
      parameters:
        - name: instanceId
          in: path
          required: true
          type: string
        - name: body
          in: body
          required: true
          schema:
            type: object
            properties:
              limit:
                type: string
                format: int64
              format:
                $ref: '#/definitions/v1ExportFormat'
              metricsViewAggregationRequest:
                $ref: '#/definitions/v1MetricsViewAggregationRequest'
              metricsViewToplistRequest:
                $ref: '#/definitions/v1MetricsViewToplistRequest'
              metricsViewRowsRequest:
                $ref: '#/definitions/v1MetricsViewRowsRequest'
              metricsViewTimeSeriesRequest:
                $ref: '#/definitions/v1MetricsViewTimeSeriesRequest'
              metricsViewComparisonToplistRequest:
                $ref: '#/definitions/v1MetricsViewComparisonToplistRequest'
            title: Request message for QueryService.Export
      tags:
        - QueryService
  /v1/instances/{instanceId}/queries/metrics-views/{metricsView}/aggregation:
    post:
      summary: MetricsViewAggregation is a generic API for running group-by queries against a metrics view.
      operationId: QueryService_MetricsViewAggregation
      responses:
        "200":
          description: A successful response.
          schema:
            $ref: '#/definitions/v1MetricsViewAggregationResponse'
        default:
          description: An unexpected error response.
          schema:
            $ref: '#/definitions/rpcStatus'
      parameters:
        - name: instanceId
          in: path
          required: true
          type: string
        - name: metricsView
          in: path
          required: true
          type: string
        - name: body
          in: body
          required: true
          schema:
            type: object
            properties:
              dimensions:
                type: array
                items:
                  type: object
                  $ref: '#/definitions/v1MetricsViewAggregationDimension'
              measures:
                type: array
                items:
                  type: object
                  $ref: '#/definitions/v1MetricsViewAggregationMeasure'
              sort:
                type: array
                items:
                  type: object
                  $ref: '#/definitions/v1MetricsViewAggregationSort'
              timeStart:
                type: string
                format: date-time
              timeEnd:
                type: string
                format: date-time
              filter:
                $ref: '#/definitions/v1MetricsViewFilter'
              limit:
                type: string
                format: int64
              offset:
                type: string
                format: int64
              priority:
                type: integer
                format: int32
      tags:
        - QueryService
  /v1/instances/{instanceId}/queries/metrics-views/{metricsViewName}/compare-toplist:
    post:
      operationId: QueryService_MetricsViewComparisonToplist
      responses:
        "200":
          description: A successful response.
          schema:
            $ref: '#/definitions/v1MetricsViewComparisonToplistResponse'
        default:
          description: An unexpected error response.
          schema:
            $ref: '#/definitions/rpcStatus'
      parameters:
        - name: instanceId
          in: path
          required: true
          type: string
        - name: metricsViewName
          in: path
          required: true
          type: string
        - name: body
          in: body
          required: true
          schema:
            type: object
            properties:
              dimensionName:
                type: string
              measureNames:
                type: array
                items:
                  type: string
              inlineMeasures:
                type: array
                items:
                  type: object
                  $ref: '#/definitions/v1InlineMeasure'
              baseTimeRange:
                $ref: '#/definitions/v1TimeRange'
              comparisonTimeRange:
                $ref: '#/definitions/v1TimeRange'
              sort:
                type: array
                items:
                  type: object
                  $ref: '#/definitions/v1MetricsViewComparisonSort'
              filter:
                $ref: '#/definitions/v1MetricsViewFilter'
              limit:
                type: string
                format: int64
              offset:
                type: string
                format: int64
              priority:
                type: integer
                format: int32
            title: Request message for QueryService.MetricsViewComparisonToplist
      tags:
        - QueryService
  /v1/instances/{instanceId}/queries/metrics-views/{metricsViewName}/rows:
    post:
      summary: MetricsViewRows returns the underlying model rows matching a metrics view time range and filter(s).
      operationId: QueryService_MetricsViewRows
      responses:
        "200":
          description: A successful response.
          schema:
            $ref: '#/definitions/v1MetricsViewRowsResponse'
        default:
          description: An unexpected error response.
          schema:
            $ref: '#/definitions/rpcStatus'
      parameters:
        - name: instanceId
          in: path
          required: true
          type: string
        - name: metricsViewName
          in: path
          required: true
          type: string
        - name: body
          in: body
          required: true
          schema:
            type: object
            properties:
              timeStart:
                type: string
                format: date-time
              timeEnd:
                type: string
                format: date-time
              timeGranularity:
                $ref: '#/definitions/v1TimeGrain'
              filter:
                $ref: '#/definitions/v1MetricsViewFilter'
              sort:
                type: array
                items:
                  type: object
                  $ref: '#/definitions/v1MetricsViewSort'
              limit:
                type: integer
                format: int32
              offset:
                type: string
                format: int64
              priority:
                type: integer
                format: int32
              timeZone:
                type: string
            title: Request message for QueryService.MetricsViewRows
      tags:
        - QueryService
  /v1/instances/{instanceId}/queries/metrics-views/{metricsViewName}/time-range-summary:
    post:
      summary: MetricsViewTimeRange Get the time range summaries (min, max) for time column in a metrics view
      operationId: QueryService_MetricsViewTimeRange
      responses:
        "200":
          description: A successful response.
          schema:
            $ref: '#/definitions/v1MetricsViewTimeRangeResponse'
        default:
          description: An unexpected error response.
          schema:
            $ref: '#/definitions/rpcStatus'
      parameters:
        - name: instanceId
          in: path
          required: true
          type: string
        - name: metricsViewName
          in: path
          required: true
          type: string
        - name: body
          in: body
          required: true
          schema:
            type: object
            properties:
              priority:
                type: integer
                format: int32
      tags:
        - QueryService
  /v1/instances/{instanceId}/queries/metrics-views/{metricsViewName}/timeseries:
    post:
      summary: |-
        MetricsViewTimeSeries returns time series for the measures in the metrics view.
        It's a convenience API for querying a metrics view.
      operationId: QueryService_MetricsViewTimeSeries
      responses:
        "200":
          description: A successful response.
          schema:
            $ref: '#/definitions/v1MetricsViewTimeSeriesResponse'
        default:
          description: An unexpected error response.
          schema:
            $ref: '#/definitions/rpcStatus'
      parameters:
        - name: instanceId
          in: path
          required: true
          type: string
        - name: metricsViewName
          in: path
          required: true
          type: string
        - name: body
          in: body
          required: true
          schema:
            type: object
            properties:
              measureNames:
                type: array
                items:
                  type: string
              inlineMeasures:
                type: array
                items:
                  type: object
                  $ref: '#/definitions/v1InlineMeasure'
              timeStart:
                type: string
                format: date-time
              timeEnd:
                type: string
                format: date-time
              timeGranularity:
                $ref: '#/definitions/v1TimeGrain'
              filter:
                $ref: '#/definitions/v1MetricsViewFilter'
              timeZone:
                type: string
              priority:
                type: integer
                format: int32
            title: Request message for QueryService.MetricsViewTimeSeries
      tags:
        - QueryService
  /v1/instances/{instanceId}/queries/metrics-views/{metricsViewName}/toplist:
    post:
      summary: |-
        MetricsViewToplist returns the top dimension values of a metrics view sorted by one or more measures.
        It's a convenience API for querying a metrics view.
      operationId: QueryService_MetricsViewToplist
      responses:
        "200":
          description: A successful response.
          schema:
            $ref: '#/definitions/v1MetricsViewToplistResponse'
        default:
          description: An unexpected error response.
          schema:
            $ref: '#/definitions/rpcStatus'
      parameters:
        - name: instanceId
          in: path
          required: true
          type: string
        - name: metricsViewName
          in: path
          required: true
          type: string
        - name: body
          in: body
          required: true
          schema:
            type: object
            properties:
              dimensionName:
                type: string
              measureNames:
                type: array
                items:
                  type: string
              inlineMeasures:
                type: array
                items:
                  type: object
                  $ref: '#/definitions/v1InlineMeasure'
              timeStart:
                type: string
                format: date-time
              timeEnd:
                type: string
                format: date-time
              limit:
                type: string
                format: int64
              offset:
                type: string
                format: int64
              sort:
                type: array
                items:
                  type: object
                  $ref: '#/definitions/v1MetricsViewSort'
              filter:
                $ref: '#/definitions/v1MetricsViewFilter'
              priority:
                type: integer
                format: int32
            title: Request message for QueryService.MetricsViewToplist
      tags:
        - QueryService
  /v1/instances/{instanceId}/queries/metrics-views/{metricsViewName}/totals:
    post:
      summary: |-
        MetricsViewTotals returns totals over a time period for the measures in a metrics view.
        It's a convenience API for querying a metrics view.
      operationId: QueryService_MetricsViewTotals
      responses:
        "200":
          description: A successful response.
          schema:
            $ref: '#/definitions/v1MetricsViewTotalsResponse'
        default:
          description: An unexpected error response.
          schema:
            $ref: '#/definitions/rpcStatus'
      parameters:
        - name: instanceId
          in: path
          required: true
          type: string
        - name: metricsViewName
          in: path
          required: true
          type: string
        - name: body
          in: body
          required: true
          schema:
            type: object
            properties:
              measureNames:
                type: array
                items:
                  type: string
              inlineMeasures:
                type: array
                items:
                  type: object
                  $ref: '#/definitions/v1InlineMeasure'
              timeStart:
                type: string
                format: date-time
              timeEnd:
                type: string
                format: date-time
              filter:
                $ref: '#/definitions/v1MetricsViewFilter'
              priority:
                type: integer
                format: int32
            title: Request message for QueryService.MetricsViewTotals
      tags:
        - QueryService
  /v1/instances/{instanceId}/queries/null-count/tables/{tableName}:
    get:
      summary: Get the number of nulls in a column
      operationId: QueryService_ColumnNullCount
      responses:
        "200":
          description: A successful response.
          schema:
            $ref: '#/definitions/v1ColumnNullCountResponse'
        default:
          description: An unexpected error response.
          schema:
            $ref: '#/definitions/rpcStatus'
      parameters:
        - name: instanceId
          in: path
          required: true
          type: string
        - name: tableName
          in: path
          required: true
          type: string
        - name: columnName
          in: query
          required: false
          type: string
        - name: priority
          in: query
          required: false
          type: integer
          format: int32
      tags:
        - QueryService
  /v1/instances/{instanceId}/queries/numeric-histogram/tables/{tableName}:
    get:
      summary: Get the histogram for values in a column
      operationId: QueryService_ColumnNumericHistogram
      responses:
        "200":
          description: A successful response.
          schema:
            $ref: '#/definitions/v1ColumnNumericHistogramResponse'
        default:
          description: An unexpected error response.
          schema:
            $ref: '#/definitions/rpcStatus'
      parameters:
        - name: instanceId
          in: path
          required: true
          type: string
        - name: tableName
          in: path
          required: true
          type: string
        - name: columnName
          in: query
          required: false
          type: string
        - name: histogramMethod
          in: query
          required: false
          type: string
          enum:
            - HISTOGRAM_METHOD_UNSPECIFIED
            - HISTOGRAM_METHOD_FD
            - HISTOGRAM_METHOD_DIAGNOSTIC
          default: HISTOGRAM_METHOD_UNSPECIFIED
        - name: priority
          in: query
          required: false
          type: integer
          format: int32
      tags:
        - QueryService
  /v1/instances/{instanceId}/queries/rollup-interval/tables/{tableName}:
    post:
      summary: ColumnRollupInterval returns the minimum time granularity (as well as the time range) for a specified timestamp column
      operationId: QueryService_ColumnRollupInterval
      responses:
        "200":
          description: A successful response.
          schema:
            $ref: '#/definitions/v1ColumnRollupIntervalResponse'
        default:
          description: An unexpected error response.
          schema:
            $ref: '#/definitions/rpcStatus'
      parameters:
        - name: instanceId
          in: path
          required: true
          type: string
        - name: tableName
          in: path
          required: true
          type: string
        - name: body
          in: body
          required: true
          schema:
            type: object
            properties:
              columnName:
                type: string
              priority:
                type: integer
                format: int32
      tags:
        - QueryService
  /v1/instances/{instanceId}/queries/rows/tables/{tableName}:
    get:
      summary: TableRows returns table rows
      operationId: QueryService_TableRows
      responses:
        "200":
          description: A successful response.
          schema:
            $ref: '#/definitions/v1TableRowsResponse'
        default:
          description: An unexpected error response.
          schema:
            $ref: '#/definitions/rpcStatus'
      parameters:
        - name: instanceId
          in: path
          required: true
          type: string
        - name: tableName
          in: path
          required: true
          type: string
        - name: limit
          in: query
          required: false
          type: integer
          format: int32
        - name: priority
          in: query
          required: false
          type: integer
          format: int32
      tags:
        - QueryService
  /v1/instances/{instanceId}/queries/rug-histogram/tables/{tableName}:
    get:
      summary: Get outliers for a numeric column
      operationId: QueryService_ColumnRugHistogram
      responses:
        "200":
          description: A successful response.
          schema:
            $ref: '#/definitions/v1ColumnRugHistogramResponse'
        default:
          description: An unexpected error response.
          schema:
            $ref: '#/definitions/rpcStatus'
      parameters:
        - name: instanceId
          in: path
          required: true
          type: string
        - name: tableName
          in: path
          required: true
          type: string
        - name: columnName
          in: query
          required: false
          type: string
        - name: priority
          in: query
          required: false
          type: integer
          format: int32
      tags:
        - QueryService
  /v1/instances/{instanceId}/queries/smallest-time-grain/tables/{tableName}:
    get:
      summary: Estimates the smallest time grain present in the column
      operationId: QueryService_ColumnTimeGrain
      responses:
        "200":
          description: A successful response.
          schema:
            $ref: '#/definitions/v1ColumnTimeGrainResponse'
        default:
          description: An unexpected error response.
          schema:
            $ref: '#/definitions/rpcStatus'
      parameters:
        - name: instanceId
          in: path
          required: true
          type: string
        - name: tableName
          in: path
          required: true
          type: string
        - name: columnName
          in: query
          required: false
          type: string
        - name: priority
          in: query
          required: false
          type: integer
          format: int32
      tags:
        - QueryService
  /v1/instances/{instanceId}/queries/table-cardinality/tables/{tableName}:
    get:
      summary: TableCardinality returns row count
      operationId: QueryService_TableCardinality
      responses:
        "200":
          description: A successful response.
          schema:
            $ref: '#/definitions/v1TableCardinalityResponse'
        default:
          description: An unexpected error response.
          schema:
            $ref: '#/definitions/rpcStatus'
      parameters:
        - name: instanceId
          in: path
          required: true
          type: string
        - name: tableName
          in: path
          required: true
          type: string
        - name: priority
          in: query
          required: false
          type: integer
          format: int32
      tags:
        - QueryService
  /v1/instances/{instanceId}/queries/time-range-summary/tables/{tableName}:
    get:
      summary: Get the time range summaries (min, max) for a column
      operationId: QueryService_ColumnTimeRange
      responses:
        "200":
          description: A successful response.
          schema:
            $ref: '#/definitions/v1ColumnTimeRangeResponse'
        default:
          description: An unexpected error response.
          schema:
            $ref: '#/definitions/rpcStatus'
      parameters:
        - name: instanceId
          in: path
          required: true
          type: string
        - name: tableName
          in: path
          required: true
          type: string
        - name: columnName
          in: query
          required: false
          type: string
        - name: priority
          in: query
          required: false
          type: integer
          format: int32
      tags:
        - QueryService
  /v1/instances/{instanceId}/queries/timeseries/tables/{tableName}:
    post:
      summary: Generate time series for the given measures (aggregation expressions) along with the sparkline timeseries
      operationId: QueryService_ColumnTimeSeries
      responses:
        "200":
          description: A successful response.
          schema:
            $ref: '#/definitions/v1ColumnTimeSeriesResponse'
        default:
          description: An unexpected error response.
          schema:
            $ref: '#/definitions/rpcStatus'
      parameters:
        - name: instanceId
          in: path
          required: true
          type: string
        - name: tableName
          in: path
          required: true
          type: string
        - name: body
          in: body
          required: true
          schema:
            type: object
            properties:
              measures:
                type: array
                items:
                  type: object
                  $ref: '#/definitions/ColumnTimeSeriesRequestBasicMeasure'
              timestampColumnName:
                type: string
              timeRange:
                $ref: '#/definitions/v1TimeSeriesTimeRange'
              pixels:
                type: integer
                format: int32
              sampleSize:
                type: integer
                format: int32
              priority:
                type: integer
                format: int32
              timeZone:
                type: string
      tags:
        - QueryService
  /v1/instances/{instanceId}/queries/topk/tables/{tableName}:
    post:
      summary: |-
        Get TopK elements from a table for a column given an agg function
        agg function and k are optional, defaults are count(*) and 50 respectively
      operationId: QueryService_ColumnTopK
      responses:
        "200":
          description: A successful response.
          schema:
            $ref: '#/definitions/v1ColumnTopKResponse'
        default:
          description: An unexpected error response.
          schema:
            $ref: '#/definitions/rpcStatus'
      parameters:
        - name: instanceId
          in: path
          required: true
          type: string
        - name: tableName
          in: path
          required: true
          type: string
        - name: body
          in: body
          required: true
          schema:
            type: object
            properties:
              columnName:
                type: string
              agg:
                type: string
                title: default is count(*)
              k:
                type: integer
                format: int32
                title: default is 50
              priority:
                type: integer
                format: int32
            description: Request for QueryService.ColumnTopK. Returns the top K values for a given column using agg function for table table_name.
      tags:
        - QueryService
  /v1/instances/{instanceId}/query:
    post:
      summary: Query runs a SQL query against the instance's OLAP datastore.
      operationId: QueryService_Query
      responses:
        "200":
          description: A successful response.
          schema:
            $ref: '#/definitions/v1QueryResponse'
        default:
          description: An unexpected error response.
          schema:
            $ref: '#/definitions/rpcStatus'
      parameters:
        - name: instanceId
          description: Instance to query
          in: path
          required: true
          type: string
        - name: body
          in: body
          required: true
          schema:
            type: object
            properties:
              sql:
                type: string
                title: SELECT statement
              args:
                type: array
                items: {}
                title: Args to interpolate into the statement
              priority:
                type: integer
                format: int32
                title: Query priority (not supported by all backends)
              dryRun:
                type: boolean
                title: If true, will only validate the query, not execute it
              limit:
                type: integer
                format: int32
            title: Request message for QueryService.Query
      tags:
        - QueryService
  /v1/instances/{instanceId}/query/batch:
    post:
      summary: Batch request with different queries
      operationId: QueryService_QueryBatch
      responses:
        "200":
          description: A successful response.(streaming responses)
          schema:
            type: object
            properties:
              result:
                $ref: '#/definitions/v1QueryBatchResponse'
              error:
                $ref: '#/definitions/rpcStatus'
            title: Stream result of v1QueryBatchResponse
        default:
          description: An unexpected error response.
          schema:
            $ref: '#/definitions/rpcStatus'
      parameters:
        - name: instanceId
          in: path
          required: true
          type: string
        - name: body
          in: body
          required: true
          schema:
            type: object
            properties:
              queries:
                type: array
                items:
                  type: object
                  $ref: '#/definitions/v1QueryBatchEntry'
      tags:
        - QueryService
  /v1/instances/{instanceId}/reconcile:
    post:
      summary: |-
        Reconcile applies a full set of artifacts from a repo to the catalog and infra.
        It attempts to infer a minimal number of migrations to apply to reconcile the current state with
        the desired state expressed in the artifacts. Any existing objects not described in the submitted
        artifacts will be deleted.
      operationId: RuntimeService_Reconcile
      responses:
        "200":
          description: A successful response.
          schema:
            $ref: '#/definitions/v1ReconcileResponse'
        default:
          description: An unexpected error response.
          schema:
            $ref: '#/definitions/rpcStatus'
      parameters:
        - name: instanceId
          description: Instance to reconcile
          in: path
          required: true
          type: string
        - name: body
          in: body
          required: true
          schema:
            type: object
            properties:
              changedPaths:
                type: array
                items:
                  type: string
                description: |-
                  Changed paths provides a way to "hint" what files have changed in the repo, enabling
                  reconciliation to execute faster by not scanning all code artifacts for changes.
              forcedPaths:
                type: array
                items:
                  type: string
                description: |-
                  Forced paths is used to force run reconcile on certain files.
                  This is mainly used by UI to reconcile paths missing in catalog and get errors if any.
              dry:
                type: boolean
                title: If true, will validate the file artifacts, but not actually execute any migrations
              strict:
                type: boolean
                title: |-
                  If true, will not execute any migrations if any artifact fails to validate.
                  Otherwise, it will execute a best-effort reconciliation (including dropping objects with
                  artifacts that fail to validate.)
            title: Request message for RuntimeService.Reconcile
      tags:
        - RuntimeService
  /v1/instances/{instanceId}/resource:
    get:
      summary: GetResource looks up a specific catalog resource
      operationId: RuntimeService_GetResource
      responses:
        "200":
          description: A successful response.
          schema:
            $ref: '#/definitions/v1GetResourceResponse'
        default:
          description: An unexpected error response.
          schema:
            $ref: '#/definitions/rpcStatus'
      parameters:
        - name: instanceId
          in: path
          required: true
          type: string
        - name: name.kind
          in: query
          required: false
          type: string
        - name: name.name
          in: query
          required: false
          type: string
      tags:
        - RuntimeService
  /v1/instances/{instanceId}/resources:
    get:
      summary: ListResources lists the resources stored in the catalog
      operationId: RuntimeService_ListResources
      responses:
        "200":
          description: A successful response.
          schema:
            $ref: '#/definitions/v1ListResourcesResponse'
        default:
          description: An unexpected error response.
          schema:
            $ref: '#/definitions/rpcStatus'
      parameters:
        - name: instanceId
          in: path
          required: true
          type: string
        - name: kind
          in: query
          required: false
          type: string
      tags:
        - RuntimeService
  /v1/instances/{instanceId}/resources/-/watch:
    get:
      summary: WatchResources streams updates to catalog resources (including creation and deletion events)
      operationId: RuntimeService_WatchResources
      responses:
        "200":
          description: A successful response.(streaming responses)
          schema:
            type: object
            properties:
              result:
                $ref: '#/definitions/v1WatchResourcesResponse'
              error:
                $ref: '#/definitions/rpcStatus'
            title: Stream result of v1WatchResourcesResponse
        default:
          description: An unexpected error response.
          schema:
            $ref: '#/definitions/rpcStatus'
      parameters:
        - name: instanceId
          in: path
          required: true
          type: string
        - name: kind
          in: query
          required: false
          type: string
        - name: replay
          in: query
          required: false
          type: boolean
      tags:
        - RuntimeService
  /v1/instances/{instanceId}/trigger:
    post:
      summary: |-
        CreateTrigger creates a trigger in the catalog.
        Triggers are ephemeral resources that will be cleaned up by the controller.
      operationId: RuntimeService_CreateTrigger
      responses:
        "200":
          description: A successful response.
          schema:
            $ref: '#/definitions/v1CreateTriggerResponse'
        default:
          description: An unexpected error response.
          schema:
            $ref: '#/definitions/rpcStatus'
      parameters:
        - name: instanceId
          in: path
          required: true
          type: string
        - name: body
          in: body
          required: true
          schema:
            type: object
            properties:
              pullTriggerSpec:
                $ref: '#/definitions/v1PullTriggerSpec'
              refreshTriggerSpec:
                $ref: '#/definitions/v1RefreshTriggerSpec'
      tags:
        - RuntimeService
  /v1/olap/tables:
    get:
      summary: OLAPListTables list all tables across all databases on motherduck
      operationId: ConnectorService_OLAPListTables
      responses:
        "200":
          description: A successful response.
          schema:
            $ref: '#/definitions/v1OLAPListTablesResponse'
        default:
          description: An unexpected error response.
          schema:
            $ref: '#/definitions/rpcStatus'
      parameters:
        - name: instanceId
          in: query
          required: false
          type: string
        - name: connector
          in: query
          required: false
          type: string
      tags:
        - ConnectorService
  /v1/ping:
    get:
      summary: Ping returns information about the runtime
      operationId: RuntimeService_Ping
      responses:
        "200":
          description: A successful response.
          schema:
            $ref: '#/definitions/v1PingResponse'
        default:
          description: An unexpected error response.
          schema:
            $ref: '#/definitions/rpcStatus'
      tags:
        - RuntimeService
  /v1/put-and-reconcile:
    post:
      summary: |-
        PutFileAndReconcile combines PutFile and Reconcile in a single endpoint to reduce latency.
        It is equivalent to calling the two RPCs sequentially.
      operationId: RuntimeService_PutFileAndReconcile
      responses:
        "200":
          description: A successful response.
          schema:
            $ref: '#/definitions/v1PutFileAndReconcileResponse'
        default:
          description: An unexpected error response.
          schema:
            $ref: '#/definitions/rpcStatus'
      parameters:
        - name: body
          in: body
          required: true
          schema:
            $ref: '#/definitions/v1PutFileAndReconcileRequest'
      tags:
        - RuntimeService
  /v1/refresh-and-reconcile:
    post:
      operationId: RuntimeService_RefreshAndReconcile
      responses:
        "200":
          description: A successful response.
          schema:
            $ref: '#/definitions/v1RefreshAndReconcileResponse'
        default:
          description: An unexpected error response.
          schema:
            $ref: '#/definitions/rpcStatus'
      parameters:
        - name: body
          in: body
          required: true
          schema:
            $ref: '#/definitions/v1RefreshAndReconcileRequest'
      tags:
        - RuntimeService
  /v1/rename-and-reconcile:
    post:
      summary: RenameFileAndReconcile combines RenameFile and Reconcile in a single endpoint to reduce latency.
      operationId: RuntimeService_RenameFileAndReconcile
      responses:
        "200":
          description: A successful response.
          schema:
            $ref: '#/definitions/v1RenameFileAndReconcileResponse'
        default:
          description: An unexpected error response.
          schema:
            $ref: '#/definitions/rpcStatus'
      parameters:
        - name: body
          in: body
          required: true
          schema:
            $ref: '#/definitions/v1RenameFileAndReconcileRequest'
      tags:
        - RuntimeService
  /v1/s3/bucket/{bucket}/metadata:
    get:
      summary: S3GetBucketMetadata returns metadata for the given bucket.
      operationId: ConnectorService_S3GetBucketMetadata
      responses:
        "200":
          description: A successful response.
          schema:
            $ref: '#/definitions/v1S3GetBucketMetadataResponse'
        default:
          description: An unexpected error response.
          schema:
            $ref: '#/definitions/rpcStatus'
      parameters:
        - name: bucket
          in: path
          required: true
          type: string
        - name: instanceId
          in: query
          required: false
          type: string
        - name: connector
          in: query
          required: false
          type: string
      tags:
        - ConnectorService
  /v1/s3/bucket/{bucket}/objects:
    get:
      summary: S3ListBuckets lists objects for the given bucket.
      operationId: ConnectorService_S3ListObjects
      responses:
        "200":
          description: A successful response.
          schema:
            $ref: '#/definitions/v1S3ListObjectsResponse'
        default:
          description: An unexpected error response.
          schema:
            $ref: '#/definitions/rpcStatus'
      parameters:
        - name: bucket
          in: path
          required: true
          type: string
        - name: instanceId
          in: query
          required: false
          type: string
        - name: connector
          in: query
          required: false
          type: string
        - name: pageSize
          in: query
          required: false
          type: integer
          format: int64
        - name: pageToken
          in: query
          required: false
          type: string
        - name: region
          in: query
          required: false
          type: string
        - name: prefix
          in: query
          required: false
          type: string
        - name: startAfter
          in: query
          required: false
          type: string
        - name: delimiter
          in: query
          required: false
          type: string
      tags:
        - ConnectorService
  /v1/s3/buckets:
    get:
      summary: S3ListBuckets lists buckets accessible with the configured credentials.
      operationId: ConnectorService_S3ListBuckets
      responses:
        "200":
          description: A successful response.
          schema:
            $ref: '#/definitions/v1S3ListBucketsResponse'
        default:
          description: An unexpected error response.
          schema:
            $ref: '#/definitions/rpcStatus'
      parameters:
        - name: instanceId
          in: query
          required: false
          type: string
        - name: connector
          in: query
          required: false
          type: string
        - name: pageSize
          in: query
          required: false
          type: integer
          format: int64
        - name: pageToken
          in: query
          required: false
          type: string
      tags:
        - ConnectorService
  /v1/s3/credentials_info:
    get:
      summary: S3GetCredentialsInfo returns metadata for the given bucket.
      operationId: ConnectorService_S3GetCredentialsInfo
      responses:
        "200":
          description: A successful response.
          schema:
            $ref: '#/definitions/v1S3GetCredentialsInfoResponse'
        default:
          description: An unexpected error response.
          schema:
            $ref: '#/definitions/rpcStatus'
      parameters:
        - name: instanceId
          in: query
          required: false
          type: string
        - name: connector
          in: query
          required: false
          type: string
      tags:
        - ConnectorService
definitions:
  BucketExtractPolicyStrategy:
    type: string
    enum:
      - STRATEGY_UNSPECIFIED
      - STRATEGY_HEAD
      - STRATEGY_TAIL
    default: STRATEGY_UNSPECIFIED
  ColumnTimeSeriesRequestBasicMeasure:
    type: object
    properties:
      id:
        type: string
      expression:
        type: string
        title: mandatory user defined metadata
      sqlName:
        type: string
        title: optional user defined metadata
  ConnectorSpecProperty:
    type: object
    properties:
      key:
        type: string
        title: The property key
      displayName:
        type: string
        title: Pretty name for the property
      description:
        type: string
        title: Human readable description of the field
      placeholder:
        type: string
        title: Placeholder value for use in UIs
      type:
        $ref: '#/definitions/ConnectorSpecPropertyType'
        title: The type expected for this property
      nullable:
        type: boolean
        title: Nullable is true if the field is optional
      hint:
        type: string
        title: Additional textual explanation for use in UIs
      href:
        type: string
        title: Link to documentation for this property
    title: Property represents one of the connector's config properties
  ConnectorSpecPropertyType:
    type: string
    enum:
      - TYPE_UNSPECIFIED
      - TYPE_STRING
      - TYPE_NUMBER
      - TYPE_BOOLEAN
      - TYPE_INFORMATIONAL
    default: TYPE_UNSPECIFIED
    title: Type represents the field type
  MetricsViewDimension:
    type: object
    properties:
      name:
        type: string
      label:
        type: string
      description:
        type: string
      column:
        type: string
    title: Dimensions are columns to filter and group by
  MetricsViewFilterCond:
    type: object
    properties:
      name:
        type: string
      in:
        type: array
        items: {}
      like:
        type: array
        items:
          type: string
  MetricsViewMeasure:
    type: object
    properties:
      name:
        type: string
      label:
        type: string
      expression:
        type: string
      description:
        type: string
      format:
        type: string
      validPercentOfTotal:
        type: boolean
    title: Measures are aggregated computed values
  MetricsViewSecurity:
    type: object
    properties:
      access:
        type: string
        title: Dashboard level access condition
      rowFilter:
        type: string
        title: row level access condition
      include:
        type: array
        items:
          type: object
          $ref: '#/definitions/SecurityFieldCondition'
        title: either one of include or exclude will be specified
      exclude:
        type: array
        items:
          type: object
          $ref: '#/definitions/SecurityFieldCondition'
    title: Security for the metrics view
  MetricsViewSpecDefaultComparison:
    type: object
    properties:
      enabled:
        type: boolean
      dimension:
        type: string
      timeRange:
        type: string
    description: DefaultComparison settings for comparison controls.
  MetricsViewSpecDimensionV2:
    type: object
    properties:
      name:
        type: string
      column:
        type: string
      label:
        type: string
      description:
        type: string
    title: Dimensions are columns to filter and group by
  MetricsViewSpecMeasureV2:
    type: object
    properties:
      name:
        type: string
      expression:
        type: string
      label:
        type: string
      description:
        type: string
      formatPreset:
        type: string
      formatD3:
        type: string
      validPercentOfTotal:
        type: boolean
    title: Measures are aggregated computed values
  MetricsViewSpecSecurityV2:
    type: object
    properties:
      access:
        type: string
        title: Dashboard level access condition
      rowFilter:
        type: string
        title: row level access condition
      include:
        type: array
        items:
          type: object
          $ref: '#/definitions/SecurityV2FieldConditionV2'
        title: either one of include or exclude will be specified
      exclude:
        type: array
        items:
          type: object
          $ref: '#/definitions/SecurityV2FieldConditionV2'
    title: Security for the dashboard
  ModelDialect:
    type: string
    enum:
      - DIALECT_UNSPECIFIED
      - DIALECT_DUCKDB
    default: DIALECT_UNSPECIFIED
    title: Dialects supported for models
  NumericHistogramBinsBin:
    type: object
    properties:
      bucket:
        type: integer
        format: int32
      low:
        type: number
        format: double
      midpoint:
        type: number
        format: double
      high:
        type: number
        format: double
      count:
        type: number
        format: double
  NumericOutliersOutlier:
    type: object
    properties:
      bucket:
        type: integer
        format: int32
      low:
        type: number
        format: double
      high:
        type: number
        format: double
      present:
        type: boolean
      count:
        type: integer
        format: int32
  SecurityFieldCondition:
    type: object
    properties:
      condition:
        type: string
      names:
        type: array
        items:
          type: string
    title: Dimension/measure access condition
  SecurityV2FieldConditionV2:
    type: object
    properties:
      condition:
        type: string
      names:
        type: array
        items:
          type: string
    title: Dimension/measure level access condition
  StructTypeField:
    type: object
    properties:
      name:
        type: string
      type:
        $ref: '#/definitions/runtimev1Type'
  TimeRangeSummaryInterval:
    type: object
    properties:
      months:
        type: integer
        format: int32
      days:
        type: integer
        format: int32
      micros:
        type: string
        format: int64
  TopKEntry:
    type: object
    properties:
      value: {}
      count:
        type: number
        format: double
  protobufAny:
    type: object
    properties:
      '@type':
        type: string
    additionalProperties: {}
  protobufNullValue:
    type: string
    enum:
      - NULL_VALUE
    default: NULL_VALUE
    description: |-
      `NullValue` is a singleton enumeration to represent the null value for the
      `Value` type union.

       The JSON representation for `NullValue` is JSON `null`.

       - NULL_VALUE: Null value.
  rpcStatus:
    type: object
    properties:
      code:
        type: integer
        format: int32
      message:
        type: string
      details:
        type: array
        items:
          type: object
          $ref: '#/definitions/protobufAny'
  runtimev1CharLocation:
    type: object
    properties:
      line:
        type: integer
        format: int64
  runtimev1Type:
    type: object
    properties:
      code:
        $ref: '#/definitions/v1TypeCode'
        title: Code designates the type
      nullable:
        type: boolean
        title: Nullable indicates whether null values are possible
      arrayElementType:
        $ref: '#/definitions/runtimev1Type'
        title: If code is CODE_ARRAY, array_element_type specifies the type of the array elements
      structType:
        $ref: '#/definitions/v1StructType'
        title: If code is CODE_STRUCT, struct_type specifies the type of the struct's fields
      mapType:
        $ref: '#/definitions/v1MapType'
        title: If code is CODE_MAP, map_type specifies the map's key and value types
    title: Type represents a data type in a schema
  v1BigQueryListDatasetsResponse:
    type: object
    properties:
      nextPageToken:
        type: string
      names:
        type: array
        items:
          type: string
  v1BigQueryListTablesResponse:
    type: object
    properties:
      nextPageToken:
        type: string
      names:
        type: array
        items:
          type: string
  v1BucketExtractPolicy:
    type: object
    properties:
      rowsStrategy:
        $ref: '#/definitions/BucketExtractPolicyStrategy'
      rowsLimitBytes:
        type: string
        format: uint64
      filesStrategy:
        $ref: '#/definitions/BucketExtractPolicyStrategy'
      filesLimit:
        type: string
        format: uint64
  v1BucketPlanner:
    type: object
    properties:
      spec:
        $ref: '#/definitions/v1BucketPlannerSpec'
      state:
        $ref: '#/definitions/v1BucketPlannerState'
  v1BucketPlannerSpec:
    type: object
    properties:
      extractPolicy:
        $ref: '#/definitions/v1BucketExtractPolicy'
  v1BucketPlannerState:
    type: object
    properties:
      region:
        type: string
  v1BuiltinMeasure:
    type: string
    enum:
      - BUILTIN_MEASURE_UNSPECIFIED
      - BUILTIN_MEASURE_COUNT
      - BUILTIN_MEASURE_COUNT_DISTINCT
    default: BUILTIN_MEASURE_UNSPECIFIED
  v1CatalogEntry:
    type: object
    properties:
      name:
        type: string
      table:
        $ref: '#/definitions/v1Table'
      source:
        $ref: '#/definitions/v1Source'
      model:
        $ref: '#/definitions/v1Model'
      metricsView:
        $ref: '#/definitions/v1MetricsView'
      path:
        type: string
      embedded:
        type: boolean
        description: Marks whether this entry is embedded or not. If yes then this will not have a corresponding artifact.
      parents:
        type: array
        items:
          type: string
        title: Immediate parent entries in the DAG
      children:
        type: array
        items:
          type: string
        title: Immediate child entries in the DAG
      createdOn:
        type: string
        format: date-time
      updatedOn:
        type: string
        format: date-time
      refreshedOn:
        type: string
        format: date-time
    title: CatalogEntry contains information about an object in the catalog
  v1CategoricalSummary:
    type: object
    properties:
      topK:
        $ref: '#/definitions/v1TopK'
      cardinality:
        type: number
        format: double
    description: Response for QueryService.ColumnTopK and QueryService.ColumnCardinality. Message will have either topK or cardinality set.
  v1ColumnCardinalityRequest:
    type: object
    properties:
      instanceId:
        type: string
      tableName:
        type: string
      columnName:
        type: string
      priority:
        type: integer
        format: int32
    title: Request for QueryService.ColumnCardinality. Returns the cardinality for a given column for table table_name
  v1ColumnCardinalityResponse:
    type: object
    properties:
      categoricalSummary:
        $ref: '#/definitions/v1CategoricalSummary'
  v1ColumnDescriptiveStatisticsRequest:
    type: object
    properties:
      instanceId:
        type: string
      tableName:
        type: string
      columnName:
        type: string
      priority:
        type: integer
        format: int32
    title: Request for QueryService.GetColumnDescriptiveStatisticsRequest. Returns the stats for a given column for table table_name
  v1ColumnDescriptiveStatisticsResponse:
    type: object
    properties:
      numericSummary:
        $ref: '#/definitions/v1NumericSummary'
  v1ColumnNullCountRequest:
    type: object
    properties:
      instanceId:
        type: string
      tableName:
        type: string
      columnName:
        type: string
      priority:
        type: integer
        format: int32
    title: Request for QueryService.ColumnNullCount. Returns the null count for a given column for table table_name
  v1ColumnNullCountResponse:
    type: object
    properties:
      count:
        type: number
        format: double
    title: Response for QueryService.ColumnNullCount
  v1ColumnNumericHistogramRequest:
    type: object
    properties:
      instanceId:
        type: string
      tableName:
        type: string
      columnName:
        type: string
      histogramMethod:
        $ref: '#/definitions/v1HistogramMethod'
      priority:
        type: integer
        format: int32
    title: Request for QueryService.ColumnNumericHistogram. Returns the histogram for a given column for table table_name
  v1ColumnNumericHistogramResponse:
    type: object
    properties:
      numericSummary:
        $ref: '#/definitions/v1NumericSummary'
    title: Response for QueryService.ColumnNumericHistogram
  v1ColumnRollupIntervalRequest:
    type: object
    properties:
      instanceId:
        type: string
      tableName:
        type: string
      columnName:
        type: string
      priority:
        type: integer
        format: int32
  v1ColumnRollupIntervalResponse:
    type: object
    properties:
      start:
        type: string
        format: date-time
      end:
        type: string
        format: date-time
      interval:
        $ref: '#/definitions/v1TimeGrain'
  v1ColumnRugHistogramRequest:
    type: object
    properties:
      instanceId:
        type: string
      tableName:
        type: string
      columnName:
        type: string
      priority:
        type: integer
        format: int32
    title: Request for QueryService.ColumnRugHistogram
  v1ColumnRugHistogramResponse:
    type: object
    properties:
      numericSummary:
        $ref: '#/definitions/v1NumericSummary'
  v1ColumnTimeGrainRequest:
    type: object
    properties:
      instanceId:
        type: string
      tableName:
        type: string
      columnName:
        type: string
      priority:
        type: integer
        format: int32
    title: Request for QueryService.ColumnTimeGrainRequest
  v1ColumnTimeGrainResponse:
    type: object
    properties:
      timeGrain:
        $ref: '#/definitions/v1TimeGrain'
    title: Response for QueryService.ColumnTimeGrain
  v1ColumnTimeRangeRequest:
    type: object
    properties:
      instanceId:
        type: string
      tableName:
        type: string
      columnName:
        type: string
      priority:
        type: integer
        format: int32
    title: Request for QueryService.ColumnTimeRange
  v1ColumnTimeRangeResponse:
    type: object
    properties:
      timeRangeSummary:
        $ref: '#/definitions/v1TimeRangeSummary'
  v1ColumnTimeSeriesRequest:
    type: object
    properties:
      instanceId:
        type: string
      tableName:
        type: string
      measures:
        type: array
        items:
          type: object
          $ref: '#/definitions/ColumnTimeSeriesRequestBasicMeasure'
      timestampColumnName:
        type: string
      timeRange:
        $ref: '#/definitions/v1TimeSeriesTimeRange'
      pixels:
        type: integer
        format: int32
      sampleSize:
        type: integer
        format: int32
      priority:
        type: integer
        format: int32
      timeZone:
        type: string
  v1ColumnTimeSeriesResponse:
    type: object
    properties:
      rollup:
        $ref: '#/definitions/v1TimeSeriesResponse'
  v1ColumnTopKRequest:
    type: object
    properties:
      instanceId:
        type: string
      tableName:
        type: string
      columnName:
        type: string
      agg:
        type: string
        title: default is count(*)
      k:
        type: integer
        format: int32
        title: default is 50
      priority:
        type: integer
        format: int32
    description: Request for QueryService.ColumnTopK. Returns the top K values for a given column using agg function for table table_name.
  v1ColumnTopKResponse:
    type: object
    properties:
      categoricalSummary:
        $ref: '#/definitions/v1CategoricalSummary'
  v1Connector:
    type: object
    properties:
      type:
        type: string
        description: Type of the connector. One of the infra driver supported.
      name:
        type: string
        title: Name of the connector
      config:
        type: object
        additionalProperties:
          type: string
        title: Config for the connector
  v1ConnectorSpec:
    type: object
    properties:
      name:
        type: string
        title: Name is the name of the connector (e.g. "CREATE SOURCE foo WITH connector = 'name'")
      displayName:
        type: string
        title: Pretty display name for use in UIs
      description:
        type: string
        title: Human readable description of the connector
      properties:
        type: array
        items:
          type: object
          $ref: '#/definitions/ConnectorSpecProperty'
        title: Properties accepted by the connector
    description: |-
      ConnectorSpec represents a connector available in the runtime.
      It should not be confused with a source.
  v1CreateInstanceRequest:
    type: object
    properties:
      instanceId:
        type: string
      olapConnector:
        type: string
      repoConnector:
        type: string
      connectors:
        type: array
        items:
          type: object
          $ref: '#/definitions/v1Connector'
      variables:
        type: object
        additionalProperties:
          type: string
      annotations:
        type: object
        additionalProperties:
          type: string
      embedCatalog:
        type: boolean
      ingestionLimitBytes:
        type: string
        format: int64
      watchRepo:
        type: boolean
      stageChanges:
        type: boolean
      modelDefaultMaterialize:
        type: boolean
      modelMaterializeDelaySeconds:
        type: integer
        format: int64
    description: |-
      Request message for RuntimeService.CreateInstance.
      See message Instance for field descriptions.
  v1CreateInstanceResponse:
    type: object
    properties:
      instance:
        $ref: '#/definitions/v1Instance'
    title: Response message for RuntimeService.CreateInstance
  v1CreateTriggerResponse:
    type: object
  v1DeleteFileAndReconcileRequest:
    type: object
    properties:
      instanceId:
        type: string
        title: Instance to store file in and reconcile
      path:
        type: string
        title: Path to store the file at
      dry:
        type: boolean
        description: If true, will save the file and validate it and related file artifacts, but not actually execute any migrations.
      strict:
        type: boolean
        title: |-
          If true, will not execute any migrations if any artifact fails to validate.
          Otherwise, it will execute a best-effort reconciliation (including dropping objects with
          artifacts that fail to validate.)
  v1DeleteFileAndReconcileResponse:
    type: object
    properties:
      errors:
        type: array
        items:
          type: object
          $ref: '#/definitions/v1ReconcileError'
        description: |-
          Errors encountered during reconciliation. If strict = false, any path in
          affected_paths without an error can be assumed to have been reconciled succesfully.
      affectedPaths:
        type: array
        items:
          type: string
        description: |-
          affected_paths lists all the file artifact paths that were considered while
          executing the reconciliation. If changed_paths was empty, this will include all
          code artifacts in the repo.
  v1DeleteFileResponse:
    type: object
    title: Response message for RuntimeService.DeleteFile
  v1DeleteInstanceResponse:
    type: object
    title: Response message for RuntimeService.DeleteInstance
  v1EditInstanceResponse:
    type: object
    properties:
      instance:
        $ref: '#/definitions/v1Instance'
    title: Response message for RuntimeService.EditInstance
  v1Example:
    type: object
    properties:
      name:
        type: string
      title:
        type: string
      description:
        type: string
    description: Example contains metadata about an example project that is available for unpacking.
  v1ExportFormat:
    type: string
    enum:
      - EXPORT_FORMAT_UNSPECIFIED
      - EXPORT_FORMAT_CSV
      - EXPORT_FORMAT_XLSX
      - EXPORT_FORMAT_PARQUET
    default: EXPORT_FORMAT_UNSPECIFIED
  v1ExportResponse:
    type: object
    properties:
      downloadUrlPath:
        type: string
    title: Response message for QueryService.Export
  v1FileEvent:
    type: string
    enum:
      - FILE_EVENT_UNSPECIFIED
      - FILE_EVENT_WRITE
      - FILE_EVENT_DELETE
    default: FILE_EVENT_UNSPECIFIED
    description: FileEvent describes a file change.
  v1GCSGetCredentialsInfoResponse:
    type: object
    properties:
      exist:
        type: boolean
      projectId:
        type: string
  v1GCSListBucketsResponse:
    type: object
    properties:
      nextPageToken:
        type: string
      buckets:
        type: array
        items:
          type: string
  v1GCSListObjectsResponse:
    type: object
    properties:
      nextPageToken:
        type: string
      objects:
        type: array
        items:
          type: object
          $ref: '#/definitions/v1GCSObject'
  v1GCSObject:
    type: object
    properties:
      name:
        type: string
      modifiedOn:
        type: string
        format: date-time
      size:
        type: string
        format: int64
      isDir:
        type: boolean
  v1GetCatalogEntryResponse:
    type: object
    properties:
      entry:
        $ref: '#/definitions/v1CatalogEntry'
    title: Response message for RuntimeService.GetCatalogEntry
  v1GetFileResponse:
    type: object
    properties:
      blob:
        type: string
      updatedOn:
        type: string
        format: date-time
    title: Reponse message for RuntimeService.GetFile
  v1GetInstanceResponse:
    type: object
    properties:
      instance:
        $ref: '#/definitions/v1Instance'
    title: Response message for RuntimeService.GetInstance
  v1GetLogsResponse:
    type: object
    properties:
      logs:
        type: array
        items:
          type: object
          $ref: '#/definitions/v1Log'
  v1GetResourceResponse:
    type: object
    properties:
      resource:
        $ref: '#/definitions/v1Resource'
  v1HistogramMethod:
    type: string
    enum:
      - HISTOGRAM_METHOD_UNSPECIFIED
      - HISTOGRAM_METHOD_FD
      - HISTOGRAM_METHOD_DIAGNOSTIC
    default: HISTOGRAM_METHOD_UNSPECIFIED
  v1InlineMeasure:
    type: object
    properties:
      name:
        type: string
      expression:
        type: string
    title: InlineMeasure is a measure to inject in a metrics view query that is not defined in the underlying MetricsView
  v1Instance:
    type: object
    properties:
      instanceId:
        type: string
      olapConnector:
        type: string
      repoConnector:
        type: string
      createdOn:
        type: string
        format: date-time
      updatedOn:
        type: string
        format: date-time
      connectors:
        type: array
        items:
          type: object
          $ref: '#/definitions/v1Connector'
      projectConnectors:
        type: array
        items:
          type: object
          $ref: '#/definitions/v1Connector'
      variables:
        type: object
        additionalProperties:
          type: string
      projectVariables:
        type: object
        additionalProperties:
          type: string
      annotations:
        type: object
        additionalProperties:
          type: string
      embedCatalog:
        type: boolean
      ingestionLimitBytes:
        type: string
        format: int64
      watchRepo:
        type: boolean
      stageChanges:
        type: boolean
      modelDefaultMaterialize:
        type: boolean
      modelMaterializeDelaySeconds:
        type: integer
        format: int64
    description: |-
      Instance represents a single data project, meaning one set of code artifacts,
      one connection to an OLAP datastore (DuckDB, Druid), and one catalog of related
      metadata (such as reconciliation state). Instances are the unit of isolation within
      the runtime. They enable one runtime deployment to serve not only multiple data
      projects, but also multiple tenants. On local, the runtime will usually have
      just a single instance.
  v1IssueDevJWTResponse:
    type: object
    properties:
      jwt:
        type: string
    title: Response message for RuntimeService.IssueDevJWT
  v1ListCatalogEntriesResponse:
    type: object
    properties:
      entries:
        type: array
        items:
          type: object
          $ref: '#/definitions/v1CatalogEntry'
    title: Response message for RuntimeService.ListCatalogEntries
  v1ListConnectorsResponse:
    type: object
    properties:
      connectors:
        type: array
        items:
          type: object
          $ref: '#/definitions/v1ConnectorSpec'
    title: Response message for RuntimeService.ListConnectors
  v1ListExamplesResponse:
    type: object
    properties:
      examples:
        type: array
        items:
          type: object
          $ref: '#/definitions/v1Example'
    title: Response message for RuntimeService.ListExamples
  v1ListFilesResponse:
    type: object
    properties:
      paths:
        type: array
        items:
          type: string
    title: Response message for RuntimeService.ListFiles
  v1ListInstancesResponse:
    type: object
    properties:
      instances:
        type: array
        items:
          type: object
          $ref: '#/definitions/v1Instance'
      nextPageToken:
        type: string
    title: Response message for RuntimeService.ListInstances
  v1ListResourcesResponse:
    type: object
    properties:
      resources:
        type: array
        items:
          type: object
          $ref: '#/definitions/v1Resource'
  v1Log:
    type: object
    properties:
      level:
        $ref: '#/definitions/v1LogLevel'
      time:
        type: string
        format: date-time
      message:
        type: string
      payload:
        type: object
  v1LogLevel:
    type: string
    enum:
      - LOG_LEVEL_UNSPECIFIED
      - LOG_LEVEL_DEBUG
      - LOG_LEVEL_INFO
      - LOG_LEVEL_WARN
      - LOG_LEVEL_ERROR
    default: LOG_LEVEL_UNSPECIFIED
  v1MapType:
    type: object
    properties:
      keyType:
        $ref: '#/definitions/runtimev1Type'
      valueType:
        $ref: '#/definitions/runtimev1Type'
    title: MapType is a complex type for mapping keys to values
  v1MetricsView:
    type: object
    properties:
      name:
        type: string
        title: Name of the metrics view
      model:
        type: string
        title: Name of the source or model that the metrics view is based on
      timeDimension:
        type: string
        title: Name of the primary time dimension, used for rendering time series
      dimensions:
        type: array
        items:
          type: object
          $ref: '#/definitions/MetricsViewDimension'
        title: Dimensions in the metrics view
      measures:
        type: array
        items:
          type: object
          $ref: '#/definitions/MetricsViewMeasure'
        title: Measures in the metrics view
      label:
        type: string
        title: User friendly label for the dashboard
      description:
        type: string
        title: Brief description of the dashboard
      smallestTimeGrain:
        $ref: '#/definitions/v1TimeGrain'
        title: Smallest time grain to show in the dashboard
      defaultTimeRange:
        type: string
        description: Default time range for the dashboard. It should be a valid ISO 8601 duration string.
      availableTimeZones:
        type: array
        items:
          type: string
        description: Available time zones list preferred time zones using IANA location identifiers.
      security:
        $ref: '#/definitions/MetricsViewSecurity'
        title: Security for the dashboard
      firstDayOfWeek:
        type: integer
        format: int64
      firstMonthOfYear:
        type: integer
        format: int64
    title: Metrics view is the internal representation of a metrics view definition
  v1MetricsViewAggregationDimension:
    type: object
    properties:
      name:
        type: string
      timeGrain:
        $ref: '#/definitions/v1TimeGrain'
      timeZone:
        type: string
  v1MetricsViewAggregationMeasure:
    type: object
    properties:
      name:
        type: string
      builtinMeasure:
        $ref: '#/definitions/v1BuiltinMeasure'
      builtinMeasureArgs:
        type: array
        items: {}
  v1MetricsViewAggregationRequest:
    type: object
    properties:
      instanceId:
        type: string
      metricsView:
        type: string
      dimensions:
        type: array
        items:
          type: object
          $ref: '#/definitions/v1MetricsViewAggregationDimension'
      measures:
        type: array
        items:
          type: object
          $ref: '#/definitions/v1MetricsViewAggregationMeasure'
      sort:
        type: array
        items:
          type: object
          $ref: '#/definitions/v1MetricsViewAggregationSort'
      timeStart:
        type: string
        format: date-time
      timeEnd:
        type: string
        format: date-time
      filter:
        $ref: '#/definitions/v1MetricsViewFilter'
      limit:
        type: string
        format: int64
      offset:
        type: string
        format: int64
      priority:
        type: integer
        format: int32
  v1MetricsViewAggregationResponse:
    type: object
    properties:
      schema:
        $ref: '#/definitions/v1StructType'
      data:
        type: array
        items:
          type: object
  v1MetricsViewAggregationSort:
    type: object
    properties:
      name:
        type: string
      desc:
        type: boolean
  v1MetricsViewColumn:
    type: object
    properties:
      name:
        type: string
      type:
        type: string
      nullable:
        type: boolean
    title: MetricsViewColumn represents a column in a metrics view
  v1MetricsViewComparisonRow:
    type: object
    properties:
      dimensionValue: {}
      measureValues:
        type: array
        items:
          type: object
          $ref: '#/definitions/v1MetricsViewComparisonValue'
  v1MetricsViewComparisonSort:
    type: object
    properties:
      measureName:
        type: string
      ascending:
        type: boolean
      type:
        $ref: '#/definitions/v1MetricsViewComparisonSortType'
  v1MetricsViewComparisonSortType:
    type: string
    enum:
      - METRICS_VIEW_COMPARISON_SORT_TYPE_UNSPECIFIED
      - METRICS_VIEW_COMPARISON_SORT_TYPE_BASE_VALUE
      - METRICS_VIEW_COMPARISON_SORT_TYPE_COMPARISON_VALUE
      - METRICS_VIEW_COMPARISON_SORT_TYPE_ABS_DELTA
      - METRICS_VIEW_COMPARISON_SORT_TYPE_REL_DELTA
    default: METRICS_VIEW_COMPARISON_SORT_TYPE_UNSPECIFIED
  v1MetricsViewComparisonToplistRequest:
    type: object
    properties:
      instanceId:
        type: string
      metricsViewName:
        type: string
      dimensionName:
        type: string
      measureNames:
        type: array
        items:
          type: string
      inlineMeasures:
        type: array
        items:
          type: object
          $ref: '#/definitions/v1InlineMeasure'
      baseTimeRange:
        $ref: '#/definitions/v1TimeRange'
      comparisonTimeRange:
        $ref: '#/definitions/v1TimeRange'
      sort:
        type: array
        items:
          type: object
          $ref: '#/definitions/v1MetricsViewComparisonSort'
      filter:
        $ref: '#/definitions/v1MetricsViewFilter'
      limit:
        type: string
        format: int64
      offset:
        type: string
        format: int64
      priority:
        type: integer
        format: int32
    title: Request message for QueryService.MetricsViewComparisonToplist
  v1MetricsViewComparisonToplistResponse:
    type: object
    properties:
      rows:
        type: array
        items:
          type: object
          $ref: '#/definitions/v1MetricsViewComparisonRow'
    title: Response message for QueryService.MetricsViewComparisonToplist
  v1MetricsViewComparisonValue:
    type: object
    properties:
      measureName:
        type: string
      baseValue: {}
      comparisonValue: {}
      deltaAbs: {}
      deltaRel: {}
  v1MetricsViewFilter:
    type: object
    properties:
      include:
        type: array
        items:
          type: object
          $ref: '#/definitions/MetricsViewFilterCond'
      exclude:
        type: array
        items:
          type: object
          $ref: '#/definitions/MetricsViewFilterCond'
    title: Filter clause for metrics view requests
  v1MetricsViewRowsRequest:
    type: object
    properties:
      instanceId:
        type: string
      metricsViewName:
        type: string
      timeStart:
        type: string
        format: date-time
      timeEnd:
        type: string
        format: date-time
      timeGranularity:
        $ref: '#/definitions/v1TimeGrain'
      filter:
        $ref: '#/definitions/v1MetricsViewFilter'
      sort:
        type: array
        items:
          type: object
          $ref: '#/definitions/v1MetricsViewSort'
      limit:
        type: integer
        format: int32
      offset:
        type: string
        format: int64
      priority:
        type: integer
        format: int32
      timeZone:
        type: string
    title: Request message for QueryService.MetricsViewRows
  v1MetricsViewRowsResponse:
    type: object
    properties:
      meta:
        type: array
        items:
          type: object
          $ref: '#/definitions/v1MetricsViewColumn'
      data:
        type: array
        items:
          type: object
    title: Response message for QueryService.MetricsViewRows
  v1MetricsViewSort:
    type: object
    properties:
      name:
        type: string
      ascending:
        type: boolean
    title: Sort clause for metrics view requests
  v1MetricsViewSpec:
    type: object
    properties:
      connector:
        type: string
        title: Connector containing the table
      table:
        type: string
        title: Name of the table the metrics view is based on
      title:
        type: string
        title: User friendly label for the dashboard
      description:
        type: string
        title: Description of the dashboard
      timeDimension:
        type: string
        title: Name of the primary time dimension, used for rendering time series
      dimensions:
        type: array
        items:
          type: object
          $ref: '#/definitions/MetricsViewSpecDimensionV2'
        title: Dimensions in the metrics view
      measures:
        type: array
        items:
          type: object
          $ref: '#/definitions/MetricsViewSpecMeasureV2'
        title: Measures in the metrics view
      smallestTimeGrain:
        $ref: '#/definitions/v1TimeGrain'
        title: Smallest time grain to show in the dashboard
      defaultTimeRange:
        type: string
        description: Default time range for the dashboard. It should be a valid ISO 8601 duration string.
      availableTimeZones:
        type: array
        items:
          type: string
        title: Available time zones list preferred time zones using IANA location identifiers
      security:
        $ref: '#/definitions/MetricsViewSpecSecurityV2'
        title: Security for the dashboard
      firstDayOfWeek:
        type: integer
        format: int64
        description: ISO 8601 weekday number to use as the base for time aggregations by week. Defaults to 1 (Monday).
      firstMonthOfYear:
        type: integer
        format: int64
<<<<<<< HEAD
      defaultComparison:
        $ref: '#/definitions/MetricsViewSpecDefaultComparison'
=======
        description: Month number to use as the base for time aggregations by year. Defaults to 1 (January).
>>>>>>> 07835755
  v1MetricsViewState:
    type: object
    properties:
      validSpec:
        $ref: '#/definitions/v1MetricsViewSpec'
  v1MetricsViewTimeRangeResponse:
    type: object
    properties:
      timeRangeSummary:
        $ref: '#/definitions/v1TimeRangeSummary'
  v1MetricsViewTimeSeriesRequest:
    type: object
    properties:
      instanceId:
        type: string
      metricsViewName:
        type: string
      measureNames:
        type: array
        items:
          type: string
      inlineMeasures:
        type: array
        items:
          type: object
          $ref: '#/definitions/v1InlineMeasure'
      timeStart:
        type: string
        format: date-time
      timeEnd:
        type: string
        format: date-time
      timeGranularity:
        $ref: '#/definitions/v1TimeGrain'
      filter:
        $ref: '#/definitions/v1MetricsViewFilter'
      timeZone:
        type: string
      priority:
        type: integer
        format: int32
    title: Request message for QueryService.MetricsViewTimeSeries
  v1MetricsViewTimeSeriesResponse:
    type: object
    properties:
      meta:
        type: array
        items:
          type: object
          $ref: '#/definitions/v1MetricsViewColumn'
      data:
        type: array
        items:
          type: object
          $ref: '#/definitions/v1TimeSeriesValue'
    title: Response message for QueryService.MetricsViewTimeSeries
  v1MetricsViewToplistRequest:
    type: object
    properties:
      instanceId:
        type: string
      metricsViewName:
        type: string
      dimensionName:
        type: string
      measureNames:
        type: array
        items:
          type: string
      inlineMeasures:
        type: array
        items:
          type: object
          $ref: '#/definitions/v1InlineMeasure'
      timeStart:
        type: string
        format: date-time
      timeEnd:
        type: string
        format: date-time
      limit:
        type: string
        format: int64
      offset:
        type: string
        format: int64
      sort:
        type: array
        items:
          type: object
          $ref: '#/definitions/v1MetricsViewSort'
      filter:
        $ref: '#/definitions/v1MetricsViewFilter'
      priority:
        type: integer
        format: int32
    title: Request message for QueryService.MetricsViewToplist
  v1MetricsViewToplistResponse:
    type: object
    properties:
      meta:
        type: array
        items:
          type: object
          $ref: '#/definitions/v1MetricsViewColumn'
      data:
        type: array
        items:
          type: object
    title: Response message for QueryService.MetricsViewToplist
  v1MetricsViewTotalsRequest:
    type: object
    properties:
      instanceId:
        type: string
      metricsViewName:
        type: string
      measureNames:
        type: array
        items:
          type: string
      inlineMeasures:
        type: array
        items:
          type: object
          $ref: '#/definitions/v1InlineMeasure'
      timeStart:
        type: string
        format: date-time
      timeEnd:
        type: string
        format: date-time
      filter:
        $ref: '#/definitions/v1MetricsViewFilter'
      priority:
        type: integer
        format: int32
    title: Request message for QueryService.MetricsViewTotals
  v1MetricsViewTotalsResponse:
    type: object
    properties:
      meta:
        type: array
        items:
          type: object
          $ref: '#/definitions/v1MetricsViewColumn'
      data:
        type: object
    title: Response message for QueryService.MetricsViewTotals
  v1MetricsViewV2:
    type: object
    properties:
      spec:
        $ref: '#/definitions/v1MetricsViewSpec'
      state:
        $ref: '#/definitions/v1MetricsViewState'
  v1Migration:
    type: object
    properties:
      spec:
        $ref: '#/definitions/v1MigrationSpec'
      state:
        $ref: '#/definitions/v1MigrationState'
  v1MigrationSpec:
    type: object
    properties:
      connector:
        type: string
      sql:
        type: string
      version:
        type: integer
        format: int64
  v1MigrationState:
    type: object
    properties:
      version:
        type: integer
        format: int64
  v1Model:
    type: object
    properties:
      name:
        type: string
        title: Name of the model
      sql:
        type: string
        title: SQL is a SELECT statement representing the model
      dialect:
        $ref: '#/definitions/ModelDialect'
        title: Dialect of the SQL statement
      schema:
        $ref: '#/definitions/v1StructType'
        title: Detected schema of the model
      materialize:
        type: boolean
        title: To materialize model or not
    title: Model is the internal representation of a model definition
  v1ModelSpec:
    type: object
    properties:
      connector:
        type: string
      sql:
        type: string
      materialize:
        type: boolean
      refreshSchedule:
        $ref: '#/definitions/v1Schedule'
      timeoutSeconds:
        type: integer
        format: int64
      usesTemplating:
        type: boolean
      stageChanges:
        type: boolean
        title: Fields not derived from code files
      materializeDelaySeconds:
        type: integer
        format: int64
      trigger:
        type: boolean
  v1ModelState:
    type: object
    properties:
      connector:
        type: string
      table:
        type: string
      specHash:
        type: string
      refreshedOn:
        type: string
        format: date-time
  v1ModelV2:
    type: object
    properties:
      spec:
        $ref: '#/definitions/v1ModelSpec'
      state:
        $ref: '#/definitions/v1ModelState'
  v1NumericHistogramBins:
    type: object
    properties:
      bins:
        type: array
        items:
          type: object
          $ref: '#/definitions/NumericHistogramBinsBin'
  v1NumericOutliers:
    type: object
    properties:
      outliers:
        type: array
        items:
          type: object
          $ref: '#/definitions/NumericOutliersOutlier'
  v1NumericStatistics:
    type: object
    properties:
      min:
        type: number
        format: double
      max:
        type: number
        format: double
      mean:
        type: number
        format: double
      q25:
        type: number
        format: double
      q50:
        type: number
        format: double
      q75:
        type: number
        format: double
      sd:
        type: number
        format: double
    title: Response for QueryService.ColumnDescriptiveStatistics
  v1NumericSummary:
    type: object
    properties:
      numericHistogramBins:
        $ref: '#/definitions/v1NumericHistogramBins'
      numericStatistics:
        $ref: '#/definitions/v1NumericStatistics'
      numericOutliers:
        $ref: '#/definitions/v1NumericOutliers'
    description: |-
      Response for QueryService.ColumnNumericHistogram, QueryService.ColumnDescriptiveStatistics and QueryService.ColumnCardinality.
      Message will have either numericHistogramBins, numericStatistics or numericOutliers set.
  v1OLAPGetTableResponse:
    type: object
    properties:
      schema:
        $ref: '#/definitions/v1StructType'
      view:
        type: boolean
  v1OLAPListTablesResponse:
    type: object
    properties:
      tables:
        type: array
        items:
          type: object
          $ref: '#/definitions/v1TableInfo'
  v1ObjectType:
    type: string
    enum:
      - OBJECT_TYPE_UNSPECIFIED
      - OBJECT_TYPE_TABLE
      - OBJECT_TYPE_SOURCE
      - OBJECT_TYPE_MODEL
      - OBJECT_TYPE_METRICS_VIEW
    default: OBJECT_TYPE_UNSPECIFIED
    title: ObjectType represents the different kinds of catalog objects
  v1ParseError:
    type: object
    properties:
      message:
        type: string
      filePath:
        type: string
      startLocation:
        $ref: '#/definitions/runtimev1CharLocation'
      external:
        type: boolean
  v1PingResponse:
    type: object
    properties:
      version:
        type: string
        title: Runtime version
      time:
        type: string
        format: date-time
        title: Runtime server time
    title: Response message for RuntimeService.Ping
  v1ProfileColumn:
    type: object
    properties:
      name:
        type: string
      type:
        type: string
      largestStringLength:
        type: integer
        format: int32
  v1ProjectParser:
    type: object
    properties:
      spec:
        $ref: '#/definitions/v1ProjectParserSpec'
      state:
        $ref: '#/definitions/v1ProjectParserState'
  v1ProjectParserSpec:
    type: object
  v1ProjectParserState:
    type: object
    properties:
      parseErrors:
        type: array
        items:
          type: object
          $ref: '#/definitions/v1ParseError'
      currentCommitSha:
        type: string
      watching:
        type: boolean
  v1PullTrigger:
    type: object
    properties:
      spec:
        $ref: '#/definitions/v1PullTriggerSpec'
      state:
        $ref: '#/definitions/v1PullTriggerState'
  v1PullTriggerSpec:
    type: object
  v1PullTriggerState:
    type: object
  v1PutFileAndReconcileRequest:
    type: object
    properties:
      instanceId:
        type: string
        title: Instance to store file in and reconcile
      path:
        type: string
        title: Path to store the file at
      blob:
        type: string
        title: Contents to save to the file
      create:
        type: boolean
        title: Create indicates whether to create the file if it doesn't already exist
      createOnly:
        type: boolean
        description: |-
          create_only will cause the operation to fail if a file already exists at path.
          It should only be set when create = true.
      dry:
        type: boolean
        description: If true, will save the file and validate it and related file artifacts, but not actually execute any migrations.
      strict:
        type: boolean
        title: |-
          If true, will not execute any migrations if any artifact fails to validate.
          Otherwise, it will execute a best-effort reconciliation (including dropping objects with
          artifacts that fail to validate.)
  v1PutFileAndReconcileResponse:
    type: object
    properties:
      errors:
        type: array
        items:
          type: object
          $ref: '#/definitions/v1ReconcileError'
        description: |-
          Errors encountered during reconciliation. If strict = false, any path in
          affected_paths without an error can be assumed to have been reconciled succesfully.
      affectedPaths:
        type: array
        items:
          type: string
        description: |-
          affected_paths lists all the file artifact paths that were considered while
          executing the reconciliation. If changed_paths was empty, this will include all
          code artifacts in the repo.
  v1PutFileResponse:
    type: object
    properties:
      filePath:
        type: string
        title: 'TODO: Redundant, should be removed (but frontend currently uses it)'
    title: Response message for RuntimeService.PutFile
  v1QueryBatchEntry:
    type: object
    properties:
      key:
        type: integer
        format: int32
        description: Since response could out of order `key` is used to co-relate a specific response to request.
      metricsViewAggregationRequest:
        $ref: '#/definitions/v1MetricsViewAggregationRequest'
      metricsViewToplistRequest:
        $ref: '#/definitions/v1MetricsViewToplistRequest'
      metricsViewComparisonToplistRequest:
        $ref: '#/definitions/v1MetricsViewComparisonToplistRequest'
      metricsViewTimeSeriesRequest:
        $ref: '#/definitions/v1MetricsViewTimeSeriesRequest'
      metricsViewTotalsRequest:
        $ref: '#/definitions/v1MetricsViewTotalsRequest'
      metricsViewRowsRequest:
        $ref: '#/definitions/v1MetricsViewRowsRequest'
      columnRollupIntervalRequest:
        $ref: '#/definitions/v1ColumnRollupIntervalRequest'
      columnTopKRequest:
        $ref: '#/definitions/v1ColumnTopKRequest'
      columnNullCountRequest:
        $ref: '#/definitions/v1ColumnNullCountRequest'
      columnDescriptiveStatisticsRequest:
        $ref: '#/definitions/v1ColumnDescriptiveStatisticsRequest'
      columnTimeGrainRequest:
        $ref: '#/definitions/v1ColumnTimeGrainRequest'
      columnNumericHistogramRequest:
        $ref: '#/definitions/v1ColumnNumericHistogramRequest'
      columnRugHistogramRequest:
        $ref: '#/definitions/v1ColumnRugHistogramRequest'
      columnTimeRangeRequest:
        $ref: '#/definitions/v1ColumnTimeRangeRequest'
      columnCardinalityRequest:
        $ref: '#/definitions/v1ColumnCardinalityRequest'
      columnTimeSeriesRequest:
        $ref: '#/definitions/v1ColumnTimeSeriesRequest'
      tableCardinalityRequest:
        $ref: '#/definitions/v1TableCardinalityRequest'
      tableColumnsRequest:
        $ref: '#/definitions/v1TableColumnsRequest'
      tableRowsRequest:
        $ref: '#/definitions/v1TableRowsRequest'
  v1QueryBatchResponse:
    type: object
    properties:
      key:
        type: integer
        format: int32
      error:
        type: string
      metricsViewAggregationResponse:
        $ref: '#/definitions/v1MetricsViewAggregationResponse'
      metricsViewToplistResponse:
        $ref: '#/definitions/v1MetricsViewToplistResponse'
      metricsViewComparisonToplistResponse:
        $ref: '#/definitions/v1MetricsViewComparisonToplistResponse'
      metricsViewTimeSeriesResponse:
        $ref: '#/definitions/v1MetricsViewTimeSeriesResponse'
      metricsViewTotalsResponse:
        $ref: '#/definitions/v1MetricsViewTotalsResponse'
      metricsViewRowsResponse:
        $ref: '#/definitions/v1MetricsViewRowsResponse'
      columnRollupIntervalResponse:
        $ref: '#/definitions/v1ColumnRollupIntervalResponse'
      columnTopKResponse:
        $ref: '#/definitions/v1ColumnTopKResponse'
      columnNullCountResponse:
        $ref: '#/definitions/v1ColumnNullCountResponse'
      columnDescriptiveStatisticsResponse:
        $ref: '#/definitions/v1ColumnDescriptiveStatisticsResponse'
      columnTimeGrainResponse:
        $ref: '#/definitions/v1ColumnTimeGrainResponse'
      columnNumericHistogramResponse:
        $ref: '#/definitions/v1ColumnNumericHistogramResponse'
      columnRugHistogramResponse:
        $ref: '#/definitions/v1ColumnRugHistogramResponse'
      columnTimeRangeResponse:
        $ref: '#/definitions/v1ColumnTimeRangeResponse'
      columnCardinalityResponse:
        $ref: '#/definitions/v1ColumnCardinalityResponse'
      columnTimeSeriesResponse:
        $ref: '#/definitions/v1ColumnTimeSeriesResponse'
      tableCardinalityResponse:
        $ref: '#/definitions/v1TableCardinalityResponse'
      tableColumnsResponse:
        $ref: '#/definitions/v1TableColumnsResponse'
      tableRowsResponse:
        $ref: '#/definitions/v1TableRowsResponse'
  v1QueryResponse:
    type: object
    properties:
      meta:
        $ref: '#/definitions/v1StructType'
        title: Schema of result data
      data:
        type: array
        items:
          type: object
        title: Result data
    title: Response message for QueryService.Query
  v1ReconcileError:
    type: object
    properties:
      code:
        $ref: '#/definitions/v1ReconcileErrorCode'
        title: Code denotes the category of error
      message:
        type: string
        title: Message is a developer-friendly error message
      filePath:
        type: string
        title: File path of the code artifact that this error relates to (if any)
      propertyPath:
        type: array
        items:
          type: string
        description: |-
          Property path of the error in the code artifact (if any).
          It's represented as a JS-style property path, e.g. "key0.key1[index2].key3".
          It only applies to structured code artifacts (i.e. YAML).
          Only applicable if file_path is set.
      startLocation:
        $ref: '#/definitions/v1ReconcileErrorCharLocation'
        description: |-
          Start location of the error in the code artifact (if any).
          Only applicable if file_path is set.
      endLocation:
        $ref: '#/definitions/v1ReconcileErrorCharLocation'
        description: |-
          End location of the error in the code artifact (if any).
          Only applicable if file_path and start_location is set.
    description: ReconcileError represents an error encountered while running Reconcile.
  v1ReconcileErrorCharLocation:
    type: object
    properties:
      line:
        type: integer
        format: int64
      column:
        type: integer
        format: int64
    title: CharLocation is a line and column in a code artifact
  v1ReconcileErrorCode:
    type: string
    enum:
      - CODE_UNSPECIFIED
      - CODE_SYNTAX
      - CODE_VALIDATION
      - CODE_DEPENDENCY
      - CODE_OLAP
      - CODE_SOURCE
      - CODE_SOURCE_PERMISSION_DENIED
    default: CODE_UNSPECIFIED
    description: |-
      - CODE_UNSPECIFIED: Unspecified error
       - CODE_SYNTAX: Code artifact failed to parse
       - CODE_VALIDATION: Code artifact has internal validation errors
       - CODE_DEPENDENCY: Code artifact is valid, but has invalid dependencies
       - CODE_OLAP: Error returned from the OLAP database
       - CODE_SOURCE: Error encountered during source inspection or ingestion
       - CODE_SOURCE_PERMISSION_DENIED: Error returned when unauthorised to access remote sources
    title: Code represents different categories of reconciliation errors
  v1ReconcileResponse:
    type: object
    properties:
      errors:
        type: array
        items:
          type: object
          $ref: '#/definitions/v1ReconcileError'
        description: |-
          Errors encountered during reconciliation. If strict = false, any path in
          affected_paths without an error can be assumed to have been reconciled succesfully.
      affectedPaths:
        type: array
        items:
          type: string
        description: |-
          affected_paths lists all the file artifact paths that were considered while
          executing the reconciliation. If changed_paths was empty, this will include all
          code artifacts in the repo.
    title: Response message for RuntimeService.Reconcile
  v1ReconcileStatus:
    type: string
    enum:
      - RECONCILE_STATUS_UNSPECIFIED
      - RECONCILE_STATUS_IDLE
      - RECONCILE_STATUS_PENDING
      - RECONCILE_STATUS_RUNNING
    default: RECONCILE_STATUS_UNSPECIFIED
  v1RefreshAndReconcileRequest:
    type: object
    properties:
      instanceId:
        type: string
        title: Instance to store file in and reconcile
      path:
        type: string
        title: Current path of the file
      dry:
        type: boolean
        description: If true, will save the file and validate it and related file artifacts, but not actually execute any migrations.
      strict:
        type: boolean
        title: |-
          If true, will not execute any migrations if any artifact fails to validate.
          Otherwise, it will execute a best-effort reconciliation (including dropping objects with
          artifacts that fail to validate.)
  v1RefreshAndReconcileResponse:
    type: object
    properties:
      errors:
        type: array
        items:
          type: object
          $ref: '#/definitions/v1ReconcileError'
        description: |-
          Errors encountered during reconciliation. If strict = false, any path in
          affected_paths without an error can be assumed to have been reconciled succesfully.
      affectedPaths:
        type: array
        items:
          type: string
        description: |-
          affected_paths lists all the file artifact paths that were considered while
          executing the reconciliation. If changed_paths was empty, this will include all
          code artifacts in the repo.
  v1RefreshTrigger:
    type: object
    properties:
      spec:
        $ref: '#/definitions/v1RefreshTriggerSpec'
      state:
        $ref: '#/definitions/v1RefreshTriggerState'
  v1RefreshTriggerSpec:
    type: object
    properties:
      onlyNames:
        type: array
        items:
          type: object
          $ref: '#/definitions/v1ResourceName'
  v1RefreshTriggerState:
    type: object
  v1RenameFileAndReconcileRequest:
    type: object
    properties:
      instanceId:
        type: string
        title: Instance to store file in and reconcile
      fromPath:
        type: string
        title: Current path of the file
      toPath:
        type: string
        title: New path of the file
      dry:
        type: boolean
        description: If true, will save the file and validate it and related file artifacts, but not actually execute any migrations.
      strict:
        type: boolean
        title: |-
          If true, will not execute any migrations if any artifact fails to validate.
          Otherwise, it will execute a best-effort reconciliation (including dropping objects with
          artifacts that fail to validate.)
  v1RenameFileAndReconcileResponse:
    type: object
    properties:
      errors:
        type: array
        items:
          type: object
          $ref: '#/definitions/v1ReconcileError'
        description: |-
          Errors encountered during reconciliation. If strict = false, any path in
          affected_paths without an error can be assumed to have been reconciled succesfully.
      affectedPaths:
        type: array
        items:
          type: string
        description: |-
          affected_paths lists all the file artifact paths that were considered while
          executing the reconciliation. If changed_paths was empty, this will include all
          code artifacts in the repo.
  v1RenameFileResponse:
    type: object
    title: Response message for RuntimeService.RenameFile
  v1Report:
    type: object
    properties:
      spec:
        $ref: '#/definitions/v1ReportSpec'
      state:
        $ref: '#/definitions/v1ReportState'
  v1ReportExecution:
    type: object
    properties:
      adhoc:
        type: boolean
      errorMessage:
        type: string
      reportTime:
        type: string
        format: date-time
      startedOn:
        type: string
        format: date-time
      finishedOn:
        type: string
        format: date-time
  v1ReportSpec:
    type: object
    properties:
      trigger:
        type: boolean
      title:
        type: string
      refreshSchedule:
        $ref: '#/definitions/v1Schedule'
      timeoutSeconds:
        type: integer
        format: int64
      operationName:
        type: string
      operationProperties:
        type: object
      operationTimeRange:
        type: string
      exportLimit:
        type: integer
        format: int64
      exportFormat:
        $ref: '#/definitions/v1ExportFormat'
      recipients:
        type: array
        items:
          type: string
      emailOpenUrl:
        type: string
      emailEditUrl:
        type: string
  v1ReportState:
    type: object
    properties:
      nextRunOn:
        type: string
        format: date-time
      currentExecution:
        $ref: '#/definitions/v1ReportExecution'
      executionHistory:
        type: array
        items:
          type: object
          $ref: '#/definitions/v1ReportExecution'
      executionCount:
        type: integer
        format: int64
  v1Resource:
    type: object
    properties:
      meta:
        $ref: '#/definitions/v1ResourceMeta'
      projectParser:
        $ref: '#/definitions/v1ProjectParser'
        description: Well-known types only, for now. If required, we can add support for a google.protobuf.Any later.
      source:
        $ref: '#/definitions/v1SourceV2'
      model:
        $ref: '#/definitions/v1ModelV2'
      metricsView:
        $ref: '#/definitions/v1MetricsViewV2'
      migration:
        $ref: '#/definitions/v1Migration'
      report:
        $ref: '#/definitions/v1Report'
      pullTrigger:
        $ref: '#/definitions/v1PullTrigger'
      refreshTrigger:
        $ref: '#/definitions/v1RefreshTrigger'
      bucketPlanner:
        $ref: '#/definitions/v1BucketPlanner'
  v1ResourceEvent:
    type: string
    enum:
      - RESOURCE_EVENT_UNSPECIFIED
      - RESOURCE_EVENT_WRITE
      - RESOURCE_EVENT_DELETE
    default: RESOURCE_EVENT_UNSPECIFIED
  v1ResourceMeta:
    type: object
    properties:
      name:
        $ref: '#/definitions/v1ResourceName'
      refs:
        type: array
        items:
          type: object
          $ref: '#/definitions/v1ResourceName'
      owner:
        $ref: '#/definitions/v1ResourceName'
      filePaths:
        type: array
        items:
          type: string
      hidden:
        type: boolean
      version:
        type: string
        format: int64
      specVersion:
        type: string
        format: int64
      stateVersion:
        type: string
        format: int64
      createdOn:
        type: string
        format: date-time
      specUpdatedOn:
        type: string
        format: date-time
      stateUpdatedOn:
        type: string
        format: date-time
      deletedOn:
        type: string
        format: date-time
      reconcileStatus:
        $ref: '#/definitions/v1ReconcileStatus'
      reconcileError:
        type: string
      reconcileOn:
        type: string
        format: date-time
      renamedFrom:
        $ref: '#/definitions/v1ResourceName'
  v1ResourceName:
    type: object
    properties:
      kind:
        type: string
      name:
        type: string
  v1S3GetBucketMetadataResponse:
    type: object
    properties:
      region:
        type: string
  v1S3GetCredentialsInfoResponse:
    type: object
    properties:
      exist:
        type: boolean
      provider:
        type: string
  v1S3ListBucketsResponse:
    type: object
    properties:
      nextPageToken:
        type: string
      buckets:
        type: array
        items:
          type: string
  v1S3ListObjectsResponse:
    type: object
    properties:
      nextPageToken:
        type: string
      objects:
        type: array
        items:
          type: object
          $ref: '#/definitions/v1S3Object'
  v1S3Object:
    type: object
    properties:
      name:
        type: string
      modifiedOn:
        type: string
        format: date-time
      size:
        type: string
        format: int64
      isDir:
        type: boolean
  v1ScanConnectorsResponse:
    type: object
    properties:
      connectors:
        type: array
        items:
          type: object
          $ref: '#/definitions/v1ScannedConnector'
  v1ScannedConnector:
    type: object
    properties:
      name:
        type: string
      type:
        type: string
      hasAnonymousAccess:
        type: boolean
        title: reports whether access is present without any credentials
  v1Schedule:
    type: object
    properties:
      cron:
        type: string
      tickerSeconds:
        type: integer
        format: int64
      timeZone:
        type: string
  v1Source:
    type: object
    properties:
      name:
        type: string
        title: Name of the source
      connector:
        type: string
        title: Connector used by the source
      properties:
        type: object
        title: Connector properties assigned in the source
      schema:
        $ref: '#/definitions/v1StructType'
        title: Detected schema of the source
      timeoutSeconds:
        type: integer
        format: int32
        title: timeout for source ingestion in seconds
    title: Source is the internal representation of a source definition
  v1SourceSpec:
    type: object
    properties:
      sourceConnector:
        type: string
      sinkConnector:
        type: string
      properties:
        type: object
      refreshSchedule:
        $ref: '#/definitions/v1Schedule'
      timeoutSeconds:
        type: integer
        format: int64
      stageChanges:
        type: boolean
        title: Fields not derived from code files
      streamIngestion:
        type: boolean
      trigger:
        type: boolean
  v1SourceState:
    type: object
    properties:
      connector:
        type: string
      table:
        type: string
      specHash:
        type: string
      refreshedOn:
        type: string
        format: date-time
  v1SourceV2:
    type: object
    properties:
      spec:
        $ref: '#/definitions/v1SourceSpec'
      state:
        $ref: '#/definitions/v1SourceState'
  v1StructType:
    type: object
    properties:
      fields:
        type: array
        items:
          type: object
          $ref: '#/definitions/StructTypeField'
    title: StructType is a type composed of ordered, named and typed sub-fields
  v1Table:
    type: object
    properties:
      name:
        type: string
        title: Table name
      schema:
        $ref: '#/definitions/v1StructType'
        title: Table schema
      managed:
        type: boolean
        description: |-
          Managed is true if the table was created through a runtime migration, false if it was discovered in by
          scanning the database's information schema.
    description: |-
      Table represents a table in the OLAP database. These include pre-existing tables discovered by periodically
      scanning the database's information schema when the instance is created with exposed=true. Pre-existing tables
      have managed = false.
  v1TableCardinalityRequest:
    type: object
    properties:
      instanceId:
        type: string
      tableName:
        type: string
      priority:
        type: integer
        format: int32
  v1TableCardinalityResponse:
    type: object
    properties:
      cardinality:
        type: string
        format: int64
  v1TableColumnsRequest:
    type: object
    properties:
      instanceId:
        type: string
      tableName:
        type: string
      priority:
        type: integer
        format: int32
  v1TableColumnsResponse:
    type: object
    properties:
      profileColumns:
        type: array
        items:
          type: object
          $ref: '#/definitions/v1ProfileColumn'
  v1TableInfo:
    type: object
    properties:
      database:
        type: string
      name:
        type: string
  v1TableRowsRequest:
    type: object
    properties:
      instanceId:
        type: string
      tableName:
        type: string
      limit:
        type: integer
        format: int32
      priority:
        type: integer
        format: int32
  v1TableRowsResponse:
    type: object
    properties:
      data:
        type: array
        items:
          type: object
  v1TimeGrain:
    type: string
    enum:
      - TIME_GRAIN_UNSPECIFIED
      - TIME_GRAIN_MILLISECOND
      - TIME_GRAIN_SECOND
      - TIME_GRAIN_MINUTE
      - TIME_GRAIN_HOUR
      - TIME_GRAIN_DAY
      - TIME_GRAIN_WEEK
      - TIME_GRAIN_MONTH
      - TIME_GRAIN_QUARTER
      - TIME_GRAIN_YEAR
    default: TIME_GRAIN_UNSPECIFIED
  v1TimeRange:
    type: object
    properties:
      start:
        type: string
        format: date-time
      end:
        type: string
        format: date-time
  v1TimeRangeSummary:
    type: object
    properties:
      min:
        type: string
        format: date-time
      max:
        type: string
        format: date-time
      interval:
        $ref: '#/definitions/TimeRangeSummaryInterval'
  v1TimeSeriesResponse:
    type: object
    properties:
      results:
        type: array
        items:
          type: object
          $ref: '#/definitions/v1TimeSeriesValue'
      spark:
        type: array
        items:
          type: object
          $ref: '#/definitions/v1TimeSeriesValue'
      sampleSize:
        type: integer
        format: int32
  v1TimeSeriesTimeRange:
    type: object
    properties:
      start:
        type: string
        format: date-time
      end:
        type: string
        format: date-time
      interval:
        $ref: '#/definitions/v1TimeGrain'
  v1TimeSeriesValue:
    type: object
    properties:
      ts:
        type: string
        format: date-time
      bin:
        type: number
        format: double
      records:
        type: object
  v1TopK:
    type: object
    properties:
      entries:
        type: array
        items:
          type: object
          $ref: '#/definitions/TopKEntry'
  v1TriggerRefreshResponse:
    type: object
    title: Response message for RuntimeService.TriggerRefresh
  v1TypeCode:
    type: string
    enum:
      - CODE_UNSPECIFIED
      - CODE_BOOL
      - CODE_INT8
      - CODE_INT16
      - CODE_INT32
      - CODE_INT64
      - CODE_INT128
      - CODE_UINT8
      - CODE_UINT16
      - CODE_UINT32
      - CODE_UINT64
      - CODE_UINT128
      - CODE_FLOAT32
      - CODE_FLOAT64
      - CODE_TIMESTAMP
      - CODE_DATE
      - CODE_TIME
      - CODE_STRING
      - CODE_BYTES
      - CODE_ARRAY
      - CODE_STRUCT
      - CODE_MAP
      - CODE_DECIMAL
      - CODE_JSON
      - CODE_UUID
    default: CODE_UNSPECIFIED
    title: Code enumerates all the types that can be represented in a schema
  v1UnpackEmptyResponse:
    type: object
    title: Response message for RuntimeService.UnpackEmpty
  v1UnpackExampleResponse:
    type: object
    title: Response message for RuntimeService.UnpackExample
  v1WatchFilesResponse:
    type: object
    properties:
      event:
        $ref: '#/definitions/v1FileEvent'
      path:
        type: string
    title: Response message for RuntimeService.WatchFiles
  v1WatchLogsResponse:
    type: object
    properties:
      logs:
        type: array
        items:
          type: object
          $ref: '#/definitions/v1Log'
  v1WatchResourcesResponse:
    type: object
    properties:
      event:
        $ref: '#/definitions/v1ResourceEvent'
      name:
        $ref: '#/definitions/v1ResourceName'
      resource:
        $ref: '#/definitions/v1Resource'<|MERGE_RESOLUTION|>--- conflicted
+++ resolved
@@ -3622,12 +3622,9 @@
       firstMonthOfYear:
         type: integer
         format: int64
-<<<<<<< HEAD
+        description: Month number to use as the base for time aggregations by year. Defaults to 1 (January).
       defaultComparison:
         $ref: '#/definitions/MetricsViewSpecDefaultComparison'
-=======
-        description: Month number to use as the base for time aggregations by year. Defaults to 1 (January).
->>>>>>> 07835755
   v1MetricsViewState:
     type: object
     properties:
