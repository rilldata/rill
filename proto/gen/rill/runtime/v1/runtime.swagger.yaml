--- conflicted
+++ resolved
@@ -3496,11 +3496,6 @@
   v1ConnectorSpec:
     type: object
     properties:
-<<<<<<< HEAD
-      name:
-        type: string
-=======
->>>>>>> 154b1c52
       driver:
         type: string
       properties:
