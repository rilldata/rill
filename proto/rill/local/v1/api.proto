syntax = "proto3";
package rill.local.v1;

import "google/protobuf/timestamp.proto";
import "rill/admin/v1/api.proto";

service LocalService {
  // Ping returns the current time.
  rpc Ping(PingRequest) returns (PingResponse) {}

  // GetMetadata returns information about the local Rill instance.
  rpc GetMetadata(GetMetadataRequest) returns (GetMetadataResponse) {}

  // GetVersion returns details about the current and latest available Rill versions.
  rpc GetVersion(GetVersionRequest) returns (GetVersionResponse) {}

  // DeployValidation validates a deploy request.
  rpc DeployValidation(DeployValidationRequest) returns (DeployValidationResponse) {}

  // PushToGithub create a Git repo from local project and pushed to users git account.
  rpc PushToGithub(PushToGithubRequest) returns (PushToGithubResponse) {}

<<<<<<< HEAD
  // Deploy deploys the local project to the Rill cloud.
  rpc Deploy(DeployRequest) returns (DeployResponse) {}

  // User returns the locally logged in user
  rpc GetCurrentUser(GetCurrentUserRequest) returns (GetCurrentUserResponse) {}
=======
  // DeployProject deploys the local project to the Rill cloud.
  rpc DeployProject(DeployProjectRequest) returns (DeployProjectResponse) {}

  // RedeployProject updates a deployed project.
  rpc RedeployProject(RedeployProjectRequest) returns (RedeployProjectResponse) {}
>>>>>>> 57496360
}

message PingRequest {}

message PingResponse {
  google.protobuf.Timestamp time = 1;
}

message GetMetadataRequest {}

message GetMetadataResponse {
  string instance_id = 1;
  string project_path = 2;
  string install_id = 3;
  string user_id = 4;
  string version = 5;
  string build_commit = 6;
  string build_time = 7;
  bool is_dev = 8;
  bool analytics_enabled = 9;
  bool readonly = 10;
  int32 grpc_port = 11;
}

message GetVersionRequest {}

message GetVersionResponse {
  string current = 1;
  string latest = 2;
}

message DeployValidationRequest {}

message DeployValidationResponse {
  bool is_authenticated = 1; // if true below fields are relevant after login
  string login_url = 2; // redirect to this if is_authenticated is false
  bool is_github_connected = 3; // if true below fields are relevant after github install
  string github_grant_access_url = 4; // redirect to this if is_github_connected or is_github_repo_access_granted is false
  string github_user_name = 5;
  rill.admin.v1.GithubPermission github_user_permission = 6; // if unspecified then github app not installed on user account
  map<string, rill.admin.v1.GithubPermission> github_organization_permissions = 7;
  bool is_github_repo = 8;
  bool is_github_remote_found = 9; // only applicable when is_github_repo is true
  bool is_github_repo_access_granted = 10; // relevant only when is_github_repo is true and remote found, if false redirect to github_grant_access_url
  string github_url = 11; // only applicable when is_github_repo is true and remote found
  optional bool has_uncommitted_changes = 12; // only applicable when is_github_repo is true and remote found
  bool rill_org_exists_as_github_user_name = 13; // only applicable when user does not have any orgs
  repeated string rill_user_orgs = 14;
  string local_project_name = 15;
}

message PushToGithubRequest {
  string account = 1;
  string repo = 2;
}

message PushToGithubResponse {
  string github_url = 1;
  string account = 2;
  string repo = 3;
}

message DeployProjectRequest {
  string org = 1;
  string project_name = 2;
  bool upload = 3;
}

message DeployProjectResponse {
  string deploy_id = 1;
  string org = 2;
  string project = 3;
  string frontend_url = 4;
}

<<<<<<< HEAD
message GetCurrentUserRequest {}

message GetCurrentUserResponse {
  admin.v1.User user = 1;
=======
message RedeployProjectRequest {
  string org = 1;
  string project_name = 2;
  bool reupload = 3;
}

message RedeployProjectResponse {
>>>>>>> 57496360
}<|MERGE_RESOLUTION|>--- conflicted
+++ resolved
@@ -20,19 +20,14 @@
   // PushToGithub create a Git repo from local project and pushed to users git account.
   rpc PushToGithub(PushToGithubRequest) returns (PushToGithubResponse) {}
 
-<<<<<<< HEAD
-  // Deploy deploys the local project to the Rill cloud.
-  rpc Deploy(DeployRequest) returns (DeployResponse) {}
-
-  // User returns the locally logged in user
-  rpc GetCurrentUser(GetCurrentUserRequest) returns (GetCurrentUserResponse) {}
-=======
   // DeployProject deploys the local project to the Rill cloud.
   rpc DeployProject(DeployProjectRequest) returns (DeployProjectResponse) {}
 
   // RedeployProject updates a deployed project.
   rpc RedeployProject(RedeployProjectRequest) returns (RedeployProjectResponse) {}
->>>>>>> 57496360
+
+  // User returns the locally logged in user
+  rpc GetCurrentUser(GetCurrentUserRequest) returns (GetCurrentUserResponse) {}
 }
 
 message PingRequest {}
@@ -108,12 +103,6 @@
   string frontend_url = 4;
 }
 
-<<<<<<< HEAD
-message GetCurrentUserRequest {}
-
-message GetCurrentUserResponse {
-  admin.v1.User user = 1;
-=======
 message RedeployProjectRequest {
   string org = 1;
   string project_name = 2;
@@ -121,5 +110,10 @@
 }
 
 message RedeployProjectResponse {
->>>>>>> 57496360
+}
+
+message GetCurrentUserRequest {}
+
+message GetCurrentUserResponse {
+  admin.v1.User user = 1;
 }