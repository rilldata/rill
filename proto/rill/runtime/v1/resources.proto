--- conflicted
+++ resolved
@@ -175,13 +175,9 @@
   repeated string available_time_zones = 10;
   // Security for the dashboard
   SecurityV2 security = 11;
-<<<<<<< HEAD
-  uint32 first_day_of_week = 12;
-=======
   // ISO 8601 weekday number to use as the base for time aggregations by week. Defaults to 1 (Monday).
   uint32 first_day_of_week = 12;
   // Month number to use as the base for time aggregations by year. Defaults to 1 (January).
->>>>>>> abbc73d6
   uint32 first_month_of_year = 13;
 }
 
