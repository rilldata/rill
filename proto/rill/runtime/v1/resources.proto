--- conflicted
+++ resolved
@@ -187,12 +187,9 @@
     string lookup_table = 8;
     string lookup_key_column = 9;
     string lookup_value_column = 10;
-<<<<<<< HEAD
+    string lookup_default_expression = 11;
     // The data type of the dimension
-    Type type = 11;
-=======
-    string lookup_default_expression = 11;
->>>>>>> 96b28751
+    Type type = 12;
   }
   // Selector for a dimension
   message DimensionSelector {
