--- conflicted
+++ resolved
@@ -228,11 +228,7 @@
 }
 
 message ListDatabaseSchemasResponse {
-<<<<<<< HEAD
-  repeated DatabaseSchemaInfo schemas = 1;
-=======
   repeated DatabaseSchemaInfo database_schemas = 1;
->>>>>>> 462edc44
 }
 
 message DatabaseSchemaInfo {
