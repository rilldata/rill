--- conflicted
+++ resolved
@@ -574,429 +574,6 @@
 }
 
 // **********
-<<<<<<< HEAD
-=======
-// Queries
-// **********
-
-// Request message for RuntimeService.Query
-message QueryRequest {
-  // Instance to query
-  string instance_id = 1 [(validate.rules).string = {pattern: "^[_\\-a-zA-Z0-9]+$"}];
-  // SELECT statement
-  string sql = 2;
-  // Args to interpolate into the statement
-  repeated google.protobuf.Value args = 3;
-  // Query priority (not supported by all backends)
-  int32 priority = 4;
-  // If true, will only validate the query, not execute it
-  bool dry_run = 5;
-}
-
-// Response message for RuntimeService.Query
-message QueryResponse {
-  // Schema of result data
-  StructType meta = 1;
-  // Result data
-  repeated google.protobuf.Struct data = 2;
-}
-
-// **********
-// Explore APIs
-// **********
-
-// Request message for RuntimeService.MetricsViewToplist
-message MetricsViewToplistRequest {
-  string instance_id = 1 [(validate.rules).string = {min_len : 1, pattern: "^[_\\-a-zA-Z0-9]+$"}];
-  string metrics_view_name = 2 [(validate.rules).string.min_len = 1];
-  string dimension_name = 3 [(validate.rules).string.min_len = 1];
-  repeated string measure_names = 4 [(validate.rules).repeated.unique = true];
-  google.protobuf.Timestamp time_start = 5;
-  google.protobuf.Timestamp time_end = 6;
-  int64 limit = 7;
-  int64 offset = 8;
-  repeated MetricsViewSort sort = 9;
-  MetricsViewFilter filter = 10;
-  int32 priority = 11;
-}
-
-// Response message for RuntimeService.MetricsViewToplist
-message MetricsViewToplistResponse {
-  repeated MetricsViewColumn meta = 1;
-  repeated google.protobuf.Struct data = 2;
-}
-
-// Request message for RuntimeService.MetricsViewTimeSeries
-message MetricsViewTimeSeriesRequest {
-  string instance_id = 1 [(validate.rules).string = {min_len : 1, pattern: "^[_\\-a-zA-Z0-9]+$"}];
-  string metrics_view_name = 2 [(validate.rules).string.min_len = 1];
-  repeated string measure_names = 3 [(validate.rules).repeated.unique = true];
-  google.protobuf.Timestamp time_start = 4;
-  google.protobuf.Timestamp time_end = 5;
-  TimeGrain time_granularity = 6;
-  MetricsViewFilter filter = 7;
-  int32 priority = 8;
-}
-
-// Response message for RuntimeService.MetricsViewTimeSeries
-message MetricsViewTimeSeriesResponse {
-  repeated MetricsViewColumn meta = 1;
-  repeated TimeSeriesValue data = 2;
-}
-
-// Request message for RuntimeService.MetricsViewTotals
-message MetricsViewTotalsRequest {
-  string instance_id = 1 [(validate.rules).string = {min_len : 1, pattern: "^[_\\-a-zA-Z0-9]+$"}];
-  string metrics_view_name = 2 [(validate.rules).string.min_len = 1];
-  repeated string measure_names = 3 [(validate.rules).repeated.unique = true];
-  google.protobuf.Timestamp time_start = 4;
-  google.protobuf.Timestamp time_end = 5;
-  MetricsViewFilter filter = 7;
-  int32 priority = 8;
-}
-
-// Response message for RuntimeService.MetricsViewTotals
-message MetricsViewTotalsResponse {
-  repeated MetricsViewColumn meta = 1;
-  google.protobuf.Struct data = 2;
-}
-
-// Sort clause for metrics view requests
-message MetricsViewSort {
-  string name = 1;
-  bool ascending = 2;
-}
-
-// Filter clause for metrics view requests
-message MetricsViewFilter {
-  message Cond {
-    string name = 1;
-    repeated google.protobuf.Value in = 2;
-    repeated string like = 3;
-  }
-  repeated Cond include = 2;
-  repeated Cond exclude = 3;
-}
-
-// MetricsViewColumn represents a column in a metrics view
-message MetricsViewColumn {
-  string name = 1;
-  string type = 2;
-  bool nullable = 3;
-}
-
-// **********
-// Profiling APIs
-// **********
-
-message EstimateRollupIntervalRequest {
-  string instance_id = 1 [(validate.rules).string = {pattern: "^[_\\-a-zA-Z0-9]+$"}];
-  string table_name = 2 [(validate.rules).string.min_len = 1];
-  string column_name = 3 [(validate.rules).string.min_len = 1];
-  int32 priority = 4;
-}
-
-message EstimateRollupIntervalResponse {
-  google.protobuf.Timestamp start = 1;
-  google.protobuf.Timestamp end = 2;
-  TimeGrain interval = 3;
-}
-
-message ProfileColumnSummary {
-  oneof case {
-    CategoricalSummary categorical_summary = 1;
-    NumericSummary numeric_summary = 2;
-    TimeRangeSummary time_range_summary = 3;
-  }
-}
-
-// Response for RuntimeService.GetTopK and RuntimeService.GetCardinalityOfColumn. Message will have either topK or cardinality set.
-message CategoricalSummary {
-  oneof case {
-    TopK top_k = 1;
-    double cardinality = 2;
-  }
-}
-
-message GetCardinalityOfColumnResponse {
-  CategoricalSummary categorical_summary = 1;
-}
-
-message GetTopKResponse {
-  CategoricalSummary categorical_summary = 1;
-}
-
-// Response for RuntimeService.GetNumericHistogram, RuntimeService.GetDescriptiveStatistics and RuntimeService.GetCardinalityOfColumn.
-// Message will have either numericHistogramBins, numericStatistics or numericOutliers set.
-message NumericSummary {
-  oneof case {
-    NumericHistogramBins numeric_histogram_bins = 1;
-    NumericStatistics numeric_statistics = 2;
-    NumericOutliers numeric_outliers = 3;
-  }
-}
-
-message GetRugHistogramResponse {
-  NumericSummary numeric_summary = 1;
-}
-
-message GetNumericHistogramResponse {
-  NumericSummary numeric_summary = 1;
-}
-
-message GetDescriptiveStatisticsResponse {
-  NumericSummary numeric_summary = 1;
-}
-
-message GetTimeRangeSummaryResponse {
-  TimeRangeSummary time_range_summary = 1;
-}
-
-message TimeRangeSummary {
-  google.protobuf.Timestamp min = 1;
-  google.protobuf.Timestamp max = 2;
-  message Interval {
-    int32 months = 1;
-    int32 days = 2;
-    int64 micros = 3;
-  }
-  Interval interval = 3;
-}
-
-message NumericOutliers {
-  message Outlier {
-    int32 bucket = 1;
-    double low = 2;
-    double high = 3;
-    bool present = 4;
-    int32 count = 5;
-  }
-  repeated Outlier outliers = 1;
-}
-
-// Request for RuntimeService.GetTopK. Returns the top K values for a given column using agg function for table table_name.
-message GetTopKRequest {
-  string instance_id = 1 [(validate.rules).string = {min_len : 1, pattern: "^[_\\-a-zA-Z0-9]+$"}];
-  string table_name = 2 [(validate.rules).string.min_len = 1];
-  string column_name = 3 [(validate.rules).string.min_len = 1];
-  string agg = 4; // default is count(*)
-  int32 k = 5; // default is 50
-  int32 priority = 6;
-}
-
-message TopK {
-  repeated Entry entries = 1;
-  message Entry {
-    google.protobuf.Value value = 1;
-    double count = 2;
-  }
-}
-
-// Request for RuntimeService.GetNullCount. Returns the null count for a given column for table table_name
-message GetNullCountRequest {
-  string instance_id = 1 [(validate.rules).string = {min_len : 1, pattern: "^[_\\-a-zA-Z0-9]+$"}];
-  string table_name = 2 [(validate.rules).string.min_len = 1];
-  string column_name = 3 [(validate.rules).string.min_len = 1];
-  int32 priority = 4;
-}
-
-// Response for RuntimeService.GetNullCount
-message GetNullCountResponse {
-  double count = 1;
-}
-
-// Request for RuntimeService.GetGetDescriptiveStatisticsRequest. Returns the stats for a given column for table table_name
-message GetDescriptiveStatisticsRequest {
-  string instance_id = 1 [(validate.rules).string = {min_len : 1, pattern: "^[_\\-a-zA-Z0-9]+$"}];
-  string table_name = 2 [(validate.rules).string.min_len = 1];
-  string column_name = 3 [(validate.rules).string.min_len = 1];
-  int32 priority = 4;
-}
-
-// Response for RuntimeService.GetDescriptiveStatistics
-message NumericStatistics {
-  double min = 1;
-  double max = 2;
-  double mean = 3;
-  double q25 = 4;
-  double q50 = 5;
-  double q75 = 6;
-  double sd = 7;
-}
-
-// Request for RuntimeService.EstimateSmallestTimeGrainRequest
-message EstimateSmallestTimeGrainRequest {
-  string instance_id = 1 [(validate.rules).string = {min_len : 1, pattern: "^[_\\-a-zA-Z0-9]+$"}];
-  string table_name = 2 [(validate.rules).string.min_len = 1];
-  string column_name = 3 [(validate.rules).string.min_len = 1];
-  int32 priority = 4;
-}
-
-// Response for RuntimeService.EstimateSmallestTimeGrain
-message EstimateSmallestTimeGrainResponse {
-  TimeGrain time_grain = 1;
-}
-
-enum HistogramMethod {
-  HISTOGRAM_METHOD_UNSPECIFIED = 0;
-  HISTOGRAM_METHOD_FD = 1;
-  HISTOGRAM_METHOD_DIAGNOSTIC = 2;
-}
-
-// Request for RuntimeService.GetNumericHistogram. Returns the histogram for a given column for table table_name
-message GetNumericHistogramRequest {
-  string instance_id = 1 [(validate.rules).string = {pattern: "^[_\\-a-zA-Z0-9]+$"}];
-  string table_name = 2 [(validate.rules).string.min_len = 1];
-  string column_name = 3 [(validate.rules).string.min_len = 1];
-  HistogramMethod histogram_method = 4;
-  int32 priority = 5;
-}
-
-// Response for RuntimeService.GetNumericHistogram
-message NumericHistogramBins {
-  message Bin {
-    int32 bucket = 1;
-    double low = 2;
-    double midpoint = 3;
-    double high = 4;
-    double count = 5;
-  }
-  repeated Bin bins = 1;
-}
-
-// Request for RuntimeService.GetRugHistogram
-message GetRugHistogramRequest {
-  string instance_id = 1 [(validate.rules).string = {min_len : 1, pattern: "^[_\\-a-zA-Z0-9]+$"}];
-  string table_name = 2 [(validate.rules).string.min_len = 1];
-  string column_name = 3 [(validate.rules).string.min_len = 1];
-  int32 priority = 4;
-}
-
-// Request for RuntimeService.GetTimeRangeSummary
-message GetTimeRangeSummaryRequest {
-  string instance_id = 1 [(validate.rules).string = {min_len : 1, pattern: "^[_\\-a-zA-Z0-9]+$"}];
-  string table_name = 2 [(validate.rules).string.min_len = 1];
-  string column_name = 3 [(validate.rules).string.min_len = 1];
-  int32 priority = 4;
-}
-
-// Request for RuntimeService.GetCardinalityOfColumn. Returns the cardinality for a given column for table table_name
-message GetCardinalityOfColumnRequest {
-  string instance_id = 1 [(validate.rules).string = {min_len : 1, pattern: "^[_\\-a-zA-Z0-9]+$"}];
-  string table_name = 2 [(validate.rules).string.min_len = 1];
-  string column_name = 3 [(validate.rules).string.min_len = 1];
-  int32 priority = 4;
-}
-
-message GenerateTimeSeriesRequest {
-  string instance_id = 1 [(validate.rules).string = {min_len : 1, pattern: "^[_\\-a-zA-Z0-9]+$"}];
-  string table_name = 2 [(validate.rules).string.min_len = 1];
-  repeated BasicMeasure measures = 3;
-  string timestamp_column_name = 4;
-  TimeSeriesTimeRange time_range = 5;
-  MetricsViewFilter filters = 6;
-  int32 pixels = 7;
-  int32 sample_size = 8;
-  int32 priority = 9;
-  message BasicMeasure {
-    string id = 1;
-    // mandatory user defined metadata
-    string expression = 2;
-    // optional user defined metadata
-    string sql_name = 3;
-  }
-}
-
-message TimeSeriesTimeRange {
-  google.protobuf.Timestamp start = 2;
-  google.protobuf.Timestamp end = 3;
-  TimeGrain interval = 4 [(validate.rules).enum.defined_only = true];
-}
-
-enum TimeRangeName {
-  TIME_RANGE_NAME_UNSPECIFIED = 0;
-  TIME_RANGE_NAME_LAST_HOUR = 1;
-  TIME_RANGE_NAME_LAST_6_HOUR = 2;
-  TIME_RANGE_NAME_LAST_DAY = 3;
-  TIME_RANGE_NAME_LAST_2_DAYS = 4;
-  TIME_RANGE_NAME_LAST_5_DAYS = 5;
-  TIME_RANGE_NAME_LAST_WEEK = 6;
-  TIME_RANGE_NAME_LAST_2_WEEKS = 7;
-  TIME_RANGE_NAME_LAST_30_DAYS = 8;
-  TIME_RANGE_NAME_LAST_60_DAYS = 9;
-  TIME_RANGE_NAME_ALL_TIME = 10;
-  // Today
-  // MonthToDate
-  // CustomRange
-}
-
-message TimeSeriesResponse {
-  repeated TimeSeriesValue results = 1;
-  repeated TimeSeriesValue spark = 2;
-  TimeSeriesTimeRange time_range = 3;
-  int32 sample_size = 4;
-}
-
-message GenerateTimeSeriesResponse {
-  TimeSeriesResponse rollup = 1;
-}
-
-message TimeSeriesValue {
-  google.protobuf.Timestamp ts = 1;
-  double bin = 2;
-  google.protobuf.Struct records = 3;
-}
-
-// **********
-// Tablewide profiling API
-// **********
-
-enum DatabaseObjectType {
-  DATABASE_OBJECT_TYPE_UNSPECIFIED = 0;
-  DATABASE_OBJECT_TYPE_TABLE = 1;
-  DATABASE_OBJECT_TYPE_VIEW = 2;
-  DATABASE_OBJECT_TYPE_FUNCTION = 3;
-}
-
-message GetTableCardinalityRequest {
-  string instance_id = 1 [(validate.rules).string = {pattern: "^[_\\-a-zA-Z0-9]+$"}];
-  string table_name = 2 [(validate.rules).string.min_len = 1];
-  int32 priority = 3;
-}
-
-message GetTableCardinalityResponse {
-  int64 cardinality = 1;
-}
-
-message ProfileColumnsRequest {
-  string instance_id = 1 [(validate.rules).string = {pattern: "^[_\\-a-zA-Z0-9]+$"}];
-  string table_name = 2 [(validate.rules).string.min_len = 1];
-  int32 priority = 3;
-}
-
-message ProfileColumnsResponse {
-  repeated ProfileColumn profile_columns = 1;
-}
-
-message ProfileColumn {
-  string name = 1;
-  string type = 2;
-  int32 largest_string_length = 3;
-}
-
-message GetTableRowsRequest {
-  string instance_id = 1 [(validate.rules).string = {pattern: "^[_\\-a-zA-Z0-9]+$"}];
-  string table_name = 2 [(validate.rules).string.min_len = 1];
-  int32 limit = 3;
-  int32 priority = 4;
-}
-
-message GetTableRowsResponse {
-  repeated google.protobuf.Struct data = 1;
-}
-
-// **********
->>>>>>> db495509
 // Connectors
 // **********
 
