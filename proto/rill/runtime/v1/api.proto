--- conflicted
+++ resolved
@@ -256,16 +256,12 @@
   // Identifier (UUID)
   string instance_id = 1 [(validate.rules).string = {pattern: "^[_\\-a-zA-Z0-9]+$"}];
   // Driver to connect to for OLAP (options: duckdb, druid)
-<<<<<<< HEAD
-  string olap_driver = 2 [(validate.rules).string = {in: ["duckdb", "druid", "motherduck"]}];
-=======
   string olap_driver = 2 [(validate.rules).string = {
     in: [
       "duckdb",
       "druid"
     ]
   }];
->>>>>>> cb09fb21
   // DSN for connection to OLAP
   string olap_dsn = 3;
   // Driver for reading/editing code artifacts (options: file, metastore, github).
@@ -309,10 +305,6 @@
 // Request message for RuntimeService.CreateInstance.
 // See message Instance for field descriptions.
 message CreateInstanceRequest {
-<<<<<<< HEAD
-  string instance_id = 1 [(validate.rules).string = {ignore_empty: true, pattern: "^[_\\-a-zA-Z0-9]+$"}];
-  string olap_driver = 2 [(validate.rules).string = {in: ["duckdb", "druid", "motherduck"]}];
-=======
   string instance_id = 1 [(validate.rules).string = {
     ignore_empty: true,
     pattern: "^[_\\-a-zA-Z0-9]+$"
@@ -323,7 +315,6 @@
       "druid"
     ]
   }];
->>>>>>> cb09fb21
   string olap_dsn = 3;
   string repo_driver = 4 [(validate.rules).string = {in: ["file", "metastore", "github"]}];
   string repo_dsn = 5;
