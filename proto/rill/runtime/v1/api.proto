--- conflicted
+++ resolved
@@ -244,14 +244,11 @@
       post: "/v1/instances/{instance_id}/ai/complete/stream",
       body: "*"
     };
-<<<<<<< HEAD
-=======
   }
 
   // ListConversations lists all AI chat conversations for an instance.
   rpc ListConversations(ListConversationsRequest) returns (ListConversationsResponse) {
     option (google.api.http) = {get: "/v1/instances/{instance_id}/ai/conversations"};
->>>>>>> e81c448c
   }
 
   // GetConversation returns a specific AI chat conversation.
