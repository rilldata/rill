--- conflicted
+++ resolved
@@ -1258,18 +1258,14 @@
   string org = 1 [(validate.rules).string.min_len = 1];
   string project = 2 [(validate.rules).string.min_len = 1];
   string environment = 3 [(validate.rules).string.min_len = 1];
-<<<<<<< HEAD
-  // Branch is required for preview deployments, optional for others
-  string branch = 4;
-=======
   // Branch to deploy from. 
   // Must not be set for `prod` deployments, uses project's default branch. This limitation can be lifted in the future if needed.
   // Optional for `dev` deployments.
+  // Required for preview deployments.
   string branch = 4;
   // Whether the deployment is editable and the edited changes are persisted back to the git repo.
   // Can't be set for `prod` deployments.
   bool editable = 5;
->>>>>>> e2db39a7
 }
 
 message CreateDeploymentResponse {
