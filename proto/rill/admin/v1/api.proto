--- conflicted
+++ resolved
@@ -494,18 +494,6 @@
     };
   }
 
-<<<<<<< HEAD
-  // Converts a project connected to github to a rill managed project.
-  rpc DisconnectProjectFromGithub(DisconnectProjectFromGithubRequest) returns (DisconnectProjectFromGithubResponse) {
-    option (google.api.http) = {
-      // the path is still called `upload-assets` for backward compatibility
-      post: "/v1/orgs/{org}/projects/{project}/upload-assets",
-      body: "*"
-    };
-  }
-
-=======
->>>>>>> dce50974
   // GetCloneCredentials returns credentials and other details for a project's Git repository or archive path if git repo is not configured.
   rpc GetCloneCredentials(GetCloneCredentialsRequest) returns (GetCloneCredentialsResponse) {
     option (google.api.http) = {get: "/v1/orgs/{org}/projects/{project}/clone-credentials"};
@@ -2261,16 +2249,6 @@
   google.protobuf.Timestamp password_expires_at = 5; 
 }
 
-<<<<<<< HEAD
-message DisconnectProjectFromGithubRequest {
-  string org = 1;
-  string project = 2;
-}
-
-message DisconnectProjectFromGithubResponse {}
-
-=======
->>>>>>> dce50974
 enum GithubPermission {
   GITHUB_PERMISSION_UNSPECIFIED = 0;
   GITHUB_PERMISSION_READ = 1;
