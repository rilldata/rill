--- conflicted
+++ resolved
@@ -204,14 +204,9 @@
 message DeleteOrganizationResponse {}
 
 message UpdateOrganizationRequest {
-<<<<<<< HEAD
   string id = 1;
-  string name = 2;
+  string name = 2 [(validate.rules).string.min_len = 1];
   string description = 3;
-=======
-  string name = 1 [(validate.rules).string.min_len = 1];
-  string description = 2;
->>>>>>> 1d025108
 }
 
 message UpdateOrganizationResponse {
@@ -268,22 +263,13 @@
 message DeleteProjectResponse {}
 
 message UpdateProjectRequest {
-<<<<<<< HEAD
   string id = 1;
-  string organization_name = 2;
-  string name = 3;
+  string organization_name = 2 [(validate.rules).string.min_len = 1];
+  string name = 3 [(validate.rules).string.min_len = 1];
   string description = 4;
   bool public = 5;
   string production_branch = 6;
   string github_url = 7;
-=======
-  string organization_name = 1 [(validate.rules).string.min_len = 1];
-  string name = 2 [(validate.rules).string.min_len = 1];
-  string description = 3;
-  bool public = 4;
-  string production_branch = 5;
-  string github_url = 6;
->>>>>>> 1d025108
 }
 
 message UpdateProjectResponse {
