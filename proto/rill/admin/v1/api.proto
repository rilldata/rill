--- conflicted
+++ resolved
@@ -350,11 +350,7 @@
   }
 
   rpc ListGithubUserRepos(ListGithubUserReposRequest) returns (ListGithubUserReposResponse) {
-<<<<<<< HEAD
-    option (google.api.http) = {get: "/v1/github/repositories/list"};
-=======
     option (google.api.http) = {get: "/v1/github/user/repositories"};
->>>>>>> b388016f
   }
 
   // GetCloneCredentials returns credentials and other details for a project's Git repository or archive path if git repo is not configured.
