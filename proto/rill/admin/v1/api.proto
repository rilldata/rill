--- conflicted
+++ resolved
@@ -2016,9 +2016,7 @@
   repeated string slack_webhooks = 11;
   // base64 state url of the dashboard when it was created
   string web_open_state = 12;
-<<<<<<< HEAD
   google.protobuf.Struct data_props = 13;
-=======
 }
 
 message BillingPlan {
@@ -2055,5 +2053,4 @@
   string role_name = 3;
   google.protobuf.Timestamp created_on = 4;
   google.protobuf.Timestamp updated_on = 5;
->>>>>>> f845f3b6
 }