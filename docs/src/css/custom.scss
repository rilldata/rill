--- conflicted
+++ resolved
@@ -4,12 +4,9 @@
 @use 'utilities';
 @use 'tile-icon';
 @use 'connector-icon';
-<<<<<<< HEAD
 @use 'component-icon';
 @use 'image-code-toggle';
-=======
 @use 'navbar';
->>>>>>> 55bf3b86
 
 
 
