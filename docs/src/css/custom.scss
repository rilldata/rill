--- conflicted
+++ resolved
@@ -288,14 +288,8 @@
   outline-offset: 2px; /* Space between the outline and the gif */
 }
 
-<<<<<<< HEAD
 .rounded-gif {
   border-radius: 10px;  /* Rounded corners */
-=======
-
-.rounded-png {
-  border-radius:14px;
->>>>>>> 6af3b48e
   display: block;
   margin-left: auto;
   margin-right: auto;
