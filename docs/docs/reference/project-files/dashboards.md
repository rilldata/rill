--- conflicted
+++ resolved
@@ -79,21 +79,14 @@
     - rill-WTD // Week-To-date
     ```
 
-<<<<<<< HEAD
+_**`default_dimensions`**_ - A list of dimensions that should be visible by default.
+
+_**`default_measures`**_ - A list of measures that should be visible by default.
+
 **`security`** - define a [security policy](../../develop/security) for the dashboard _(optional)_
   - **`access`** - Expression indicating if the user should be granted access to the dashboard. If not defined, it will resolve to `false` and the dashboard won't be accessible to anyone. Needs to be a valid SQL expression that evaluates to a boolean. _(optional)_
   - **`row_filter`** - SQL expression to filter the underlying model by. Can leverage templated user attributes to customize the filter for the requesting user. Needs to be a valid SQL expression that can be injected into a `WHERE` clause. _(optional)_
   - **`exclude`** - List of dimension or measure names to exclude from the dashboard. If `exclude` is defined all other dimensions and measures are included. _(optional)_
-=======
-_**`default_dimensions`**_ - A list of dimensions that should be visible by default.
-
-_**`default_measures`**_ - A list of measures that should be visible by default.
-
-_**`security`**_ - define a [security policy](../../develop/security) for the dashboard _(optional)_
-  - _**`access`**_ - Expression indicating if the user should be granted access to the dashboard. If not defined, it will resolve to `false` and the dashboard won't be accessible to anyone. Needs to be a valid SQL expression that evaluates to a boolean. _(optional)_
-  - _**`row_filter`**_ - SQL expression to filter the underlying model by. Can leverage templated user attributes to customize the filter for the requesting user. Needs to be a valid SQL expression that can be injected into a `WHERE` clause. _(optional)_
-  - _**`exclude`**_ - List of dimension or measure names to exclude from the dashboard. If `exclude` is defined all other dimensions and measures are included. _(optional)_
->>>>>>> 21bc3f17
     - **`if`** - Expression to decide if the column should be excluded or not. It can leverage templated user attributes. Needs to be a valid SQL expression that evaluates to a boolean. _(required)_
     - **`names`** - List of fields to exclude. Should match the `name` of one of the dashboard's dimensions or measures. _(required)_
   - **`include`** - List of dimension or measure names to include in the dashboard. If `include` is defined all other dimensions and measures are excluded. _(optional)_
