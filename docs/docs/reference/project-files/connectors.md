--- conflicted
+++ resolved
@@ -413,7 +413,7 @@
 
 _[boolean]_ - Whether to log raw SQL queries executed through OLAP 
 
-<<<<<<< HEAD
+
 ### `secrets`
 
 _[string]_ - Comma-separated list of connector names to create temporary secrets for 
@@ -425,11 +425,11 @@
 ### `schema_name`
 
 _[string]_ - Default schema used by the DuckDB database 
-=======
+
+
 ### `mode`
 
 _[string]_ - Set the mode for the DuckDB connection. 
->>>>>>> 169adf72
 
 ```yaml
 # Example: DuckDB connector configuration
@@ -443,50 +443,6 @@
 read_write_ratio: 0.7 # Ratio of resources allocated to read vs write operations
 init_sql: "INSTALL httpfs; LOAD httpfs;" # SQL executed during database initialization
 log_queries: true # Whether to log raw SQL queries executed through OLAP
-```
-
-## DuckDB as a source
-
-### `driver`
-
-_[string]_ - Refers to the driver type and must be driver `duckdb` _(required)_
-
-### `db`
-
-_[string]_ - Name of the DuckDB database _(required)_
-
-### `sql`
-
-_[string]_ - SQL to execute _(required)_
-
-```yaml
-# Example: DuckDB as a source connector configuration
-type: connector # Must be `connector` (required)
-driver: duckdb # Must be `duckdb` _(required)_
-db: "/path/to/my-duckdb-database.db" # Name of the DuckDB database  
-sql: "select * from my-table" # SQL to execute  
-```
-
-## DuckDB as a source
-
-### `driver`
-
-_[string]_ - Refers to the driver type and must be driver `duckdb` _(required)_
-
-### `db`
-
-_[string]_ - Name of the DuckDB database _(required)_
-
-### `sql`
-
-_[string]_ - SQL to execute _(required)_
-
-```yaml
-# Example: DuckDB as a source connector configuration
-type: connector # Must be `connector` (required)
-driver: duckdb # Must be `duckdb` _(required)_
-db: "/path/to/my-duckdb-database.db" # Name of the DuckDB database  
-sql: "select * from my-table" # SQL to execute  
 ```
 
 ## GCS
