--- conflicted
+++ resolved
@@ -469,17 +469,9 @@
 
 _[string]_ - Path to your MD database _(required)_
 
-<<<<<<< HEAD
-```yaml
----
-type: connector                                  # Must be `connector` (required)
-driver: duckdb                                   # Must be `duckdb` _(required)_
-mode: "read"                                     # Operation mode: `read` or `readwrite` _(default: read)_  
-=======
 ### `schema_name`
 
 _[string]_ - Define your schema if not main, uses main by default 
->>>>>>> 8bec21fa
 
 ### `token`
 
