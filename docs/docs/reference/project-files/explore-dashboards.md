---
note: GENERATED. DO NOT EDIT.
title: Explore Dashboard YAML
sidebar_position: 36
---

Explore dashboards provide an interactive way to explore data with predefined metrics and dimensions.

## Properties

### `type`

_[string]_ - Refers to the resource type and must be `explore` _(required)_

### `display_name`

_[string]_ - Refers to the display name for the explore dashboard _(required)_

### `metrics_view`

_[string]_ - Refers to the metrics view resource _(required)_

### `description`

_[string]_ - Refers to the description of the explore dashboard 

### `banner`

_[string]_ - Refers to the custom banner displayed at the header of an explore dashboard 

### `dimensions`

_[oneOf]_ - List of dimension names. Use '*' to select all dimensions (default) 

  - **option 1** - _[string]_ - Wildcard(*) selector that includes all available fields in the selection

  - **option 2** - _[array of string]_ - Explicit list of fields to include in the selection

  - **option 3** - _[object]_ - Advanced matching using regex, DuckDB expression, or exclusion

    - **`regex`** - _[string]_ - Select fields using a regular expression 

    - **`expr`** - _[string]_ - DuckDB SQL expression to select fields based on custom logic 

    - **`exclude`** - _[object]_ - Select all fields except those listed here 

```yaml
# Example: Select a dimension
dimensions:
    - country
```

```yaml
# Example: Select all dimensions except one
dimensions:
    exclude:
        - country
```

```yaml
# Example: Select all dimensions that match a regex
dimensions:
    expr: "^public_.*$"
```

### `measures`

_[oneOf]_ - List of measure names. Use '*' to select all measures (default) 

  - **option 1** - _[string]_ - Wildcard(*) selector that includes all available fields in the selection

  - **option 2** - _[array of string]_ - Explicit list of fields to include in the selection

  - **option 3** - _[object]_ - Advanced matching using regex, DuckDB expression, or exclusion

    - **`regex`** - _[string]_ - Select fields using a regular expression 

    - **`expr`** - _[string]_ - DuckDB SQL expression to select fields based on custom logic 

    - **`exclude`** - _[object]_ - Select all fields except those listed here 

```yaml
# Example: Select a measure
measures:
    - sum_of_total
```

```yaml
# Example: Select all measures except one
measures:
    exclude:
        - sum_of_total
```

```yaml
# Example: Select all measures that match a regex
measures:
    expr: "^public_.*$"
```

### `theme`

_[oneOf]_ - Name of the theme to use. Only one of theme and embedded_theme can be set. 

  - **option 1** - _[string]_ - Name of an existing theme to apply to the dashboard

  - **option 2** - _[object]_ - Inline theme configuration.

    - **`colors`** - _[object]_ - Used to override the dashboard colors. Either primary or secondary color must be provided. 

      - **`primary`** - _[string]_ - Overrides the primary blue color in the dashboard. Can have any hex (without the '#' character), [named colors](https://www.w3.org/TR/css-color-4/#named-colors) or hsl() formats. Note that the hue of the input colors is used for variants but the saturation and lightness is copied over from the [blue color palette](https://tailwindcss.com/docs/customizing-colors). 

      - **`secondary`** - _[string]_ - Overrides the secondary color in the dashboard. Applies to the loading spinner only as of now. Can have any hex (without the '#' character), [named colors](https://www.w3.org/TR/css-color-4/#named-colors) or hsl() formats. 

### `time_ranges`

_[array of oneOf]_ - Overrides the list of default time range selections available in the dropdown. It can be string or an object with a 'range' and optional 'comparison_offsets'
  ```yaml
  time_ranges:
    - PT15M // Simplified syntax to specify only the range
    - PT1H
    - PT6H
    - P7D
    - range: P5D // Advanced syntax to specify comparison_offsets as well
    - P4W
    - rill-TD // Today
    - rill-WTD // Week-To-date
  ```
 

  - **option 1** - _[string]_ - a valid [ISO 8601](https://en.wikipedia.org/wiki/ISO_8601#Durations) duration or one of the [Rill ISO 8601 extensions](https://docs.rilldata.com/reference/rill-iso-extensions#extensions) extensions for the selection

  - **option 2** - _[object]_ - Object containing time range and comparison configuration

    - **`range`** - _[string]_ - a valid [ISO 8601](https://en.wikipedia.org/wiki/ISO_8601#Durations) duration or one of the [Rill ISO 8601 extensions](https://docs.rilldata.com/reference/rill-iso-extensions#extensions) extensions for the selection _(required)_

    - **`comparison_offsets`** - _[array of oneOf]_ - list of time comparison options for this time range selection (optional). Must be one of the [Rill ISO 8601 extensions](https://docs.rilldata.com/reference/rill-iso-extensions#extensions) 

      - **option 1** - _[string]_ - Offset string only (range is inferred)

      - **option 2** - _[object]_ - Object containing offset and range configuration for time comparison

        - **`offset`** - _[string]_ - Time offset for comparison (e.g., 'P1D' for one day ago) 

        - **`range`** - _[string]_ - Custom time range for comparison period 

### `time_zones`

_[array of string]_ - Refers to the time zones that should be pinned to the top of the time zone selector. It should be a list of [IANA time zone identifiers](https://en.wikipedia.org/wiki/List_of_tz_database_time_zones) 

### `lock_time_zone`

_[boolean]_ - When true, the dashboard will be locked to the first time provided in the time_zones list. When no time_zones are provided, the dashboard will be locked to UTC 

### `allow_custom_time_range`

_[boolean]_ - Defaults to true, when set to false it will hide the ability to set a custom time range for the user. 

### `defaults`

_[object]_ - defines the defaults YAML struct
  ```yaml
  defaults: #define all the defaults within here
    dimensions:
      - dim_1
      - dim_2
    measures:
      - measure_1
      - measure_2
    time_range: P1M
    comparison_mode: dimension #time, none
    comparison_dimension: filename
  ```
 

  - **`dimensions`** - _[oneOf]_ - Provides the default dimensions to load on viewing the dashboard 

    - **option 1** - _[string]_ - Wildcard(*) selector that includes all available fields in the selection

    - **option 2** - _[array of string]_ - Explicit list of fields to include in the selection

    - **option 3** - _[object]_ - Advanced matching using regex, DuckDB expression, or exclusion

      - **`regex`** - _[string]_ - Select fields using a regular expression 

      - **`expr`** - _[string]_ - DuckDB SQL expression to select fields based on custom logic 

      - **`exclude`** - _[object]_ - Select all fields except those listed here 

  - **`measures`** - _[oneOf]_ - Provides the default measures to load on viewing the dashboard 

    - **option 1** - _[string]_ - Wildcard(*) selector that includes all available fields in the selection

    - **option 2** - _[array of string]_ - Explicit list of fields to include in the selection

    - **option 3** - _[object]_ - Advanced matching using regex, DuckDB expression, or exclusion

      - **`regex`** - _[string]_ - Select fields using a regular expression 

      - **`expr`** - _[string]_ - DuckDB SQL expression to select fields based on custom logic 

      - **`exclude`** - _[object]_ - Select all fields except those listed here 

  - **`time_range`** - _[string]_ - Refers to the default time range shown when a user initially loads the dashboard. The value must be either a valid [ISO 8601 duration](https://en.wikipedia.org/wiki/ISO_8601#Durations) (for example, PT12H for 12 hours, P1M for 1 month, or P26W for 26 weeks) or one of the [Rill ISO 8601 extensions](https://docs.rilldata.com/reference/rill-iso-extensions#extensions) 

  - **`comparison_mode`** - _[string]_ - Controls how to compare current data with historical or categorical baselines. Options: `none` (no comparison), `time` (compares with past based on default_time_range), `dimension` (compares based on comparison_dimension values) 

  - **`comparison_dimension`** - _[string]_ - for dimension mode, specify the comparison dimension by name 

### `embeds`

_[object]_ - Configuration options for embedded dashboard views 

  - **`hide_pivot`** - _[boolean]_ - When true, hides the pivot table view in embedded mode 

### `security`

_[object]_ - Defines [security rules and access control policies](/manage/security) for dashboards (without row filtering) 

  - **`access`** - _[oneOf]_ - Expression indicating if the user should be granted access to the dashboard. If not defined, it will resolve to false and the dashboard won't be accessible to anyone. Needs to be a valid SQL expression that evaluates to a boolean. 

    - **option 1** - _[string]_ - SQL expression that evaluates to a boolean to determine access

    - **option 2** - _[boolean]_ - Direct boolean value to allow or deny access

## Common Properties

### `name`

_[string]_ - Name is usually inferred from the filename, but can be specified manually. 

### `refs`

_[array of string]_ - List of resource references 

### `dev`

_[object]_ - Overrides any properties in development environment. 

### `prod`

<<<<<<< HEAD
**`security`** - Defines a [security policy](/build/metrics-view/security) for the dashboard _(optional)_.
  - **`access`** - Expression indicating if the user should be granted access to the dashboard. If not defined, it will resolve to `false` and the dashboard won't be accessible to anyone. Needs to be a valid SQL expression that evaluates to a boolean _(optional)_.
=======
_[object]_ - Overrides any properties in production environment. 
>>>>>>> fe929272
<|MERGE_RESOLUTION|>--- conflicted
+++ resolved
@@ -239,9 +239,4 @@
 
 ### `prod`
 
-<<<<<<< HEAD
-**`security`** - Defines a [security policy](/build/metrics-view/security) for the dashboard _(optional)_.
-  - **`access`** - Expression indicating if the user should be granted access to the dashboard. If not defined, it will resolve to `false` and the dashboard won't be accessible to anyone. Needs to be a valid SQL expression that evaluates to a boolean _(optional)_.
-=======
-_[object]_ - Overrides any properties in production environment. 
->>>>>>> fe929272
+_[object]_ - Overrides any properties in production environment. 