---
note: GENERATED. DO NOT EDIT.
title: Metrics View YAML
sidebar_position: 34
---

In your Rill project directory, create a metrics view, `<metrics_view>.yaml`, file in the `metrics` directory. Rill will ingest the metric view definition next time you run `rill start`.

## Properties

### `version`

_[string]_ - The version of the metrics view schema 

### `type`

_[string]_ - Refers to the resource type and must be `metrics_view` 

### `connector`

_[string]_ - Refers to the connector type for the metrics view, see [OLAP engines](/developer/build/connectors/olap) for more information 

### `display_name`

_[string]_ - Refers to the display name for the metrics view 

### `description`

_[string]_ - Refers to the description for the metrics view 

### `ai_instructions`

_[string]_ - Extra instructions for [AI agents](/user-guide/ai/mcp). Used to guide natural language question answering and routing. 

### `parent`

_[string]_ - Refers to the parent metrics view from which this metrics view is derived. If specified, this will inherit properties from the parent metrics view 

### `model`

_[string]_ - Refers to the model powering the dashboard (either model or table is required) 

### `database`

_[string]_ - Refers to the database to use in the OLAP engine (to be used in conjunction with table). Otherwise, will use the default database or schema if not specified 

### `database_schema`

_[string]_ - Refers to the schema to use in the OLAP engine (to be used in conjunction with table). Otherwise, will use the default database or schema if not specified 

### `table`

_[string]_ - Refers to the table powering the dashboard, should be used instead of model for dashboards create from external OLAP tables (either table or model is required) 

### `timeseries`

_[string]_ - Refers to the timestamp column from your model that will underlie x-axis data in the line charts. If not specified, the line charts will not appear 

### `watermark`

_[string]_ - A SQL expression that tells us the max timestamp that the measures are considered valid for. Usually does not need to be overwritten 

### `smallest_time_grain`

_[string]_ - Refers to the smallest time granularity the user is allowed to view. The valid values are: millisecond, second, minute, hour, day, week, month, quarter, year 

### `first_day_of_week`

_[integer]_ - Refers to the first day of the week for time grain aggregation (for example, Sunday instead of Monday). The valid values are 1 through 7 where Monday=1 and Sunday=7 

### `first_month_of_year`

_[integer]_ - Refers to the first month of the year for time grain aggregation. The valid values are 1 through 12 where January=1 and December=12 

### `dimensions`

_[array of object]_ - Relates to exploring segments or dimensions of your data and filtering the dashboard 

  - **`name`** - _[string]_ - a stable identifier for the dimension 

  - **`display_name`** - _[string]_ - a display name for your dimension 

  - **`description`** - _[string]_ - a freeform text description of the dimension 

  - **`tags`** - _[array of string]_ - optional list of tags for categorizing the dimension (defaults to empty) 

  - **`column`** - _[string]_ - a categorical column 

  - **`expression`** - _[string]_ - a non-aggregate expression such as string_split(domain, '.'). One of column and expression is required but cannot have both at the same time 

  - **`unnest`** - _[boolean]_ - if true, allows multi-valued dimension to be unnested (such as lists) and filters will automatically switch to "contains" instead of exact match 

  - **`uri`** - _[string, boolean]_ - enable if your dimension is a clickable URL to enable single click navigation (boolean or valid SQL expression) 

### `measures`

_[array of object]_ - Used to define the numeric aggregates of columns from your data model 

  - **`name`** - _[string]_ - a stable identifier for the measure _(required)_

  - **`display_name`** - _[string]_ - the display name of your measure. _(required)_

  - **`label`** - _[string]_ - a label for your measure, deprecated use display_name 

  - **`description`** - _[string]_ - a freeform text description of the measure 

  - **`tags`** - _[array of string]_ - optional list of tags for categorizing the measure (defaults to empty) 

  - **`type`** - _[string]_ - Measure calculation type: "simple" for basic aggregations, "derived" for calculations using other measures, or "time_comparison" for period-over-period analysis. Defaults to "simple" unless dependencies exist. 

  - **`expression`** - _[string]_ - a combination of operators and functions for aggregations _(required)_

  - **`window`** - _[anyOf]_ - A measure window can be defined as a keyword string (e.g. 'time' or 'all') or an object with detailed window configuration. For more information, see the [window functions](/developer/build/metrics-view/measures/windows) documentation. 

    - **option 1** - _[string]_ - Shorthand: `time` or `true` means time-partitioned, `all` means non-partitioned.

    - **option 2** - _[object]_ - Detailed window configuration for measure calculations, allowing control over partitioning, ordering, and frame definition.

      - **`partition`** - _[boolean]_ - Controls whether the window is partitioned. When true, calculations are performed within each partition separately. 

      - **`order`** - _[string]_ - Specifies the fields to order the window by, determining the sequence of rows within each partition. 

        - **option 1** - _[string]_ - Simple field name as a string.

        - **option 2** - _[array of oneOf]_ - List of field selectors, each can be a string or an object with detailed configuration.

          - **option 1** - _[string]_ - Shorthand field selector, interpreted as the name.

          - **option 2** - _[object]_ - Detailed field selector configuration with name and optional time grain.

            - **`name`** - _[string]_ - Name of the field to select. _(required)_

            - **`time_grain`** - _[string]_ - Time grain for time-based dimensions. 

      - **`frame`** - _[string]_ - Defines the window frame boundaries for calculations, specifying which rows are included in the window relative to the current row. 

  - **`per`** - _[oneOf]_ - for per dimensions 

    - **option 1** - _[string]_ - Simple field name as a string.

    - **option 2** - _[array of oneOf]_ - List of field selectors, each can be a string or an object with detailed configuration.

      - **option 1** - _[string]_ - Shorthand field selector, interpreted as the name.

      - **option 2** - _[object]_ - Detailed field selector configuration with name and optional time grain.

        - **`name`** - _[string]_ - Name of the field to select. _(required)_

        - **`time_grain`** - _[string]_ - Time grain for time-based dimensions. 

  - **`requires`** - _[oneOf]_ - using an available measure or dimension in your metrics view to set a required parameter, cannot be used with simple measures. See [referencing measures](/developer/build/metrics-view/measures/referencing) for more information. 

    - **option 1** - _[string]_ - Simple field name as a string.

    - **option 2** - _[array of oneOf]_ - List of field selectors, each can be a string or an object with detailed configuration.

      - **option 1** - _[string]_ - Shorthand field selector, interpreted as the name.

      - **option 2** - _[object]_ - Detailed field selector configuration with name and optional time grain.

        - **`name`** - _[string]_ - Name of the field to select. _(required)_

        - **`time_grain`** - _[string]_ - Time grain for time-based dimensions. 

  - **`valid_percent_of_total`** - _[boolean]_ - a boolean indicating whether percent-of-total values should be rendered for this measure 

  - **`format_preset`** - _[string]_ - Controls the formatting of this measure using a predefined preset. Measures cannot have both `format_preset` and `format_d3`. If neither is supplied, the measure will be formatted using the `humanize` preset by default.
  
    Available options:
    - `humanize`: Round numbers into thousands (K), millions(M), billions (B), etc.
    - `none`: Raw output.
    - `currency_usd`: Round to 2 decimal points with a dollar sign ($).
    - `currency_eur`: Round to 2 decimal points with a euro sign (€).
    - `percentage`: Convert a rate into a percentage with a % sign.
    - `interval_ms`: Convert milliseconds into human-readable durations like hours (h), days (d), years (y), etc. (optional)
 

  - **`format_d3`** - _[string]_ - Controls the formatting of this measure using a [d3-format](https://d3js.org/d3-format) string. If an invalid format string is supplied, the measure will fall back to `format_preset: humanize`. A measure cannot have both `format_preset` and `format_d3`. If neither is provided, the humanize preset is used by default. Example: `format_d3: ".2f"` formats using fixed-point notation with two decimal places. Example: `format_d3: ",.2r"` formats using grouped thousands with two significant digits. (optional) 

  - **`format_d3_locale`** - _[object]_ - locale configuration passed through to D3, enabling changing the currency symbol among other things. For details, see the docs for D3's formatLocale.
    ```yaml
    format_d3: "$,"
    format_d3_locale:
      grouping: [3, 2]
      currency: ["₹", ""]
    ```
 

    - **`grouping`** - _[array]_ - the grouping of the currency symbol 

    - **`currency`** - _[array]_ - the currency symbol 

  - **`treat_nulls_as`** - _[string]_ - used to configure what value to fill in for missing time buckets. This also works generally as COALESCING over non empty time buckets. 

### `parent_dimensions`

_[oneOf]_ - Optional field selectors for dimensions to inherit from the parent metrics view. 

  - **option 1** - _[string]_ - Wildcard(*) selector that includes all available fields in the selection

  - **option 2** - _[array of string]_ - Explicit list of fields to include in the selection

  - **option 3** - _[object]_ - Advanced matching using regex, DuckDB expression, or exclusion

    - **`regex`** - _[string]_ - Select fields using a regular expression 

    - **`expr`** - _[string]_ - DuckDB SQL expression to select fields based on custom logic 

    - **`exclude`** - _[object]_ - Select all fields except those listed here 

### `parent_measures`

_[oneOf]_ - Optional field selectors for measures to inherit from the parent metrics view. 

  - **option 1** - _[string]_ - Wildcard(*) selector that includes all available fields in the selection

  - **option 2** - _[array of string]_ - Explicit list of fields to include in the selection

  - **option 3** - _[object]_ - Advanced matching using regex, DuckDB expression, or exclusion

    - **`regex`** - _[string]_ - Select fields using a regular expression 

    - **`expr`** - _[string]_ - DuckDB SQL expression to select fields based on custom logic 

    - **`exclude`** - _[object]_ - Select all fields except those listed here 

### `annotations`

_[array of object]_ - Used to define annotations that can be displayed on charts 

  - **`name`** - _[string]_ - A stable identifier for the annotation. Defaults to model or table names when not specified 

  - **`model`** - _[string]_ - Refers to the model powering the annotation (either table or model is required). The model must have 'time' and 'description' columns. Optional columns include 'time_end' for range annotations and 'grain' to specify when the annotation should appear based on dashboard grain level. 

  - **`database`** - _[string]_ - Refers to the database to use in the OLAP engine (to be used in conjunction with table). Otherwise, will use the default database or schema if not specified 

  - **`database_schema`** - _[string]_ - Refers to the schema to use in the OLAP engine (to be used in conjunction with table). Otherwise, will use the default database or schema if not specified 

  - **`table`** - _[string]_ - Refers to the table powering the annotation, should be used instead of model for annotations from external OLAP tables (either table or model is required) 

  - **`connector`** - _[string]_ - Refers to the connector to use for the annotation 

  - **`measures`** - _[anyOf]_ - Specifies which measures to apply the annotation to. Applies to all measures if not specified 

    - **option 1** - _[string]_ - Simple field name as a string.

    - **option 2** - _[array of anyOf]_ - List of field selectors, each can be a string or an object with detailed configuration.

      - **option 1** - _[string]_ - Shorthand field selector, interpreted as the name.

      - **option 2** - _[object]_ - Detailed field selector configuration with name and optional time grain.

        - **`name`** - _[string]_ - Name of the field to select. _(required)_

        - **`time_grain`** - _[string]_ - Time grain for time-based dimensions. 

### `security`

_[object]_ - Defines [security rules and access control policies](/developer/build/metrics-view/security) for resources 

  - **`access`** - _[oneOf]_ - Expression indicating if the user should be granted access to the dashboard. If not defined, it will resolve to false and the dashboard won't be accessible to anyone. Needs to be a valid SQL expression that evaluates to a boolean. 

    - **option 1** - _[string]_ - SQL expression that evaluates to a boolean to determine access

    - **option 2** - _[boolean]_ - Direct boolean value to allow or deny access

  - **`row_filter`** - _[string]_ - SQL expression to filter the underlying model by. Can leverage templated user attributes to customize the filter for the requesting user. Needs to be a valid SQL expression that can be injected into a WHERE clause 

  - **`include`** - _[array of object]_ - List of dimension or measure names to include in the dashboard. If include is defined all other dimensions and measures are excluded 

    - **`if`** - _[string]_ - Expression to decide if the column should be included or not. It can leverage templated user attributes. Needs to be a valid SQL expression that evaluates to a boolean _(required)_

    - **`names`** - _[anyOf]_ - List of fields to include. Should match the name of one of the dashboard's dimensions or measures _(required)_

      - **option 1** - _[array of string]_ - List of specific field names to include

      - **option 2** - _[string]_ - Wildcard '*' to include all fields

  - **`exclude`** - _[array of object]_ - List of dimension or measure names to exclude from the dashboard. If exclude is defined all other dimensions and measures are included 

    - **`if`** - _[string]_ - Expression to decide if the column should be excluded or not. It can leverage templated user attributes. Needs to be a valid SQL expression that evaluates to a boolean _(required)_

    - **`names`** - _[anyOf]_ - List of fields to exclude. Should match the name of one of the dashboard's dimensions or measures _(required)_

      - **option 1** - _[array of string]_ - List of specific field names to exclude

      - **option 2** - _[string]_ - Wildcard '*' to exclude all fields

  - **`rules`** - _[array of object]_ - List of detailed security rules that can be used to define complex access control policies 

    - **`type`** - _[string]_ - Type of security rule - access (overall access), field_access (field-level access), or row_filter (row-level filtering) _(required)_

    - **`action`** - _[string]_ - Whether to allow or deny access for this rule 

    - **`if`** - _[string]_ - Conditional expression that determines when this rule applies. Must be a valid SQL expression that evaluates to a boolean 

    - **`names`** - _[array of string]_ - List of field names this rule applies to (for field_access type rules) 

    - **`all`** - _[boolean]_ - When true, applies the rule to all fields (for field_access type rules) 

    - **`sql`** - _[string]_ - SQL expression for row filtering (for row_filter type rules) 

### `explore`

_[object]_ - Defines an optional inline explore view for the metrics view. If not specified a default explore will be emitted unless `skip` is set to true. 

  - **`skip`** - _[boolean]_ - If true, disables the explore view for this metrics view. 

  - **`name`** - _[string]_ - Name of the explore view. 

  - **`display_name`** - _[string]_ - Display name for the explore view. 

  - **`description`** - _[string]_ - Description for the explore view. 

  - **`banner`** - _[string]_ - Custom banner displayed at the header of the explore view. 

  - **`theme`** - _[oneOf]_ - Name of the theme to use or define a theme inline. Either theme name or inline theme can be set. 

    - **option 1** - _[string]_ - Name of an existing theme to apply to the explore view.

    - **option 2** - _[object]_ - Inline theme configuration.

      - **`colors`** - _[object]_ - Used to override the dashboard colors. Either primary or secondary color must be provided. 

        - **`primary`** - _[string]_ - Overrides the primary blue color in the dashboard. Can have any hex, [named colors](https://www.w3.org/TR/css-color-4/#named-colors) or hsl() formats. Note that the hue of the input colors is used for variants but the saturation and lightness is copied over from the [blue color palette](https://tailwindcss.com/docs/customizing-colors). 
<<<<<<< HEAD

        - **`secondary`** - _[string]_ - Overrides the secondary color in the dashboard. Applies to the loading spinner only as of now. Can have any hex, [named colors](https://www.w3.org/TR/css-color-4/#named-colors) or hsl() formats. 

      - **`light`** - _[object]_ - Light theme color configuration 

        - **`primary`** - _[string]_ - Primary color for light theme. Can have any hex, [named colors](https://www.w3.org/TR/css-color-4/#named-colors) or hsl() formats. 

        - **`secondary`** - _[string]_ - Secondary color for light theme. Can have any hex, [named colors](https://www.w3.org/TR/css-color-4/#named-colors) or hsl() formats. 

        - **`variables`** - _[object]_ - Custom CSS variables for light theme 

      - **`dark`** - _[object]_ - Dark theme color configuration 

        - **`primary`** - _[string]_ - Primary color for dark theme. Can have any hex, [named colors](https://www.w3.org/TR/css-color-4/#named-colors) or hsl() formats. 

        - **`secondary`** - _[string]_ - Secondary color for dark theme. Can have any hex, [named colors](https://www.w3.org/TR/css-color-4/#named-colors) or hsl() formats. 

=======

        - **`secondary`** - _[string]_ - Overrides the secondary color in the dashboard. Applies to the loading spinner only as of now. Can have any hex, [named colors](https://www.w3.org/TR/css-color-4/#named-colors) or hsl() formats. 

      - **`light`** - _[object]_ - Light theme color configuration 

        - **`primary`** - _[string]_ - Primary color for light theme. Can have any hex, [named colors](https://www.w3.org/TR/css-color-4/#named-colors) or hsl() formats. 

        - **`secondary`** - _[string]_ - Secondary color for light theme. Can have any hex, [named colors](https://www.w3.org/TR/css-color-4/#named-colors) or hsl() formats. 

        - **`variables`** - _[object]_ - Custom CSS variables for light theme 

      - **`dark`** - _[object]_ - Dark theme color configuration 

        - **`primary`** - _[string]_ - Primary color for dark theme. Can have any hex, [named colors](https://www.w3.org/TR/css-color-4/#named-colors) or hsl() formats. 

        - **`secondary`** - _[string]_ - Secondary color for dark theme. Can have any hex, [named colors](https://www.w3.org/TR/css-color-4/#named-colors) or hsl() formats. 

>>>>>>> ca069c10
        - **`variables`** - _[object]_ - Custom CSS variables for dark theme 

  - **`time_ranges`** - _[array of oneOf]_ - Overrides the list of default time range selections available in the dropdown. It can be string or an object with a 'range' and optional 'comparison_offsets'. 

    - **option 1** - _[string]_ - a valid [ISO 8601](https://en.wikipedia.org/wiki/ISO_8601#Durations) duration or one of the [Rill ISO 8601 extensions](https://docs.rilldata.com/reference/rill-iso-extensions#extensions) extensions for the selection

    - **option 2** - _[object]_ - Object containing time range and comparison configuration

      - **`range`** - _[string]_ - a valid [ISO 8601](https://en.wikipedia.org/wiki/ISO_8601#Durations) duration or one of the [Rill ISO 8601 extensions](https://docs.rilldata.com/reference/rill-iso-extensions#extensions) extensions for the selection _(required)_

      - **`comparison_offsets`** - _[array of oneOf]_ - list of time comparison options for this time range selection (optional). Must be one of the [Rill ISO 8601 extensions](https://docs.rilldata.com/reference/rill-iso-extensions#extensions) 

        - **option 1** - _[string]_ - Offset string only (range is inferred)

        - **option 2** - _[object]_ - Object containing offset and range configuration for time comparison

          - **`offset`** - _[string]_ - Time offset for comparison (e.g., 'P1D' for one day ago) 

          - **`range`** - _[string]_ - Custom time range for comparison period 

  - **`time_zones`** - _[array of string]_ - List of time zones to pin to the top of the time zone selector. Should be a list of IANA time zone identifiers. 

  - **`lock_time_zone`** - _[boolean]_ - When true, the explore view will be locked to the first time zone provided in the time_zones list. If no time_zones are provided, it will be locked to UTC. 

  - **`allow_custom_time_range`** - _[boolean]_ - Defaults to true. When set to false, hides the ability to set a custom time range for the user. 

  - **`defaults`** - _[object]_ - Preset UI state to show by default. 

    - **`dimensions`** - _[oneOf]_ - Default dimensions to load on viewing the explore view. 

      - **option 1** - _[string]_ - Wildcard(*) selector that includes all available fields in the selection

      - **option 2** - _[array of string]_ - Explicit list of fields to include in the selection

      - **option 3** - _[object]_ - Advanced matching using regex, DuckDB expression, or exclusion

        - **`regex`** - _[string]_ - Select fields using a regular expression 

        - **`expr`** - _[string]_ - DuckDB SQL expression to select fields based on custom logic 

        - **`exclude`** - _[object]_ - Select all fields except those listed here 

    - **`measures`** - _[oneOf]_ - Default measures to load on viewing the explore view. 

      - **option 1** - _[string]_ - Wildcard(*) selector that includes all available fields in the selection

      - **option 2** - _[array of string]_ - Explicit list of fields to include in the selection

      - **option 3** - _[object]_ - Advanced matching using regex, DuckDB expression, or exclusion

        - **`regex`** - _[string]_ - Select fields using a regular expression 

        - **`expr`** - _[string]_ - DuckDB SQL expression to select fields based on custom logic 

        - **`exclude`** - _[object]_ - Select all fields except those listed here 

    - **`time_range`** - _[string]_ - Default time range to display when the explore view loads. 

    - **`comparison_mode`** - _[string]_ - Default comparison mode for metrics (none, time, or dimension). 

    - **`comparison_dimension`** - _[string]_ - Default dimension to use for comparison when comparison_mode is 'dimension'. 

  - **`embeds`** - _[object]_ - Configuration options for embedded explore views. 

    - **`hide_pivot`** - _[boolean]_ - When true, hides the pivot table view in embedded mode. 

## Common Properties

### `name`

_[string]_ - Name is usually inferred from the filename, but can be specified manually. 

### `refs`

_[array of string]_ - List of resource references 

### `dev`

_[object]_ - Overrides any properties in development environment. 

### `prod`

_[object]_ - Overrides any properties in production environment. <|MERGE_RESOLUTION|>--- conflicted
+++ resolved
@@ -323,7 +323,6 @@
       - **`colors`** - _[object]_ - Used to override the dashboard colors. Either primary or secondary color must be provided. 
 
         - **`primary`** - _[string]_ - Overrides the primary blue color in the dashboard. Can have any hex, [named colors](https://www.w3.org/TR/css-color-4/#named-colors) or hsl() formats. Note that the hue of the input colors is used for variants but the saturation and lightness is copied over from the [blue color palette](https://tailwindcss.com/docs/customizing-colors). 
-<<<<<<< HEAD
 
         - **`secondary`** - _[string]_ - Overrides the secondary color in the dashboard. Applies to the loading spinner only as of now. Can have any hex, [named colors](https://www.w3.org/TR/css-color-4/#named-colors) or hsl() formats. 
 
@@ -341,25 +340,6 @@
 
         - **`secondary`** - _[string]_ - Secondary color for dark theme. Can have any hex, [named colors](https://www.w3.org/TR/css-color-4/#named-colors) or hsl() formats. 
 
-=======
-
-        - **`secondary`** - _[string]_ - Overrides the secondary color in the dashboard. Applies to the loading spinner only as of now. Can have any hex, [named colors](https://www.w3.org/TR/css-color-4/#named-colors) or hsl() formats. 
-
-      - **`light`** - _[object]_ - Light theme color configuration 
-
-        - **`primary`** - _[string]_ - Primary color for light theme. Can have any hex, [named colors](https://www.w3.org/TR/css-color-4/#named-colors) or hsl() formats. 
-
-        - **`secondary`** - _[string]_ - Secondary color for light theme. Can have any hex, [named colors](https://www.w3.org/TR/css-color-4/#named-colors) or hsl() formats. 
-
-        - **`variables`** - _[object]_ - Custom CSS variables for light theme 
-
-      - **`dark`** - _[object]_ - Dark theme color configuration 
-
-        - **`primary`** - _[string]_ - Primary color for dark theme. Can have any hex, [named colors](https://www.w3.org/TR/css-color-4/#named-colors) or hsl() formats. 
-
-        - **`secondary`** - _[string]_ - Secondary color for dark theme. Can have any hex, [named colors](https://www.w3.org/TR/css-color-4/#named-colors) or hsl() formats. 
-
->>>>>>> ca069c10
         - **`variables`** - _[object]_ - Custom CSS variables for dark theme 
 
   - **`time_ranges`** - _[array of oneOf]_ - Overrides the list of default time range selections available in the dropdown. It can be string or an object with a 'range' and optional 'comparison_offsets'. 
