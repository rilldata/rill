---
note: GENERATED. DO NOT EDIT.
title: Models YAML
sidebar_position: 33
---

<<<<<<< HEAD
When using Rill Developer, data transformations are powered by DuckDB and their dialect of SQL. Under the hood, _by default_, data models are created as views in DuckDB. Please check our [modeling](/build/models/sql-models) page and [DuckDB documentation](https://duckdb.org/docs/sql/introduction) for more details about how to construct and write your model SQL syntax.
=======
>>>>>>> fe929272

This file is used to define YAML models. For more information on our SQL models, see the [SQL models](/build/models/) documentation.
:::tip

Both regular models and source models can use the Model YAML specification described on this page. While [SQL models](/build/models) are perfect for simple transformations, Model YAML files provide advanced capabilities for complex data processing scenarios.

**When to use Model YAML:**
- **Partitions** - Optimize performance with data partitioning strategies
- **Incremental models** - Process only new or changed data efficiently
- **Pre/post execution hooks** - Run custom logic before or after model execution
- **Staging** - Create intermediate tables for complex transformations
- **Output configuration** - Define specific output formats and destinations

Model YAML files give you fine-grained control over how your data is processed and transformed, making them ideal for production workloads and complex analytics pipelines.

:::


## Properties

### `type`

_[string]_ - Refers to the resource type and must be `model` _(required)_

### `refresh`

_[object]_ - Specifies the refresh schedule that Rill should follow to re-ingest and update the underlying model data 

  - **`cron`** - _[string]_ - A cron expression that defines the execution schedule 

  - **`time_zone`** - _[string]_ - Time zone to interpret the schedule in (e.g., 'UTC', 'America/Los_Angeles'). 

  - **`disable`** - _[boolean]_ - If true, disables the resource without deleting it. 

  - **`ref_update`** - _[boolean]_ - If true, allows the resource to run when a dependency updates. 

  - **`run_in_dev`** - _[boolean]_ - If true, allows the schedule to run in development mode. 

```yaml
refresh:
    cron: "* * * * *"
```

### `connector`

_[string]_ - Refers to the resource type and is needed if setting an explicit OLAP engine. IE `clickhouse` 

### `sql`

_[string]_ - Raw SQL query to run against source _(required)_

### `pre_exec`

_[string]_ - Refers to SQL queries to run before the main query, available for DuckDB-based models. (optional). Ensure pre_exec queries are idempotent. Use IF NOT EXISTS statements when applicable. 

```yaml
pre_exec: ATTACH IF NOT EXISTS 'dbname=postgres host=localhost port=5432 user=postgres password=postgres' AS postgres_db (TYPE POSTGRES)
```

### `post_exec`

_[string]_ - Refers to a SQL query that is run after the main query, available for DuckDB-based models. (optional). Ensure post_exec queries are idempotent. Use IF EXISTS statements when applicable. 

```yaml
post_exec: DETACH DATABASE IF EXISTS postgres_db
```

### `timeout`

_[string]_ - The maximum time to wait for model ingestion 

### `incremental`

_[boolean]_ - whether incremental modeling is required (optional) 

### `change_mode`

_[string]_ - Configure how changes to the model specifications are applied (optional). 'reset' will drop and recreate the model automatically, 'manual' will require a manual full or incremental refresh to apply changes, and 'patch' will switch to the new logic without re-processing historical data (only applies for incremental models). 

### `state`

_[oneOf]_ - Refers to the explicitly defined state of your model, cannot be used with partitions (optional) 

  - **option 1** - _[object]_ - Executes a raw SQL query against the project's data models.

    - **`sql`** - _[string]_ - Raw SQL query to run against existing models in the project. _(required)_

    - **`connector`** - _[string]_ - specifies the connector to use when running SQL or glob queries. 

  - **option 2** - _[object]_ - Executes a SQL query that targets a defined metrics view.

    - **`metrics_sql`** - _[string]_ - SQL query that targets a metrics view in the project _(required)_

  - **option 3** - _[object]_ - Calls a custom API defined in the project to compute data.

    - **`api`** - _[string]_ - Name of a custom API defined in the project. _(required)_

    - **`args`** - _[object]_ - Arguments to pass to the custom API. 

  - **option 4** - _[object]_ - Uses a file-matching pattern (glob) to query data from a connector.

    - **`glob`** - _[anyOf]_ - Defines the file path or pattern to query from the specified connector. _(required)_

      - **option 1** - _[string]_ - A simple file path/glob pattern as a string.

      - **option 2** - _[object]_ - An object-based configuration for specifying a file path/glob pattern with advanced options.

    - **`connector`** - _[string]_ - Specifies the connector to use with the glob input. 

  - **option 5** - _[object]_ - Uses the status of a resource as data.

    - **`resource_status`** - _[object]_ - Based on resource status _(required)_

      - **`where_error`** - _[boolean]_ - Indicates whether the condition should trigger when the resource is in an error state. 

```yaml
state:
    sql: SELECT MAX(date) as max_date
```

### `partitions`

_[oneOf]_ - Refers to the how your data is partitioned, cannot be used with state. (optional) 

  - **option 1** - _[object]_ - Executes a raw SQL query against the project's data models.

    - **`sql`** - _[string]_ - Raw SQL query to run against existing models in the project. _(required)_

    - **`connector`** - _[string]_ - specifies the connector to use when running SQL or glob queries. 

  - **option 2** - _[object]_ - Executes a SQL query that targets a defined metrics view.

    - **`metrics_sql`** - _[string]_ - SQL query that targets a metrics view in the project _(required)_

  - **option 3** - _[object]_ - Calls a custom API defined in the project to compute data.

    - **`api`** - _[string]_ - Name of a custom API defined in the project. _(required)_

    - **`args`** - _[object]_ - Arguments to pass to the custom API. 

  - **option 4** - _[object]_ - Uses a file-matching pattern (glob) to query data from a connector.

    - **`glob`** - _[anyOf]_ - Defines the file path or pattern to query from the specified connector. _(required)_

      - **option 1** - _[string]_ - A simple file path/glob pattern as a string.

      - **option 2** - _[object]_ - An object-based configuration for specifying a file path/glob pattern with advanced options.

    - **`connector`** - _[string]_ - Specifies the connector to use with the glob input. 

  - **option 5** - _[object]_ - Uses the status of a resource as data.

    - **`resource_status`** - _[object]_ - Based on resource status _(required)_

      - **`where_error`** - _[boolean]_ - Indicates whether the condition should trigger when the resource is in an error state. 

```yaml
partitions:
    glob: gcs://my_bucket/y=*/m=*/d=*/*.parquet
```

```yaml
partitions:
    connector: duckdb
    sql: SELECT range AS num FROM range(0,10)
```

### `materialize`

_[boolean]_ - models will be materialized in olap 

### `partitions_watermark`

_[string]_ - Refers to a customizable timestamp that can be set to check if an object has been updated (optional). 

### `partitions_concurrency`

_[integer]_ - Refers to the number of concurrent partitions that can be read at the same time (optional). 

### `stage`

_[object]_ - in the case of staging models, where an input source does not support direct write to the output and a staging table is required 

  - **`connector`** - _[string]_ - Refers to the connector type for the staging table _(required)_

  - **`path`** - _[string]_ - Refers to the path to the staging table 

```yaml
stage:
    connector: s3
    path: s3://my_bucket/my_staging_table
```

### `output`

_[object]_ - to define the properties of output 

  - **`table`** - _[string]_ - Name of the output table. If not specified, the model name is used. 

  - **`materialize`** - _[boolean]_ - Whether to materialize the model as a table or view 

  - **`connector`** - _[string]_ - Refers to the connector type for the output table. Can be `clickhouse` or `duckdb` and their named connector 

  - **`incremental_strategy`** - _[string]_ - Strategy to use for incremental updates. Can be 'append', 'merge' or 'partition_overwrite' 

  - **`unique_key`** - _[array of string]_ - List of columns that uniquely identify a row for merge strategy 

  - **`partition_by`** - _[string]_ - Column or expression to partition the table by 

  **Additional properties for `output` when `connector` is `clickhouse`**

  - **`type`** - _[string]_ - Type to materialize the model into. Can be 'TABLE', 'VIEW' or 'DICTIONARY' 

  - **`columns`** - _[string]_ - Column names and types. Can also include indexes. If unspecified, detected from the query. 

  - **`engine_full`** - _[string]_ - Full engine definition in SQL format. Can include partition keys, order, TTL, etc. 

  - **`engine`** - _[string]_ - Table engine to use. Default is MergeTree 

  - **`order_by`** - _[string]_ - ORDER BY clause. 

  - **`partition_by`** - _[string]_ - Partition BY clause. 

  - **`primary_key`** - _[string]_ - PRIMARY KEY clause. 

  - **`sample_by`** - _[string]_ - SAMPLE BY clause. 

  - **`ttl`** - _[string]_ - TTL settings for the table or columns. 

  - **`table_settings`** - _[string]_ - Table-specific settings. 

  - **`query_settings`** - _[string]_ - Settings used in insert/create table as select queries. 

  - **`distributed_settings`** - _[string]_ - Settings for distributed table. 

  - **`distributed_sharding_key`** - _[string]_ - Sharding key for distributed table. 

  - **`dictionary_source_user`** - _[string]_ - User for accessing the source dictionary table (used if type is DICTIONARY). 

  - **`dictionary_source_password`** - _[string]_ - Password for the dictionary source user. 

## Common Properties

### `name`

_[string]_ - Name is usually inferred from the filename, but can be specified manually. 

### `refs`

_[array of string]_ - List of resource references 

### `dev`

_[object]_ - Overrides any properties in development environment. 

### `prod`

_[object]_ - Overrides any properties in production environment. 

## Additional properties for `output` when `connector` is `clickhouse`

### `type`

_[string]_ - Type to materialize the model into. Can be 'TABLE', 'VIEW' or 'DICTIONARY' 

### `columns`

_[string]_ - Column names and types. Can also include indexes. If unspecified, detected from the query. 

### `engine_full`

_[string]_ - Full engine definition in SQL format. Can include partition keys, order, TTL, etc. 

### `engine`

_[string]_ - Table engine to use. Default is MergeTree 

### `order_by`

_[string]_ - ORDER BY clause. 

### `partition_by`

_[string]_ - Partition BY clause. 

### `primary_key`

_[string]_ - PRIMARY KEY clause. 

### `sample_by`

_[string]_ - SAMPLE BY clause. 

### `ttl`

_[string]_ - TTL settings for the table or columns. 

### `table_settings`

_[string]_ - Table-specific settings. 

### `query_settings`

_[string]_ - Settings used in insert/create table as select queries. 

### `distributed_settings`

_[string]_ - Settings for distributed table. 

### `distributed_sharding_key`

_[string]_ - Sharding key for distributed table. 

### `dictionary_source_user`

_[string]_ - User for accessing the source dictionary table (used if type is DICTIONARY). 

### `dictionary_source_password`

_[string]_ - Password for the dictionary source user. 

## Common Properties

### `name`

_[string]_ - Name is usually inferred from the filename, but can be specified manually. 

### `refs`

_[array of string]_ - List of resource references 

### `dev`

_[object]_ - Overrides any properties in development environment. 

### `prod`

_[object]_ - Overrides any properties in production environment. 

## Additional properties when `connector` is `athena` or [named connector](./connectors.md#athena) for athena

### `output_location`

_[string]_ - Output location for query results in S3. 

### `workgroup`

_[string]_ - AWS Athena workgroup to use for queries. 

### `region`

_[string]_ - AWS region to connect to Athena and the output location. 

## Additional properties when `connector` is `azure` or [named connector](./connectors.md#azure) of azure

### `path`

_[string]_ - Path to the source 

### `account`

_[string]_ - Account identifier 

### `uri`

_[string]_ - Source URI 

### `extract`

_[object]_ - Arbitrary key-value pairs for extraction settings 

### `glob`

_[object]_ - Settings related to glob file matching. 

  - **`max_total_size`** - _[integer]_ - Maximum total size (in bytes) matched by glob 

  - **`max_objects_matched`** - _[integer]_ - Maximum number of objects matched by glob 

  - **`max_objects_listed`** - _[integer]_ - Maximum number of objects listed in glob 

  - **`page_size`** - _[integer]_ - Page size for glob listing 

### `batch_size`

_[string]_ - Size of a batch (e.g., '100MB') 

## Additional properties when `connector` is `bigquery` or [named connector](./connectors.md#bigquery) of bigquery

### `project_id`

_[string]_ - ID of the BigQuery project. 

## Additional properties when `connector` is `duckdb` or [named connector](./connectors.md#duckdb) of duckdb

### `path`

_[string]_ - Path to the data source. 

### `format`

_[string]_ - Format of the data source (e.g., csv, json, parquet). 

### `pre_exec`

_[string]_ - refers to SQL queries to run before the main query, available for DuckDB-based models. _(optional)_. Ensure `pre_exec` queries are idempotent. Use `IF NOT EXISTS` statements when applicable. 

### `post_exec`

_[string]_ - refers to a SQL query that is run after the main query, available for DuckDB-based models. _(optional)_. Ensure `post_exec` queries are idempotent. Use `IF EXISTS` statements when applicable. 

```yaml
pre_exec: ATTACH IF NOT EXISTS 'dbname=postgres host=localhost port=5432 user=postgres password=postgres' AS postgres_db (TYPE POSTGRES);
sql: SELECT * FROM postgres_query('postgres_db', 'SELECT * FROM USERS')
post_exec: DETACH DATABASE IF EXISTS postgres_db
```

## Additional properties when `connector` is `gcs` or [named connector](./connectors.md#gcs) of gcs

### `path`

_[string]_ - Path to the source 

### `uri`

_[string]_ - Source URI 

### `extract`

_[object]_ - key-value pairs for extraction settings 

### `glob`

_[object]_ - Settings related to glob file matching. 

  - **`max_total_size`** - _[integer]_ - Maximum total size (in bytes) matched by glob 

  - **`max_objects_matched`** - _[integer]_ - Maximum number of objects matched by glob 

  - **`max_objects_listed`** - _[integer]_ - Maximum number of objects listed in glob 

  - **`page_size`** - _[integer]_ - Page size for glob listing 

### `batch_size`

_[string]_ - Size of a batch (e.g., '100MB') 

## Additional properties when `connector` is `local_file` or [named connector](/connect/data-source/local-file) of local_file

### `path`

_[string]_ - Path to the data source. 

### `format`

_[string]_ - Format of the data source (e.g., csv, json, parquet). 

## Additional properties when `connector` is `redshift` or [named connector](./connectors.md#redshift) of redshift

### `output_location`

_[string]_ - S3 location where query results are stored. 

### `workgroup`

_[string]_ - Redshift Serverless workgroup to use. 

### `database`

_[string]_ - Name of the Redshift database. 

### `cluster_identifier`

_[string]_ - Identifier of the Redshift cluster. 

### `role_arn`

_[string]_ - ARN of the IAM role to assume for Redshift access. 

### `region`

_[string]_ - AWS region of the Redshift deployment. 

## Additional properties when `connector` is `s3` or [named connector](./connectors.md#s3) of s3

### `region`

_[string]_ - AWS region 

### `endpoint`

_[string]_ - AWS Endpoint 

### `path`

_[string]_ - Path to the source 

### `uri`

_[string]_ - Source URI 

### `extract`

_[object]_ - key-value pairs for extraction settings 

### `glob`

_[object]_ - Settings related to glob file matching. 

  - **`max_total_size`** - _[integer]_ - Maximum total size (in bytes) matched by glob 

  - **`max_objects_matched`** - _[integer]_ - Maximum number of objects matched by glob 

  - **`max_objects_listed`** - _[integer]_ - Maximum number of objects listed in glob 

  - **`page_size`** - _[integer]_ - Page size for glob listing 

### `batch_size`

_[string]_ - Size of a batch (e.g., '100MB') 

## Additional properties when `connector` is `salesforce` or [named connector](./connectors.md#salesforce) of salesforce

### `soql`

_[string]_ - SOQL query to execute against the Salesforce instance. 

### `sobject`

_[string]_ - Salesforce object (e.g., Account, Contact) targeted by the query. 

### `queryAll`

_[boolean]_ - Whether to include deleted and archived records in the query (uses queryAll API). 

## Examples

```yaml
### Incremental model 
type: model
incremental: true
connector: bigquery
state:
    sql: SELECT MAX(date) as max_date
sql: "SELECT ... FROM events \n  {{ if incremental }} \n      WHERE event_time > '{{.state.max_date}}' \n  {{end}}\n"
output:
    connector: duckdb
```

```yaml
### Partitioned model 
type: model
partitions:
    glob:
        connector: gcs
        path: gs://rilldata-public/github-analytics/Clickhouse/2025/*/commits_*.parquet
sql: SELECT * FROM read_parquet('{{ .partition.uri }}')
output:
    connector: duckdb
    incremental_strategy: append
```

```yaml
### Partitioned Incremental model 
type: model
incremental: true
refresh:
    cron: "0 8 * * *"
partitions:
    glob:
        path: gs://rilldata-public/github-analytics/Clickhouse/2025/*/*
        partition: directory
sql: "SELECT * \n  FROM read_parquet('gs://rilldata-public/{{ .partition.path }}/commits_*.parquet') \n  WHERE '{{ .partition.path }}' IS NOT NULL\n"
output:
    connector: duckdb
    incremental_strategy: append
```

```yaml
### Staging model 
type: model
connector: snowflake
# Use DuckDB to generate a range of days from 1st Jan to today
partitions:
    connector: duckdb
    sql: SELECT range as day FROM range(TIMESTAMPTZ '2024-01-01', now(), INTERVAL 1 DAY)
# Don't reload previously ingested partitions on every refresh
incremental: true
# Query Snowflake for all events belonging to the current partition
sql: SELECT * FROM events WHERE date_trunc('day', event_time) = '{{ .partition.day }}'
# Since ClickHouse can't ingest from Snowflake or vice versa, we use S3 as a temporary staging connector
stage:
    connector: s3
    path: s3://bucket/temp-data
# Produce the final output into ClickHouse, requires a clickhouse.yaml connector defined.
output:
    connector: clickhouse
```<|MERGE_RESOLUTION|>--- conflicted
+++ resolved
@@ -4,10 +4,6 @@
 sidebar_position: 33
 ---
 
-<<<<<<< HEAD
-When using Rill Developer, data transformations are powered by DuckDB and their dialect of SQL. Under the hood, _by default_, data models are created as views in DuckDB. Please check our [modeling](/build/models/sql-models) page and [DuckDB documentation](https://duckdb.org/docs/sql/introduction) for more details about how to construct and write your model SQL syntax.
-=======
->>>>>>> fe929272
 
 This file is used to define YAML models. For more information on our SQL models, see the [SQL models](/build/models/) documentation.
 :::tip
