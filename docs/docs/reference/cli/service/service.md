--- conflicted
+++ resolved
@@ -15,16 +15,10 @@
 ### Global flags
 
 ```
-<<<<<<< HEAD
-      --format string   Output format (options: "human", "json", "csv") (default "human")
-  -h, --help            Print usage
-      --interactive     Prompt for missing required parameters (default true)
-=======
       --api-token string   Token for authenticating with the cloud API
       --format string      Output format (options: "human", "json", "csv") (default "human")
   -h, --help               Print usage
       --interactive        Prompt for missing required parameters (default true)
->>>>>>> de65733d
 ```
 
 ### SEE ALSO
