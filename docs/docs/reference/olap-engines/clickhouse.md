--- conflicted
+++ resolved
@@ -147,11 +147,7 @@
 
 ## Additional Notes
 
-<<<<<<< HEAD
 - At the moment, we do not officially support modeling with ClickHouse, however this is available via a feature flag. If this is something you're interested in, please [contact us](../../contact.md).
 - For dashboards powered by ClickHouse, [measure definitions](/define/metrics-view/metrics-view.md#measures) are required to follow standard [ClickHouse SQL](https://clickhouse.com/docs/en/sql-reference) syntax.
-=======
-- At the moment, we do not officially support modeling with ClickHouse, however this is available via a feature flag. If this is something you're interested in, please [contact us](/contact).
-- For dashboards powered by ClickHouse, [measure definitions](/build/metrics-view/metrics-view.md#measures) are required to follow standard [ClickHouse SQL](https://clickhouse.com/docs/en/sql-reference) syntax.
->>>>>>> 892523a5
+
 - Because string columns in ClickHouse can theoretically contain [arbitrary binary data](https://github.com/ClickHouse/ClickHouse/issues/2976#issuecomment-416694860), if your column contains invalid UTF-8 characters, you may want to first cast the column by applying the `toValidUTF8` function ([see ClickHouse documentation](https://clickhouse.com/docs/en/sql-reference/functions/string-functions#tovalidutf8)) before reading the table into Rill to avoid any downstream issues.