--- conflicted
+++ resolved
@@ -21,12 +21,8 @@
 
 ## Creating Metrics Views with AI
 
-In order to streamline the process and get to a dashboard as quickly as possible, we've added the "Create Metrics with AI" and "Create Dashboard with AI" options! This will pass your schema to OpenAI to suggest measures and dimensions to get started with Rill. You can define your own OpenAI key by creating a [connector file](/reference/project-files/connectors#ai). If you want to disable AI from your environment, please set the following in the `rill.yaml`:
+In order to streamline the process and get to a dashboard as quickly as possible, we've added the "Create Metrics with AI" and "Create Dashboard with AI" options! This will pass your schema to OpenAI to suggest measure and dimensions to get started with Rill. You can define you own OpenAI key by creating a [connector file](/reference/project-files/connectors#openapi). If you want to disable AI from your environment, please set the following in the `rill.yaml`.
 
-<<<<<<< HEAD
-=======
-In order to streamline the process and get to a dashboard as quickly as possible, we've added the "Create Metrics with AI" and "Create Dashboard with AI" options! This will pass your schema to OpenAI to suggest measure and dimensions to get started with Rill. You can define you own OpenAI key by creating a [connector file](/reference/project-files/connectors#openapi). If you want to disable AI from your environment, please set the following in the `rill.yaml`.
->>>>>>> fe929272
 ```yaml
 features:
   ai: false
