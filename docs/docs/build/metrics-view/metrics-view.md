---
title: Create Metrics Views
description: Create metrics view using source data and models with time, dimensions, and measures
sidebar_label: Create Metrics Views
sidebar_position: 00
---


A metrics view is a `centralized framework` used to define and organize **key metrics** for your organization. Having a centralized layer allows an organization to easily manage and reuse calculations across various reports, dashboards, and data tools.

<img src='/img/build/metrics-view/visual-metrics-editor.gif' class='rounded-gif' />
<br />



In Rill, your metrics view is defined by _metric definitions_. Metric definitions are composed of:
* _**model**_ - A data model creating a One Big Table that will power the metrics view.
* _**timeseries**_ - A column from your model that will underlie x-axis data in the line charts. Time will be truncated into different time periods.
* _**measures**_ - Numerical aggregates of columns from your data model shown on the y-axis of the line charts and the "big number" summaries.
* _**dimensions**_ - Categorical columns from your data model whose values are shown in _leaderboards_ and allow you to look at segments or attributes of your data (and filter/slice accordingly).

<<<<<<< HEAD
## Creating Metrics Views with AI
=======

:::tip
Starting in version 0.50, the metrics view has been separated from the dashboard. This allows for a cleaner, more accessible metrics layer and the ability to build various dashboards and components on top of a single metrics layer. For more information on why we decided to do this, please refer to the following: [Why separate the dashboard and metrics layer](/get-started/concepts/metrics-layer)

For migration steps, see [Migrations](/other/v50-dashboard-changes#how-to-migrate-your-current-dashboards).
:::


## Creating Metric Views with AI
>>>>>>> e0706040

In order to streamline the process and get to a dashboard as quickly as possible, we've added the "Create Metrics with AI" and "Create Dashboard with AI" options! This will pass your schema to OpenAI to suggest measure and dimensions to get started with Rill. You can define you own OpenAI key by creating a [connector file](/reference/project-files/connectors#openapi). If you want to disable AI from your environment, please set the following in the `rill.yaml`.

```yaml
features:
  ai: false
```

## Creating Valid Metrics

### Timeseries

Your timeseries must be a column from your data model of [type](https://duckdb.org/docs/sql/data_types/timestamp) `TIMESTAMP`, `TIME`, or `DATE`. If your source has a date in a different format, you can apply [time functions](https://duckdb.org/docs/sql/functions/timestamp) to transform these fields into valid timeseries types.

### Measures

Measures are numeric aggregates of columns from your data model. A measure must be defined with [DuckDB SQL](https://duckdb.org/docs/sql/introduction.html) aggregation functions and expressions on columns from your data model. The following operators and functions are allowed in measure expressions:

* Any DuckDB SQL [numeric](https://duckdb.org/docs/sql/functions/numeric) operators and functions
* This set of DuckDB SQL [aggregates](https://duckdb.org/docs/sql/aggregates): `AVG`, `COUNT`, `FAVG`, `FIRST`, `FSUM`, `LAST`, `MAX`, `MIN`, `PRODUCT`, `SUM`, `APPROX_COUNT_DISTINCT`, `APPROX_QUANTILE`, `STDDEV_POP`, `STDDEV_SAMP`, `VAR_POP`, `VAR_SAMP`.
* [Filtered aggregates](https://duckdb.org/docs/sql/query_syntax/filter.html) can be used to filter the set of rows fed to the aggregate functions.

As an example, if you have a table of sales events with the sales price and customer ID, you could calculate the following metrics with these aggregates and expressions:
* Number of sales: `COUNT(*)`
* Total revenue: `SUM(sales_price)` 
* Revenue per customer: `CAST(SUM(sales_price) AS FLOAT)/CAST(COUNT(DISTINCT customer_id) AS FLOAT)`
* Number of orders with order value more than $100: `count(*) FILTER (WHERE order_val > 100)`

You can also add labels, descriptions, and your choice of number formatting to customize how they are shown.

### Dimensions

Dimensions are used for exploring segments and filtering. Valid dimensions can be any type and are selected using the drop-down menu. You can also add labels and descriptions to your dimensions to customize how they are displayed.

## Updating the Metrics View

Whether you prefer the UI or YAML artifacts, Rill supports both methods for updating your metrics view.

### Using the Visual Metrics Editor

<img src='/img/build/metrics-view/visual-metrics-editor.png' class='rounded-gif' />
<br />

When you add a metrics definition using the UI, a code definition will automatically be created as a YAML file in your Rill project within the metrics directory by default.

### Using YAML

You can also create metrics definitions directly by creating the artifact yourself.

In your Rill project directory, after the `metrics-view.yaml` file is created in the `metrics` directory, its configuration or definition can be updated as needed by updating the YAML file directly, using the following template as an example:

```yaml
# Metrics View YAML
# Reference documentation: https://docs.rilldata.com/reference/project-files/metrics_views

version: 1
type: metrics_view

model: example_model # Choose a table to underpin your metrics
timeseries: timestamp_column # Choose a timestamp column (if any) from your table

dimensions:
  - column: category
    label: "Category"
    description: "Description of the dimension"

measures:
  - expression: "SUM(revenue)"
    label: "Total Revenue"
    description: "Total revenue generated"
```

:::info Check our reference documentation

For more information about available metrics view properties, feel free to check our [reference YAML documentation](/reference/project-files/metrics-views).

:::

## Multi-Editor and External IDE Support

Rill Developer is meant to be developer-friendly and has been built around the idea of real-time feedback when modeling your data, allowing live interactivity and a real-time feedback loop to iterate quickly (or make adjustments as necessary) with your models and dashboards. Additionally, Rill Developer supports "hot reloading", which means that you can keep two windows of Rill open at the same time and/or use a preferred editor, such as VS Code, side-by-side with the dashboard that you're actively developing!

<img src='https://cdn.rilldata.com/docs/release-notes/36_hot_reload.gif' class='rounded-gif' />
<br />
<|MERGE_RESOLUTION|>--- conflicted
+++ resolved
@@ -19,9 +19,8 @@
 * _**measures**_ - Numerical aggregates of columns from your data model shown on the y-axis of the line charts and the "big number" summaries.
 * _**dimensions**_ - Categorical columns from your data model whose values are shown in _leaderboards_ and allow you to look at segments or attributes of your data (and filter/slice accordingly).
 
-<<<<<<< HEAD
+
 ## Creating Metrics Views with AI
-=======
 
 :::tip
 Starting in version 0.50, the metrics view has been separated from the dashboard. This allows for a cleaner, more accessible metrics layer and the ability to build various dashboards and components on top of a single metrics layer. For more information on why we decided to do this, please refer to the following: [Why separate the dashboard and metrics layer](/get-started/concepts/metrics-layer)
@@ -30,8 +29,6 @@
 :::
 
 
-## Creating Metric Views with AI
->>>>>>> e0706040
 
 In order to streamline the process and get to a dashboard as quickly as possible, we've added the "Create Metrics with AI" and "Create Dashboard with AI" options! This will pass your schema to OpenAI to suggest measure and dimensions to get started with Rill. You can define you own OpenAI key by creating a [connector file](/reference/project-files/connectors#openapi). If you want to disable AI from your environment, please set the following in the `rill.yaml`.
 
