--- conflicted
+++ resolved
@@ -68,9 +68,7 @@
 
 ### Creating a Metrics View with AI
 
-<<<<<<< HEAD
-In order to streamline the process and get to a dashboard as quickly as possible, we've added the "Create Metrics with AI" and "Create Dashboard with AI" options! This will pass your schema to OpenAI to suggest measures and dimensions to get started with Rill. You can define your own OpenAI key by creating a [connector file](/reference/project-files/connectors#openai). If you want to disable AI from your environment, please set the following in the `rill.yaml`:
-=======
+
 In order to streamline the process and get to a dashboard as quickly as possible, we've added the "Create Metrics with AI" and "Create Dashboard with AI" options! This will pass your schema to OpenAI to suggest measures and dimensions to get started with Rill.
 
 <img src='/img/build/metrics-view/create-with-ai.png' class='rounded-gif' />
@@ -86,8 +84,8 @@
 
 :::
 
- You can define your own OpenAI key by creating a [connector file](/reference/project-files/connectors#openapi). If you want to disable AI from your environment, please set the following in the `rill.yaml`:
->>>>>>> a3b6e15c
+You can define your own OpenAI key by creating a [connector file](/reference/project-files/connectors#openapi). If you want to disable AI from your environment, please set the following in the `rill.yaml`:
+
 
 ```yaml
 features:
