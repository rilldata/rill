---
title: HTTPS
description: Connect to remote data sources via HTTP/HTTPS
sidebar_label: HTTPS
sidebar_position: 25
---

<!-- WARNING: There are links to this page in source code. If you move it, find and replace the links and consider adding a redirect in docusaurus.config.js. -->

## Overview

The HTTPS connector allows you to import data from remote sources accessible via HTTP or HTTPS URLs into your Rill project. It supports publicly accessible files hosted on web servers, CDNs, or cloud storage services, making it perfect for working with datasets that are regularly updated or shared publicly.

The connector supports various remote data sources:

- **Public HTTP/HTTPS URLs**: Direct links to CSV, JSON, Parquet, and other data files hosted on web servers or CDNs
- **Cloud Storage URLs**: Public links to files in Google Cloud Storage, Amazon S3, Azure Blob Storage, or other cloud providers
- **REST API Endpoints**: Connect to REST APIs that return JSON, CSV, or other structured data formats. The connector can handle paginated responses and authenticated endpoints

The connector supports downloading and processing various file formats:

- **CSV**: Comma-separated values files
- **JSON**: JavaScript Object Notation files (including JSONL/NDJSON)
- **Parquet**: Columnar data format
- **Other formats**: Any format supported by DuckDB's file readers

## Using Public URLs

For publicly accessible files, you don't need to create a connector. Simply use the URL directly in your source or model configuration.

### Using the UI

1. In the left navigation pane, click the **"Add"** button and select data
2. Select **"HTTPS"** from the connector options
3. Enter your file's URL (e.g., `https://example.com/data.csv`)
4. Click **"Add Data"**

### Using Code

Create a model that reads directly from an HTTPS URL:

```yaml
type: model
materialize: true

connector: duckdb

sql: |
  select * from read_csv('https://example.com/data.csv', auto_detect=true, ignore_errors=1, header=true)
```

For REST API endpoints that return JSON:

```yaml
type: model
materialize: true

connector: duckdb

sql: |
  select * from read_json('https://api.example.com/data.json', auto_detect=true)
```

---

## Using Authenticated Endpoints

If your endpoint requires authentication, you need to follow a two-step process:

1. **Create a connector** - Configure your HTTPS connector with authentication credentials
2. **Create a source model** - Define which URL to ingest using the connector

This two-step flow ensures your credentials are securely stored in the connector configuration, while your data model references remain clean and portable.

### Using the UI

When you add an HTTPS data model through the Rill UI for authenticated endpoints, the process follows two steps:

1. **Configure Authentication** - Set up your HTTPS connector with authentication headers
2. **Configure Data Model** - Define which URL to ingest

The UI will automatically create both the connector file and model file for you.

### Manual Configuration

If you prefer to configure manually, create two files:

**Step 1: Create connector configuration**

Create `connectors/my_https.yaml`:

```yaml
type: connector 
driver: https 

headers:
    Authorization: "Bearer {{ .env.connector.https.token }}"
```

**Step 2: Create model configuration**

Create `models/my_https_data.yaml`:

```yaml
type: model
materialize: true

connector: duckdb

sql: |
  select * from read_csv('https://api.example.com/data.csv', auto_detect=true, ignore_errors=1, header=true)
```

<<<<<<< HEAD
**Step 3: Add credentials to `.env`**

```bash
connector.https.token=your_api_token_here
=======
## Deploy to Rill Cloud

When deploying a project to Rill Cloud, Rill requires you to explicitly provide authentication credentials for protected HTTPS endpoints used in your project. Please refer to our [connector YAML reference docs](/reference/project-files/connectors#https) for more information.

If you subsequently add sources that require new credentials (or if you simply entered the wrong credentials during the initial deploy), you can update the credentials by pushing the `Deploy` button to update your project or by running the following command in the CLI:
```
rill env push
>>>>>>> 367acf42
```

:::note
For advanced configuration options and properties, see the [Connector YAML Reference](/reference/project-files/connectors#https).
:::

---

## Best Practices

- **Use HTTPS URLs**: Prefer secure HTTPS connections over HTTP when possible to protect data in transit
- **Check File Accessibility**: Ensure your URLs are publicly accessible or properly authenticated before deployment
- **Monitor File Size**: Large files may take longer to download and process. Consider using incremental models for large datasets
- **Regular Updates**: Set up automated refreshes for frequently updated datasets using [model refresh configuration](/build/models/data-refresh)
- **Error Handling**: Use `ignore_errors=1` in SQL functions when reading files to handle malformed rows gracefully
- **Rate Limiting**: Be aware of API rate limits when connecting to REST API endpoints. Consider implementing retry logic or pagination handling
<|MERGE_RESOLUTION|>--- conflicted
+++ resolved
@@ -111,12 +111,16 @@
   select * from read_csv('https://api.example.com/data.csv', auto_detect=true, ignore_errors=1, header=true)
 ```
 
-<<<<<<< HEAD
 **Step 3: Add credentials to `.env`**
 
 ```bash
 connector.https.token=your_api_token_here
-=======
+```
+
+:::note
+For advanced configuration options and properties, see the [Connector YAML Reference](/reference/project-files/connectors#https).
+:::
+
 ## Deploy to Rill Cloud
 
 When deploying a project to Rill Cloud, Rill requires you to explicitly provide authentication credentials for protected HTTPS endpoints used in your project. Please refer to our [connector YAML reference docs](/reference/project-files/connectors#https) for more information.
@@ -124,14 +128,8 @@
 If you subsequently add sources that require new credentials (or if you simply entered the wrong credentials during the initial deploy), you can update the credentials by pushing the `Deploy` button to update your project or by running the following command in the CLI:
 ```
 rill env push
->>>>>>> 367acf42
 ```
 
-:::note
-For advanced configuration options and properties, see the [Connector YAML Reference](/reference/project-files/connectors#https).
-:::
-
----
 
 ## Best Practices
 
