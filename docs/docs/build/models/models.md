--- conflicted
+++ resolved
@@ -21,11 +21,9 @@
 
 Add a new data model by either clicking 'model' in the 'Add' menu or select the '...' in any connector view or existing model. When you add a data, a code definition will automatically be created as a `<model_name>.sql` file in the `models` folder of your Rill project.
 
-<<<<<<< HEAD
+You can also create a model outside of the application and add it to Rill by placing a `<model_name>.sql` file in the `models` directory containing a DuckDB SQL `SELECT` statement. Rill will automatically detect and parse the model the next time you run `rill start`.
+
 For additional tips on commonly used expressions (either in models or dashboard definitions), visit our [common expressions page](/build/metrics-view).
-=======
-You can also create a model outside of the application and add it to Rill by placing a `<model_name>.sql` file in the `models` directory containing a DuckDB SQL `SELECT` statement. Rill will automatically detect and parse the model the next time you run `rill start`.
->>>>>>> fe929272
 
 
 ## Annotating your models with properties
