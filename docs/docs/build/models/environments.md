---
title: Environments
description: Using environments to separate logic in Rill Developer and Cloud
sidebar_label: Environments
sidebar_position: 10
---

## Overview

Environments allow the separation of logic between different deployments of Rill, most commonly when using a project in Rill Developer and Rill Cloud. Generally speaking, Rill Developer is meant primarily for local development purposes, where the developer may want to use a segment or sample of data for modeling purposes to help validate the model logic is correct and producing expected results. Then, once finalized and a project is ready to be deployed to Rill Cloud, the focus is on shared collaboration at scale and where most of the dashboard consumption in production will happen.

There could be a few reasons to have separate logic for sources, models, and dashboards for Rill Developer and Rill Cloud, respectively:
1. As the size of data grows, the locally embedded OLAP engine (using DuckDB) may start to face scaling challenges, which can impact performance and the "snappiness" of models and dashboards. Furthermore, for model development, the full data is often not needed and working with a sample is sufficient. For production, though, where analysts and business users are interacting with Rill dashboards to perform interactive, exploratory analysis or make decisions, it is important that these same models and dashboards are powered by the entire range of data available.
2. For certain organizations, there might be a development and production version of source data. Therefore, you can develop your models and validate the results in Rill Developer against development data. When deployed to Rill Cloud, these same models and dashboards can then be powered by your production source, reflecting the most correct and up-to-date version of your business data.

## Default dev and prod environments

Rill comes with default `dev` and `prod` properties defined, corresponding to Rill Developer and Rill Cloud, respectively. You can use these keys to set environment-specific YAML overrides or SQL logic.

For example, the following `rill.yaml` file explicitly sets the default materialization setting for models to `false` in development and `true` in production:
```yaml
dev:
  models:
    materialize: false

prod:
  models:
    materialize: true
```

### Specifying a custom environment

When using Rill Developer, instead of defaulting to `dev`, you can run your project in production mode using the following command:

```bash
rill start --environment prod
```

## Specifying environment specific YAML overrides

If you wanted to set a project-wide default in `rill.yaml` where models are [materialized](/build/models/#model-materialization) only on Rill Cloud (i.e., `prod`) and dashboards use a different default [theme](../dashboards/customize.md#changing-themes--colors) in production compared to locally, you could do this by:

```yaml
prod:
  models:
    materialize: true
  explores:
    theme: <name_of_theme>
```

:::info Hierarchy of inheritance and property overrides

As a general rule of thumb, properties that have been specified at a more _granular_ level will supersede or override higher-level properties that have been inherited. Therefore, in order of inheritance, Rill will prioritize properties in the following order:
<<<<<<< HEAD
1. Individual [model](/build/models)/[dashboard](/reference/project-files/explore-dashboards.md) object level properties (e.g. `model.yaml` or `dashboard.yaml`)
2. [Environment](/docs/build/models/environments.md) level properties (e.g., a specific property that has been set for `dev`)
=======
1. Individual [source](/reference/project-files/sources.md)/[model](/reference/project-files/models.md)/[dashboard](/reference/project-files/explore-dashboards.md) object level properties (e.g. `source.yaml` or `dashboard.yaml`)
2. [Environment](/build/models/environments.md) level properties (e.g., a specific property that has been set for `dev`)
>>>>>>> 0c9e72d3
3. [Project-wide defaults](/reference/project-files/rill-yaml.md#project-wide-defaults) for a specific property and resource type

:::

## Running scheduled source refreshes in development

As an exception, scheduled source refreshes specified using `refresh:` are not applied in the `dev` environment by default. If you want to run or test scheduled refreshes in local development, you can override this behavior using the `run_in_dev` property:
```yaml
refresh:
  cron: 0 * * * *
  run_in_dev: true
```

:::tip Why are source refreshes only enabled by default for Rill Cloud?

Source refreshes are primarily meant to _help keep the data in your deployed dashboards on Rill Cloud up-to-date_ (without needing to manually trigger refreshes). For more details, see our documentation on [configuring source refreshes](/build/models/source-refresh).

:::

## Using environments to generate custom templated SQL

Environments are also useful when you wish to apply environment-specific SQL logic to your sources and models. One common use case would be to apply a filter or limit for models automatically when developing locally (in Rill Developer), but not have these same conditions applied to production models deployed on Rill Cloud. These same principles could also be extended to apply more advanced logic and conditional statements based on your requirements. This is all possible by combining environments with Rill's ability to leverage [templating](/connect/templating).

Similar to the example in the previous section, let's say we had a S3 source defined but this time we did not have a partitioned bucket. However, it contains an `updated_at` timestamp column that allows us to leverage DuckDB's ability to read from the S3 file directly and then apply a filter post-download (but we only want to do this locally). In production, we still want to make sure that our models and dashboards are using the full data present in the S3 source.

Now, for your `model.yaml` file (and combined with templating), you could do something like:

```yaml
type: model
connector: "duckdb"
sql: SELECT * FROM read_parquet('s3://path/to/bucket/*.parquet') {{ if dev }} where updated_at >= '2024-01-01' AND updated_at < '2024-02-01' {{ end }}
```

On the other hand, let's say we had some kind of intermediate model where we wanted to apply a limit of 10,000 _(but only for local development)_, our `model.sql` file may look something like the following instead:

```sql
SELECT * FROM {{ ref "<source_name>" }}
{{ if dev }} LIMIT 10000 {{ end }}
```

:::warning When applying templated logic to model SQL, make sure to leverage the `ref` function

If you use templating in SQL models, you must replace references to tables/models created by other sources or models with `ref` tags. See this section on ["Referencing other tables or models in SQL when using templating"](/connect/templating#environment-specific-data-source-location). This ensures that the native Go templating engine used by Rill is able to resolve and correctly compile the SQL syntax during runtime (to avoid any potential downstream errors).

:::<|MERGE_RESOLUTION|>--- conflicted
+++ resolved
@@ -51,13 +51,9 @@
 :::info Hierarchy of inheritance and property overrides
 
 As a general rule of thumb, properties that have been specified at a more _granular_ level will supersede or override higher-level properties that have been inherited. Therefore, in order of inheritance, Rill will prioritize properties in the following order:
-<<<<<<< HEAD
+
 1. Individual [model](/build/models)/[dashboard](/reference/project-files/explore-dashboards.md) object level properties (e.g. `model.yaml` or `dashboard.yaml`)
-2. [Environment](/docs/build/models/environments.md) level properties (e.g., a specific property that has been set for `dev`)
-=======
-1. Individual [source](/reference/project-files/sources.md)/[model](/reference/project-files/models.md)/[dashboard](/reference/project-files/explore-dashboards.md) object level properties (e.g. `source.yaml` or `dashboard.yaml`)
-2. [Environment](/build/models/environments.md) level properties (e.g., a specific property that has been set for `dev`)
->>>>>>> 0c9e72d3
+2. [Environment](/build/models/templating) level properties (e.g., a specific property that has been set for `dev`)
 3. [Project-wide defaults](/reference/project-files/rill-yaml.md#project-wide-defaults) for a specific property and resource type
 
 :::
