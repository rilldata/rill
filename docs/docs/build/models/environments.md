---
title: Environments
description: Using environments to separate logic in Rill Developer and Cloud
sidebar_label: Environments
sidebar_position: 10
---

## Overview

Environments allow the separation of logic between different deployments of Rill, most commonly when using a project in Rill Developer and Rill Cloud. Generally speaking, Rill Developer is meant primarily for local development purposes, where the developer may want to use a segment or sample of data for modeling purposes to help validate the model logic is correct and producing expected results. Then, once finalized and a project is ready to be deployed to Rill Cloud, the focus is on shared collaboration at scale and where most of the dashboard consumption in production will happen.

There could be a few reasons to have separate logic for sources, models, and dashboards for Rill Developer and Rill Cloud, respectively:
1. As the size of data grows, the locally embedded OLAP engine (using DuckDB) may start to face scaling challenges, which can impact performance and the "snappiness" of models and dashboards. Furthermore, for model development, the full data is often not needed and working with a sample is sufficient. For production, though, where analysts and business users are interacting with Rill dashboards to perform interactive, exploratory analysis or make decisions, it is important that these same models and dashboards are powered by the entire range of data available.
2. For certain organizations, there might be a development and production version of source data. Therefore, you can develop your models and validate the results in Rill Developer against development data. When deployed to Rill Cloud, these same models and dashboards can then be powered by your production source, reflecting the most correct and up-to-date version of your business data.

## Default dev and prod environments

Rill comes with default `dev` and `prod` properties defined, corresponding to Rill Developer and Rill Cloud, respectively. You can use these keys to set environment-specific YAML overrides or SQL logic.

For example, the following `rill.yaml` file explicitly sets the default materialization setting for models to `false` in development and `true` in production:
```yaml
dev:
  models:
    materialize: false

prod:
  models:
    materialize: true
```

### Specifying a custom environment

When using Rill Developer, instead of defaulting to `dev`, you can run your project in production mode using the following command:

```bash
rill start --environment prod
```

## Specifying environment specific YAML overrides
<<<<<<< HEAD
<!-- 
Environment overrides can be applied to source properties in the [YAML configuration](/reference/project-files/sources.md) of a source. For example, let's say that you have a [S3](/connect/data-source/s3.md) source defined but you only wanted to read from a particular month partition during local development. Then, in your `source.yaml` file, you can define it as: -->
=======

Environment overrides can be applied to source properties in the [YAML configuration](/reference/project-files/sources.md) of a source. For example, let's say that you have a [S3](/connect/data-source/s3.md) source defined but you only wanted to read from a particular month partition during local development. Then, in your `source.yaml` file, you can define it as:
>>>>>>> 97e39be9

```yaml
type: source
connector: s3
path: s3://path/to/bucket/*.parquet
dev:
  path: s3://path/to/bucket/Y=2024/M=01/*.parquet
```

Similarly, if you wanted to set a project-wide default in `rill.yaml` where models are [materialized](/reference/project-files/models.md#model-materialization) only on Rill Cloud (i.e., `prod`) and dashboards use a different default [theme](../dashboards/customize.md#changing-themes--colors) in production compared to locally, you could do this by:

```yaml
prod:
  models:
    materialize: true
  explores:
    theme: <name_of_theme>
```

:::info Hierarchy of inheritance and property overrides

As a general rule of thumb, properties that have been specified at a more _granular_ level will supersede or override higher-level properties that have been inherited. Therefore, in order of inheritance, Rill will prioritize properties in the following order:
1. Individual [source](/reference/project-files/sources.md)/[model](/reference/project-files/models.md)/[dashboard](/reference/project-files/explore-dashboards.md) object level properties (e.g. `source.yaml` or `dashboard.yaml`)
2. [Environment](/docs/build/models/environments.md) level properties (e.g., a specific property that has been set for `dev`)
3. [Project-wide defaults](/reference/project-files/rill-yaml.md#project-wide-defaults) for a specific property and resource type

:::

## Running scheduled source refreshes in development

As an exception, scheduled source refreshes specified using `refresh:` are not applied in the `dev` environment by default. If you want to run or test scheduled refreshes in local development, you can override this behavior using the `run_in_dev` property:
```yaml
refresh:
  cron: 0 * * * *
  run_in_dev: true
```

:::tip Why are source refreshes only enabled by default for Rill Cloud?

Source refreshes are primarily meant to _help keep the data in your deployed dashboards on Rill Cloud up-to-date_ (without needing to manually trigger refreshes). For more details, see our documentation on [configuring source refreshes](/build/models/source-refresh).

:::

## Using environments to generate custom templated SQL

Environments are also useful when you wish to apply environment-specific SQL logic to your sources and models. One common use case would be to apply a filter or limit for models automatically when developing locally (in Rill Developer), but not have these same conditions applied to production models deployed on Rill Cloud. These same principles could also be extended to apply more advanced logic and conditional statements based on your requirements. This is all possible by combining environments with Rill's ability to leverage [templating](/connect/templating).

Similar to the example in the previous section, let's say we had a S3 source defined but this time we did not have a partitioned bucket. However, it contains an `updated_at` timestamp column that allows us to leverage DuckDB's ability to read from the S3 file directly and then apply a filter post-download (but we only want to do this locally). In production, we still want to make sure that our models and dashboards are using the full data present in the S3 source.

Now, for your `source.yaml` file (and combined with templating), you could do something like:

```yaml
type: model
connector: "duckdb"
sql: SELECT * FROM read_parquet('s3://path/to/bucket/*.parquet') {{ if dev }} where updated_at >= '2024-01-01' AND updated_at < '2024-02-01' {{ end }}
```

On the other hand, let's say we had some kind of intermediate model where we wanted to apply a limit of 10,000 _(but only for local development)_, our `model.sql` file may look something like the following instead:

```sql
SELECT * FROM {{ ref "<source_name>" }}
{{ if dev }} LIMIT 10000 {{ end }}
```

:::warning When applying templated logic to model SQL, make sure to leverage the `ref` function

If you use templating in SQL models, you must replace references to tables/models created by other sources or models with `ref` tags. See this section on ["Referencing other tables or models in SQL when using templating"](/connect/templating#environment-specific-data-source-location). This ensures that the native Go templating engine used by Rill is able to resolve and correctly compile the SQL syntax during runtime (to avoid any potential downstream errors).

:::<|MERGE_RESOLUTION|>--- conflicted
+++ resolved
@@ -37,13 +37,8 @@
 ```
 
 ## Specifying environment specific YAML overrides
-<<<<<<< HEAD
-<!-- 
-Environment overrides can be applied to source properties in the [YAML configuration](/reference/project-files/sources.md) of a source. For example, let's say that you have a [S3](/connect/data-source/s3.md) source defined but you only wanted to read from a particular month partition during local development. Then, in your `source.yaml` file, you can define it as: -->
-=======
 
 Environment overrides can be applied to source properties in the [YAML configuration](/reference/project-files/sources.md) of a source. For example, let's say that you have a [S3](/connect/data-source/s3.md) source defined but you only wanted to read from a particular month partition during local development. Then, in your `source.yaml` file, you can define it as:
->>>>>>> 97e39be9
 
 ```yaml
 type: source
