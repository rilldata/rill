---
title: "Customization & Themes"
description: Alter dashboard look and feel
sidebar_label: "Customization & Themes"
sidebar_position: 30
---

Below are some common customizations and dashboard configurations available to end users. 

:::info Dashboard properties

For a full list of available dashboard properties and configurations, please see our [Dashboard YAML](/reference/project-files/canvas-dashboards.md) reference page.

:::


### Time Ranges

One of the more important configurations, available time ranges allow you to change the defaults in the time dropdown for periods to select. Updating this list allows users to quickly change between the most common analyses, like day over day, recent weeks, or period to date. Each range must be a valid [ISO 8601 duration](https://en.wikipedia.org/wiki/ISO_8601#Durations) or one of the [Rill ISO 8601 extensions](../../reference/rill-iso-extensions.md#extensions).

```yaml
time_ranges:
  - PT15M 
  - PT1H
  - P7D
  - P4W
  - rill-TD ## Today
  - rill-WTD ## Week-To-date
```

### Time Zones

Rill will automatically select several time zones that should be pinned to the top of the time zone selector. This should be a list of [IANA time zone identifiers](https://en.wikipedia.org/wiki/List_of_tz_database_time_zones). You can add or remove relevant time zones for your team from this list.

```yaml
time_zones:
  - America/Los_Angeles
  - America/Chicago
  - America/New_York
  - Europe/London
  - Europe/Paris
  - Asia/Jerusalem
  - Europe/Moscow
  - Asia/Kolkata
  - Asia/Shanghai
  - Asia/Tokyo
  - Australia/Sydney  
```

## Setting Default Views for Dashboards
:::tip
Starting from version 0.50, the default views have been consolidated into a single YAML struct, `defaults:`.
:::

### Default Time Range

Default time range controls the data analyzed on initial page load. Setting the default time range improves user experience by setting it to the most frequently used period— in particular, avoiding `all time` if you have a large data source but only analyze more recent data.

The value must be either a valid [ISO 8601 duration](https://en.wikipedia.org/wiki/ISO_8601#Durations) (for example, `PT12H` for 12 hours, `P1M` for 1 month, or `P26W` for 26 weeks) or one of the [Rill ISO 8601 extensions](../../reference/rill-iso-extensions.md#extensions).



### Default Comparison Modes

It is also possible to set up a default comparison mode for your dashboard. For Canvas Dashboards, we support [time comparisons](/explore/filters/#time-comparisons). 

```yaml
defaults:
  comparison_mode: time
```

## Row Access Policies
### Security

<<<<<<< HEAD
Defining security policies for your data is crucial. For more information, please refer to our [Dashboard Access Policies](/build/metrics-view/security.md).
=======
Defining security policies for your data is crucial. For more information, please refer to our [Data Access Policies](/build/metrics-view/security). Check our [examples](/build/metrics-view/security#examples) for frequently used patterns.
>>>>>>> 59201ffc

## Changing Themes & Colors

In your Rill project directory, create a `<theme_name>.yaml` file in any directory. Rill will automatically ingest the theme next time you run `rill start` or deploy to Rill Cloud and change the color scheme of your dashboard.

First, create the YAML file as below. In this example, the charts and hover in Rill will change to Plum while spinners will change to Violet.

```yaml
type: theme
colors:
  primary: plum
  secondary: violet 
```

Once you have created that file, update the `dashboard.yaml` with the following configuration (we typically add this at the top, along with time zones, time series, and other configurations):

`theme: <name of theme yaml file>` 

:::info Theme properties

For more details about configuring themes, you can refer to our [Theme YAML](/reference/project-files/themes.md) reference page.

:::
## Example

```yaml
type: canvas
title: "Canvas Dashboard"
defaults:
  time_range: PT24H
  comparison_mode: time
time_ranges:
  - PT6H
  - PT24H
  - P7D
  - P14D
  - P4W
  - P3M
  - P12M
  - rill-PDC
  - rill-PWC
  - rill-PMC
  - rill-PQC
  - rill-PYC
time_zones:
  - UTC
  - America/Los_Angeles
  - America/Chicago
  - America/New_York
  - Europe/London
  - Europe/Paris
  - Asia/Jerusalem
  - Europe/Moscow
  - Asia/Kolkata
  - Asia/Shanghai
  - Asia/Tokyo
  - Australia/Sydney

rows:


security:
    access: #only access can be set on dashboard level, see metric view for detailed access policies

```<|MERGE_RESOLUTION|>--- conflicted
+++ resolved
@@ -72,11 +72,7 @@
 ## Row Access Policies
 ### Security
 
-<<<<<<< HEAD
-Defining security policies for your data is crucial. For more information, please refer to our [Dashboard Access Policies](/build/metrics-view/security.md).
-=======
 Defining security policies for your data is crucial. For more information, please refer to our [Data Access Policies](/build/metrics-view/security). Check our [examples](/build/metrics-view/security#examples) for frequently used patterns.
->>>>>>> 59201ffc
 
 ## Changing Themes & Colors
 
