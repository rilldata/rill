---
title: "Rill Project"
description: For documenting required migrations
sidebar_label: "Rill Project"
sidebar_position: 00
---

A Rill project consists of several code artifacts that are processed into a visual dashboard. The workflow begins with [creating a connection](/connect) to your data, data ingestion via [models](/build/models), progresses to defining measures and dimensions in [metrics views](/build/metrics-view), and finally culminates in building your [visualizations](/build/dashboards) to consume the data.

When deploying to [Rill Cloud for the first time](/deploy/deploy-dashboard), your Rill Developer project will create a project in Rill Cloud. Updates to your local project via GitHub merge flows or pressing the Deploy button in the UI will automatically update the Rill Cloud deployment. Users can [clone the Rill Cloud project](/guides/clone-a-project) locally and also push changes back to the cloud instance. This allows for users to work on a single project async.


## Rill Project File

The `rill.yaml` file is automatically generated when you start any project in Rill and serves as the central configuration hub for your entire project. While often overlooked, this powerful file enables you to set project-wide defaults, configure environment variables, define connector settings, create test users, and establish security policies across all your metrics views and dashboards.

Let's walk through the key capabilities of `rill.yaml`, including setting up [`mock_users`](/build/metrics-view/security#testing-policies-in-rill-developer) to test row access policies, configuring default [security settings](#metrics-views-security-policy) for your metrics views and explore dashboards, establishing [refresh schedules](#model-refresh-schedule), defining MCP [`ai_instructions`](#ai_instructions), setting the [default OLAP connector](#olap-connector) and more.

For a list of all supported settings, see our [project YAML reference page](/reference/project-files/rill-yaml).
##  OLAP Connector
When adding an OLAP connector to your project, this will automatically populate with the new OLAP connector. e.g., `ClickHouse`, `Druid` If you create multiple connectors, we will append "_#" to the file name and use this as the default connector.

```yaml
olap_connector: clickhouse
```

The default OLAP connector is used as the default `output` for all of your models unless otherwise specified.



## Project Defaults

### Model Refresh Schedule
Set up your project's model refresh schedule. You can override this in the model's YAML file if needed.
```yaml
models:
    refresh:
        cron: '0 * * * *'
```
### Metrics Views Time Modifiers

Set the default time modifiers such as `first_day_of_week` or `smallest_time_grain` as seen below. For more parameters, see [metrics view referene page](/reference/project-files/metrics-views).

```yaml
metrics_views:
    first_day_of_week: 1
    smallest_time_grain: month
```

### Metrics Views Security Policy
By default, Rill is open to access (to your organization users), unless otherwise defined. To add project-level access to the Rill project, you can add a default metrics view security policy in the `rill.yaml` file. Like a metrics_view, you can define the security as shown below. For more information, read our [data access documentation](/build/metrics-view/security#examples).

```yaml
metrics_views:
  security:
    access: '{{ has "partners" .user.groups }}'
    row_filter: "domain = '{{ .user.domain }}'"
```


:::tip Security Policy Rules

Rill YAML settings < (Metrics View YAML AND Dashboard YAML)

For detailed guide on security policies, review our [data access policies](/build/metrics-view/security) doc.
:::


### Dashboard Security Policy
Similar to metrics views, you can set [security for a dashboard](/build/dashboards/#define-dashboard-access). (Note that only `access` can be set at the dashboard level.)

```yaml
explores:
  security:
    access: "'{{ .user.domain }}' == 'example.com'"
canvases
explores:
  security:
    access:  '{{ has "dev" .user.groups }}'
```

### Dashboard Defaults

You are also able to set the `defaults` parameter in the explore dashboard to define your default time range, as well as the available `time_zones` and `time_ranges` in an Explore dashboard.
```yaml
explores:
    defaults:
        time_range: P3M
    time_zones:
        - UTC
    time_ranges:
        - PT24H
        - P7D
        - P14D
        - P3M
canvases:
    defaults:
        time_range: P7D
    time_zones:
        - UTC
    time_ranges:
        - PT24H
        - P7D
        - P14D
        - P3M
```


:::tip Why dont I see the YAML view?

In Rill Cloud, we save a user's last state on the explore dashboard. Therefore, your users will not see the defined view above but the view they last left on. 

Rill YAML settings < Explore Dashboard YAML < Bookmarks in Rill Cloud < User Last State
:::

### Differentiating dev and prod environments

Rill comes with default `dev` and `prod` properties defined, corresponding to Rill Developer and Rill Cloud, unless otherwise specified in the `rill start --environment (dev/prod)` command for Rill Developer. You can use these keys to set environment-specific YAML overrides or SQL logic.

For example, the following `rill.yaml` file explicitly sets the default materialization setting for models to `false` in development and `true` in production:
```yaml
dev:
  models:
    materialize: false

prod:
  models:
    materialize: true
```

:::note Specifying a custom environment

When using Rill Developer, instead of defaulting to `dev`, you can run your project in production mode using the following command:

```bash
rill start --environment prod
```

<<<<<<< HEAD
:::
=======
## Specifying environment specific YAML overrides

If you wanted to set a project-wide default in `rill.yaml` where models are [materialized](/build/models/performance#materialization) only on Rill Cloud (i.e., `prod`) and dashboards use a different default [theme](/build/dashboards/customization#changing-themes--colors) in production compared to locally, you could do this by:
>>>>>>> a3b6e15c



## `ai_instructions`
Use the `ai_instructions` field to provide information that is **unique to your project**. This helps the agent deliver more relevant and actionable insights tailored to your specific needs.

**What to include:**
- Guidance on which metrics views are most important or should be prioritized for your project.
- Any custom business logic, definitions, or terminology unique to your data or organization.
- Preferences for aggregations, filters, or dimensions that are especially relevant to your use case.

**Example:**
```yaml
ai_instructions: |
  Focus on the `ad_performance` and `revenue_overview` metrics views, as these are most critical for our business users.
  When possible, highlight trends by region and product category.
  Use our internal terminology: "campaign" refers to a single ad initiative, and "placement" refers to a specific ad slot.
```

:::note 
For metric-level specific instructions, `ai_instructions` can also be applied there. 
:::

## Test Access Policies in Rill Developer
Access to your environment is a crucial step in creating your project in Rill Developer. By doing so, you can confidently push your dashboard changes to Rill Cloud. This is done via the `mock_users` in the project file. You can create pseudo-users with specific domains, or admin and non-admin users or user groups, to ensure that access is correct. 

Let's assume that the following are applied to the metrics view.

```yaml
security:
    access: "{{ .user.admin }} OR '{{ .user.domain }}' == 'rilldata.com'"
    row_filter: "domain = '{{ .user.domain }}'"
```

In order to test both access to the dashboard, as well as the row filter, you can create the following in the project YAML.

```yaml
mock_users:
  - email: royendo@rilldata.com
    admin: true
  - email: your_email@domain.com
    groups:
      - tutorial-admin
  - email: your_email2@another_domain.com
```

See our embedded example, [here](https://rill-embedding-example.netlify.app/rowaccesspolicy/basic).

### Custom Attributes
other type of dashboard that you'll want to test in Rill Developer, mainly because there is no way to pass custom variables in Rill Cloud to ensure that access and data are being presented correctly. To do this, you'll need to add the following to your `mock_users`:
```yaml
- email: embed@rilldata.com
  name: embed
  custom_variable_1: Value_1 #this is passed at embed creation
  custom_variable_2: Value_2 #this is passed at embed creation
```
See our [Custom Attributes Embedded Dashboard](https://rill-embedding-example.netlify.app/rowaccesspolicy/custom) live!

Let's assume a similar setup to the above example. Within the metrics view, we define:

```yaml
security:
  access: true
  row_filter: >
    app_site_name = '{{ .user.app_site_name }}' AND
      pub_name = '{{ .user.pub_name }}'
```

Then within the application we are passing

```yaml
app_site_name='Sling'
pub_name='MobilityWare'
```

You can create a test mock user to ensure that this dashboard is working as designed with the following:

```yaml
- email: embed@rilldata.com
  name: embed
  app_site_name: 'Sling' 
  pub_name: 'MobilityWare'
```
<img src = '/img/tutorials/admin/custom-attribute-mock-user.png' class='rounded-gif' />
<br />


## Feature Flags

If you are interested in testing our upcoming features and experimental functionality, you can enable feature flags in your `rill.yaml` file. These flags allow you to access beta features and provide early feedback on new capabilities before they become generally available.

To enable feature flags, add the `features` section to your `rill.yaml`:


```yaml
features:
  - cloudDataViewer
```

For a list of the current available feature flag, see our code base, [here](https://github.com/rilldata/rill/blob/db9a17259716f4b0fc70b01fb5f63d906849268e/web-common/src/features/feature-flags.ts#L36).

## Example

<<<<<<< HEAD
=======
## Explore Defaults
Similar to metrics views, you can set [security for an explore dashboard](/build/dashboards/customization#define-dashboard-access). (Note that only `access` can be set at the dashboard level.)
>>>>>>> a3b6e15c

Here is an example YAML that uses many of our features.
```yaml
compiler: rillv1

display_name: Rill Project Dev

# The project's default OLAP connector.
# Learn more: https://docs.rilldata.com/reference/olap-engines
olap_connector: duckdb

#Project Defaults
models:
    refresh:
        cron: '0 * * * *'
        run_in_dev: true
metrics_views:
    first_day_of_week: 1
    smallest_time_grain: month
explores:
    defaults:
        time_range: P24M
    time_zones:
        - UTC
        - America/Los_Angeles
        - America/New_York
        - Europe/London
        - Europe/Paris
        - Asia/Tokyo
        - Australia/Sydney
    time_ranges:
        - PT24H
        - P6M
        - P12M
canvases:
  defaults:
      time_range: P24M
  time_zones:
      - UTC
      - America/Los_Angeles
      - America/New_York
      - Europe/London
      - Europe/Paris
      - Asia/Tokyo
  time_ranges:
      - PT24H
      - P7D
      - P14D
      - P30D
      - P3M
      - P6M
      - P12M
        
ai_instructions: |
  Greet the user and remind them that not all AI answers should be used to make decisions without checking the underlying dashboard first.
  When you run queries with rill, you will include corresponding Rill Explore URLs in your answer. All URLs should start with the BASE_URL, which is defined below. 
  The full URL should include the time range (tr) used in the report, the timezone (tz), and any measures or dimensions that are relevant to the report. See the examples below.
  # Example
  URL for an explore with multiple metrics and dimensions
  ## Description
  A link to an online dashboard from Rill. Contains all selected metrics in the report, all dimensions used in the report, and up to 1-3 additional dimensions. Time range includes the range used as the focus of the report, plus a comparison period for enriched visualization. It is in markdown format, and has a link that describes the purpose of the link.
  ## Format 
  Markdown
  ## Link
  [https://ui.rilldata.com/demo/rill-openrtb-prog-ads/explore/bids_explore?tr=2025-05-17T23%3A00%3A00.000Z%2C2025-05-19T23%3A00%3A00.000Z&tz=Europe%2FLondon&compare_tr=rill-PP&measures=overall_spend%2Ctotal_bids%2Cwin_rate%2Cvideo_completes%2Cavg_bid_floor&dims=advertiser_name%2Csites_domain%2Capp_site_name%2Cdevice_type%2Ccreative_type%2Cpub_name](Explore change in advertising bids due to composition of advertisers)

# These are example mock users to test your security policies.
# Learn more: https://docs.rilldata.com/manage/security
mock_users:
  - email: john@yourcompany.com
  - email: jane@partnercompany.com
  - email: your_email@domain.com
    groups:
      - tutorial-admin
  - email: embed@rilldata.com
    name: embed
    custom_variable_1: Value_1 #this is passed at embed creation
    custom_variable_2: Value_2 #this is passed at embed creation

features:
  - cloudDataViewer
```<|MERGE_RESOLUTION|>--- conflicted
+++ resolved
@@ -136,14 +136,7 @@
 rill start --environment prod
 ```
 
-<<<<<<< HEAD
 :::
-=======
-## Specifying environment specific YAML overrides
-
-If you wanted to set a project-wide default in `rill.yaml` where models are [materialized](/build/models/performance#materialization) only on Rill Cloud (i.e., `prod`) and dashboards use a different default [theme](/build/dashboards/customization#changing-themes--colors) in production compared to locally, you could do this by:
->>>>>>> a3b6e15c
-
 
 
 ## `ai_instructions`
@@ -245,12 +238,6 @@
 For a list of the current available feature flag, see our code base, [here](https://github.com/rilldata/rill/blob/db9a17259716f4b0fc70b01fb5f63d906849268e/web-common/src/features/feature-flags.ts#L36).
 
 ## Example
-
-<<<<<<< HEAD
-=======
-## Explore Defaults
-Similar to metrics views, you can set [security for an explore dashboard](/build/dashboards/customization#define-dashboard-access). (Note that only `access` can be set at the dashboard level.)
->>>>>>> a3b6e15c
 
 Here is an example YAML that uses many of our features.
 ```yaml
