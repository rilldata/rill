--- conflicted
+++ resolved
@@ -226,11 +226,7 @@
 
 On the other hand, if you need to analyze **100s of GB of data**, we would recommend using Managed ClickHouse. This will add some complexity ([staging tables](/build/models/staging-models)), but will in turn provide better dashboard performance. 
 
-<<<<<<< HEAD
-If data leans either way, a good deciding factor for which OLAP engine to use is your **familiarity with their SQL syntax**. Whether you're [creating models](/build/models#intermediate-processing) or using [arithmetic functions](/build/metrics-view#measures) in the metrics view, you'll need to utilize the engine's built-in functions.
-=======
 If data leans either way, a good deciding factor for which OLAP engine to use is your **familiarity with their SQL syntax**. Whether you're [creating models](/build/models/models-101#intermediate-processing) or using [arithmetic functions](/build/metrics-view/advanced-expressions) in the metrics view, you'll need to utilize the engine's built-in functions.
->>>>>>> c6ec75be
 
 
 :::note Supported Connectors
