--- conflicted
+++ resolved
@@ -7,11 +7,8 @@
 
 [Apache Druid](https://druid.apache.org/docs/latest/design/) is an open-source, high-performance OLAP engine designed for real-time analytics on large datasets. It excels in analytical workloads due to its columnar storage format, which enables fast data aggregation, querying, and filtering. Druid is particularly well-suited for use cases that require interactive exploration of large-scale data, real-time data ingestion, and fast query responses, making it a popular choice for applications in business intelligence, user behavior analytics, and financial analysis.
 
-<<<<<<< HEAD
-Rill supports connecting to an existing Druid cluster via a "live connector" and using it as an OLAP engine to power Rill dashboards. This is particularly useful when working with extremely large datasets (hundreds of GBs or even TB+ in size).
-=======
-Rill supports connecting to an existing Druid cluster and using it as an OLAP engine to power Rill dashboards built against [external tables](/get-started/concepts/OLAP#external-olap-tables). This is particularly useful when working with extremely large datasets (hundreds of GBs or even TB+ in size).
->>>>>>> e0706040
+Rill supports connecting to an existing Druid cluster via a "live connector" and using it as an OLAP engine  built against [external tables](/get-started/concepts/OLAP#external-olap-tables) to power Rill dashboards. This is particularly useful when working with extremely large datasets (hundreds of GBs or even TB+ in size).
+
 
 ## Configuring Rill Developer with Druid
 
