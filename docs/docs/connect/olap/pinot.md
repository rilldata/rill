---
title: Pinot
description: Power Rill dashboards using Pinot
sidebar_label: Pinot
sidebar_position: 20
---

[Apache Pinot](https://docs.pinot.apache.org/) is a real-time distributed OLAP datastore purpose-built for low-latency, high-throughput analytics, and is perfect for user-facing analytical workloads.

<<<<<<< HEAD
Rill supports connecting to an existing Pinot cluster instance via a "live connector" and using it as an OLAP engine to power Rill dashboards.
=======
Rill supports connecting to an existing Pinot cluster and using it as an OLAP engine to power Rill dashboards built against [external tables](/get-started/concepts/OLAP#external-olap-tables).
>>>>>>> e0706040

## Configuring Rill Developer with Pinot

When using Rill for local development, there are a few options to configure Rill to enable Pinot as an OLAP engine:
1. Connect to an OLAP engine via Add Data. This will automatically create the `pinot.yaml` file in your `connectors` folder and populate the `.env` file with `connector.pinot.password` or `connector.pinot.dsn` depending on which you select in the UI.

For more information on supported parameters, see our [Pinot connector YAML reference docs](/reference/project-files/connectors#pinot).

<img src='/img/reference/olap-engines/pinot/pinot-parameters.png' class='rounded-gif' />
<br />

2. You can set `connector.pinot.dsn` in your project's `.env` file or try pulling existing credentials locally using `rill env pull` if the project has already been deployed to Rill Cloud.

:::tip Getting DSN errors in dashboards after setting `.env`?

If you are facing issues related to DSN connection errors in your dashboards even after setting the connection string via the project's `.env` file, try restarting Rill using the `rill start --reset` command.

:::

## Connection String (DSN)

Rill connects to Pinot using the [Pinot Golang Client](https://docs.pinot.apache.org/users/clients/golang) and requires a connection string of the following format: `http://<user>:<password>@<broker_host>:<port>?controller=<controller_host>:<port>`. If `user` or `password` contain special characters, they should be URL encoded (i.e., `p@ssword` -> `p%40ssword`). This should be set in the `connector.pinot.dsn` property in Rill.

<img src='/img/reference/olap-engines/pinot/pinot-dsn.png' class='rounded-gif' />
<br />

As an example, this typically looks like:

```bash
connector.pinot.dsn="http(s)://username:password@localhost:8000?controller=localhost:9000"
```

:::info Need help connecting to Pinot?

If you would like to connect Rill to an existing Pinot instance, please don't hesitate to [contact us](/contact). We'd love to help!

:::

## Setting the Default OLAP Connection

You'll also need to update the `olap_connector` property in your project's `rill.yaml` to change the default OLAP engine to Pinot:

```yaml
olap_connector: pinot
```

:::info Interested in using multiple OLAP engines in the same project?

Please see our [Using Multiple OLAP Engines](/connect/olap/multiple-olap) page.

:::

## Configuring Rill Cloud

When deploying a Pinot-backed project to Rill Cloud, you have the following options to pass the appropriate connection string to Rill Cloud:
1. If you have followed the UI to create your Pinot connector, the password or DSN should already exist in the .env file. During the deployment process, this `.env` file is automatically pushed with the deployment.
2. Use the `rill env configure` command to set `connector.pinot.dsn` after deploying the project.
3. If `connector.pinot.dsn` has already been set in your project `.env`, you can push and update these variables directly in your cloud deployment by using the `rill env push` command.

## Support for Multi-Valued Dimensions

Multi-valued dimensions need to be defined in the dashboard YAML as expressions using the `arrayToMv` function. For example, if `RandomAirports` is a multi-valued column in a Pinot table, then the dimension definition will look like:

```yaml
- label: RandomAirports
  expression: arrayToMv(RandomAirports)
  name: RandomAirports
  description: "Random Airports"
```

Refer to the [Dashboard YAML](/reference/project-files/explore-dashboards) reference page for all dimension properties in detail.

:::note

Pinot does not support the unnest function, so don't set the `unnest` property to true in the dimension definition of the dashboard YAML.

:::

## Additional Notes

- At the moment, we do not support modeling with Pinot. If this is something you're interested in, please [contact us](/contact).
- For dashboards powered by Pinot, [measure definitions](/build/metrics-view/#measures) are required to follow [Pinot SQL](https://docs.pinot.apache.org/users/user-guide-query/querying-pinot) syntax.<|MERGE_RESOLUTION|>--- conflicted
+++ resolved
@@ -7,11 +7,8 @@
 
 [Apache Pinot](https://docs.pinot.apache.org/) is a real-time distributed OLAP datastore purpose-built for low-latency, high-throughput analytics, and is perfect for user-facing analytical workloads.
 
-<<<<<<< HEAD
-Rill supports connecting to an existing Pinot cluster instance via a "live connector" and using it as an OLAP engine to power Rill dashboards.
-=======
-Rill supports connecting to an existing Pinot cluster and using it as an OLAP engine to power Rill dashboards built against [external tables](/get-started/concepts/OLAP#external-olap-tables).
->>>>>>> e0706040
+Rill supports connecting to an existing Pinot cluster via a "live connector" and using it as an OLAP engine  built against [external tables](/get-started/concepts/OLAP#external-olap-tables) to power Rill dashboards. This is particularly useful when working with extremely large datasets (hundreds of GBs or even TB+ in size).
+
 
 ## Configuring Rill Developer with Pinot
 
