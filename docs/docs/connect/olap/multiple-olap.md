--- conflicted
+++ resolved
@@ -66,11 +66,7 @@
 
 ### Setting the OLAP Engine in the metrics view YAML
 
-<<<<<<< HEAD
-For each metrics view that is using a separate OLAP engine (other than the default), you'll want to set the `connector` and `table` properties in the underlying [metrics view YAML](/reference/project-files/metrics-views) configuration to the OLAP engine and corresponding external table that exists in your OLAP store, respectively.
-=======
 For each metrics view that is using a separate OLAP engine (other than the default), you'll want to set the `connector` and `table` properties in the underlying [metrics view YAML](/reference/project-files/metrics-views) configuration to the OLAP engine and corresponding [external table](/get-started/concepts/OLAP#external-olap-tables) that exists in your OLAP store, respectively.
->>>>>>> e0706040
 
 ```yaml
 type: metrics_view
