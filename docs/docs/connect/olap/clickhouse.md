--- conflicted
+++ resolved
@@ -10,13 +10,10 @@
 
 [ClickHouse](https://clickhouse.com/docs/en/intro) is an open-source, column-oriented OLAP database management system known for its ability to perform real-time analytical queries on large-scale datasets. Its architecture is optimized for high performance, leveraging columnar storage and advanced compression techniques to speed up data reads and significantly reduce storage costs. ClickHouse's efficiency in query execution, scalability, and ability to handle even petabytes of data make it an excellent choice for real-time analytic use cases.
 
-<<<<<<< HEAD
 <LoomVideo loomId='b96143c386104576bcfe6cabe1038c38' /> <br />
 
-Rill supports connecting to an existing ClickHouse instance via a "live connector" and using it as an OLAP engine to power Rill dashboards. This is particularly useful when working with extremely large datasets (hundreds of GBs or even TB+ in size).
-=======
-Rill supports connecting to an existing ClickHouse instance and using it as an OLAP engine to power Rill dashboards built against [external tables](/get-started/concepts/OLAP#external-olap-tables). This is particularly useful when working with extremely large datasets (hundreds of GBs or even TB+ in size).
->>>>>>> e0706040
+Rill supports connecting to an existing ClickHouse cluster via a "live connector" and using it as an OLAP engine  built against [external tables](/get-started/concepts/OLAP#external-olap-tables) to power Rill dashboards. This is particularly useful when working with extremely large datasets (hundreds of GBs or even TB+ in size).
+
 
 :::note Supported Versions
 
