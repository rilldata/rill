---
title: Configure Local Credentials
sidebar_label: Configure Local Credentials
sidebar_position: 15
---

Rill requires credentials to connect to remote data sources such as private buckets (S3, GCS, Azure), data warehouses (Snowflake, BigQuery), OLAP engines (ClickHouse, Apache Druid), or other DuckDB sources (MotherDuck). Please refer to the appropriate [connector](/connect) and [OLAP engine](/connect/olap) page for instructions to configure credentials accordingly.

At a high level, configuring credentials and credential management in Rill can be broken down into three categories:
- Setting credentials for Rill Developer
- [Setting credentials for a Rill Cloud project](/deploy/deploy-credentials)
- [Pushing and pulling credentials to / from Rill Cloud](/manage/project-management/variables-and-credentials)

## Setting credentials for Rill Developer

<<<<<<< HEAD
When reading from a data source (or using a different OLAP engine), Rill will attempt to use existing credentials that have been configured on your machine.
1. Credentials that have been configured in your local environment via the CLI (for [AWS](/connect/data-source/s3#local-aws-credentials-local-development-only) / [Azure](/connect/data-source/azure#azure-cli-authentication-local-development-only) / [Google Cloud](/connect/data-source/gcs#local-google-cloud-cli-credentials-local-development-only))
2. Credentials that have been passed in directly through the connection string or DSN (typically for databases - see [Source YAML](/reference/project-files/sources) and [Connector YAML](/reference/project-files/connectors) for more details)
3. Credentials that have been passed in as a [variable](/connect/templating) when starting Rill Developer via `rill start --env key=value`
4. Credentials that have been specified in your *`<RILL_PROJECT_HOME>/.env`* file, see [credential naming schema](#credentials-naming-schema) for more information.
=======
When reading from a data source (or using a different OLAP engine), Rill will attempt to use credentials in the following order of priority:

:::warning **Highly Recommended: Use .env for credentials**

While Rill **can** infer credentials from your local environment (AWS CLI, Azure CLI, Google Cloud CLI), **we HIGHLY recommend explicitly configuring credentials in your `.env` file** for better security, reliability, and portability. Environment-inferred credentials may vary across different setups and may not work consistently across different environments, team members or when deploying to Rill Cloud.

:::

1. **Credentials referenced in connection strings or DSN within YAML files (RECOMMENDED)** - The UI creates YAML configurations that reference credentials from your `.env` file using templating (see [Connector YAML](/reference/project-files/connectors) for more details)
2. Credentials that have been passed in as a [variable](/connect/templating) when starting Rill Developer via `rill start --env key=value`
3. Credentials that have been configured in your local environment via the CLI (for [AWS](/connect/data-source/s3#rill-developer-local-credentials) / [Azure](/connect/data-source/azure#rill-developer-local-credentials) / [Google Cloud](/connect/data-source/gcs#rill-developer-local-credentials)) - **NOT RECOMMENDED for production use**
>>>>>>> 4f6daa7c

For more details, please refer to the corresponding [connector](/connect) or [OLAP engine](/connect/olap) page.

:::note Ensuring security of credentials in use

If you plan to deploy a project (to Rill Cloud), it is not recommended to pass in credentials directly through the local connection string or DSN as your credentials will then be checked in directly to your Git repository (and thus accessible by others). To ensure better security, credentials should be passed in as a variable / configured locally or specified in the project's local `.env` file (which is part of `.gitignore` and thus won't be included).

:::

## Variables

Project variables work exactly the same way as credentials and can be defined when starting rill via `--env key=value`, set in the `.env` file in the project directory, or defined in the rill.yaml.

### What is a `.env` file?

A `.env` file is a plain text file that stores environment variables and credentials for your Rill project. It's located in your project's root directory and follows a simple `key=value` format.

The `.env` file serves several important purposes:

- **Security**: Keeps sensitive credentials out of your codebase and Git repository (`.env` files are automatically ignored by `.gitignore`)
- **Consistency**: Provides a standardized way to manage credentials across different environments (local development, staging, production)
- **Integration**: Works seamlessly with Rill's templating system, allowing YAML files to reference credentials using `{{ env.VARIABLE_NAME }}` syntax

Example `.env` file:
```bash
# AWS S3 credentials
connector.s3.access_key_id=AKIAIOSFODNN7EXAMPLE
connector.s3.secret_access_key=wJalrXUtnFEMI/K7MDENG/bPxRfiCYEXAMPLEKEY

# Google Cloud credentials
connector.gcs.credentials_json={"type":"service_account","project_id":"my-project"}

# Database connection
connector.postgres.dsn=postgres://username:password@localhost:5432/mydb

# Custom variables
my_custom_variable=some_value
```
When creating any connector in Rill via the UI, these will be **automatically generated** in the `.env` file.

Additional variables can then be usable and referenceable for [templating](/connect/templating) purposes in the local instance of your project. 

### Credentials Naming Schema 

Connector credentials are essentially a form of project variable, prefixed using the `connector.<connector_name>.<property>` syntax. For example, `connector.druid.dsn` and `connector.clickhouse.dsn` are both hard coded project variables (that happen to correspond to the [Druid](/connect/olap/druid) and [ClickHouse](/connect/olap/clickhouse) OLAP engines respectively). Please see below for each source and its required properties. If you have any questions or need specifics, [contact us](/contact)!

:::tip Avoid committing sensitive information to Git

It's never a good idea to commit sensitive information to Git and it goes against security best practices. Similar to credentials, if there are sensitive variables that you don't want to commit publicly to your `rill.yaml` configuration file (and thus potentially accessible by others), it's recommended to set them in your `.env` file directly and/or use `rill env set` via the CLI (and then optionally push / pull them as necessary).

:::

## Deploying to Rill Cloud 

If you have configured your credentials via the `.env` file this will be deployed with your project. 

If not, follow the steps to deploy then configure your credentials via the CLI running [`rill env configure`](/deploy/deploy-credentials#configure-environmental-variables-and-credentials-for-rill-cloud).

## Cloning an Existing Project from Rill Cloud

If you cloned the project using `rill project clone <project-name>` and are an admin of that project, the credentials will be pulled automatically. Note that there are some limitations with monorepos where credentials may not be pulled correctly. In those cases, credentials are also pulled when running `rill start`, assuming you have already authenticated via the CLI with `rill login`.

For a detailed guide, see our [clone a project guide](/guides/clone-a-project).
 
## Pulling Credentials and Variables from a Deployed Project on Rill Cloud

If you are making changes to an already deployed instance from Rill Cloud, it is possible to **pull** the credentials and variables from the Rill Cloud to your local instance of Rill Developer. If you've made any changes to the credentials, don't forget to run `rill env push` to push the variable changes to the project, or manually change these in the project's settings page.

### rill env pull

For projects that have been deployed to Rill Cloud, an added benefit of our Rill Developer-Cloud architecture is that credentials that have been configured can be pulled locally for easier reuse (instead of having to manually reconfigure these credentials in Rill Developer). To do this, you can run `rill env pull` from your project's root directory to retrieve the latest credentials (after cloning the project's git repository to your local environment).

![img](/img/build/credentials/rill-env-pull.png)

:::info Overriding local credentials

Please note when you run `rill env pull`, Rill will *automatically override any existing credentials or variables* that have been configured in your project's `.env` file if there is a match in the key name. This may result in unexpected behavior if you are using different credentials locally.

:::

### rill env push

As a project admin, you can either use `rill env configure` after deploying a project or `rill env push` to specify a particular set of credentials that your Rill Cloud project will use. If choosing the latter, you can update your *`<RILL_PROJECT_HOME>/.env`* file with the appropriate variables and credentials that are required. Alternatively, if this file has already been updated, you can run `rill env push` from your project's root directory.
- Rill Cloud will use the specified credentials and variables in this `.env` file for the deployed project.
- Other users will also be able to use `rill env pull` to retrieve these defined credentials for local use (with Rill Developer).

:::warning Overriding Cloud credentials

If a credential and/or variable has already been configured in Rill Cloud, Rill will warn you about overriding if you attempt to push a new value in your `.env` file. This is because overriding credentials can impact your deployed project and/or other users (if they pull these credentials locally).
![img](/img/build/credentials/rill-env-push.png)

:::<|MERGE_RESOLUTION|>--- conflicted
+++ resolved
@@ -13,13 +13,13 @@
 
 ## Setting credentials for Rill Developer
 
-<<<<<<< HEAD
+
 When reading from a data source (or using a different OLAP engine), Rill will attempt to use existing credentials that have been configured on your machine.
 1. Credentials that have been configured in your local environment via the CLI (for [AWS](/connect/data-source/s3#local-aws-credentials-local-development-only) / [Azure](/connect/data-source/azure#azure-cli-authentication-local-development-only) / [Google Cloud](/connect/data-source/gcs#local-google-cloud-cli-credentials-local-development-only))
 2. Credentials that have been passed in directly through the connection string or DSN (typically for databases - see [Source YAML](/reference/project-files/sources) and [Connector YAML](/reference/project-files/connectors) for more details)
 3. Credentials that have been passed in as a [variable](/connect/templating) when starting Rill Developer via `rill start --env key=value`
 4. Credentials that have been specified in your *`<RILL_PROJECT_HOME>/.env`* file, see [credential naming schema](#credentials-naming-schema) for more information.
-=======
+
 When reading from a data source (or using a different OLAP engine), Rill will attempt to use credentials in the following order of priority:
 
 :::warning **Highly Recommended: Use .env for credentials**
@@ -31,7 +31,7 @@
 1. **Credentials referenced in connection strings or DSN within YAML files (RECOMMENDED)** - The UI creates YAML configurations that reference credentials from your `.env` file using templating (see [Connector YAML](/reference/project-files/connectors) for more details)
 2. Credentials that have been passed in as a [variable](/connect/templating) when starting Rill Developer via `rill start --env key=value`
 3. Credentials that have been configured in your local environment via the CLI (for [AWS](/connect/data-source/s3#rill-developer-local-credentials) / [Azure](/connect/data-source/azure#rill-developer-local-credentials) / [Google Cloud](/connect/data-source/gcs#rill-developer-local-credentials)) - **NOT RECOMMENDED for production use**
->>>>>>> 4f6daa7c
+
 
 For more details, please refer to the corresponding [connector](/connect) or [OLAP engine](/connect/olap) page.
 
