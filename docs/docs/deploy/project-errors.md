---
title: Managing Project Errors
description: Explore and configure alerts for project errors
sidebar_label: Managing Project Errors
sidebar_position: 25
---

Rill projects can go into an error state for many reasons, such as a malformed YAML file, missing credentials for a connector, or a breaking change in a data type.
Regardless of the error, Rill Cloud takes various steps to surface, manage, and contain errors:

- **Visibility:** Admins will always be able to view the project status at the individual resource level within Rill Cloud using the `Status` tab or by using the [rill project status](/reference/cli/project/status) CLI command.
- **Isolation:** Rill Cloud will handle errors at the individual resource level. For example, if a dashboard falls into an error state or fails to reconcile, all other dashboards should remain available. 
- **Fallback:** Rill Cloud will attempt to fall back to the most recent valid state when possible. For example, if the underlying model for a dashboard fails to build, the dashboard will keep serving from the most recent valid state.

There are times where you'll need to check downstream objects to find the true cause of an issue. The surfaced error might look like a dashboard is not displaying but the root cause of the issue is a model timeout. You'll need to check the project's status page to ensure you are looking at the root cause.

## Resource Level Errors

<<<<<<< HEAD
If you have already created YAML alerts, when deploying to Rill Cloud for the first time, you'll get a notification if there are any [resource level errors](/build/alerts#project-status-alerts). 
=======
Besides alerting on project errors, it is possible to configure generic alerts in your dashboards based on specific thresholds or conditions being met. For more details, check out our [alerts documentation](/explore/alerts)!
>>>>>>> 8677af6d

You'll receive something similar to the below via email or slack, depending on your notify settings.
```
Project resource Status Alert
Your alert triggered for Thu, 06 Feb 2025 23:28:00 UTC. The first row that matched your alert criteria is:
• error: dependency error: resource "commits_metrics" (rill.runtime.v1.MetricsView) has an error
• name: commits_explore
• status: Idle
• type: Explore
```

This will give you a good idea of what object has an issue, and you can browse the [status page](/manage/project-management#checking-deployment-status) for more information.

## Credentials Errors

If this is a first deployment or your credentials expired, your source models may fail to load. Some common error messages are:
```
HTTP 401: Unauthorized
HTTP 403: Forbidden

Insufficient privileges to operate on table 'SCHEMA.TABLE'
Invalid username or password

Access Denied: BigQuery BigQuery: Permission denied for table
Invalid credentials provided
```
If these or similar errors are seen in your project's [status page](/manage/project-management/variables-and-credentials), you will need to make changes to your credentials. This can be done in your [project's setting page]/manage/project-management/variables-and-credentials) or via the CLI running `rill env configure`.


<<<<<<< HEAD
## Model Errors
=======
After making these changes, you should commit and [push these changes](/deploy/deploy-dashboard/github-101#pushing-changes) to your git repository.
>>>>>>> 8677af6d

Model errors typically occur when there are issues with data processing, SQL syntax, or data type mismatches. Most of these errors will have surfaced in Rill Developer but a few possible issues after deploying to Rill Cloud are:

1. **Prod vs dev environment** - The prod parameters in your YAML files dont exist.
2. **Timeouts, OOM** - Assuming the data in prod is a lot larger, timeouts and OOM issues can occur. [Contact us](/contact) if you see any related error messages.

<<<<<<< HEAD
To troubleshoot model errors:
1. Check the model's status in the project status page
2. Review the error message for specific details about what failed
3. Verify that all referenced tables and views exist and are accessible in prod environment 
   1. Run the following from the CLI to see list of tables and size usage: `rill project tables --project <project_nane>`
4. Verify Credentials are correct for prod environment.
=======
To configure a Slack alert for project errors, first follow the Slack configuration steps described on [Configuring Slack integration](../explore/alerts/slack). Next, add a file named `project_errors.yaml` to your Rill project with the contents below. Remember to update the `channels` field to your desired destination channel.
>>>>>>> 8677af6d

If after going through the above steps, you are still unable to resolve the issue, [contact us!](/contact)

## Metrics View / Dashboard Errors

Metrics view and dashboard errors often stem from issues with the underlying models or configuration problems. Common issues include:

- **Model Dependencies:** Dashboards failing because their underlying models have errors
- **Missing Dimensions/Measures:** References to fields that don't exist in the underlying model

<<<<<<< HEAD
To resolve metrics view and dashboard errors:
=======
After making these changes, you should commit and [push these changes](/deploy/deploy-dashboard/github-101#pushing-changes) to your git repository.
>>>>>>> 8677af6d

1. Verify that all referenced models are building successfully
2. Check that dimensions and measures reference valid fields<|MERGE_RESOLUTION|>--- conflicted
+++ resolved
@@ -16,27 +16,63 @@
 
 ## Resource Level Errors
 
-<<<<<<< HEAD
 If you have already created YAML alerts, when deploying to Rill Cloud for the first time, you'll get a notification if there are any [resource level errors](/build/alerts#project-status-alerts). 
-=======
+
 Besides alerting on project errors, it is possible to configure generic alerts in your dashboards based on specific thresholds or conditions being met. For more details, check out our [alerts documentation](/explore/alerts)!
->>>>>>> 8677af6d
 
-You'll receive something similar to the below via email or slack, depending on your notify settings.
-```
-Project resource Status Alert
-Your alert triggered for Thu, 06 Feb 2025 23:28:00 UTC. The first row that matched your alert criteria is:
-• error: dependency error: resource "commits_metrics" (rill.runtime.v1.MetricsView) has an error
-• name: commits_explore
-• status: Idle
-• type: Explore
+:::
+
+### Configure an email alert
+
+To configure an email alert for project errors, add a file named `project_errors.yaml` to your Rill project with the contents below. Remember to update the `recipients` field to your desired alert recipients.
+
+```yaml
+type: alert
+
+# Check the alert every 10 minutes.
+refresh:
+  cron: "*/10 * * * *"
+
+# Query for all resources with a reconcile error.
+# The alert will trigger when the query result is not empty.
+data:
+  resource_status:
+    where_error: true
+
+# Send notifications by email
+notify:
+  email:
+    recipients: [john@example.com]
 ```
 
 This will give you a good idea of what object has an issue, and you can browse the [status page](/manage/project-management#checking-deployment-status) for more information.
 
-## Credentials Errors
+After making these changes, you should commit and [push these changes](/deploy/deploy-dashboard/github-101#pushing-changes) to your git repository.
 
-If this is a first deployment or your credentials expired, your source models may fail to load. Some common error messages are:
+:::
+
+### Configure a Slack alert
+
+To configure a Slack alert for project errors, first follow the Slack configuration steps described on [Configuring Slack integration](../explore/alerts/slack). Next, add a file named `project_errors.yaml` to your Rill project with the contents below. Remember to update the `channels` field to your desired destination channel.
+
+```yaml
+type: alert
+
+# Check the alert every 10 minutes.
+refresh:
+  cron: "*/10 * * * *"
+
+# Query for all resources with a reconcile error.
+# The alert will trigger when the query result is not empty.
+data:
+  resource_status:
+    where_error: true
+
+# Send notifications in Slack.
+# Follow these steps to configure a Slack token: https://docs.rilldata.com/explore/alerts/slack.
+notify:
+  slack:
+    channels: [rill-alerts]
 ```
 HTTP 401: Unauthorized
 HTTP 403: Forbidden
@@ -44,33 +80,22 @@
 Insufficient privileges to operate on table 'SCHEMA.TABLE'
 Invalid username or password
 
-Access Denied: BigQuery BigQuery: Permission denied for table
-Invalid credentials provided
-```
-If these or similar errors are seen in your project's [status page](/manage/project-management/variables-and-credentials), you will need to make changes to your credentials. This can be done in your [project's setting page]/manage/project-management/variables-and-credentials) or via the CLI running `rill env configure`.
+After making these changes, you should commit and [push these changes](/deploy/deploy-dashboard/github-101#pushing-changes) to your git repository.
 
 
-<<<<<<< HEAD
 ## Model Errors
-=======
-After making these changes, you should commit and [push these changes](/deploy/deploy-dashboard/github-101#pushing-changes) to your git repository.
->>>>>>> 8677af6d
 
 Model errors typically occur when there are issues with data processing, SQL syntax, or data type mismatches. Most of these errors will have surfaced in Rill Developer but a few possible issues after deploying to Rill Cloud are:
 
 1. **Prod vs dev environment** - The prod parameters in your YAML files dont exist.
 2. **Timeouts, OOM** - Assuming the data in prod is a lot larger, timeouts and OOM issues can occur. [Contact us](/contact) if you see any related error messages.
 
-<<<<<<< HEAD
 To troubleshoot model errors:
 1. Check the model's status in the project status page
 2. Review the error message for specific details about what failed
 3. Verify that all referenced tables and views exist and are accessible in prod environment 
    1. Run the following from the CLI to see list of tables and size usage: `rill project tables --project <project_nane>`
 4. Verify Credentials are correct for prod environment.
-=======
-To configure a Slack alert for project errors, first follow the Slack configuration steps described on [Configuring Slack integration](../explore/alerts/slack). Next, add a file named `project_errors.yaml` to your Rill project with the contents below. Remember to update the `channels` field to your desired destination channel.
->>>>>>> 8677af6d
 
 If after going through the above steps, you are still unable to resolve the issue, [contact us!](/contact)
 
@@ -81,11 +106,7 @@
 - **Model Dependencies:** Dashboards failing because their underlying models have errors
 - **Missing Dimensions/Measures:** References to fields that don't exist in the underlying model
 
-<<<<<<< HEAD
 To resolve metrics view and dashboard errors:
-=======
-After making these changes, you should commit and [push these changes](/deploy/deploy-dashboard/github-101#pushing-changes) to your git repository.
->>>>>>> 8677af6d
 
 1. Verify that all referenced models are building successfully
 2. Check that dimensions and measures reference valid fields