--- conflicted
+++ resolved
@@ -48,11 +48,7 @@
 
 #### Limiting the source data to a smaller time range
 
-<<<<<<< HEAD
-There are different ways this can be achieved and the method also depends heavily on the datasource being used. For example, assuming we had a [S3 source](/reference/connectors/s3.md) that was well partitioned by year and month (and written into a partitioned bucket), the recommended pattern would be to leverage the `path` [source property](/reference/project-files/sources.md) and a glob pattern to limit the size of the ingestion in your development environment. Something like (as your `source.yaml`):
-=======
-There are different ways this can be achieved and the method also depends heavily on the data source being used. For example, assuming we had a [S3 source](/reference/connectors/s3.md) that was well partitioned by year and month (and written into a partitioned bucket), the recommended pattern would be to leverage the `path` [source property](/reference/project-files/sources.md) and a [glob pattern](/build/connect/glob-patterns.md) to limit the size of the ingestion in your development environment. Something like (as your `source.yaml`):
->>>>>>> 55bf88e1
+There are different ways this can be achieved and the method also depends heavily on the data source being used. For example, assuming we had a [S3 source](/reference/connectors/s3.md) that was well partitioned by year and month (and written into a partitioned bucket), the recommended pattern would be to leverage the `path` [source property](/reference/project-files/sources.md) and a glob pattern to limit the size of the ingestion in your development environment. Something like (as your `source.yaml`):
 ```yaml
 type: source
 connector: s3
