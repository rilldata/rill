---
title: "Performance Optimization"
description: Performance Optimization
sidebar_label: "Performance Optimization"
sidebar_position: 20
---

## Overview

On this page, we've gathered a running list of recommendations and general guidelines to ensure your experience of using Rill remains performant and optimized. These best practices will help to ensure your dashboards remain performant, and that things continue to "just work" (for both Rill Developer and Rill Cloud), even as the size of your underlying data and deployment continues to grow. These best practices and guidelines will also continue to evolve, but please don't hesitate to [reach out](/contact) if you start facing any bottlenecks or have further questions about ways to improve the Rill experience!

:::info Working with very large data from the get-go?

Generally speaking, Rill's [embedded DuckDB OLAP engine](/connect/olap/duckdb) works very well out-of-the-box for datasets _up to around 50GB in size_. If you plan to be working with and ingesting volumes of data larger than 50GB, please [**get in touch**](/contact) and we can explore using one of our other enterprise-grade [OLAP engine](/connect/olap) options.

:::

## Dashboard and Model Performance

Depending on the complexity of your underlying models and the size of the data models, there are things that you can do to improve performance.

### Consider which models to materialize

By default, models will be materialized as views (in DuckDB). This allows for a dynamic and highly interactive experience when modeling, such as keystroke-by-keystroke profiling. However, since views are logical in nature, as the complexity and size of your data models continue to grow (especially if the underlying data is very large), this can start to significantly impact performance as these complex queries will need to be continuously re-executed along with a number of profiling queries that the Rill runtime will send in the backend.

<<<<<<< HEAD
In such scenarios, we recommend [materializing these models as tables](/build/models/#model-materialization). However, there are some tradeoffs to consider.
- **Pros:** Materializing a model will generally ensure significantly improved performance for downstream dependent models and dashboards. 
=======
In such scenarios, we recommend [materializing these models as tables](/build/models#model-materialization). However, there are some tradeoffs to consider.
- **Pros:** Materializing a model will generally ensure significantly improved performance for downstream dependent models and dashboards.
>>>>>>> 0c9e72d3
- **Cons:** Enabling materialization for a model can severely impact or break the "keystroke-by-keystroke" experience and these models may also take longer to update (because the results are being written to a table vs remaining a view). It can also lead to _degraded_ performance for very specific operations, such as when you need to perform cross joins.

:::tip Materialize models powering dashboards

We strongly recommend materializing final models that are being used directly in dashboards to ensure this data is served more quickly.

:::

## Local Development / Rill Developer

When used in conjunction, Rill Developer and Rill Cloud are meant to serve two different but complementary purposes. For larger and distributed teams, Rill Developer is meant to primarily be used for local development purposes, which allow developers to quickly model their data and validate logic. Then, Rill Cloud enables shared collaboration at scale and where production consumption of dashboards should be happening (against your full data).

### Work with a subset of your source data for local development and modeling

As a general rule of thumb, we strongly recommend working with a segment of the data for modeling purposes as part of your local development workflow. This becomes increasingly important as the size of your source data grows, which will help ensure that your developer experience remains optimal in Rill Developer. With Rill Developer, it's best to work with a "dev partition" to help validate that the model logic is correct and producing results as expected. Then, once finalized, you can push to Rill Cloud for primary dashboard consumption (including analysis and sharing as necessary).

There are a few ways to achieve this:
1. Limiting the source data to a smaller time range (e.g., one week's worth of data instead of the full year)
2. Creating intermediate staging models from your source data, either through statistical sampling or by applying a raw limit, which will then serve as the starting point for your actual downstream models/modeling
3. Use data from a dev/staging environment

#### Limiting the source data to a smaller time range

There are different ways this can be achieved and the method also depends heavily on the data source being used. For example, assuming we had an [S3 source](/connect/data-source/s3.md) that was well partitioned by year and month (and written into a partitioned bucket), the recommended pattern would be to leverage the `path` [source property](/reference/project-files/sources.md) and a glob pattern to limit the size of the ingestion in your development environment. Something like (as your `source.yaml`):

```yaml
type: source
connector: s3
path: s3://bucket/path/**/*.parquet
dev:
  path: s3://bucket/path/year=2023/month=12/**/*.parquet
```

By leveraging the [environment YAML syntax](/build/models/environments), this ensures that only data from December 2023 will be read in from this S3 source when using Rill Developer locally while the full range of data will still be used in production (on Rill Cloud). However, if this data was **not** partitioned, then we could simply leverage DuckDB's ability to read from S3 files directly and _apply a filter post-download_ on the source. Taking this same example and using some [templating](/connect/templating), the `source.yaml` could be rewritten to something like the following:

```yaml
type: source
connector: "duckdb"
sql: SELECT * FROM read_parquet('s3://bucket/path/*.parquet') {{ if dev }} where timestamp_column >= '2023-12-01' AND timestamp_column < '2024-01-01' {{ end }}
```

#### Creating intermediate staging models

Another option would be to create intermediate staging models from your sources, either through [statistical sampling](https://duckdb.org/docs/sql/samples.html) or by applying a [raw limit](https://duckdb.org/docs/sql/query_syntax/limit.html), to reduce the size of your models in development. For example, with [templating](/connect/templating) and [environments](/build/models/environments), this `model.sql` applies a five percent sample to a source:

```sql
-- @materialize

SELECT * FROM {{ ref "source_name" }}
{{ if dev }} USING SAMPLE 5% {{ end }}
```

Similarly, if we were less concerned about skewing our sample data, we could apply a simple `LIMIT` to our source data:

```sql
-- @materialize

SELECT * FROM {{ ref "source_name" }}
{{ if dev }} LIMIT 1000 {{ end }}
```

:::info Why are we materializing the intermediate model?

As mentioned in an [above section](#consider-which-models-to-materialize), models by default will be materialized as _views_ in DuckDB unless otherwise specified. When working with intermediate models, we'll want them to be stored as **tables** to ensure downstream models and queries remain performant.

:::

:::warning When applying templated logic to model SQL, make sure to leverage the `ref` function

If you use templating in SQL models, you must replace references to tables/models created by other sources or models with `ref` tags. See this section on ["Referencing other tables or models in SQL when using templating"](/connect/templating#environment-specific-data-source-location). This ensures that the native Go templating engine used by Rill is able to resolve and correctly compile the SQL syntax during runtime (to avoid any potential downstream errors).

:::

#### Use data from a dev/staging environment

Some organizations might have both a development and production version of source data. In these cases, your sources should be configured to use the "dev" bucket or database for local development (in Rill Developer) and pointed to the "prod" bucket or database when in production (when deployed to Rill Cloud). Please refer to [this example](/connect/templating#example-clickhouse-connector-with-environment-separation) and [this example](/connect/templating#environment-specific-data-source-location) for a complete walkthrough of how this can be configured.

## Query Optimization

Query optimization is crucial for maintaining high performance and efficiency, especially when working with data-intensive applications. As Rill dashboards are powered by [OLAP engines](/connect/olap), designed for analytical queries, ensuring that our queries are well-optimized can help maximize the responsiveness and speed of our dashboards. There are also additional potential second-order benefits to optimizing queries in Rill, such as improving ingestion times, how long it takes to build models, how resource intensive it is to build models, how fast profiling queries run, and more.

### Use appropriate data types and avoid casting when possible

Casting can be expensive, especially when the underlying models are views and not [materialized](#consider-which-models-to-materialize) as a table. For example, if a timestamp column is actually incorrectly typed as a string, then for timeseries charts, Rill ends up having to iterate across each row to try to infer the timestamp and a lot of time parsing has to occur. Similarly, for incorrectly typed or casted columns that are used in calculations, the calculations will have to be constantly looped through, which can be both inefficient and expensive over time (and simply make everything slower).

Similarly, choosing the right data type for each column is also important. Smaller data types, when applicable, consume less memory and can improve query performance. For example, use `INT` instead of `BIGINT` if your data range permits.

### Select the columns you need and avoid `SELECT *` when possible

Because most [OLAP databases](/connect/olap) store data in a columnar format, including [DuckDB](/connect/olap/duckdb), selecting only the columns that you need during the modeling phase ensures that DuckDB will only ingest and store the data _it actually needs_ (speeding up model build times and reducing footprint). Furthermore, columnar formats are optimized for analytical queries, so by selecting only the columns that you need (instead of a blanket `SELECT *`), this will help to minimize data processing times and improve the query execution speed.

### Consider sorting your data by an appropriate timestamp column

Generally speaking, if possible, it is recommended to make sure that your upstream data is relatively well organized and/or sorted by timestamp before being ingested into Rill. This helps to ensure that timeseries queries are efficient when they execute against resulting models and can result in an order of magnitude difference in query performance. This can also help improve the effectiveness of filters by reducing IO.

:::info When to sort vs not to sort?

Sorting, especially in DuckDB, _can also be computationally intensive_ and most input data is generally sorted enough (by time). If the data ingested is completely unsorted or sorted by a different, non-timestamp column, it could be worth the computational overhead to sort by a timestamp column (especially if used in a dashboard). If you're unsure, please feel free to [reach out](/contact) and we'd be happy to help you assess the best path forward!

:::

### Use joins efficiently

Plan your joins carefully, especially when working with large datasets. Most [OLAP engines](/connect/olap), DuckDB included, will optimize join operations, but ensuring the join keys are well chosen and considering the size of the datasets being joined can reduce processing time. For example, if you're looking to perform a cross or cartesian join across a very wide table, be sure it's necessary as it can otherwise explode the size of your result set.

### Apply filters early and use WHERE clauses wisely

When possible, it can be good practice to apply filtering early in your queries with `WHERE` clauses to reduce the amount of data being processed in subsequent steps (or downstream models/queries). This can both help to reduce the amount of data being scanned and, given the columnar nature of most [OLAP engines](/connect/olap), significantly speed up queries.

### Optimize your subqueries to leverage joins or CTEs when possible

Subqueries can very often prove to be inefficient and result in suboptimal query execution plans. When possible, it is generally better practice to rewrite subqueries as joins or use Common Table Expressions (CTEs) to make them more readable and potentially more efficient.

### Rather than UNION, consider using UNION ALL when possible

Depending on the [OLAP engine](/connect/olap), `UNION` can be a very expensive operation and much more computationally intensive than `UNION ALL`. For example, when using [DuckDB](/connect/olap/duckdb), a `UNION` will require performing full duplicate eliminations _across all columns_ while a `UNION ALL` will simply concatenate the tables together. If a concatenation is sufficient (for the query), this will be both much quicker and significantly less resource intensive for the query to complete.

## OLAP Engines

Often, data in external [OLAP engines](/connect/olap) is quite large in size and requires different considerations to improve performance. At Rill, we manage clusters in the 100s of TB, so included some tips below based on our experience.

### Data Lifecycle Management

One common way to decrease overall data size and improve query performance (by scanning less data) is to roll up your data to higher time grains historically. Typically, this means taking hourly data and rolling up to daily data when the additional level of granularity is no longer necessary for business needs. Databases like Apache Druid have these lifecycle tools built in, or reach out to Rill with questions.

A couple of considerations when rolling data from lower to higher time grains:

- Daily data loses time zone querying as everything is rolled up to a single time zone (usually UTC)
- Consider hashed compaction when going from hourly to daily to reduce data size even further
- Watch out for rolling up metrics. Some metrics should be summed - but others (like a bid floor or campaign budget) should stay unique and be rolled up as a max

### Dimension Stripping

Dimension stripping is another tool to reduce data size by removing high cardinality fields that are not required for analysis. While this can be done upfront in the dataset, another practice would be to drop these fields at certain intervals when they no longer add business value. Most frequently, we see a couple of decision points where these fields are dropped:

- After a day to first week, dropping user level details no longer needed for monitoring
- After a week to multiple weeks, dropping "double click" level details that aren't needed for reporting (e.g., the minor release number on an Operating System field)
- After a month to months, dropping fields no longer interesting for analysis

### Sampling & Datasketches

There are times where you may look at sampling data feeds to trade data accuracy for lower costs and faster query speeds. Sampling involves sending only a percentage of your data, then extrapolating the values to get an estimate. Rill does not recommend sampling your primary KPIs, any records that require a join or are tied to revenue. This filtered data should be decided in random fashion to not skew or bias the results. Please note, tracking uniques is not recommended if you choose to sample.

If looking to track uniques, but with smaller datasets and significantly improved performance, you can load unique values (IP addresses, user IDs, URLs, etc.) with [datasketches](https://datasketches.apache.org). There are multiple types of datasketches supported depending on your engine. At a high level, datasketches use algorithms to approximate unique values. Common use cases for datasketches include count distincts (campaign reach, unique visitors) and quantiles (time spent, frequency). Check out the [Apache Datasketches](https://datasketches.apache.org/docs/Architecture/MajorSketchFamilies.html) site for more details on methodology and use cases.

### Lookups

While joins can kill the performance of [OLAP engines](/connect/olap), lookups (key-value pairs) are common to reduce data size and improve query speeds. Lookups can be done during ingestion time (a static lookup to enrich the source data) or at query time (dynamic lookups).

**Static Lookups**

Static Lookups are lookups that are ingested at processing time. When a record is being processed, if a match is found between the record and lookup's key, the lookup's corresponding value at that moment in time is extracted and carbon-copied into Druid for the records it processed.

Static lookups are best suited for:

- Dimensions with values that require a historical record for how it has changed over time
- Values are never expected to change (leverage Dynamic Lookups if the values are expected to change)
- Extremely large lookups (hundreds of thousands of records or >50MB lookup file) to improve query performance

Customers typically store lookup values in S3 or GCS and the lookup file is then updated by customers as needed and consumed by ETL logic.

**Dynamic Lookups**

Since static lookups transform and store the data permanently, any changes to the mapping would require reprocessing the entire dataset to ensure consistency. To address the case when values in a lookup are expected to change with time, we developed dynamic lookups. Dynamic Lookups, also known as Query Time Lookups, are lookups that are retrieved at query time, as opposed to being used at ingestion time.

Benefits of dynamic lookups include:

- Historical continuity for dimensions that change frequently without reprocessing the entire dataset
- Time savings, because there is no dataset reprocessing required to complete the update
- Dynamic lookups are kept separate from the dataset. Thus, any human errors introduced in the lookup do not impact the underlying dataset
- Ability for users to create new dimension tables from metadata associated with a dimension table. For example, account ownership can change during the course of a quarter. In such cases, a dynamic lookup can be updated on the fly to reflect the most current changes<|MERGE_RESOLUTION|>--- conflicted
+++ resolved
@@ -23,13 +23,9 @@
 
 By default, models will be materialized as views (in DuckDB). This allows for a dynamic and highly interactive experience when modeling, such as keystroke-by-keystroke profiling. However, since views are logical in nature, as the complexity and size of your data models continue to grow (especially if the underlying data is very large), this can start to significantly impact performance as these complex queries will need to be continuously re-executed along with a number of profiling queries that the Rill runtime will send in the backend.
 
-<<<<<<< HEAD
-In such scenarios, we recommend [materializing these models as tables](/build/models/#model-materialization). However, there are some tradeoffs to consider.
-- **Pros:** Materializing a model will generally ensure significantly improved performance for downstream dependent models and dashboards. 
-=======
+
 In such scenarios, we recommend [materializing these models as tables](/build/models#model-materialization). However, there are some tradeoffs to consider.
 - **Pros:** Materializing a model will generally ensure significantly improved performance for downstream dependent models and dashboards.
->>>>>>> 0c9e72d3
 - **Cons:** Enabling materialization for a model can severely impact or break the "keystroke-by-keystroke" experience and these models may also take longer to update (because the results are being written to a table vs remaining a view). It can also lead to _degraded_ performance for very specific operations, such as when you need to perform cross joins.
 
 :::tip Materialize models powering dashboards
