---
title: ""
collapsed: false
tags:
  - Tutorial
  - Getting Started
---

# Welcome to Rill Guides and Tutorials!

<<<<<<< HEAD
### We're thrilled you've joined us on this thrilling journey!
=======
### We're thrilled you've joined us on this th-Rill-ing journey!
>>>>>>> cc7966b4

These tutorials were built to help you get started with Rill and empower you to build your own projects. The journey covers data import, SQL transformations, dashboard creation, and finally deployment to Cloud. From there, you'll explore Rill Cloud-specific features, push local changes to Rill Cloud, and develop custom features.

### Why Rill?
Here at Rill, we believe in business-speed visual analytics. Gone are the days of waiting for your dashboard to load! By utilizing OLAP engines, we strive for quick, reactive dashboards that you can drill down into further to make real-time decisions. Not only that, you'll also be able to make traditional dashboards that we call Canvas Dashboards.

---
Follow along, refer to the in-line linked documentation, and explore our product to make the most out of these guides! Please reach out to ask any questions or provide feedback on our Community Slack or Discord!

<<<<<<< HEAD
- [**6 Steps to Rill Cloud:**](/guides/rill-basics/launch) Learn the basics, understand the core concepts of Rill, and deploy to Cloud!
- [**Rill + ClickHouse:**](/guides/rill-clickhouse) For our friends from **ClickHouse**, we have created a dedicated course that goes over the same topics as Rill Basics! After completing, you can continue to Rill Advanced.
=======
- [**Source to Published Dashboard:**](/guides/rill-basics/launch) Learn the basics, understand the core concepts of Rill, and deploy to Cloud!
- [**Visualize ClickHouse tables in Rill:**](/guides/rill-clickhouse) For our friends from **ClickHouse**, we have created a dedicated course using ClickHouse!
>>>>>>> cc7966b4
- [**Clone a Project:**](/guides/clone-a-project) Step-by-step guide to clone an already deployed instance from Rill Cloud to your local machine
- [**GitHub Analytics:**](/guides/github-analytics) Analyze your own GitHub repository by modifying the Python file, download_commits.py
- [**Cost Monitoring Analytics:**](/guides/cost-monitoring-analytics) Analyze your cost and usage data
- [**OpenRTB Analytics:**](/guides/openrtb-analytics) Analyze real-time bidding data to track impressions, bids, wins and more
- [**Set Up MCP**](/guides/setting-up-mcp) Configure Model Context Protocol (MCP) to enable natural language queries with Claude integration

<!-- - [**Rill + MotherDuck:**](/guides/rill-motherduck) For our friends from **MotherDuck**, we have created a dedicated course using MotherDuck! -->
<!-- - **Explore the Various Guides:** Explore the various guides on how to use Rill to the maximum capability and get the most out of our platform! -->
<!-- - [**GA4 Analytics:**](/guides/) text
- [**Logging Analytics:**](/guides/) text -->

Each section is crafted to ensure a smooth and comprehensive learning experience. Happy learning!

---<|MERGE_RESOLUTION|>--- conflicted
+++ resolved
@@ -8,11 +8,9 @@
 
 # Welcome to Rill Guides and Tutorials!
 
-<<<<<<< HEAD
-### We're thrilled you've joined us on this thrilling journey!
-=======
+
 ### We're thrilled you've joined us on this th-Rill-ing journey!
->>>>>>> cc7966b4
+
 
 These tutorials were built to help you get started with Rill and empower you to build your own projects. The journey covers data import, SQL transformations, dashboard creation, and finally deployment to Cloud. From there, you'll explore Rill Cloud-specific features, push local changes to Rill Cloud, and develop custom features.
 
@@ -22,13 +20,9 @@
 ---
 Follow along, refer to the in-line linked documentation, and explore our product to make the most out of these guides! Please reach out to ask any questions or provide feedback on our Community Slack or Discord!
 
-<<<<<<< HEAD
-- [**6 Steps to Rill Cloud:**](/guides/rill-basics/launch) Learn the basics, understand the core concepts of Rill, and deploy to Cloud!
-- [**Rill + ClickHouse:**](/guides/rill-clickhouse) For our friends from **ClickHouse**, we have created a dedicated course that goes over the same topics as Rill Basics! After completing, you can continue to Rill Advanced.
-=======
+
 - [**Source to Published Dashboard:**](/guides/rill-basics/launch) Learn the basics, understand the core concepts of Rill, and deploy to Cloud!
 - [**Visualize ClickHouse tables in Rill:**](/guides/rill-clickhouse) For our friends from **ClickHouse**, we have created a dedicated course using ClickHouse!
->>>>>>> cc7966b4
 - [**Clone a Project:**](/guides/clone-a-project) Step-by-step guide to clone an already deployed instance from Rill Cloud to your local machine
 - [**GitHub Analytics:**](/guides/github-analytics) Analyze your own GitHub repository by modifying the Python file, download_commits.py
 - [**Cost Monitoring Analytics:**](/guides/cost-monitoring-analytics) Analyze your cost and usage data
