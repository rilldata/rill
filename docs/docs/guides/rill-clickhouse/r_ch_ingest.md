---
title: "Ingesting Data into ClickHouse"
sidebar_label: "Ingesting Data Directly into ClickHouse"
<<<<<<< HEAD
sidebar_position: 40
=======
sidebar_position: 50
>>>>>>> b8c6e8bf
hide_table_of_contents: false
tags:
  - OLAP:ClickHouse
  - Tutorial
---

## Importing your own Data into ClickHouse from ...

Currently, ClickHouse lacks some [direct ingestion](https://clickhouse.com/docs/en/migrations/snowflake) from certain providers. You can navigate to their website for a full list of data sources in which they support [direct ingestion](https://clickhouse.com/docs/en/integrations), via manual import or [ClickPipes](https://clickhouse.com/cloud/clickpipes).

### How does this affect Rill?

When switching from DuckDB, you may have noticed some changes to the capabilities of Rill. By default, we disable modeling when ClickHouse is enabled as the default OLAP engine. However, we can change this behavior by enabling the feature flag `clickhouseModeling`.

```yaml
features:
  clickhouseModeling: true
  ```

Once this is enabled, you'll be able to create model files and add sources in the UI and use these for SQL transformations, as you would with DuckDB. 

:::note
Currently not all the functionality is supported but our team is working on this to add more features! Please reach out to us on our community or via GitHub for any specific missing functionality that you looking for.
:::

## Ingestion directly from Snowflake to ClickHouse

In the below example, we are importing data from Snowflake to ClickHouse using S3 as an intermediate stage.
```yaml
type: model
materialize: true 

-- the source of data in Snowflake
connector: snowflake
sql: >
  select * from CUSTOMER limit 1001

-- the staging table in S3
stage:
  connector: s3
  path: s3://rill-developer.rilldata.io/snow

-- the output clickhouse connector
output:
  connector: clickhouse
  materialize: true
```

In order to use this method you will need to set your credentials in .env. If the .env does not already exist (it will be created by default if you have created a source), you can create a .env file in the rill directory by running `touch .env` and this should now be visible in Rill Developer.

```
connector.clickhouse.host="localhost"
connector.clickhouse.port=9000
connector.snowflake.dsn=""
connector.s3.aws_access_key_id=""
connector.s3.aws_secret_access_key=""
```
:::note
If you already set up ClickHouse via the .env file, you will just need to add your snowflake and s3 credentials.
:::


## Ingestion directly from BigQuery to ClickHouse

In the below example, we are importing data from Big Query directly to ClickHouse using GCS as an intermediate stage.


```yaml
type: model
materialize: true 

connector: bigquery
sql: |
    SELECT
      *
    FROM `<project_id>.<dataset_name>.<table>`

project_id: "<project_id>"

stage:
  connector: gcs
  path: 'gs://rill-bq-ch/temp/'


output:
  connector: clickhouse
```

You'll need to ensure that your provided `google_application_credentials` have all the required permissions on both [BigQuery](https://cloud.google.com/bigquery/docs/access-control) and [GCS](https://cloud.google.com/storage/docs/access-control/iam-roles). Ensure that your .env has the following:

```
connector.clickhouse.host="localhost"
connector.clickhouse.port=9000
google_application_credentials=""
```<|MERGE_RESOLUTION|>--- conflicted
+++ resolved
@@ -1,11 +1,7 @@
 ---
 title: "Ingesting Data into ClickHouse"
 sidebar_label: "Ingesting Data Directly into ClickHouse"
-<<<<<<< HEAD
-sidebar_position: 40
-=======
 sidebar_position: 50
->>>>>>> b8c6e8bf
 hide_table_of_contents: false
 tags:
   - OLAP:ClickHouse
