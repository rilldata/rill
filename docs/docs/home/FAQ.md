---
title: FAQ
sidebar_label: FAQ
sidebar_position: 20
---

## Technical requirements

### Why does macOS say "Rill cannot be opened because it is from an unidentified developer"?
This occurs when the Rill binary is downloaded via the browser. You need to change the permissions to make it executable and remove it from Apple's developer identification quarantine. 

The CLI commands below will help you do that: 
```bash
chmod a+x rill
xattr -d com.apple.quarantine ./rill
```

### Why am I seeing "This macOS version is not supported. Please upgrade"?
Rill uses DuckDB internally which requires a newer [macOS version](https://github.com/duckdb/duckdb/issues/3824). 
Please upgrade your macOS version to 10.14 or higher.


### Which browsers work best with Rill?
Rill is optimized for Google Chrome. While other browsers may work, we recommend using the latest version of Chrome for the most reliable experience when accessing Rill Developer or Rill Cloud dashboards.


## Rill Developer

<img src = '/img/concepts/rcvsrd/empty-project.png' class='rounded-gif' />
<br />


### What is Rill Developer?
Rill Developer is a local application used to preview your project and make any necessary changes before deploying to Rill Cloud. For more information, please review [our documentation](https://docs.rilldata.com/concepts/developerVsCloud#rill-developer). Within Rill Developer, you can ingest new datasets, transform the sources into models, build a metrics layer and finally visualize your data in an explore dashboard. This preview allows you to develop your project before deploying or updating an existing deployment in Rill Cloud.

### How do I do XXX in Rill Developer? 

Please refer to [our guided tutorial](/guides/tutorial/rill-basics/launch) to get started using Rill. In the tutorials, we walk you through first project creation, modeling, creating a metrics view and explore dashboard and finally deploying to Rill Cloud. From there, we go through making local changes in Rill Developer and pushing your changes. In more advanced topics we discuss custom APIs, Embed Dashboards, and more! 
If you still have any questions, please [contact us!](/contact)


### How do I start more than one instance of Rill Developer?

If you try to start two instances of Rill Developer, you will hit the following error:
```bash
Error: serve: server crashed: grpc port 49009 is in use by another process. Either kill that process or pass `--port-grpc PORT` to run Rill on another port
```

In order to run two instances, please use the following flags with a unique port number.
```bash
rill start --port 10010 --port-grpc 10011
```

### How do I share my dashboard with my colleagues?

<<<<<<< HEAD
To share your dashboards with your colleagues, you need to [deploy your dashboard to Rill Cloud](https://docs.rilldata.com/deploy/existing-project/). Once deployed, you have various ways to share this dashboard to your team. Since Rill does not charge by number of users, you can simply [add them to your organization](../manage/user-management#how-to-add-an-organization-user) and have them sign up to view the dashboard! Other ways to share the dashboard include [public URLs](../explore/public-url.md) for a limited view and [project invites](../manage/user-management#how-to-add-a-project-user).
=======
To share your dashboards with your colleagues, you need to [deploy your dashboard to Rill Cloud](../deploy/deploy-dashboard/). Once deployed, you have various ways to share this dashboard to your team. Since Rill does not charge by number of users, you can simply [add them to your organization](../manage/user-management#how-to-add-an-organization-user) and have them sign up to view the dashboard! Other ways to share the dashboard includes, [public URLs](../explore/public-url.md) for a limited view and [project invites](../manage/user-management#how-to-add-a-project-user).
>>>>>>> 843f06a6

## Rill Cloud

<img src = '/img/concepts/rcvsrd/Rill-Cloud.png' class='rounded-gif' />
<br />



### What is Rill Cloud?
Rill Cloud is where your deployed Rill project exists and can be shared with your colleagues or end-users. For more information, please review [our documentation](https://docs.rilldata.com/concepts/developerVsCloud#rill-cloud). Unlike Rill Developer, which is developer-based, Rill Cloud is where your dashboards are consumed by your end users. Additional features include bookmarks, public URLs, reporting, alerts and more! 

### How do I deploy to Rill Cloud?
You can deploy your project directly from the UI by selecting [the Deploy button](/deploy/deploy-dashboard/#deploying-a-project-from-rill-developer). Upon deployment, an organization will be automatically created with your Rill project inside. Each organization can have multiple projects that house multiple sources, models, metrics views, and dashboards. Note that sources are not cross-project compatible. When creating your first project, we will automatically start your 30-day free trial. In order to extend usage, you will need to sign up for a [Team Plan](#rill-team-plan).

<img src = '/img/deploy/existing-project/deploy-ui.gif' class='rounded-gif' />
<br />


### How do I make changes to my dashboard in Rill Cloud?

You can follow the same steps as above. After deploying to Rill Cloud, if you return to Rill Developer the button will have changed from `deploy` to `update`. When selecting `update`, the objects in your Rill project will be automatically updated. Or, after syncing your Rill project to GitHub, simply push changes directly to the repository and this will automatically update your project on Rill Cloud.

### How do I share my dashboard to other users?

You will need to [invite users to your organization](../manage/user-management.md#how-to-add-an-organization-user) or [project](../manage/user-management#how-to-add-a-project-user), send them a URL for them to [request access to your dashboard](../manage/user-management#user-requests-access-via-url) or if you just want them to see the contents of your dashboard, you can look into using [public URLs](../explore/public-url).


## Rill Cloud Trial
### What is Rill Cloud Trial?
We offer a free 30-day trial to anyone interested in testing out Rill Cloud. Simply create an account and deploy your project from Rill Developer. If you haven't already created and account and logged in, you will be prompted during the deployment process. 

There are no feature limitations in a free trial, but we have set the limit for imported data to 10 GB per project with two projects per deployment. You can check the data usage in the settings page. 

:::note 
The banner will show you the remaining days for your trial and will update as the expiration gets closer! Upgrade to a Teams plan to continue using Rill!
:::
<img src = '/img/FAQ/rill-trial-banner.png' class='rounded-gif' />
<br />


### When does my trial start?
Your trial will start when you deploy a project to Rill Cloud from Rill Developer. An Organization will be automatically created during this process using your email and the project will be the folder that your Rill project exists in. You can change the name using [CLI commands](https://docs.rilldata.com/reference/cli/project/rename). 

### How long does my Rill Cloud Trial last?
A Rill Cloud trial lasts for 30 days. If you have any comments or concerns, please reach out to us on our [various platforms](../contact.md)! 

### What is included in the free trial? 
The free trial is locked at 2 projects and up to 10 GB of data each. You can invite as many users as required and there are no locked features. 

### What happens to my project if I do not upgrade to a Team plan?
Your projects will hibernate. Your project metadata will still be available once you've activated your team plan. If you'd like to delete your deployment from Rill Cloud, you can do so via the [CLI commands.](https://docs.rilldata.com/reference/cli/org/delete)

<img src = '/img/FAQ/expired-project.png' class='rounded-gif' />
<br />


### What is project hibernation?
When a project is inactive for a specific number of days or your trial has expired, we automatically hibernate the project. What this means is that all of your information and metadata is saved, and resource consumption will be zero. You will need to unhibernate the project to gain access to the dashboard again. 

If the project is hibernated due to payment issues, the project will stay in this state until payment is confirmed. Once the payment is confirmed, you can re-access the project with the following CLI command.
```
rill project hibernate <project_id> --redeploy
```

## Rill Team Plan
### What is a Rill Team Plan?
A Rill Team Plan unlocks unlimited projects with a 50 GB data storage limit per project. Pricing starts at $250/month and includes 10 GB of storage. Use the [pricing calculator](https://www.rilldata.com/pricing) on our pricing site for more insight into how much your data might cost! You'll now have access to all of our features on Rill Cloud that you were using during the trial. 

### How many seats am I allowed?
At Rill, we do not charge per seat! From subscription to a Rill Team Plan, you'll have access to unlimited seats! Invite all of your colleagues or just a few, the choice is yours. 

### How are payments calculated?
We charge you by the amount of data that you load into Rill when building your sources and models. Use the [pricing calculator](https://www.rilldata.com/pricing) on our pricing site for more insight into how much your data might cost! If you'd like a further detailed inspection of your objects, [contact us](../contact), and we'll set this up for you. 

### When am I billed? 
You'll be billed on the first of each month via our partner at Stripe. You'll need to set up a valid credit card as explained in [our billing documentation](/other/account-management/billing#managing-payment-information). If there are any issues with the card, you'll be notified in the UI and be given a few day grace period to update your information. If you start in the middle of the month, you'll be billed prorated for the number of days you have access to Rill Cloud.

### Why was I billed $XXX? 
You can check your data usage in your organization setting usage page. The graph will display the data that you have over 10GB. Use the [pricing calculator](https://www.rilldata.com/pricing) to see your cost of your current data usage.  If you'd like a further detailed inspection of your objects, [contact us](../contact), and we'll set this up for you. 

## Enterprise Plan

### What is an Enterprise Plan? 
Enterprise plan includes all the features of a Team Plan but also provides further offerings, such as a dedicated Technical Account Manager and fewer restrictions on data storage. For more information, please visit our price page, [here](https://www.rilldata.com/pricing), or [contact us](../contact.md). Transparent usage-based billing means you only pay for what you need. Flexible pricing based on storage, compute, and network units start at the rates below:

**Storage:**

Storage is the total compressed data in the cluster. It's available in [two performance tiers](/home/FAQ#what-are-the-compute-requirements-for-each-performance-tier), Hot and Cold, which set minimum [compute requirements](/home/FAQ#what-are-the-compute-requirements-for-data-processing).

Data can be also offloaded to an archival tier where it does not consume any compute

`$0.0005 / GB per hour`


**Compute:**

[Rill Compute Units (RCU)](/home/FAQ#what-is-a-rill-compute-unit-rcu) are a combination of CPU, memory, and disk used for ingesting and querying data.

RCU scale up elastically for data ingestion & processing with enterprise discounts on RCUs provisioned for querying.

`$0.09 RCU per hour`

### What is a Rill Compute Unit? (RCU)
A Rill Compute Unit (RCU) is a usage metering unit that tracks, by the minute, the amount of resources consumed by your Rill cloud service, including compute, memory, disk storage, batch or streaming data ingested.

1. For data ingestion & processing, RCU scale up elastically as you load and transform data into our service.

2. For querying, Rill offers enterprise customers a set of dedicated compute units sized to handle their concurrency requirements across all data sources. Provisioned query RCUs are upscaled or downscaled on a daily basis based on the usage of past week to maintain query performance targets.

Tasks that consume more resources will see more RCU usage compared to tasks that consume fewer resources. While there is no one-to-one mapping between the various resources your service consumes and an RCU, 1 RCU is comparable to the resources used by a task that runs for one hour on 1 vCPU with 4 GB RAM.

### How is data size calculated in Rill?
When you load data into Rill's service, it is stored in compressed columnar format. Rill charges based on the amount of data stored in Rill's service, after compression, which is typically 3-8x.
For egress and ingress, actual data transferred over the network is measured.


### What are the compute requirements for each performance tier?
For querying, Rill provisions a fixed number of RCUs for each performance tier based on the following factors:

- **Size**: Rill will charge a minimum number of compute units per unit of hot storage and cold storage to maintain optimal performance

- **Queries**: As the concurrency of data access or complexity of the queries increase Rill will automatically add more RCUs to maintain optimal performance.

- **Performance tier**: Hot tier consumes more RCU/TB of stored data than cold tier. This provides a good cost vs performance trade off. Cost can be reduced by moving data to the cold tier.

Below are the minimum RCU charged for each performance tier:
<div
    style={{
    width: '100%',
    margin: 'auto',
    padding: '20px',
    textAlign: 'center', 
    display: 'flex', 
    justifyContent: 'center',
    alignItems: 'center'
    }}
>

| **Storage Tier** | **Performance**                 | **RCU Consumption**                                                    |
| ---------------- | ------------------------------- | ---------------------------------------------------------------------- |
| Hot Performance  | 8 RCU per 25 GB of data stored  | High performance for frequently accessed data                          |
| Cold Performance | 8 RCU per 250 GB of data stored | Optimized for less frequently accessed data                            |
| Archival         | No RCU consumed                 | Data is not query-able and can be moved to Hot or Cold tiers as needed |

</div>
The number of RCUs for each performance tier will be added in increments depending on the overall provisioned RCUs.
<div
    style={{
    width: '100%',
    margin: 'auto',
    padding: '20px',
    textAlign: 'center', 
    display: 'flex', 
    justifyContent: 'center',
    alignItems: 'center'
    }}
>
| **Overall RCU Count** | **Available Increment** |
| --------------------- | ----------------------- |
| Up to 64 RCU          | 8 RCU                   |
| Up to 128 RCU         | 16 RCU                  |
| Up to 256 RCU         | 32 RCU                  |
| Over 256 RCU          | 64 RCU                  |
</div>
Provisioned RCUs are upscaled or downscaled on a daily basis based on the usage of past week.

### What are the compute requirements for data processing?
For data ingestion & processing, Rill elastically scales up compute slots when you load data into the service.

- The number of RCUs consumed depends on the complexity of the ingestion pipeline.
- A more complex ingestion involving joins will consume more RCUs as compared to a less complex pipeline.

### How can I estimate my RCU usage?
The best way to get an accurate RCU estimate is to load some sample data into Rill service and track the RCU usage. For estimates on larger projects [contact us](../contact) for a pricing calculator that reflects the latest volume incentives and discounts.


### How can I track my RCU usage?
RCU usage and utilization can be viewed in the Rill Control Center. Additionally, Administrators can configure to get Daily, Weekly, Monthly summary reports for RCU usage for visibility.<|MERGE_RESOLUTION|>--- conflicted
+++ resolved
@@ -53,11 +53,7 @@
 
 ### How do I share my dashboard with my colleagues?
 
-<<<<<<< HEAD
 To share your dashboards with your colleagues, you need to [deploy your dashboard to Rill Cloud](https://docs.rilldata.com/deploy/existing-project/). Once deployed, you have various ways to share this dashboard to your team. Since Rill does not charge by number of users, you can simply [add them to your organization](../manage/user-management#how-to-add-an-organization-user) and have them sign up to view the dashboard! Other ways to share the dashboard include [public URLs](../explore/public-url.md) for a limited view and [project invites](../manage/user-management#how-to-add-a-project-user).
-=======
-To share your dashboards with your colleagues, you need to [deploy your dashboard to Rill Cloud](../deploy/deploy-dashboard/). Once deployed, you have various ways to share this dashboard to your team. Since Rill does not charge by number of users, you can simply [add them to your organization](../manage/user-management#how-to-add-an-organization-user) and have them sign up to view the dashboard! Other ways to share the dashboard includes, [public URLs](../explore/public-url.md) for a limited view and [project invites](../manage/user-management#how-to-add-a-project-user).
->>>>>>> 843f06a6
 
 ## Rill Cloud
 
