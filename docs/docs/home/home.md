---
title: Ready to embark on your Rill adventure? Let's dive in!
slug: /
sidebar_label: Welcome to Rill
sidebar_position: 00
hide_table_of_contents: true
---
Install Rill using the command below, then launch your first project to explore core features hands-on.

```bash
curl https://rill.sh | sh
rill start my-rill-project
```

<img src = 'https://storage.googleapis.com/prod-cdn.rilldata.com/docs/rill_hero.gif' class='rounded-gif' />
<br />

## Guided Tutorial

If you're looking for an in-depth tutorial that walks you through our available features, click [here](/guides/tutorial/rill-basics/launch)! 

Some tutorials include:

<<<<<<< HEAD
- [From Source to Deployment in 6 steps!](/guides/tutorial/rill-basics/launch): Data import, transformation, dashboard, and deployment!
- [Rill and ClickHouse](/guides/tutorial/rill-clickhouse/): For our friends coming from ClickHouse, get started in **5 steps**.
=======
- [From Source to Deployment in 6 steps!](../tutorials/rill_basics/1-launch.md) : Data Import, Transformation, Dashboard, to Deployment!
- [How to Administrate Rill](../tutorials/administration/) : Administrative tasks from the CLI and UI that an administrator would need to know to be a Rill Administrator
- [Rill and ClickHouse](../tutorials/rill_clickhouse/1-r_ch_launch.md) : For our friends coming from ClickHouse, get started in **5 steps**.
- [Rill's Advanced Features](../tutorials/rill_developer_advanced_features/overview) : Customize your Rill Experience with our advanced features! 
>>>>>>> 843f06a6

The final project is available on our [example repository](https://github.com/rilldata/rill-examples/tree/main/my-rill-tutorial). 


## Quick Starts & Examples

Explore our [example repository](https://github.com/rilldata/rill-examples/) to kick start your project.

Some of the included projects are:

- [App Engagement](https://github.com/rilldata/rill-examples/tree/main/rill-app-engagement): a conversion dataset used by marketers, mobile developers or product teams to analyze funnel steps
- [Cost Monitoring](https://github.com/rilldata/rill-examples/tree/main/rill-cost-monitoring): based off of Rill's own internal dashboards, cloud infrastructure data (compute, storage, pipeline statistics, etc.) merged with customer data to analyze bottlenecks and look for efficiencies
- [GitHub Analytics](https://github.com/rilldata/rill-examples/tree/main/rill-github-analytics): analyze GitHub activity to understand what parts of your codebase are most active, analyze contributor productivity, and evaluate the intersections between commits and files. [View walkthrough →](/guides/github-analytics)
- [Programmatic Ads/OpenRTB](https://github.com/rilldata/rill-examples/tree/main/rill-openrtb-prog-ads): bidstream data for programmatic advertisers to optimize pricing strategies, look for inventory opportunities, and improve campaign performance. [View walkthrough →](/guides/openrtb-analytics)
- [Final Tutorial Project](https://github.com/rilldata/rill-examples/tree/main/my-rill-tutorial): A finalized version of the tutorial project with many working examples. It's a good place to reference any newer features and is updated regularly. [View walkthrough →](/guides/tutorial/rill-basics/launch)


## Release Notes

Curious about what's new? Peek into our latest and greatest updates in the [release notes!](https://docs.rilldata.com/notes)

## Don't be a stranger!
We always appreciate hearing from our users and welcome any questions, comments, or concerns you may have. To get in touch with us, there are a few options available:
1. _**File an issue**_: Spotted a bug or have a brilliant idea? Let us know by [filing an issue](https://github.com/rilldata/rill/issues/new/choose) on GitHub.
2. _**Join the party on Discord!**_ Whether you have questions or need a hand getting started, our community and Rill team members are here to help. Join us at [Discord](https://discord.gg/DJ5qcsxE2m).
<<<<<<< HEAD
3. _**Contact Rill Support**_: If you are an existing prospect or customer, you can also reach [Rill Support](/contact.md#contacting-support) through Slack, email, or in-app chat. 
=======
3. _**Contact Rill Support**_: For existing prospects and customers, you can also reach [Rill Support](contact.md#contacting-support) through Slack, email, and in-app chat. 
>>>>>>> 843f06a6

:::info

Please make sure to abide by our [community policy](https://github.com/rilldata/rill/blob/main/COMMUNITY-POLICY.md)!

:::<|MERGE_RESOLUTION|>--- conflicted
+++ resolved
@@ -21,15 +21,8 @@
 
 Some tutorials include:
 
-<<<<<<< HEAD
 - [From Source to Deployment in 6 steps!](/guides/tutorial/rill-basics/launch): Data import, transformation, dashboard, and deployment!
 - [Rill and ClickHouse](/guides/tutorial/rill-clickhouse/): For our friends coming from ClickHouse, get started in **5 steps**.
-=======
-- [From Source to Deployment in 6 steps!](../tutorials/rill_basics/1-launch.md) : Data Import, Transformation, Dashboard, to Deployment!
-- [How to Administrate Rill](../tutorials/administration/) : Administrative tasks from the CLI and UI that an administrator would need to know to be a Rill Administrator
-- [Rill and ClickHouse](../tutorials/rill_clickhouse/1-r_ch_launch.md) : For our friends coming from ClickHouse, get started in **5 steps**.
-- [Rill's Advanced Features](../tutorials/rill_developer_advanced_features/overview) : Customize your Rill Experience with our advanced features! 
->>>>>>> 843f06a6
 
 The final project is available on our [example repository](https://github.com/rilldata/rill-examples/tree/main/my-rill-tutorial). 
 
@@ -55,11 +48,8 @@
 We always appreciate hearing from our users and welcome any questions, comments, or concerns you may have. To get in touch with us, there are a few options available:
 1. _**File an issue**_: Spotted a bug or have a brilliant idea? Let us know by [filing an issue](https://github.com/rilldata/rill/issues/new/choose) on GitHub.
 2. _**Join the party on Discord!**_ Whether you have questions or need a hand getting started, our community and Rill team members are here to help. Join us at [Discord](https://discord.gg/DJ5qcsxE2m).
-<<<<<<< HEAD
 3. _**Contact Rill Support**_: If you are an existing prospect or customer, you can also reach [Rill Support](/contact.md#contacting-support) through Slack, email, or in-app chat. 
-=======
-3. _**Contact Rill Support**_: For existing prospects and customers, you can also reach [Rill Support](contact.md#contacting-support) through Slack, email, and in-app chat. 
->>>>>>> 843f06a6
+
 
 :::info
 
