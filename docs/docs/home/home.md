---
title: Ready for Fast Dashboards with Rill?
slug: /
sidebar_label: Home
sidebar_position: 00
hide_table_of_contents: true
---

import TileIcon from '@site/src/components/TileIcon';

## Install 
<<<<<<< HEAD
Install Rill using the command below, then launch your first project to explore core features hands-on.
=======
Install Rill using the command below, then launch your first project to explore core features hands-on. For more installation methods, see our [complete installation instructions docs](/home/install). 
>>>>>>> ef129d04

```bash
curl https://rill.sh | sh
rill start my-rill-project
```


## Quickstart

Take a look at our [Quick start](get-started/get-started.md) for a quick guide to get started with your own data! We use a public GCS dataset but you can follow along with your own data. Take a look at our [connectors docs](/reference/connectors) for the exact steps to connect to your data.

Or, if you're looking for more guides, check out our [Guides](/guides) section!



<!-- <img src = 'https://storage.googleapis.com/prod-cdn.rilldata.com/docs/rill_hero.gif' class='rounded-gif' />
<br /> -->

##  Examples

<<<<<<< HEAD
Browse our [example repository](https://github.com/rilldata/rill-examples/) to find a project that suites your needs or see them in action in our demo project by hitting [Live Demo →](https://ui.rilldata.com/demo). Some projects have a walkthrough, too! 

```bash
git clone https://github.com/rilldata/rill-examples.git
cd rill-examples/rill-openrtb-prog-ads
curl https://rill.sh | sh
rill start
```


  **Programmatic Ads/OpenRTB**: bidstream data for programmatic advertisers to optimize pricing strategies, look for inventory opportunities, and improve campaign performance
  
  [GitHub →](https://github.com/rilldata/rill-examples/tree/main/rill-openrtb-prog-ads) | [Walkthrough →](/guides/openrtb-analytics) | [Live Demo →](https://ui.rilldata.com/demo/rill-openrtb-prog-ads)


  **Cost Monitoring**: based on Rill's own internal dashboards, cloud infrastructure data (compute, storage, pipeline statistics, etc.) merged with customer data to analyze bottlenecks and look for efficiencies

  [GitHub →](https://github.com/rilldata/rill-examples/tree/main/rill-cost-monitoring) | [Walkthrough →](/guides/cost-monitoring-analytics) | [Live Demo →](https://ui.rilldata.com/demo/rill-cost-monitoring)


  **GitHub Analytics**: analyze GitHub activity to understand what parts of your codebase are most active, analyze contributor productivity, and evaluate the intersections between commits and files

  [GitHub →](https://github.com/rilldata/rill-examples/tree/main/rill-github-analytics) | [Walkthrough →](/guides/github-analytics) | [Live Demo →](https://ui.rilldata.com/demo/rill-github-analytics)


  **Final Tutorial Project**: A finalized version of the tutorial project with many working examples. It's a good place to reference any newer features and is updated regularly

  [GitHub →](https://github.com/rilldata/rill-examples/tree/main/my-rill-tutorial) | [Walkthrough →](/guides/rill-basics/launch) | [Live Demo →](https://ui.rilldata.com/demo/my-rill-tutorial)
  

  **App Engagement**: a conversion dataset used by marketers, mobile developers, or product teams to analyze funnel steps

  [GitHub →](https://github.com/rilldata/rill-examples/tree/main/rill-app-engagement) | [Live Demo →](https://ui.rilldata.com/demo/rill-app-engagement)


=======
Browse our [repository of examples](https://github.com/rilldata/rill-examples) to find a project that suites your needs or see them in action in our demo project by hitting [Live Demo →](https://ui.rilldata.com/demo). Some projects have a walkthrough, too! 

```bash
git clone https://github.com/rilldata/rill-examples.git
cd rill-examples/rill-openrtb-prog-ads #swap this to the project that interests you!
curl https://rill.sh | sh
rill start
```

### **Programmatic Ads/OpenRTB**

Bidstream data for programmatic advertisers to optimize pricing strategies, look for inventory opportunities, and improve campaign performance.

- <a href="https://github.com/rilldata/rill-examples/tree/main/rill-openrtb-prog-ads">GitHub →</a><br />
- <a href="/guides/openrtb-analytics">Walkthrough →</a><br />
- <a href="https://ui.rilldata.com/demo/rill-openrtb-prog-ads">Live Demo →</a> 


### **Cost Monitoring**

Based on Rill's own internal dashboards, cloud infrastructure data (compute, storage, pipeline statistics, etc.) merged with customer data to analyze bottlenecks and look for efficiencies.

- <a href="https://github.com/rilldata/rill-examples/tree/main/rill-cost-monitoring">GitHub →</a><br />
- <a href="/guides/cost-monitoring-analytics">Walkthrough →</a><br />
- <a href="https://ui.rilldata.com/demo/rill-cost-monitoring">Live Demo →</a>


### **GitHub Analytics**

Analyze GitHub activity to understand what parts of your codebase are most active, analyze contributor productivity, and evaluate the intersections between commits and files.

- <a href="https://github.com/rilldata/rill-examples/tree/main/rill-github-analytics">GitHub →</a><br />
- <a href="/guides/github-analytics">Walkthrough →</a><br />
- <a href="https://ui.rilldata.com/demo/rill-github-analytics">Live Demo →</a>

### **App Engagement**

A conversion dataset used by marketers, mobile developers, or product teams to analyze funnel steps.

- <a href="https://github.com/rilldata/rill-examples/tree/main/rill-app-engagement">GitHub →</a><br />
- <a href="https://ui.rilldata.com/demo/rill-app-engagement">Live Demo →</a>

### **Kitchen-sink example**

A compilation of projects that deep dives in Rill's features using  ClickHouse's GitHub commit information.

- <a href="https://github.com/rilldata/rill-examples/tree/main/my-rill-tutorial">GitHub →</a><br />
- <a href="/guides/rill-basics/launch">Walkthrough →</a><br />
- <a href="https://ui.rilldata.com/demo/my-rill-tutorial">Live Demo →</a>
>>>>>>> ef129d04

## Quickstart

Take a look at our [Quick start](get-started/get-started.md) for a quick guide to get started with your own data! We use a public GCS dataset but you can follow along with your own data. Take a look at our [connectors docs](/connect/) for the exact steps to connect to your data.

Or, if you're looking for more guides, check out our [Guides](/guides/) section!



## Release Notes

Curious about what's new? Check out our latest and greatest updates in the [release notes!](https://docs.rilldata.com/notes)

<<<<<<< HEAD


## Next Steps

<div className="tile-icon-grid">
<TileIcon
  header="Connect Sources"
  content="Connect to your data sources and start ingesting data into Rill for analysis."
  link="/connect/source/"
/>
<TileIcon
  header="Last Mile ETL"
  content="Transform and prepare your data with Rill's powerful ETL capabilities."
  link="/build/models/"
/>
<TileIcon
  header="Create Metrics Layer"
  content="Build a metrics layer to define key business metrics and KPIs."
  link="/build/metrics-view/"
/>
<TileIcon
  header="Explore Data"
  content="Use Rill's interactive data exploration tools to discover insights."
  link="/explore/dashboard-101"
/>
<TileIcon
  header="Embed Dashboard"
  content="Embed Rill dashboards into your applications and workflows."
  link="/integrate/embedding/"
/>
<TileIcon
  header="Manage Users"
  content="Set up user management and access controls for your Rill projects."
  link="/manage/user-management/"
/>
<TileIcon
  header="Deploy to Cloud"
  content="Deploy your Rill project to production and share with your team."
  link="/deploy/deploy-dashboard/"
/>
<TileIcon
  header="See Demo Project"
  content="Explore our demo projects to see Rill in action with real data."
  link="https://ui.rilldata.com/demo"
  target="_blank"
  rel="noopener noreferrer"
/>
=======
## Explore Rill's Capabilities

<div className="tile-icon-grid">
<TileIcon
  header="Connect Data Sources"
  content="Connect to your data sources and start ingesting data into Rill for analysis."
  link="/reference/connectors"
  icon={<img src="/img/home/connect.svg" alt="Connect" style={{ width: 24, height: 24 }} />}
/>
<TileIcon
  header="Prepare Your Data"
  content="Transform and prepare your data with Rill's powerful ETL capabilities."
  link="/build/models"
  icon={<img src="/img/home/model.svg" alt="Model" style={{ width: 24, height: 24 }} />}
/>
<TileIcon
  header="Create a Metrics Layer"
  content="Build a metrics layer to define key business metrics and KPIs."
  link="/build/metrics-view"
  icon={<img src="/img/home/metrics.svg" alt="Metrics" style={{ width: 24, height: 24 }} />}
/>
<TileIcon
  header="Explore Your Data"
  content="Use Rill's interactive data exploration tools to discover insights."
  link="/explore/dashboard-101"
  icon={<img src="/img/home/explore.svg" alt="Explore" style={{ width: 24, height: 24 }} />}
/>
<TileIcon
  header="Embed a Dashboard"
  content="Embed Rill dashboards into your applications and workflows."
  link="/integrate/embedding"
  icon={<img src="/img/home/embed.svg" alt="Embed" style={{ width: 24, height: 24 }} />}
/>
<TileIcon
  header="Release Notes"
  content="Curious about what's new?"
  link="/notes"
  icon={<img src="/img/home/notification.svg" alt="Embed" style={{ width: 24, height: 24 }} />}
/>

>>>>>>> ef129d04
</div><|MERGE_RESOLUTION|>--- conflicted
+++ resolved
@@ -9,11 +9,7 @@
 import TileIcon from '@site/src/components/TileIcon';
 
 ## Install 
-<<<<<<< HEAD
-Install Rill using the command below, then launch your first project to explore core features hands-on.
-=======
 Install Rill using the command below, then launch your first project to explore core features hands-on. For more installation methods, see our [complete installation instructions docs](/home/install). 
->>>>>>> ef129d04
 
 ```bash
 curl https://rill.sh | sh
@@ -34,43 +30,6 @@
 
 ##  Examples
 
-<<<<<<< HEAD
-Browse our [example repository](https://github.com/rilldata/rill-examples/) to find a project that suites your needs or see them in action in our demo project by hitting [Live Demo →](https://ui.rilldata.com/demo). Some projects have a walkthrough, too! 
-
-```bash
-git clone https://github.com/rilldata/rill-examples.git
-cd rill-examples/rill-openrtb-prog-ads
-curl https://rill.sh | sh
-rill start
-```
-
-
-  **Programmatic Ads/OpenRTB**: bidstream data for programmatic advertisers to optimize pricing strategies, look for inventory opportunities, and improve campaign performance
-  
-  [GitHub →](https://github.com/rilldata/rill-examples/tree/main/rill-openrtb-prog-ads) | [Walkthrough →](/guides/openrtb-analytics) | [Live Demo →](https://ui.rilldata.com/demo/rill-openrtb-prog-ads)
-
-
-  **Cost Monitoring**: based on Rill's own internal dashboards, cloud infrastructure data (compute, storage, pipeline statistics, etc.) merged with customer data to analyze bottlenecks and look for efficiencies
-
-  [GitHub →](https://github.com/rilldata/rill-examples/tree/main/rill-cost-monitoring) | [Walkthrough →](/guides/cost-monitoring-analytics) | [Live Demo →](https://ui.rilldata.com/demo/rill-cost-monitoring)
-
-
-  **GitHub Analytics**: analyze GitHub activity to understand what parts of your codebase are most active, analyze contributor productivity, and evaluate the intersections between commits and files
-
-  [GitHub →](https://github.com/rilldata/rill-examples/tree/main/rill-github-analytics) | [Walkthrough →](/guides/github-analytics) | [Live Demo →](https://ui.rilldata.com/demo/rill-github-analytics)
-
-
-  **Final Tutorial Project**: A finalized version of the tutorial project with many working examples. It's a good place to reference any newer features and is updated regularly
-
-  [GitHub →](https://github.com/rilldata/rill-examples/tree/main/my-rill-tutorial) | [Walkthrough →](/guides/rill-basics/launch) | [Live Demo →](https://ui.rilldata.com/demo/my-rill-tutorial)
-  
-
-  **App Engagement**: a conversion dataset used by marketers, mobile developers, or product teams to analyze funnel steps
-
-  [GitHub →](https://github.com/rilldata/rill-examples/tree/main/rill-app-engagement) | [Live Demo →](https://ui.rilldata.com/demo/rill-app-engagement)
-
-
-=======
 Browse our [repository of examples](https://github.com/rilldata/rill-examples) to find a project that suites your needs or see them in action in our demo project by hitting [Live Demo →](https://ui.rilldata.com/demo). Some projects have a walkthrough, too! 
 
 ```bash
@@ -120,69 +79,8 @@
 - <a href="https://github.com/rilldata/rill-examples/tree/main/my-rill-tutorial">GitHub →</a><br />
 - <a href="/guides/rill-basics/launch">Walkthrough →</a><br />
 - <a href="https://ui.rilldata.com/demo/my-rill-tutorial">Live Demo →</a>
->>>>>>> ef129d04
-
-## Quickstart
-
-Take a look at our [Quick start](get-started/get-started.md) for a quick guide to get started with your own data! We use a public GCS dataset but you can follow along with your own data. Take a look at our [connectors docs](/connect/) for the exact steps to connect to your data.
-
-Or, if you're looking for more guides, check out our [Guides](/guides/) section!
 
 
-
-## Release Notes
-
-Curious about what's new? Check out our latest and greatest updates in the [release notes!](https://docs.rilldata.com/notes)
-
-<<<<<<< HEAD
-
-
-## Next Steps
-
-<div className="tile-icon-grid">
-<TileIcon
-  header="Connect Sources"
-  content="Connect to your data sources and start ingesting data into Rill for analysis."
-  link="/connect/source/"
-/>
-<TileIcon
-  header="Last Mile ETL"
-  content="Transform and prepare your data with Rill's powerful ETL capabilities."
-  link="/build/models/"
-/>
-<TileIcon
-  header="Create Metrics Layer"
-  content="Build a metrics layer to define key business metrics and KPIs."
-  link="/build/metrics-view/"
-/>
-<TileIcon
-  header="Explore Data"
-  content="Use Rill's interactive data exploration tools to discover insights."
-  link="/explore/dashboard-101"
-/>
-<TileIcon
-  header="Embed Dashboard"
-  content="Embed Rill dashboards into your applications and workflows."
-  link="/integrate/embedding/"
-/>
-<TileIcon
-  header="Manage Users"
-  content="Set up user management and access controls for your Rill projects."
-  link="/manage/user-management/"
-/>
-<TileIcon
-  header="Deploy to Cloud"
-  content="Deploy your Rill project to production and share with your team."
-  link="/deploy/deploy-dashboard/"
-/>
-<TileIcon
-  header="See Demo Project"
-  content="Explore our demo projects to see Rill in action with real data."
-  link="https://ui.rilldata.com/demo"
-  target="_blank"
-  rel="noopener noreferrer"
-/>
-=======
 ## Explore Rill's Capabilities
 
 <div className="tile-icon-grid">
@@ -223,5 +121,4 @@
   icon={<img src="/img/home/notification.svg" alt="Embed" style={{ width: 24, height: 24 }} />}
 />
 
->>>>>>> ef129d04
 </div>