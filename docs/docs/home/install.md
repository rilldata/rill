--- conflicted
+++ resolved
@@ -18,11 +18,8 @@
 ```
 
 :::tip sharing dashboards in Rill cloud? Clone your git repo first
-<<<<<<< HEAD
-If you plan to share your dashboards, it is helpful to start by creating a repo in Git. Go to https://github.com/new to create a new repo. Then, run the [Rill install script](#quick-install) in your cloned location locally to make deployment easier. 
-=======
-If you plan to share your dashboards, it is helpful to start by creating a repo in Git. Go to https://github.com/new to create a new repo. Then, run the [Rill install script](#install-rill) in your cloned location locally to make deployment easier. 
->>>>>>> 6af3b48e
+
+If you plan to share your dashboards, it is helpful to start by creating a repo in Git. Go to https://github.com/new to create a new repo. Then, run the [Rill install script](/home/install#quick-install) in your cloned location locally to make deployment easier. 
 
 More details on deploying Rill via Git in our [Deploy section](../deploy/deploy-dashboard/).
 :::
@@ -61,20 +58,9 @@
 curl https://rill.sh | sh -s -- --nightly
 ```
 
-<<<<<<< HEAD
 
 ### What is nightly release?
 The nightly release will give you the most up-to-date version of Rill without having to wait for the official release. As these releases are not fully ready for production, you may encounter some issues. Also, version mismatching from Rill Developer to Rill Cloud may result in broken components as Rill Cloud is on the previous stable release. 
-=======
-:::warning macOS users
-
-If you previously installed Rill using `brew`, *the brew-managed binary will take precedent*. You can remove it by running `brew uninstall rill`.
-
-:::
-
-### What is nightly released
-The nightly release will give you the most up-to-date version of Rill without having to wait for the official release. As these releases are not fully ready for production, you may encounter some issues.
->>>>>>> 6af3b48e
 
 
 ## Installing a specific version of Rill
