---
title: How to Install Rill Developer
<<<<<<< HEAD
sidebar_label: Install Rill
=======
sidebar_label: Install Rill Developer
>>>>>>> ef129d04
sidebar_position: 01
---

## Quick Install

You can install `rill` using our installation script on both macOS and Linux:

```bash
curl https://rill.sh | sh
```

To verify that the installation succeeded, run the following command. You will see a list of various commands that you can run via the CLI.
```bash
rill --help
```

:::tip Sharing dashboards in Rill Cloud? Clone your Git repo first

If you plan to share your dashboards, it is helpful to start by creating a repo in Git. Go to https://github.com/new to create a new repo. Then, run the [Rill install script](/home/install#quick-install) in your cloned location locally to make deployment easier.

More details on deploying Rill via Git are in our [Deploy section](../deploy/deploy-dashboard/).
:::

:::warning macOS users

If you previously installed Rill using `brew`, *the brew-managed binary will take precedence*. You can remove it by running `brew uninstall rill`.

:::

### Checking Rill Version

You can check the current version of rill from the CLI by running the following command:
```bash
rill version
```

### Upgrade to the newest version of Rill Developer

To ensure you're on the latest version of Rill and enjoying all of our newest features, you can upgrade Rill Developer easily via the command line:

```bash
rill upgrade
```

:::info What about Rill Cloud?

Rill Cloud is always on the latest stable version of Rill. To check the latest version available, please see our [Releases](https://github.com/rilldata/rill/releases) page.

:::

## Nightly Releases

On both macOS and Linux, you can install the latest nightly build using the installation script:
```bash
curl https://rill.sh | sh -s -- --nightly
```


### What is a nightly release?
The nightly release will give you the most up-to-date version of Rill without having to wait for the official release. As these releases are not fully ready for production, you may encounter some issues. Also, version mismatches between Rill Developer and Rill Cloud may result in broken components, as Rill Cloud is on the previous stable release.


## Installing a specific version of Rill

Rather than installing the latest version of Rill automatically, you can also install a specific version through the installation script by using the following command (e.g., `v0.40.1`):
```bash
curl https://rill.sh | sh -s -- --version <insert_version_number>
```

:::info Checking the Rill version

To check the precise version of available releases, you can navigate to the [**Releases**](https://github.com/rilldata/rill/releases) page of our [Rill repo](https://github.com/rilldata/rill). Note that if an invalid or incorrect version is passed to the installation script, you will get prompted with an error to specify a correct version.

:::

## Rill on Windows using WSL

To install Rill on Windows, you'll first need to install WSL and one dependency in your WSL environment. To install WSL, please refer to [Microsoft's documentation](https://learn.microsoft.com/en-us/windows/wsl/install).

We have verified that Rill runs on Ubuntu 22.04 LTS. Other distributions and versions may work, but are not tested. You can install Ubuntu 22.04 LTS with the following PowerShell command:
```bash
wsl --install -d Ubuntu-22.04
```

Once you have installed WSL and logged in to your Linux instance, you just need to install the `unzip` package to use Rill's `curl` installer. This can be done from the **Linux command line** with the following commands:
```bash
sudo apt-get update
sudo apt-get install unzip
```
:::tip Where should Rill be running?
Please check that you are running the commands in your Linux instance, not from your Windows Command Prompt.

If you are seeing strange behavior in Rill Developer, run the following command from the CLI to see where your project files are being saved: `echo "$PWD"`.

:::

With `unzip` installed, you're ready to install Rill Developer by running the following command:
```<|MERGE_RESOLUTION|>--- conflicted
+++ resolved
@@ -1,10 +1,6 @@
 ---
 title: How to Install Rill Developer
-<<<<<<< HEAD
-sidebar_label: Install Rill
-=======
 sidebar_label: Install Rill Developer
->>>>>>> ef129d04
 sidebar_position: 01
 ---
 
