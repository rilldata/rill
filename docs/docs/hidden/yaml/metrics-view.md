--- conflicted
+++ resolved
@@ -167,7 +167,6 @@
 
   - **`treat_nulls_as`** - _[string]_ - used to configure what value to fill in for missing time buckets. This also works generally as COALESCING over non empty time buckets. 
 
-<<<<<<< HEAD
 ### `parent_dimensions`
 
 _[oneOf]_ - Optional field selectors for dimensions to inherit from the parent metrics view. 
@@ -199,7 +198,7 @@
     - **`expr`** - _[string]_ - DuckDB SQL expression to select fields based on custom logic 
 
     - **`exclude`** - _[object]_ - Select all fields except those listed here 
-=======
+
 ### `annotations`
 
 _[array of object]_ - Used to define annotations that can be displayed on charts 
@@ -229,7 +228,6 @@
         - **`name`** - _[string]_ - Name of the field to select. _(required)_
 
         - **`time_grain`** - _[string]_ - Time grain for time-based dimensions. 
->>>>>>> 38200a44
 
 ### `security`
 
@@ -291,7 +289,7 @@
 
   - **`banner`** - _[string]_ - Custom banner displayed at the header of the explore view. 
 
-  - **`theme`** - _[oneOf]_ - Name of the theme to use. Only one of theme and embedded_theme can be set. 
+  - **`theme`** - _[oneOf]_ - Name of the theme to use. Either theme name or embedded theme can be set. 
 
     - **option 1** - _[string]_ - Name of an existing theme to apply to the explore view.
 
