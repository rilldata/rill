--- conflicted
+++ resolved
@@ -44,11 +44,9 @@
 
 Note: Rill requires users to confirm their email address before letting them interact with the platform so a user cannot fake an email address or email domain.
 
-<<<<<<< HEAD
+
 If you require additional user attributes to enforce access policies, see the [example for custom attributes below](#advanced-example-custom-attributes-embed-dashboards) for more details.
-=======
-If you require additional user attributes to enforce access policies, see the [example for custom attributes below](/manage/security#advanced-example-custom-attributes-embed-dashboards) for more details.
->>>>>>> 6af3b48e
+
 
 ## Templating and expression evaluation
 
