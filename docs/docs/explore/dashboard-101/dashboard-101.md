---
title: "Dashboard Quickstart"
description: Dashboard Quickstart
<<<<<<< HEAD
sidebar_label: "Explore Dashboard Quickstart"
sidebar_position: 03
=======
sidebar_label: "Dashboard Quickstart"
sidebar_position: 15
>>>>>>> c9083eec
---




After logging into [Rill Cloud](https://ui.rilldata.com), you should see all projects within your [organization](/manage/organization-management#organization) that is available and/or has been granted permissions to your user profile. Within each project, you'll then be able to access the corresponding individual dashboards that belong to a particular Rill project. 

<div style={{ 
  position: "relative", 
  width: "100%", 
  paddingTop: "56.25%", 
  borderRadius: "15px",  /* Softer corners */
  boxShadow: "0px 4px 15px rgba(0, 0, 0, 0.2)"  /* Shadow effect */
}}>
  <iframe credentialless="true"
    src="https://www.youtube.com/embed/wTP46eOzoCk?si=9JzY-CuzqQU4uMiR"
    frameBorder="0"
    allow="accelerometer; autoplay; clipboard-write; encrypted-media; gyroscope; picture-in-picture; web-share"
    allowFullScreen
    style={{
      position: "absolute",
      top: 0,
      left: 0,
      width: "100%",
      height: "100%",
      borderRadius: "10px", 
    }}
  ></iframe>
</div>
<br/>
Prefer video? Check out our [YouTube playlist](https://www.youtube.com/watch?v=wTP46eOzoCk&list=PL_ZoDsg2yFKgi7ud_fOOD33AH8ONWQS7I&index=1) for a quick start!


## Navigating the Dashboard

<img src = '/img/explore/dashboard101/quickstart.png' class='rounded-gif' />
<br />


**Explore** 
The main screen of any Rill dashboard is called the _Explore_ page. As seen above, this is divided into three section. 

- Navigation Bar
- Measures panel (Left)
- Dimensions Leaderboard (Right)

### Navigation Bar

- _**Time Selector and Time Selector Comparison:**_ You can change the period of analysis to different ranges of time (see `red` box), either by selecting from a pre-defined period (such as last week) or choosing a custom date range. Along with this, you can enable a comparison filter to compare range of dates with 1 click.

- _**Filtering:**_ Underneath the time selector, you'll also be able to find your filter bar (see `orange` box) where you can [add filters](/explore/filters) for metrics (e.g. `campaigns>1000`) or for dimensions (e.g. `campaign_name = Instacart`).

- _**Explore or Pivot:**_ You can switch the view from _explore_ to [_pivot_](/explore/dashboard-101/pivot) by selecting either from the UI (see `pink` box)

<<<<<<< HEAD
- _**Alerts, Bookmarks and Sharing:**_ You can create an [alert](/explore/alerts) by selecting the bell, customizing the default view of the dashboard (see `purple` box) to a predefined set of metrics, dimensions, and filters by selecting the [bookmark](../bookmarks.md), or share the dashboard ([internally by clicking the `Share` button](/manage/user-management#admin-invites-user-from-rill-cloud) or [externally via Public URLs](../public-url.md)) .
=======
- _**Alerts, Bookmarks and Sharing:**_ You can create an [alert](/explore/alerts) by selecting the bell, customizing the default view of the dashboard (see `purple` box) to a predefined set of metrics, dimensions, and filters by selecting the [bookmark](/explore/bookmarks), or share the dashboard ([internally by clicking the `Share` button](/manage/user-management#admin-invites-user-from-rill-cloud) or [externally via Public URLs](/explore/public-url)) .
>>>>>>> c9083eec


### KPI Widget (Measures) Panel
<div style={{ 
  position: "relative", 
  width: "100%", 
  paddingTop: "56.25%", 
  borderRadius: "15px",  /* Softer corners */
  boxShadow: "0px 4px 15px rgba(0, 0, 0, 0.2)"  /* Shadow effect */
}}>
  <iframe credentialless="true"
    src="https://www.youtube.com/embed/Dqkfp6F_9y4?si=z-22kqFd5dhQA6w8"
    frameBorder="0"
    allow="accelerometer; autoplay; clipboard-write; encrypted-media; gyroscope; picture-in-picture; web-share"
    allowFullScreen
    style={{
      position: "absolute",
      top: 0,
      left: 0,
      width: "100%",
      height: "100%",
      borderRadius: "10px", 
    }}
  ></iframe>
</div>
<br/>



- _**Measures:**_  All _**metrics**_ that are available in the underlying model \ are viewable on the left-hand side, broken out with summary numbers (e.g. eCPM) and timeseries visualizations (based on your configured `timeseries` column in your [dashboard YAML](/reference/project-files/explore-dashboards)). You can add, remove or reorder your metrics from the page by simply selecting them from the dropdown above the charts (see `yellow` box). If you select any specific measure, you will be navigating to the [Time Dimension Detail](/explore/dashboard-101/tdd).

- _**Time Dimension Detail:**_ A detailed view of a single specific measure that can be further drilled down to understand minute details in your data. As with the Explore page, you can add comparison dimensions to visualize the value for several specific dimension values. For more information see: [Time Dimension Detail](/explore/dashboard-101/tdd).

:::note Big Number Formatting

[Formatting of your measures](/build/metrics-view#measures) will not change the granularity of the Big Number, but you'll see the formatting being applied to the TDD, Dimension Leaderboard, and Pivot tables. 
:::

### Dimensions Leaderboard Panel

<div style={{ 
  position: "relative", 
  width: "100%", 
  paddingTop: "56.25%", 
  borderRadius: "15px",  /* Softer corners */
  boxShadow: "0px 4px 15px rgba(0, 0, 0, 0.2)"  /* Shadow effect */
}}>
  <iframe credentialless="true"
    src="https://www.youtube.com/embed/aQQBFHbLrMQ?si=il-w_ssQmGrqCfsO"
    frameBorder="0"
    allow="accelerometer; autoplay; clipboard-write; encrypted-media; gyroscope; picture-in-picture; web-share"
    allowFullScreen
    style={{
      position: "absolute",
      top: 0,
      left: 0,
      width: "100%",
      height: "100%",
      borderRadius: "10px", 
    }}
  ></iframe>
</div>
<br/>


- _**Dimensions:**_  All _**dimensions**_ available in the underlying model on the right-hand side via leaderboard / toplist charts. You can add, remove or re-order any dimension from the page by simply selecting them from the dropdown above the charts (see `green` boxes). You can also drill into leaderboards further (see `blue` box) to see all corresponding metrics for a specific dimension. Within that drilldown, you can also then sort by metric, search your dimensions, and/or [export data](/explore/exports). It is also possible to display [multiple measures in the dimension leaderboard](/explore/dashboard-101/multi-metrics).


:::info Search for individual attributes


After drilling into a leaderboard (or what we sometimes refer to as a _toplist_ chart), rather than scrolling and finding an individual attribute (especially if the list is very long), you can also quickly search for a value and select / apply it to your dashboard by using the upper-right search box.


<img src = '/img/explore/dashboard101/search-box.png' class='rounded-gif' />
<br />

:::




:::tip Don't have a Rill project or dashboard deployed yet?
If you want to get hands on and see what interacting with a Rill dashboard feels like, we have a set of [demo projects](https://ui.rilldata.com/demo) already deployed on Rill Cloud and publicly available for everyone to try out. These [same projects](/#examples) are also available on GitHub and can be deployed locally using Rill Developer.
:::


For more details about additional capabilities and/or how to utilize more advanced functionality within Rill dashboards, please see the [reference](#reference) section.


### Keyboard shortcuts
Whether you need to see the full value of a long JSON, or copy a value, there are some available keyboard shortcuts in the Rill Cloud Dashboards. More coming soon!

List of commands:
- __*Copy values*__ ( ``shift + click`` ) - Copy the value of the row value. 
- __*Value previewer*__ ( ``space`` ) - See the full text value of the row value.
- __*Lock Insepector*__ ( ``L`` ) - Lock the inspector (allows scrolling through long values)

<img src = '/img/explore/dashboard101/preview-value.png' class='rounded-gif' />
<br />


## Banners!
Another additional feature that you can add to an Explore dashboard are banners. Whether it is to inform your end-users about specific guidelines on how to use Rill, or an informational post about the datasets being used, you can design the banner to whatever text you'd like.

Simple add the following to your explore-dashboard.yaml 

```yaml
banner: Your custom message here!
```

<img src = '/img/explore/dashboard101/banner.png' class='rounded-gif' />
<br />

## Reference

<<<<<<< HEAD
- [Filters & Comparisons](/explore/filters/filters.md)
- [Bookmarks & Sharing](../bookmarks.md)
- [Exports & Scheduled Reports](../exports.md)
- [Public URL](../public-url.md)
=======
- [Filters & Comparisons](/explore/filters)
- [Bookmarks & Sharing](/explore/bookmarks)
- [Exports & Scheduled Reports](/explore/exports)
- [Public URL](/explore/public-url)
>>>>>>> c9083eec
- [Alerts](/explore/alerts)<|MERGE_RESOLUTION|>--- conflicted
+++ resolved
@@ -1,19 +1,9 @@
 ---
 title: "Dashboard Quickstart"
 description: Dashboard Quickstart
-<<<<<<< HEAD
-sidebar_label: "Explore Dashboard Quickstart"
-sidebar_position: 03
-=======
 sidebar_label: "Dashboard Quickstart"
 sidebar_position: 15
->>>>>>> c9083eec
 ---
-
-
-
-
-After logging into [Rill Cloud](https://ui.rilldata.com), you should see all projects within your [organization](/manage/organization-management#organization) that is available and/or has been granted permissions to your user profile. Within each project, you'll then be able to access the corresponding individual dashboards that belong to a particular Rill project. 
 
 <div style={{ 
   position: "relative", 
@@ -41,6 +31,14 @@
 Prefer video? Check out our [YouTube playlist](https://www.youtube.com/watch?v=wTP46eOzoCk&list=PL_ZoDsg2yFKgi7ud_fOOD33AH8ONWQS7I&index=1) for a quick start!
 
 
+## Overview
+
+After logging into [Rill Cloud](https://ui.rilldata.com), you should see all projects within your [organization](/manage/organization-management#organization) that is available and/or has been granted permissions to your user profile. Within each project, you'll then be able to access the corresponding individual dashboards that belong to a particular Rill project. 
+
+<img src = '/img/explore/dashboard101/rill-cloud-landing-page.png' class='rounded-gif' />
+<br />
+
+
 ## Navigating the Dashboard
 
 <img src = '/img/explore/dashboard101/quickstart.png' class='rounded-gif' />
@@ -62,11 +60,7 @@
 
 - _**Explore or Pivot:**_ You can switch the view from _explore_ to [_pivot_](/explore/dashboard-101/pivot) by selecting either from the UI (see `pink` box)
 
-<<<<<<< HEAD
-- _**Alerts, Bookmarks and Sharing:**_ You can create an [alert](/explore/alerts) by selecting the bell, customizing the default view of the dashboard (see `purple` box) to a predefined set of metrics, dimensions, and filters by selecting the [bookmark](../bookmarks.md), or share the dashboard ([internally by clicking the `Share` button](/manage/user-management#admin-invites-user-from-rill-cloud) or [externally via Public URLs](../public-url.md)) .
-=======
 - _**Alerts, Bookmarks and Sharing:**_ You can create an [alert](/explore/alerts) by selecting the bell, customizing the default view of the dashboard (see `purple` box) to a predefined set of metrics, dimensions, and filters by selecting the [bookmark](/explore/bookmarks), or share the dashboard ([internally by clicking the `Share` button](/manage/user-management#admin-invites-user-from-rill-cloud) or [externally via Public URLs](/explore/public-url)) .
->>>>>>> c9083eec
 
 
 ### KPI Widget (Measures) Panel
@@ -183,15 +177,8 @@
 
 ## Reference
 
-<<<<<<< HEAD
-- [Filters & Comparisons](/explore/filters/filters.md)
-- [Bookmarks & Sharing](../bookmarks.md)
-- [Exports & Scheduled Reports](../exports.md)
-- [Public URL](../public-url.md)
-=======
 - [Filters & Comparisons](/explore/filters)
 - [Bookmarks & Sharing](/explore/bookmarks)
 - [Exports & Scheduled Reports](/explore/exports)
 - [Public URL](/explore/public-url)
->>>>>>> c9083eec
 - [Alerts](/explore/alerts)