--- conflicted
+++ resolved
@@ -72,11 +72,9 @@
 
 ### Delivery
 
-<<<<<<< HEAD
+
 On the final tab, you will choose how and where your alert is delivered. By default, the alert will be checked whenever the source data is [refreshed](/build/models/data-refresh). There are a few additional things worth noting:
-=======
-On the final tab, you will choose how and where your alert is delivered. By default, the alert will be checked whenever the source data is [refreshed](/build/models/source-refresh). There are a few additional things worth noting:
->>>>>>> 97e39be9
+
 1. To limit the number of alerts, you can set an optional **Snooze** period after an alert is triggered.
 2. Depending on the available notification targets (see next section), choose which targets and/or users to subscribe to the alert.
 
