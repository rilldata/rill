--- conflicted
+++ resolved
@@ -236,84 +236,11 @@
 1. `rill.yaml` for project-wide context, such as instructions on how to use Rill MCP Server
 2. Every `metrics.yaml`, with examples of Explore URLs for that metrics view
 
-<<<<<<< HEAD
 For detailed examples and best practices on writing effective AI instructions, see the [Project Configuration guide](/build/project-configuration#ai-configuration).
 
 You can look at one of our [example projects](https://github.com/rilldata/rill-examples/tree/main/rill-openrtb-prog-ads) to see how these are used. Experiment with the instructions and see what works best for your requirements.
 
 
-=======
-### Sample AI Instructions
-
-Here's an example of how you might configure `ai_instructions` to provide project context, metrics routing, and business definitions:
-
-```yaml
-ai_instructions: |
-  # Project Context
-  This project tracks e-commerce metrics for our multi-brand retail business.
-  
-  # Metrics View Routing
-  - For questions about overall sales, revenue, or order volume → use `company_sales_metrics`
-  - For questions about customer behavior, retention, or cohorts → use `customer_analytics`
-  - For questions about product performance or inventory → use `product_metrics`
-  - For questions about marketing campaigns or attribution → use `marketing_performance`
-  - For questions about fulfillment, shipping, or logistics → use `operations_metrics`
-  
-  # Business Rules & Definitions
-  - "Revenue" always refers to net revenue (after returns and discounts)
-  - "Conversion rate" is calculated as orders/sessions, not users
-  - Our fiscal year starts in February, not January
-  - "Active customer" means a purchase within the last 90 days
-  - Weekend traffic patterns are anomalous due to our B2B focus
-  
-  # Company Acronyms
-  - GMV = Gross Merchandise Value
-  - AOV = Average Order Value
-  - ROAS = Return on Ad Spend
-  - SKU = Stock Keeping Unit
-  - NDR = Net Dollar Retention
-  - CLTV = Customer Lifetime Value
-  
-  # Known Data Quirks
-  - Mobile web data before March 2024 is incomplete due to tracking migration
-  - European region data excludes VAT (use `revenue_with_vat` dimension if needed)
-  - Refunds are processed with a 2-3 day delay, so recent data may shift
-
-  When you include data in your responses, either from tool use or using your own analysis capabilities, do not build web pages or React apps. For visualizing data, you can use text-based techniques for data visualization:
-  - Bar Charts using block characters:
-    Q1 ████████░░ 411
-    Q2 ██████████ 514
-    Q3 ██████░░░░ 300
-    Q4 ████████░░ 400
-
-  - Horizontal progress bars: Project Progress:
-    Frontend ▓▓▓▓▓▓▓▓░░ 80%
-    Backend ▓▓▓▓▓▓░░░░ 60%
-    Testing ▓▓░░░░░░░░ 20%
-  
-  - Using different block densities: Trends:
-    Jan ▁▂▃▄▅▆▇█ High
-    Feb ▁▂▃▄▅░░░ Medium
-    Mar ▁▂░░░░░░ Low
-    
-  - Sparklines with Unicode Basic sparklines:
-    Stock prices: ▁▂▃▅▂▇▆▃▅▇
-    Website traffic: ▁▁▂▃▅▄▆▇▆▅▄▂▁
-    CPU usage: ▂▄▆█▇▅▃▂▄▆█▇▄▂
-    
-  - Trend indicators: 
-    AAPL ▲ +2.3% 
-    GOOG ▼ -1.2% 
-    MSFT ► +0.5% 
-    TSLA ▼ -3.1%
-  
-  - Simple trend arrows: 
-    Sales ↗️ (+15%)
-    Costs ↘️ (-8%)
-    Profit ⤴️ (+28%)
-```
-
->>>>>>> 7f675969
 ## Using Rill MCP Server in Claude
 
 <img src='/img/explore/mcp/mcp-main.gif' class='rounded-gif'/>
