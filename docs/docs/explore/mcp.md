---
title: "Rill MCP Server"
description: How to connect to Rill MCP and query your metrics views
sidebar_label: "Rill MCP Server"
sidebar_position: 05
---

<div style={{ 
  position: "relative", 
  width: "100%", 
  paddingTop: "56.25%", 
  borderRadius: "15px",  /* Softer corners */
  boxShadow: "0px 4px 15px rgba(0, 0, 0, 0.2)"  /* Shadow effect */
}}>
  <iframe credentialless="true"
    src="https://www.youtube.com/embed/6sMvAliqAAA?si=dDdK7KClP1byJ9kg"
    frameBorder="0"
    allow="accelerometer; autoplay; clipboard-write; encrypted-media; gyroscope; picture-in-picture; web-share"
    allowFullScreen
    style={{
      position: "absolute",
      top: 0,
      left: 0,
      width: "100%",
      height: "100%",
      borderRadius: "10px", 
    }}
  ></iframe>
</div>
<br/>


The Rill Model Context Protocol (MCP) server exposes Rill's most essential APIs to LLMs. It is currently designed primarily for data analysts, not data engineers, and focuses on consuming Rill metrics views—not creating them.

:::tip Looking for AI Chat in Rill Cloud?
If you want to chat with your data directly in your browser without any setup, check out [AI Chat](/explore/ai-chat), which uses the same MCP technology but is built right into Rill Cloud.
:::

## Why use MCP with Rill?
Instead of blindly exposing your entire data warehouse to external platforms in hopes of uncovering trends, Rill's MCP integration provides a **structured and governed** alternative. By querying data that already has **predefined measures and dimensions**, the responses you get are guaranteed to be as **accurate and consistent** as the metrics displayed in your Rill dashboards.

Rill offers two ways to use MCP:
- **Rill MCP Server** (this guide) - Connect external AI assistants like Claude Desktop to your Rill projects
- **[AI Chat](/explore/ai-chat)** - Built-in chat interface in Rill Cloud with zero setup required

You can also add `ai_instructions` to your project file and metrics views, which will give your LLM additional context on how to use the Rill MCP Server for best results.

:::tip Configure AI instructions
Set project-wide AI instructions to provide context unique to your project and improve MCP responses.
[Learn more about AI configuration →](/build/project-configuration#ai-configuration)
:::

Users can then ask questions like:

- What are my *week-on-week* __increases or decreases in sales__ of `XYZ service`?
- During the *current year*, do I have any __outliers in website views__? What might this correlate to?
- In the *previous quarter*, compared to the current ongoing quarter, what are the __trends for customer access__?
- In the *last 7 days*, how many __auction requests were there from mobile vs desktop__?

This ensures **trustworthy, governed analytics** while empowering users to **self-serve answers** to everyday business questions—without delays caused by email chains or ticket requests. The result: greater team productivity, clearer data ownership, and faster, more confident decision-making across your organization.

## Installation

### Prerequisites

To use the Rill MCP server, you'll need:

- An **MCP client** (we recommend [Claude Desktop](https://claude.ai/download), but you can use any compatible client. [Why?](#edit-claude-desktop-configuration))
- A **running Rill project** (locally or hosted on Rill Cloud)

## Connect using OAuth (Recommended)

The easiest way to connect your Rill app to Claude Desktop or ChatGPT is through their custom connector interfaces, which handle authentication automatically via OAuth. This eliminates the need to manually create access tokens or edit configuration files.

### Claude Desktop (Paid Plan)

:::info Paid Claude Desktop Required
Custom connectors are only available in the paid plan of Claude Desktop. [Learn more about Claude Desktop custom connectors →](https://support.claude.com/en/articles/11175166-getting-started-with-custom-connectors-using-remote-mcp)
:::

1. Open Claude Desktop and navigate to **Settings → Connectors**
2. Click **Add custom connector**
3. Enter the Rill MCP URL for your project:
   ```
   https://api.rilldata.com/v1/orgs/{org_name}/projects/{project_name}/runtime/mcp
   ```
   Replace `{org_name}` and `{project_name}` with your organization and project names.
4. The OAuth flow will automatically start in your browser
5. Log in to Rill and authorize the connection
6. Claude Desktop will receive an access token and your Rill app will be connected

### ChatGPT Web Interface (Paid Plan)

:::info Paid ChatGPT Required
Custom apps with Developer mode are only available in the paid plans of ChatGPT. [Learn more about ChatGPT Developer mode →](https://platform.openai.com/docs/guides/developer-mode)
:::

1. Open ChatGPT and navigate to **Settings → Apps & Connectors → Advanced Settings**
2. Enable **Developer mode**
3. Go back to **Apps & Connectors** and click **Create** in the Apps section
4. Enter the Rill MCP URL for your project:
   ```
   https://api.rilldata.com/v1/orgs/{org_name}/projects/{project_name}/runtime/mcp
   ```
   Replace `{org_name}` and `{project_name}` with your organization and project names.
5. The OAuth flow will automatically start in your browser
6. Log in to Rill and authorize the connection
7. ChatGPT will receive an access token and your Rill app will be connected

## Manual Configuration (Alternative Method)

If you prefer to manually configure the connection or need to connect to a local Rill instance, you can edit configuration files directly and provide your own access token.
Note: If you select this option, you must have Node.js installed on your system which can be downloaded from [nodejs.org](https://nodejs.org/en)

### Create a Rill Personal Access Token (if your project is on Rill Cloud)

**Via UI (recommended):**

Navigate to the AI tab in your project to retrieve both the JSON config and create a personal access token automatically:

<img src='/img/explore/mcp/project-ai.png' class='rounded-gif'/>
<br />

**Via CLI:**

```bash
# Install the Rill CLI if you haven't already
curl https://rill.sh | sh

# Create a token
rill token issue
```

<<<<<<< HEAD
### Edit Claude Desktop Configuration
=======
:::tip Learn more about user tokens
For comprehensive documentation on creating, managing, and using personal access tokens, see [User Tokens](/manage/user-tokens).
:::

### Configure Claude Desktop
>>>>>>> 9b6ced62

Edit your `claude_desktop_config.json` file. 
By default, the JSON file is found in the following directories:

- macOS: `/Users/{USER}/Library/Application Support/Claude/claude_desktop_config.json`
- Windows: `C:\Users\{USER}\AppData\Roaming\Claude\claude_desktop_config.json`

### config.json
Depending on which Rill instance you are trying to connect to (locally running Rill Developer, public Rill project on Rill Cloud, or private Rill project on Rill Cloud (default)), the configuration will vary. For Rill Cloud deployed projects, you can navigate to the AI page to retrieve the `config.json`.

__*Private Rill Project on Rill Cloud*__

Replace `org` and `project` with the ID of your organization and project.

```json
{
    "mcpServers": {
        "rill": {
            "command": "npx",
            "args": [
                "mcp-remote",
                "https://api.rilldata.com/v1/organizations/{org}/projects/{project}/runtime/mcp",
                "--header",
                "Authorization:${AUTH_HEADER}"
            ],
            "env": {
                "AUTH_HEADER": "Bearer <Rill access token>"
            }
        }
    }
}
```

__*Public Rill Project on Rill Cloud*__

See [our demo page](https://ui.rilldata.com/demo) for public projects to test.

```json
{
    "mcpServers": {
        "rill": {
            "command": "npx",
            "args": [
                "mcp-remote",
                "https://api.rilldata.com/v1/organizations/demo/projects/rill-github-analytics/runtime/mcp"
            ]
        }
    }
}
```

__*Locally Running Rill Developer*__

```json
{
    "mcpServers": {
        "rill": {
            "command": "npx",
            "args": [
                "mcp-remote",
                "http://localhost:9009/mcp"
            ]
        }
    }
}
```

:::tip Restart Claude!
Restart Claude Desktop for any changes to your JSON file to take effect.
:::

### Troubleshooting
If Claude Desktop cannot connect to the MCP server, check that Rill is running (locally) or that you are able to connect to your [Rill project](https://ui.rilldata.com) from your browser. If your project is private, check that the token is valid via the CLI or create a new one in the UI and edit the `config.json` file.

If you're still experiencing issues, check the logs in Claude Desktop. Click on Developer → Open MCP Log File and check the logs for any errors.

## Adding AI instructions to your model

LLMs give their best results when they have good context. For a conversation with Rill Data, this means things like knowing how to include Explore links in their responses. Rather than expecting the user to know how to do this, you can add `ai_instructions` to your model. This adds the context automatically for every conversation.

There are two places to add `ai_instructions`:

1. `rill.yaml` for project-wide context, such as instructions on how to use Rill MCP Server
2. Every `metrics.yaml`, with examples of Explore URLs for that metrics view

You can look at one of our [example projects](https://github.com/rilldata/rill-examples/tree/main/rill-openrtb-prog-ads) to see how these are used. Experiment with the instructions and see what works best for your requirements.

### Sample AI Instructions

```
ai_instructions: |
  You are a data analyst, responding to questions from business users with precision, clarity, and conciseness.
  
  You have access to rill mcp tools. list_metrics enables you to check what metrics are available, get_metrics_view gets the list of measures and dimensions for a specific metrics view, query_metrics_view_summary checks what time ranges of data are available for a metrics view, and query_metrics_view will run queries against those metrics views and return the actual data.

  Any time you are asked about metrics or business data, you should use these tools. First use list_metrics, then use get_metrics_view and query_metrics_view_summary to get the latest information about what dimensions, measures, and time ranges are available.

  When you run queries for actual data, run up to three queries in a row, and then provide the user with a summary, any insights you can see in the data, and suggest up to three things to investigate as a next step.

  When you run queries with rill, you also include corresponding Rill Explore URLs in your answer. Use the instructions in the metrics view for the structure of explores for that view.

  When you include data in your responses, either from tool use or using your own analysis capabilities, do not build web pages or React apps. For visualizing data, you can use text-based techniques for data visualization:

  Bar Charts using block characters:
  
  Q1 ████████░░ 411
  
  Q2 ██████████ 514
  
  Q3 ██████░░░░ 300
  
  Q4 ████████░░ 400

  Horizontal progress bars: Project Progress:
  
  Frontend ▓▓▓▓▓▓▓▓░░ 80%
  
  Backend ▓▓▓▓▓▓░░░░ 60%
  
  Testing ▓▓░░░░░░░░ 20%
  
  Using different block densities: Trends:
  
  Jan ▁▂▃▄▅▆▇█ High
  
  Feb ▁▂▃▄▅░░░ Medium
  
  Mar ▁▂░░░░░░ Low
  
  Sparklines with Unicode Basic sparklines:
  
  Stock prices: ▁▂▃▅▂▇▆▃▅▇
  
  Website traffic: ▁▁▂▃▅▄▆▇▆▅▄▂▁
  
  CPU usage: ▂▄▆█▇▅▃▂▄▆█▇▄▂
  
  Trend indicators: 
  
  AAPL ▲ +2.3% 
  
  GOOG ▼ -1.2% 
  
  MSFT ► +0.5% 
  
  TSLA ▼ -3.1%
  
  Simple trend arrows: Sales ↗️ (+15%) Costs ↘️ (-8%) Profit ⤴️ (+28%)
```



## Using Rill MCP Server in Claude

<img src='/img/explore/mcp/mcp-main.gif' class='rounded-gif'/>
<br />

### Supported Actions

- __*List metrics views*__ – Use `list_metrics_views` to discover available metrics views in the project.
- __*Get metrics view spec*__ – Use `get_metrics_view` to fetch a metrics view's specification. This is important to understand all the dimensions and measures in a metrics view.
- __*Query the time range*__ – Use `query_metrics_view_summary` to obtain the available time range for a metrics view. This is important to understand what time range the data spans.
- __*Query the metrics*__ – Use `query_metrics_view` to run queries to get aggregated results.


### Usage Examples

Using all the above concepts, you can ask the Rill MCP server questions like:
- What are my *week-on-week* __increases or decreases in sales__ of `XYZ service`?
- During the *current year*, do I have any __outliers in website views__? What might this correlate to?
- In the *previous quarter*, compared to the current ongoing quarter, what are the __trends for customer access__?
- In the *last 7 days*, how many __auction requests were there from mobile vs desktop__?


## Conclusion
While [Explore dashboards](./dashboard-101) are a great way to slice and dice to find insights, sometimes you just need a quick, overall summary of your data via a text conversation. The Rill MCP server enables this through external AI assistants like Claude Desktop. Since Rill MCP is built on top of your existing metrics, you can be confident that the returned data will be correct.

**Want AI chat directly in Rill Cloud?** Check out [AI Chat](/explore/ai-chat) for a browser-based experience that uses the same MCP technology with zero setup required.


## Need help?
[Contact our team](/contact) if you have any questions, comments, or concerns!<|MERGE_RESOLUTION|>--- conflicted
+++ resolved
@@ -131,15 +131,11 @@
 rill token issue
 ```
 
-<<<<<<< HEAD
-### Edit Claude Desktop Configuration
-=======
 :::tip Learn more about user tokens
 For comprehensive documentation on creating, managing, and using personal access tokens, see [User Tokens](/manage/user-tokens).
 :::
 
 ### Configure Claude Desktop
->>>>>>> 9b6ced62
 
 Edit your `claude_desktop_config.json` file. 
 By default, the JSON file is found in the following directories:
