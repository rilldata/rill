---
title: "Rill MCP Server"
description: How to connect to Rill MCP and query your metrics views
sidebar_label: "Rill MCP Server"
sidebar_position: 05
---

<div style={{ 
  position: "relative", 
  width: "100%", 
  paddingTop: "56.25%", 
  borderRadius: "15px",  /* Softer corners */
  boxShadow: "0px 4px 15px rgba(0, 0, 0, 0.2)"  /* Shadow effect */
}}>
  <iframe credentialless="true"
    src="https://www.youtube.com/embed/6sMvAliqAAA?si=dDdK7KClP1byJ9kg"
    frameBorder="0"
    allow="accelerometer; autoplay; clipboard-write; encrypted-media; gyroscope; picture-in-picture; web-share"
    allowFullScreen
    style={{
      position: "absolute",
      top: 0,
      left: 0,
      width: "100%",
      height: "100%",
      borderRadius: "10px", 
    }}
  ></iframe>
</div>
<br/>


The Rill Model Context Protocol (MCP) server exposes Rill's most essential APIs to LLMs. It is currently designed primarily for data analysts, not data engineers, and focuses on consuming Rill metrics views—not creating them.

:::tip Looking for AI Chat in Rill Cloud?
If you want to chat with your data directly in your browser without any setup, check out [AI Chat](/explore/ai-chat), which uses the same MCP technology but is built right into Rill Cloud.
:::

## Why use MCP with Rill?
Instead of blindly exposing your entire data warehouse to external platforms in hopes of uncovering trends, Rill's MCP integration provides a **structured and governed** alternative. By querying data that already has **predefined measures and dimensions**, the responses you get are guaranteed to be as **accurate and consistent** as the metrics displayed in your Rill dashboards.

Rill offers two ways to use MCP:
- **Rill MCP Server** (this guide) - Connect external AI assistants like Claude Desktop to your Rill projects
- **[AI Chat](/explore/ai-chat)** - Built-in chat interface in Rill Cloud with zero setup required

You can also add `ai_instructions` to your project file and metrics views, which will give your LLM additional context on how to use the Rill MCP Server for best results.

:::tip Configure AI instructions
Set project-wide AI instructions to provide context unique to your project and improve MCP responses.
[Learn more about AI configuration →](/build/project-configuration#ai-configuration)
:::

Users can then ask questions like:

- What are my *week-on-week* __increases or decreases in sales__ of `XYZ service`?
- During the *current year*, do I have any __outliers in website views__? What might this correlate to?
- In the *previous quarter*, compared to the current ongoing quarter, what are the __trends for customer access__?
- In the *last 7 days*, how many __auction requests were there from mobile vs desktop__?

This ensures **trustworthy, governed analytics** while empowering users to **self-serve answers** to everyday business questions—without delays caused by email chains or ticket requests. The result: greater team productivity, clearer data ownership, and faster, more confident decision-making across your organization.

## Installation

### Prerequisites

To use the Rill MCP server, you'll need:

- An **MCP client** (we recommend [Claude Desktop](https://claude.ai/download), but you can use any compatible client. [Why?](#edit-claude-desktop-configuration))
- A **running Rill project** (locally or hosted on Rill Cloud)

## Connect using OAuth (Recommended)

The easiest way to connect your Rill app to Claude Desktop or ChatGPT is through their custom connector interfaces, which handle authentication automatically via OAuth. This eliminates the need to manually create access tokens or edit configuration files.

### Claude Desktop (Paid Plan)

:::info Paid Claude Desktop Required
Custom connectors are only available in the paid plan of Claude Desktop. [Learn more about Claude Desktop custom connectors →](https://support.claude.com/en/articles/11175166-getting-started-with-custom-connectors-using-remote-mcp)
:::

1. Open Claude Desktop and navigate to **Settings → Connectors**
2. Click **Add custom connector**
3. Enter the Rill MCP URL for your project:
   ```
   https://api.rilldata.com/v1/orgs/{org_name}/projects/{project_name}/runtime/mcp
   ```
   Replace `{org_name}` and `{project_name}` with your organization and project names.
4. The OAuth flow will automatically start in your browser
5. Log in to Rill and authorize the connection
6. Claude Desktop will receive an access token and your Rill app will be connected

### Claude Code (Paid Plan)

1. On terminal, run the following command to add mcp server with Claude Code:
    ```bash
    claude mcp add --transport http <rill-mcp-server-name> https://api.rilldata.com/v1/orgs/{org_name}/projects/{project_name}/runtime/mcp 
    ```
    Replace `{org_name}` and `{project_name}` with your organization and project names. `<rill-mcp-server-name>` will be the name you assign to this MCP server.

2. Open Claude Code using `claude` cmd.
3. In Claude Code, use `/mcp` command to see the list of MCP servers.
4. Choose the Rill MCP server you just added.
5. Select `Authenticate` to start the OAuth flow in your browser.
6. Log in to Rill and authorize the connection.
7. Claude Code will receive an access token, and your Rill app will be connected.

### ChatGPT Web Interface (Paid Plan)

:::info Paid ChatGPT Required
Custom apps with Developer mode are only available in the paid plans of ChatGPT. [Learn more about ChatGPT Developer mode →](https://platform.openai.com/docs/guides/developer-mode)
:::

1. Open ChatGPT and navigate to **Settings → Apps & Connectors → Advanced Settings**
2. Enable **Developer mode**
3. Go back to **Apps & Connectors** and click **Create** in the Apps section
4. Enter the Rill MCP URL for your project:
   ```
   https://api.rilldata.com/v1/orgs/{org_name}/projects/{project_name}/runtime/mcp
   ```
   Replace `{org_name}` and `{project_name}` with your organization and project names.
5. The OAuth flow will automatically start in your browser
6. Log in to Rill and authorize the connection
7. ChatGPT will receive an access token and your Rill app will be connected

## Manual Configuration (Alternative Method)

If you prefer to manually configure the connection or need to connect to a local Rill instance, you can edit configuration files directly and provide your own access token.
Note: If you select this option, you must have Node.js installed on your system which can be downloaded from [nodejs.org](https://nodejs.org/en)

### Create a Rill Personal Access Token (if your project is on Rill Cloud)

**Via UI (recommended):**

Navigate to the AI tab in your project to retrieve both the JSON config and create a personal access token automatically:

<img src='/img/explore/mcp/project-ai.png' class='rounded-gif'/>
<br />

**Via CLI:**

```bash
# Install the Rill CLI if you haven't already
curl https://rill.sh | sh

# Create a token
rill token issue
```

:::tip Learn more about user tokens
For comprehensive documentation on creating, managing, and using personal access tokens, see [User Tokens](/manage/user-tokens).
:::

### Configure Claude Desktop

Edit your `claude_desktop_config.json` file. 
By default, the JSON file is found in the following directories:

- macOS: `/Users/{USER}/Library/Application Support/Claude/claude_desktop_config.json`
- Windows: `C:\Users\{USER}\AppData\Roaming\Claude\claude_desktop_config.json`

### config.json
Depending on which Rill instance you are trying to connect to (locally running Rill Developer, public Rill project on Rill Cloud, or private Rill project on Rill Cloud (default)), the configuration will vary. For Rill Cloud deployed projects, you can navigate to the AI page to retrieve the `config.json`.

__*Private Rill Project on Rill Cloud*__

Replace `org` and `project` with the ID of your organization and project.

```json
{
    "mcpServers": {
        "rill": {
            "command": "npx",
            "args": [
                "mcp-remote",
                "https://api.rilldata.com/v1/organizations/{org}/projects/{project}/runtime/mcp",
                "--header",
                "Authorization:${AUTH_HEADER}"
            ],
            "env": {
                "AUTH_HEADER": "Bearer <Rill access token>"
            }
        }
    }
}
```

__*Public Rill Project on Rill Cloud*__

See [our demo page](https://ui.rilldata.com/demo) for public projects to test.

```json
{
    "mcpServers": {
        "rill": {
            "command": "npx",
            "args": [
                "mcp-remote",
                "https://api.rilldata.com/v1/organizations/demo/projects/rill-github-analytics/runtime/mcp"
            ]
        }
    }
}
```

__*Locally Running Rill Developer*__

```json
{
    "mcpServers": {
        "rill": {
            "command": "npx",
            "args": [
                "mcp-remote",
                "http://localhost:9009/mcp"
            ]
        }
    }
}
```

:::tip Restart Claude!
Restart Claude Desktop for any changes to your JSON file to take effect.
:::

### Troubleshooting
If Claude Desktop cannot connect to the MCP server, check that Rill is running (locally) or that you are able to connect to your [Rill project](https://ui.rilldata.com) from your browser. If your project is private, check that the token is valid via the CLI or create a new one in the UI and edit the `config.json` file.

If you're still experiencing issues, check the logs in Claude Desktop. Click on Developer → Open MCP Log File and check the logs for any errors.

## Adding AI instructions to your model

LLMs give their best results when they have good context. For a conversation with Rill Data, this means things like clarifying project-specific terms, routing questions to the correct metrics view, or defining business rules. Rather than expecting the user to provide this context every time, you can add `ai_instructions` to your model. This adds the context automatically for every conversation.

There are two places to add `ai_instructions`:

1. `rill.yaml` for project-wide context, such as instructions on how to use Rill MCP Server
2. Every `metrics.yaml`, with examples of Explore URLs for that metrics view

### Sample AI Instructions

Here's an example of how you might configure `ai_instructions` to provide project context, metrics routing, and business definitions:

```yaml
ai_instructions: |
  # Project Context
  This project tracks e-commerce metrics for our multi-brand retail business.
  
  # Metrics View Routing
  - For questions about overall sales, revenue, or order volume → use `company_sales_metrics`
  - For questions about customer behavior, retention, or cohorts → use `customer_analytics`
  - For questions about product performance or inventory → use `product_metrics`
  - For questions about marketing campaigns or attribution → use `marketing_performance`
  - For questions about fulfillment, shipping, or logistics → use `operations_metrics`
  
  # Business Rules & Definitions
  - "Revenue" always refers to net revenue (after returns and discounts)
  - "Conversion rate" is calculated as orders/sessions, not users
  - Our fiscal year starts in February, not January
  - "Active customer" means a purchase within the last 90 days
  - Weekend traffic patterns are anomalous due to our B2B focus
  
  # Company Acronyms
  - GMV = Gross Merchandise Value
  - AOV = Average Order Value
  - ROAS = Return on Ad Spend
  - SKU = Stock Keeping Unit
  - NDR = Net Dollar Retention
  - CLTV = Customer Lifetime Value
  
  # Known Data Quirks
  - Mobile web data before March 2024 is incomplete due to tracking migration
  - European region data excludes VAT (use `revenue_with_vat` dimension if needed)
  - Refunds are processed with a 2-3 day delay, so recent data may shift

  When you include data in your responses, either from tool use or using your own analysis capabilities, do not build web pages or React apps. For visualizing data, you can use text-based techniques for data visualization:
  - Bar Charts using block characters:
    Q1 ████████░░ 411
    Q2 ██████████ 514
    Q3 ██████░░░░ 300
    Q4 ████████░░ 400

  - Horizontal progress bars: Project Progress:
    Frontend ▓▓▓▓▓▓▓▓░░ 80%
    Backend ▓▓▓▓▓▓░░░░ 60%
    Testing ▓▓░░░░░░░░ 20%
  
  - Using different block densities: Trends:
    Jan ▁▂▃▄▅▆▇█ High
    Feb ▁▂▃▄▅░░░ Medium
    Mar ▁▂░░░░░░ Low
    
  - Sparklines with Unicode Basic sparklines:
    Stock prices: ▁▂▃▅▂▇▆▃▅▇
    Website traffic: ▁▁▂▃▅▄▆▇▆▅▄▂▁
    CPU usage: ▂▄▆█▇▅▃▂▄▆█▇▄▂
    
  - Trend indicators: 
    AAPL ▲ +2.3% 
    GOOG ▼ -1.2% 
    MSFT ► +0.5% 
    TSLA ▼ -3.1%
  
  - Simple trend arrows: 
    Sales ↗️ (+15%)
    Costs ↘️ (-8%)
    Profit ⤴️ (+28%)
```

<<<<<<< HEAD

## Supported Actions
=======
## Using Rill MCP Server in Claude

<img src='/img/explore/mcp/mcp-main.gif' class='rounded-gif'/>
<br />

### Supported Actions
>>>>>>> 7f675969

- __*List metrics views*__ – Use `list_metrics_views` to discover available metrics views in the project.
- __*Get metrics view spec*__ – Use `get_metrics_view` to fetch a metrics view's specification. This is important to understand all the dimensions and measures in a metrics view.
- __*Query the time range*__ – Use `query_metrics_view_summary` to obtain the available time range for a metrics view. This is important to understand what time range the data spans.
- __*Query the metrics*__ – Use `query_metrics_view` to run queries to get aggregated results.


### Usage Examples

Using all the above concepts, you can ask the Rill MCP server questions like:
- What are my *week-on-week* __increases or decreases in sales__ of `XYZ service`?
- During the *current year*, do I have any __outliers in website views__? What might this correlate to?
- In the *previous quarter*, compared to the current ongoing quarter, what are the __trends for customer access__?
- In the *last 7 days*, how many __auction requests were there from mobile vs desktop__?


## Conclusion
While [Explore dashboards](./dashboard-101) are a great way to slice and dice to find insights, sometimes you just need a quick, overall summary of your data via a text conversation. The Rill MCP server enables this through external AI assistants like Claude Desktop. Since Rill MCP is built on top of your existing metrics, you can be confident that the returned data will be correct.

**Want AI chat directly in Rill Cloud?** Check out [AI Chat](/explore/ai-chat) for a browser-based experience that uses the same MCP technology with zero setup required.


## Need help?
[Contact our team](/contact) if you have any questions, comments, or concerns!<|MERGE_RESOLUTION|>--- conflicted
+++ resolved
@@ -306,17 +306,12 @@
     Profit ⤴️ (+28%)
 ```
 
-<<<<<<< HEAD
-
-## Supported Actions
-=======
 ## Using Rill MCP Server in Claude
 
 <img src='/img/explore/mcp/mcp-main.gif' class='rounded-gif'/>
 <br />
 
 ### Supported Actions
->>>>>>> 7f675969
 
 - __*List metrics views*__ – Use `list_metrics_views` to discover available metrics views in the project.
 - __*Get metrics view spec*__ – Use `get_metrics_view` to fetch a metrics view's specification. This is important to understand all the dimensions and measures in a metrics view.
