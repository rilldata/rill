--- conflicted
+++ resolved
@@ -27,7 +27,6 @@
 
 ## Safely open Rill on Windows 10
 
-<<<<<<< HEAD
 If you see a warning "SmartScreen protected an unrecognized app from starting", [you can fix by by following these instructions here](https://www.windowscentral.com/how-fix-app-has-been-blocked-your-protection-windows-10#open). In summary:
 
 - Navigate to the file or program that's being blocked by SmartScreen.
@@ -35,7 +34,6 @@
 - Click Properties.
 - Click the checkbox next to Unblock so that a checkmark appears.
 - Click Apply.
-
 
   </TabItem>
   <TabItem label="Linux" value="linux">
@@ -52,11 +50,4 @@
 rill init
 rill import-source /path/to/data_1.parquet
 rill start
-```
-=======
-* Navigate to the file or program that's being blocked by SmartScreen.
-* Right-click the file.
-* Click Properties.
-* Click the checkbox next to Unblock so that a checkmark appears.
-* Click Apply. -->
->>>>>>> 218c4210
+```