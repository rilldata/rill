import Tabs from '@theme/Tabs';
import TabItem from '@theme/TabItem';

# Using a Rill binary
Our binary script is the fastest path to installing Rill Developer. Use this command to get started:
```
curl -s https://cdn.rilldata.com/install.sh | bash
```
Alternatively you can manually download the latest binary that is relevant for your OS and architecture:

<Tabs >
  <TabItem label="MacOS" value="mac">

<<<<<<< HEAD
- [macos-arm64](https://cdn.rilldata.com/rill/latest/macos-arm64/rill) (~180mb)
- [macos-x64](https://cdn.rilldata.com/rill/latest/macos-x64/rill) (~180mb) 
=======
_Note: Rill is temporarily unavailable on Windows. We're working on bringing Rill back to Windows soon._

## Nuance for manually download binaries
Installing the Rill binary manually doesn't give you the ablity to use Rill globally. Instead, you should open the terminal and `cd` to the directory where the application is located. You can now use Rill's [CLI](../cli.md) commands as expected.
```
cd downloads
rill init
rill import-source /path/to/data_1.parquet
rill start
```
>>>>>>> 7837b4c3

## Safely open Rill on your Mac
If you see a warning when opening the rill macos-arm64 binary you need to change the permissions to make it executable and remove it from Apple Developer identification quarantine.
```
cd downloads
chmod a+x rill
xattr -d com.apple.quarantine ./rill
```

  </TabItem>
  <TabItem label="Windows" value="win">

:::note
Rill is temporarily unavailable on Windows. We're working on bringing Rill back to Windows soon.
:::

## Safely open Rill on Windows 10

If you see a warning "SmartScreen protected an unrecognized app from starting," you can fix by following the [instructions here](https://www.windowscentral.com/how-fix-app-has-been-blocked-your-protection-windows-10#open). In summary:
- Navigate to the file or program that's being blocked by SmartScreen.
- Right-click the file.
- Click Properties.
- Click the checkbox next to Unblock so that a checkmark appears.
- Click Apply.


  </TabItem>
  <TabItem label="Linux" value="linux">

[linux-x64](https://cdn.rilldata.com/rill/latest/linux-x64/rill) (~180mb)

  </TabItem>
</Tabs>

## CLI commands
To start the application you need to open the terminal and `cd` to the directory where the application is located. You can now use Rill's [CLI](../cli.md) commands.
```
cd downloads
rill init
rill import-source /path/to/data_1.parquet
rill start
```<|MERGE_RESOLUTION|>--- conflicted
+++ resolved
@@ -11,21 +11,8 @@
 <Tabs >
   <TabItem label="MacOS" value="mac">
 
-<<<<<<< HEAD
 - [macos-arm64](https://cdn.rilldata.com/rill/latest/macos-arm64/rill) (~180mb)
 - [macos-x64](https://cdn.rilldata.com/rill/latest/macos-x64/rill) (~180mb) 
-=======
-_Note: Rill is temporarily unavailable on Windows. We're working on bringing Rill back to Windows soon._
-
-## Nuance for manually download binaries
-Installing the Rill binary manually doesn't give you the ablity to use Rill globally. Instead, you should open the terminal and `cd` to the directory where the application is located. You can now use Rill's [CLI](../cli.md) commands as expected.
-```
-cd downloads
-rill init
-rill import-source /path/to/data_1.parquet
-rill start
-```
->>>>>>> 7837b4c3
 
 ## Safely open Rill on your Mac
 If you see a warning when opening the rill macos-arm64 binary you need to change the permissions to make it executable and remove it from Apple Developer identification quarantine.
@@ -60,8 +47,8 @@
   </TabItem>
 </Tabs>
 
-## CLI commands
-To start the application you need to open the terminal and `cd` to the directory where the application is located. You can now use Rill's [CLI](../cli.md) commands.
+## Nuance for manually download binaries
+Installing the Rill binary manually doesn't give you the ablity to use Rill globally. Instead, you should open the terminal and `cd` to the directory where the application is located. You can now use Rill's [CLI](../cli.md) commands as expected.
 ```
 cd downloads
 rill init
