---
title: Get Started
slug: /
---

# Rill Developer **_(tech preview)_**
Rill Developer is a tool that makes it effortless to transform your datasets with SQL and create powerful, opinionated dashboards. Rill Developer follows a few guiding principles:

- *feels good to use* – powered by Sveltekit & DuckDB = conversation-fast, not wait-ten-seconds-for-result-set fast
- *works with your local datasets* – imports and exports Parquet and CSV
- *no more data analysis "side-quests"* – helps you build intuition about your dataset through automatic profiling
- *no "run query" button required* – responds to each keystroke by re-profiling the resulting dataset
- *radically simple dashboards* - thoughtful, opinionated defaults to help you quickly derive insights from your data


It's best to show and not tell, so here's a little preview of Rill Developer:

![RillDeveloper](http://pkg.rilldata.com/assets/Rill_0.6.0.gif)

### We want to hear from you if you have any questions or ideas to share

You can [file an issue](https://github.com/rilldata/rill-developer/issues/new/choose) directly in this repository or reach us in our [Rill discord](https://bit.ly/3unvA05) channel. Please abide by the [rill community policy](https://github.com/rilldata/rill-developer/blob/main/COMMUNITY-POLICY.md).

## Pick an install option:

<<<<<<< HEAD
- [binary](https://docs.rilldata.com/install/binary) : download the most recent [assets binary](https://github.com/rilldata/rill-developer/releases).
- [npm](https://docs.rilldata.com/install/npm) : run `npm install -g @rilldata/rill`
- [docker](https://docs.rilldata.com/install/docker) : download our [docker container](https://hub.docker.com/r/rilldata/rill-developer)

## Quick start a new project

You can create and augment your own projects in Rill Developer using the [CLI](https://docs.rilldata.com/cli). Every project starts by initializing the experience. Once initialized, you can ingest data into the project and start the UI.
=======
## Pick an install option
- [binary](/install/binary) : download the most recent [assets binary](https://github.com/rilldata/rill-developer/releases).
- [npm](/install/npm) : run  `npm install -g @rilldata/rill`
- [docker](/install/docker) : download our [docker container](https://hub.docker.com/r/rilldata/rill-developer)

## Quick start a new project
You can create and augment your own projects in Rill Developer using the [CLI](cli). Every project starts by initializing the experience. Once initialized, you can ingest data into the project and start the UI.
>>>>>>> 4bcf5ab4

```
rill init
rill import-source /path/to/data_1.parquet
rill start

```

or try our example:

```
rill inti-example

```

## Try an example project
If you want to see several examples with data transformations you can install out example project.
```
cd /path/to/rill-developer
bash scripts/example-project.sh
```
This project imports 7 datasets and performs simple transfomrations to create 5 analytics ready resources. For more information on the datasets, please see the readme.md files in the `data` rill-developer-example directory after running the script.

## Legal
By downloading and using our application you are agreeing to the [Rill Terms of Service](https://www.rilldata.com/legal/tos) and [Privacy Policy](https://www.rilldata.com/legal/privacy).<|MERGE_RESOLUTION|>--- conflicted
+++ resolved
@@ -23,7 +23,6 @@
 
 ## Pick an install option:
 
-<<<<<<< HEAD
 - [binary](https://docs.rilldata.com/install/binary) : download the most recent [assets binary](https://github.com/rilldata/rill-developer/releases).
 - [npm](https://docs.rilldata.com/install/npm) : run `npm install -g @rilldata/rill`
 - [docker](https://docs.rilldata.com/install/docker) : download our [docker container](https://hub.docker.com/r/rilldata/rill-developer)
@@ -31,15 +30,6 @@
 ## Quick start a new project
 
 You can create and augment your own projects in Rill Developer using the [CLI](https://docs.rilldata.com/cli). Every project starts by initializing the experience. Once initialized, you can ingest data into the project and start the UI.
-=======
-## Pick an install option
-- [binary](/install/binary) : download the most recent [assets binary](https://github.com/rilldata/rill-developer/releases).
-- [npm](/install/npm) : run  `npm install -g @rilldata/rill`
-- [docker](/install/docker) : download our [docker container](https://hub.docker.com/r/rilldata/rill-developer)
-
-## Quick start a new project
-You can create and augment your own projects in Rill Developer using the [CLI](cli). Every project starts by initializing the experience. Once initialized, you can ingest data into the project and start the UI.
->>>>>>> 4bcf5ab4
 
 ```
 rill init
@@ -51,7 +41,7 @@
 or try our example:
 
 ```
-rill inti-example
+rill init-example
 
 ```
 
