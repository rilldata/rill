--- conflicted
+++ resolved
@@ -30,11 +30,9 @@
 
 
 ## Bug Fixes and Misc
-<<<<<<< HEAD
+
 - Starting in v0.49, configured source refreshes will *only* be applied to Rill Cloud by default. If you would like source refreshes to still apply to Rill Developer (or are hosting Rill Developer), you can add `run_in_dev`: true to your source YAML. More information can be found in [our documentation](https://docs.rilldata.com/build/models/data-refresh#running-scheduled-refreshes-in-development).
-=======
-- Starting in v0.49, configured source refreshes will *only* be applied to Rill Cloud by default. If you would like source refreshes to still apply to Rill Developer (or are hosting Rill Developer), you can add `run_in_dev`: true to your source YAML. More information can be found in [our documentation](https://docs.rilldata.com/build/build/models/source-refresh#running-scheduled-refreshes-in-development).
->>>>>>> 97e39be9
+
 - Added dashboard state (always include time filter) to `public-url`, allows to share URLS with specific filter / pivot table.
 - Added % of total support to `Alerts` and Added support for `project alerts`.
 - Added support to disconnect a project from GitHub.
