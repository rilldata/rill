--- conflicted
+++ resolved
@@ -8,11 +8,9 @@
 :::note
 ⚡ **Rill Developer** lets you transform datasets with SQL and build fast, exploratory dashboards. **Rill Cloud** enables collaboration at scale.
 
-<<<<<<< HEAD
+
 To [try out Rill Developer, check out these instructions](/get-started/install) and [join us on Discord](https://discord.gg/TatjVY32) to meet the team behind the product as well as other users. Once you have a project set up in Rill Developer, you can [deploy the project](/deploy/deploy-dashboard) and collaborate with others by [logging into Rill Cloud](https://ui.rilldata.com)!
-=======
-👉 [Install Rill Developer](/home/install) • [Join our Discord](https://discord.gg/TatjVY32) • [Deploy to Rill Cloud](/deploy/deploy-dashboard)
->>>>>>> 433ffc30
+
 :::
 
 
