// @ts-check
// Note: type annotations allow type checking and IDEs autocompletion

/* eslint @typescript-eslint/no-var-requires: "off" */
const { themes } = require('prism-react-renderer');
const lightCodeTheme = themes.github;
const darkCodeTheme = themes.dracula;

const llmsTxtPlugin = require('./plugins/llms-txt-plugin');

const def = require("redocusaurus");
def;

/** @type {import('@docusaurus/types').Config} */
const config = {
  title: "Rill",
  tagline: "A simple alternative to complex BI stacks",

  // netlify settings
  url: "https://docs.rilldata.com",
  baseUrl: "/",
  trailingSlash: false,

  onBrokenLinks: "throw",
  onBrokenMarkdownLinks: "throw",
  favicon: "img/favicon.png",

  // Even if you don't use internalization, you can use this field to set useful
  // metadata like html lang. For example, if your site is Chinese, you may want
  // to replace "en" with "zh-Hans".
  i18n: {
    defaultLocale: "en",
    locales: ["en"],
  },

  presets: [
    [
      "classic",
      /** @type {import('@docusaurus/preset-classic').Options} */
      ({
        docs: {
          routeBasePath: "/",
          sidebarPath: require.resolve("./sidebars.js"),
          sidebarCollapsed: true
        },

        blog: {
          routeBasePath: 'notes',
          blogTitle: 'Release Notes',
          blogDescription: 'Release notes for Rill',
          postsPerPage: 1,
          blogSidebarTitle: 'Release Notes',
          blogSidebarCount: 'ALL',
          onUntruncatedBlogPosts: 'ignore',
          feedOptions: {
            type: 'all',
            copyright: `Copyright © ${new Date().getFullYear()} Rill Data, Inc.`,
          },
        },
        theme: {
          customCss: require.resolve("./src/css/custom.scss"),
        },
      }),
    ],
  ],

  themeConfig:
    /** @type {import('@docusaurus/preset-classic').ThemeConfig} */
    ({
      colorMode: {
        defaultMode: 'light',
        disableSwitch: false,
        respectPrefersColorScheme: false,
      },
      algolia: {
        appId: "4U01DM4NS4",
        apiKey: "c0399915ae21a35c6d34a473d017c15b",
        indexName: "rilldata",
        debug: false // Set debug to true if you want to inspect the modal        
      },
      metadata: [
        {
          property: 'og:title', content: "Rill | Fast operational dashboards you'll actually use"
        },
        {
          property: 'og:image', content: 'https://assets-global.website-files.com/659ddac460dbacbdc813b204/65bad0233db92db596c29c34_social1.jpg'
        },
        {
          name: 'twitter:image', content: 'https://assets-global.website-files.com/659ddac460dbacbdc813b204/65bad0233db92db596c29c34_social1.jpg'
        },
        {
          name: 'description', content: "Rill is an operational BI tool that helps data teams build fewer, more flexible dashboards, and helps business users make faster decisions with fewer ad hoc requests."
        }
      ],
      navbar: {
        logo: {
          alt: "Rill Logo",
          src: "img/rill-logo-light.svg",
          srcDark: "img/rill-logo-dark.svg",
          href: "/",
          target: "_self",
        },
        items: [
          {
            type: "doc",
            docId: "get-started/get-started",
            position: "left",
            label: "Docs",
          },

          {
            type: "docSidebar",
            sidebarId: "refSidebar",
            position: "left",
            label: "Reference",
          },

          {
            type: "docSidebar",
            sidebarId: "contactSidebar",
            position: "left",
            label: "Contact Us",
          },

          {
            type: "html",
            position: "right",
            value: '<a href="https://docs.rilldata.com/notes" class="navbar-release-notes-mobile navbar-icon-link" aria-label="Release Notes">Release Notes</i></a>',
          },

          // Right side items
          {
            type: "html",
            position: "right",
            value: '<a href="https://github.com/rilldata/rill" class="navbar-icon-link" aria-label="GitHub">GitHub</i></a>',
          },
          {
            type: "html",
            position: "right",
            value: '<a href="https://www.rilldata.com/blog" class="navbar-icon-link" aria-label="Blog">Blog</i></a>',
          },

          {
            type: "search",
            position: "right"
          },
          {
            type: "html",
            position: "right",
            value: '<span class="navbar-divider"></span>',
          },
          // {
          //   type: "html",
          //   position: "right",
          //   value: '<button id="dark-mode-toggle" class="navbar-icon-link" aria-label="Toggle dark mode"><div class="icon-container"></div></button>',
          // },

          // {
          //   type: "html",
          //   position: "right",
          //   value: '<a href="https://ui.rilldata.com" class="navbar-cloud-btn" target="_blank" rel="noopener">Rill Cloud</a>',
          // },
        ],
      },
      footer: {
        style: "light",
        copyright: `© ${new Date().getFullYear()} Rill Data, Inc. • <a href="https://www.rilldata.com/legal/privacy" target="_blank">Privacy Policy</a> • <a href="https://www.rilldata.com/legal/tos" target="_blank"> Terms of Service </a> • <a href="https://github.com/rilldata/rill/blob/main/COMMUNITY-POLICY.md" target="_blank"> Community Policy </a> • <a href="https://github.com/rilldata/rill/blob/main/CONTRIBUTING.md" target="_blank"> Contributing </a>`,
      },
      prism: {
        theme: lightCodeTheme,
        darkTheme: darkCodeTheme,
        additionalLanguages: ['bash', 'diff', 'json'],
      },
    }),

  plugins: [
    // @ts-ignore
    llmsTxtPlugin,
    'docusaurus-plugin-sass',
    [
      require.resolve('docusaurus-gtm-plugin'),
      {
        id: 'GTM-TH485ZV',
      }
    ],
    [
      '@docusaurus/plugin-client-redirects',
      {
        redirects: [
          {
            from: '/install',
            to: '/get-started/install',
          },
          {
            from: '/home/example-repository',
            to: '/',
          },
          {
            from: '/develop/import-data',
            to: '/connect/'
          },
          {
            from: '/develop/sql-models',
            to: '/build/models'
          },
          {
            from: '/develop/metrics-dashboard',
            to: '/build/dashboards'
          },
          {
            from: '/develop/security',
            to: '/build/metrics-view/security'
          },
          {
            from: '/deploy/credentials/',
            to: '/connect/credentials/'
          },
          {
            from: '/build/credentials',
            to: '/connect/credentials/'
          },
          {
            from: '/deploy/credentials/s3',
            to: '/connect/data-source/s3'
          },
          {
            from: '/deploy/credentials/gcs',
            to: '/connect/data-source/gcs'
          },
          {
            from: '/deploy/credentials/azure',
            to: '/connect/data-source/azure'
          },
          {
            from: '/deploy/credentials/athena',
            to: '/connect/data-source/athena'
          },
          {
            from: '/deploy/credentials/bigquery',
            to: '/connect/data-source/bigquery'
          },
          {
            from: '/deploy/credentials/snowflake',
            to: '/connect/data-source/snowflake'
          },
          {
            from: '/deploy/credentials/postgres',
            to: '/connect/data-source/postgres'
          },
          {
            from: '/deploy/credentials/salesforce',
            to: '/connect/data-source/salesforce'
          },
          {
            from: '/deploy/credentials/motherduck',
            to: '/connect/data-source/duckdb'
          },
          {
            from: '/deploy/source-refresh',
            to: '/build/models/data-refresh'
          },
          {
            from: '/reference/templating',
            to: '/connect/templating'
          },
          {
            from: '/example-projects',
            to: '/#examples'
          },
          {
            from: '/integration/embedding',
            to: '/integrate/embedding'
          },
          {
            from: '/share/user-management',
            to: '/manage/user-management'
          },
          {
            from: '/share/roles-permissions',
            to: '/manage/roles-permissions'
          },
          {
            from: '/share/scheduled-reports',
            to: '/explore/exports'
          },
          // OLAP Engine redirects
          {
            from: '/reference/olap-engines/',
            to: '/connect/olap/'
          },
          {
            from: '/reference/olap-engines/duckdb',
            to: '/connect/olap/duckdb'
          },
          {
            from: '/reference/olap-engines/clickhouse',
            to: '/connect/olap/clickhouse'
          },
          {
            from: '/reference/olap-engines/pinot',
            to: '/connect/olap/pinot'
          },
          {
            from: '/reference/olap-engines/druid',
            to: '/connect/olap/druid'
          },
          {
            from: '/reference/olap-engines/multiple-olap',
            to: '/connect/olap/multiple-olap'
          },
          // Connector redirects
          {
            from: '/reference/connectors/',
            to: '/connect/'
          },
          {
            from: '/reference/connectors/gcs',
            to: '/connect/data-source/gcs'
          },
          {
            from: '/reference/connectors/azure',
            to: '/connect/data-source/azure'
          },
          {
            from: '/reference/connectors/s3',
            to: '/connect/data-source/s3'
          },
          {
            from: '/reference/connectors/snowflake',
            to: '/connect/data-source/snowflake'
          },
          {
            from: '/reference/connectors/bigquery',
            to: '/connect/data-source/bigquery'
          },
          {
            from: '/reference/connectors/redshift',
            to: '/connect/data-source/redshift'
          },
          {
            from: '/reference/connectors/postgres',
            to: '/connect/data-source/postgres'
          },
          {
            from: '/reference/connectors/athena',
            to: '/connect/data-source/athena'
          },
          {
            from: '/reference/connectors/mysql',
            to: '/connect/data-source/mysql'
          },
          {
            from: '/reference/connectors/sqlite',
            to: '/connect/data-source/sqlite'
          },
          {
            from: '/reference/connectors/salesforce',
            to: '/connect/data-source/salesforce'
          },
          {
            from: '/reference/connectors/sheets',
            to: '/connect/data-source/googlesheets'
          },
          {
            from: '/reference/connectors/slack',
            to: '/connect/data-source/slack'
          },
          {
            from: '/reference/connectors/local-file',
            to: '/connect/data-source/local-file'
          },
          {
            from: '/reference/connectors/https',
            to: '/connect/data-source/https'
          },
          // ADvand Model Redirects
          {
            from: '/reference/project-files/advanced-models',
            to: '/reference/project-files/models'
          },
          {
            from: '/deploy/templating',
            to: '/connect/templating'
          },
          {
            from: '/manage/account-management/billing',
            to: '/other/plans'
          },
          {
            from: '/manage/granting/azure-storage-container',
            to: '/other/granting/azure-storage-container'
          },
          {
            from: '/manage/granting/gcs-bucket',
            to: '/other/granting/gcs-bucket'
          },
          {
            from: '/manage/granting/google-bigquery',
            to: '/other/granting/google-bigquery'
          },
          {
            from: '/manage/granting/aws-s3-bucket',
            to: '/other/granting/aws-s3-bucket'
          },
          {
            from: '/manage/granting/',
            to: '/other/granting/'
          },
          {
            from: '/home/FAQ',
            to: '/other/FAQ'
          },
          {
            from: '/concepts/developerVsCloud',
            to: '/get-started/concepts/cloud-vs-developer'
          },
          {
            from: '/home/concepts/developerVsCloud',
            to: '/get-started/concepts/cloud-vs-developer'
          },
          {
            from: '/concepts/OLAP',
            to: '/connect/olap#what-is-olap'
          },
          {
            from: '/home/concepts/OLAP',
            to: '/connect/olap#what-is-olap'
          },
          {
            from: '/concepts/architecture',
            to: '/get-started/concepts/architecture'
          },
          {
            from: '/home/concepts/architecture',
            to: '/get-started/concepts/architecture'
          },
          {
            from: '/concepts/operational',
            to: '/get-started/concepts/operational'
          },
          {
            from: '/home/concepts/operational',
            to: '/get-started/concepts/operational'
          },
          {
            from: '/concepts/metrics-layer',
            to: '/build/metrics-view'
          },
          {
            from: '/concepts/bi-as-code',
            to: '/get-started/concepts/bi-as-code'
          },
          {
            from: '/home/concepts/bi-as-code',
            to: '/get-started/concepts/bi-as-code'
          },
          {
            from: '/build/advanced-models/',
            to: '/build/models/'
          },
          {
            from: '/build/advanced-models/incremental-models',
            to: '/build/models/incremental-models'
          },
          {
            from: '/build/advanced-models/partitions',
            to: '/build/models/partitioned-models'
          },
          {
            from: '/build/advanced-models/staging',
            to: '/build/models/staging-models'
          },
          {
            from: '/home/concepts/metrics-layer',
            to: '/build/metrics-view'
          },
          {
            from: '/integrate/custom-apis',
            to: '/build/custom-apis'
          },
          {
<<<<<<< HEAD
            from: '/build/metrics-view/advanced-expressions/case-statements',
            to: '/build/metrics-view/measures/case-statements'
          },
          {
            from: '/build/metrics-view/advanced-expressions/fixed-metrics',
            to: '/build/metrics-view/measures/fixed-metrics'
          },
          {
            from: '/build/metrics-view/advanced-expressions/metric-formatting',
            to: '/build/metrics-view/measures/metric-formatting'
          },
          {
            from: '/build/metrics-view/advanced-expressions/quantiles',
            to: '/build/metrics-view/measures/quantiles'
          },
          {
            from: '/build/metrics-view/advanced-expressions/referencing',
            to: '/build/metrics-view/measures/referencing'
          },
          {
            from: '/build/metrics-view/advanced-expressions/unnesting',
            to: '/build/metrics-view/dimensions/unnesting'
          },
          {
            from: '/build/metrics-view/advanced-expressions/windows',
            to: '/build/metrics-view/measures/windows'
          }
=======
            from: '/deploy/performance',
            to: '/guides/performance'
          },
          {
            from: '/home/install',
            to: '/get-started/install'
          },
          {
            from: '/home/get-started',
            to: '/get-started/quickstart'
          },
>>>>>>> c6ec75be
          // {
          //   from: '/old-page',
          //   to: '/new-page',
          // }
        ],
      },
    ],
  ],

  // Configure Mermaid for diagrams
  themes: ['@docusaurus/theme-mermaid'],
  markdown: {
    mermaid: true,
  },
  stylesheets: [
    "https://cdnjs.cloudflare.com/ajax/libs/font-awesome/6.5.0/css/all.min.css"
  ],
};

module.exports = config;<|MERGE_RESOLUTION|>--- conflicted
+++ resolved
@@ -479,7 +479,6 @@
             to: '/build/custom-apis'
           },
           {
-<<<<<<< HEAD
             from: '/build/metrics-view/advanced-expressions/case-statements',
             to: '/build/metrics-view/measures/case-statements'
           },
@@ -507,36 +506,34 @@
             from: '/build/metrics-view/advanced-expressions/windows',
             to: '/build/metrics-view/measures/windows'
           }
-=======
             from: '/deploy/performance',
-            to: '/guides/performance'
-          },
-          {
-            from: '/home/install',
-            to: '/get-started/install'
-          },
-          {
-            from: '/home/get-started',
-            to: '/get-started/quickstart'
-          },
->>>>>>> c6ec75be
-          // {
-          //   from: '/old-page',
-          //   to: '/new-page',
-          // }
-        ],
+          to: '/guides/performance'
+          },
+      {
+        from: '/home/install',
+        to: '/get-started/install'
+      },
+      {
+        from: '/home/get-started',
+        to: '/get-started/quickstart'
+      },
+      // {
+      //   from: '/old-page',
+      //   to: '/new-page',
+      // }
+    ],
       },
     ],
   ],
 
-  // Configure Mermaid for diagrams
-  themes: ['@docusaurus/theme-mermaid'],
+// Configure Mermaid for diagrams
+themes: ['@docusaurus/theme-mermaid'],
   markdown: {
-    mermaid: true,
+  mermaid: true,
   },
-  stylesheets: [
-    "https://cdnjs.cloudflare.com/ajax/libs/font-awesome/6.5.0/css/all.min.css"
-  ],
+stylesheets: [
+  "https://cdnjs.cloudflare.com/ajax/libs/font-awesome/6.5.0/css/all.min.css"
+],
 };
 
 module.exports = config;