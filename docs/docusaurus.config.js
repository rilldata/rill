--- conflicted
+++ resolved
@@ -127,7 +127,6 @@
         },
         items: [
           {
-<<<<<<< HEAD
             type: "docSidebar",
             sidebarId: "developersSidebar",
             position: "left",
@@ -138,13 +137,14 @@
             sidebarId: "usersSidebar",
             position: "left",
             label: "User Guide",
-=======
-            to: "/",
-            label: "Docs",
+          },
+
+          {
+            type: "docSidebar",
+            sidebarId: "refSidebar",
             position: "left",
             className: "navbar-docs-link",
             activeBaseRegex: "^(?!/(reference|api|contact|notes)).*", // Keep Docs active for all doc pages
->>>>>>> 50fb8abc
           },
           {
             to: "/reference/project-files",
