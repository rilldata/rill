--- conflicted
+++ resolved
@@ -264,7 +264,7 @@
           },
           {
             from: '/deploy/source-refresh',
-            to: '/build/models/source-refresh'
+            to: '/build/models/data-refresh'
           },
           {
             from: '/reference/templating',
@@ -290,12 +290,10 @@
             from: '/share/scheduled-reports',
             to: '/explore/exports'
           },
-<<<<<<< HEAD
           {
             from: '/manage/security',
             to: '/build/metrics-view/security'
-          }
-=======
+          },
           // OLAP Engine redirects
           {
             from: '/reference/olap-engines/',
@@ -423,7 +421,7 @@
           //   from: '/old-page',
           //   to: '/new-page',
           // }
->>>>>>> 97e39be9
+
         ],
       },
     ],
