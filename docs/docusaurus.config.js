// @ts-check
// Note: type annotations allow type checking and IDEs autocompletion

/* eslint @typescript-eslint/no-var-requires: "off" */
const { themes } = require('prism-react-renderer');
const lightCodeTheme = themes.github;
const darkCodeTheme = themes.dracula;

const llmsTxtPlugin = require('./plugins/llms-txt-plugin');

const def = require("redocusaurus");
def;

/** @type {import('@docusaurus/types').Config} */
const config = {
  title: "Rill",
  tagline: "A simple alternative to complex BI stacks",

  // netlify settings
  url: "https://docs.rilldata.com",
  baseUrl: "/",
  trailingSlash: false,

  onBrokenLinks: "throw",
  onBrokenMarkdownLinks: "throw",
  favicon: "img/favicon.png",

  // Even if you don't use internalization, you can use this field to set useful
  // metadata like html lang. For example, if your site is Chinese, you may want
  // to replace "en" with "zh-Hans".
  i18n: {
    defaultLocale: "en",
    locales: ["en"],
  },

  presets: [
    [
      "classic",
      /** @type {import('@docusaurus/preset-classic').Options} */
      ({
        docs: {
          routeBasePath: "/",
          sidebarPath: require.resolve("./sidebars.js"),
          sidebarCollapsed: true
        },

        blog: {
          routeBasePath: 'notes',
          blogTitle: 'Release Notes',
          blogDescription: 'Release notes for Rill',
          postsPerPage: 1,
          blogSidebarTitle: 'Release Notes',
          blogSidebarCount: 'ALL',
          onUntruncatedBlogPosts: 'ignore',
          feedOptions: {
            type: 'all',
            copyright: `Copyright © ${new Date().getFullYear()} Rill Data, Inc.`,
          },
        },
        theme: {
          customCss: require.resolve("./src/css/custom.scss"),
        },
      }),
    ],
  ],

  themeConfig:
    /** @type {import('@docusaurus/preset-classic').ThemeConfig} */
    ({
      colorMode: {
        defaultMode: 'light',
        disableSwitch: false,
        respectPrefersColorScheme: false,
      },
      algolia: {
        appId: "4U01DM4NS4",
        apiKey: "c0399915ae21a35c6d34a473d017c15b",
        indexName: "rilldata",
        debug: false // Set debug to true if you want to inspect the modal        
      },
      metadata: [
        {
          property: 'og:title', content: "Rill | Fast operational dashboards you'll actually use"
        },
        {
          property: 'og:image', content: 'https://assets-global.website-files.com/659ddac460dbacbdc813b204/65bad0233db92db596c29c34_social1.jpg'
        },
        {
          name: 'twitter:image', content: 'https://assets-global.website-files.com/659ddac460dbacbdc813b204/65bad0233db92db596c29c34_social1.jpg'
        },
        {
          name: 'description', content: "Rill is an operational BI tool that helps data teams build fewer, more flexible dashboards, and helps business users make faster decisions with fewer ad hoc requests."
        }
      ],
      navbar: {
        logo: {
          alt: "Rill Logo",
          src: "img/rill-logo-light.svg",
          srcDark: "img/rill-logo-dark.svg",
          href: "/",
          target: "_self",
        },
        items: [
          {
            type: "doc",
            docId: "home/home",
            position: "left",
            label: "Docs",
          },

          {
            type: "docSidebar",
            sidebarId: "refSidebar",
            position: "left",
            label: "Reference",
          },

          {
            type: "docSidebar",
            sidebarId: "contactSidebar",
            position: "left",
            label: "Contact Us",
          },

          {
            type: "html",
            position: "right",
            value: '<a href="https://docs.rilldata.com/notes" class="navbar-release-notes-mobile navbar-icon-link" aria-label="Release Notes">Release Notes</i></a>',
          },

          // Right side items
          {
            type: "html",
            position: "right",
            value: '<a href="https://github.com/rilldata/rill" class="navbar-icon-link" aria-label="GitHub">GitHub</i></a>',
          },
          {
            type: "html",
            position: "right",
            value: '<a href="https://www.rilldata.com/blog" class="navbar-icon-link" aria-label="Blog">Blog</i></a>',
          },

          {
            type: "search",
            position: "right"
          },
          {
            type: "html",
            position: "right",
            value: '<span class="navbar-divider"></span>',
          },
          // {
          //   type: "html",
          //   position: "right",
          //   value: '<button id="dark-mode-toggle" class="navbar-icon-link" aria-label="Toggle dark mode"><div class="icon-container"></div></button>',
          // },

          // {
          //   type: "html",
          //   position: "right",
          //   value: '<a href="https://ui.rilldata.com" class="navbar-cloud-btn" target="_blank" rel="noopener">Rill Cloud</a>',
          // },
        ],
      },
      footer: {
        style: "light",
        copyright: `© ${new Date().getFullYear()} Rill Data, Inc. • <a href="https://www.rilldata.com/legal/privacy" target="_blank">Privacy Policy</a> • <a href="https://www.rilldata.com/legal/tos" target="_blank"> Terms of Service </a> • <a href="https://github.com/rilldata/rill/blob/main/COMMUNITY-POLICY.md" target="_blank"> Community Policy </a> • <a href="https://github.com/rilldata/rill/blob/main/CONTRIBUTING.md" target="_blank"> Contributing </a>`,
      },
      prism: {
        theme: lightCodeTheme,
        darkTheme: darkCodeTheme,
        additionalLanguages: ['bash', 'diff', 'json'],
      },
    }),

  plugins: [
    // @ts-ignore
    llmsTxtPlugin,
    'docusaurus-plugin-sass',
    [
      require.resolve('docusaurus-gtm-plugin'),
      {
        id: 'GTM-TH485ZV',
      }
    ],
    [
      '@docusaurus/plugin-client-redirects',
      {
        redirects: [
          {
            from: '/install',
            to: '/home/install',
          },
          {
            from: '/get-started',
            to: '/home/get-started',
          },
          {
            from: '/home/example-repository',
            to: '/',
          },
          {
            from: '/develop/import-data',
            to: '/connect/'
          },
          {
            from: '/develop/sql-models',
            to: '/build/models'
          },
          {
            from: '/develop/metrics-dashboard',
            to: '/build/dashboards'
          },
          {
            from: '/develop/security',
            to: '/manage/security'
          },
          {
            from: '/deploy/credentials/',
            to: '/connect/credentials/'
          },
          {
            from: '/build/credentials',
            to: '/connect/credentials/'
          },
          {
            from: '/deploy/credentials/s3',
            to: '/connect/data-source/s3'
          },
          {
            from: '/deploy/credentials/gcs',
            to: '/connect/data-source/gcs'
          },
          {
            from: '/deploy/credentials/azure',
            to: '/connect/data-source/azure'
          },
          {
            from: '/deploy/credentials/athena',
            to: '/connect/data-source/athena'
          },
          {
            from: '/deploy/credentials/bigquery',
            to: '/connect/data-source/bigquery'
          },
          {
            from: '/deploy/credentials/snowflake',
            to: '/connect/data-source/snowflake'
          },
          {
            from: '/deploy/credentials/postgres',
            to: '/connect/data-source/postgres'
          },
          {
            from: '/deploy/credentials/salesforce',
            to: '/connect/data-source/salesforce'
          },
          {
            from: '/deploy/credentials/motherduck',
            to: '/connect/data-source/duckdb'
          },
          {
            from: '/deploy/source-refresh',
            to: '/build/models/source-refresh'
          },
          {
            from: '/reference/templating',
            to: '/connect/templating'
          },
          {
            from: '/example-projects',
            to: '/home/get-started#example-projects-repository'
          },
          {
            from: '/integration/embedding',
            to: '/integrate/embedding'
          },
          {
            from: '/share/user-management',
            to: '/manage/user-management'
          },
          {
            from: '/share/roles-permissions',
            to: '/manage/roles-permissions'
          },
          {
            from: '/share/scheduled-reports',
            to: '/explore/exports'
          },
          // OLAP Engine redirects
          {
            from: '/reference/olap-engines/',
            to: '/connect/olap/'
          },
          {
            from: '/reference/olap-engines/duckdb',
            to: '/connect/olap/duckdb'
          },
          {
            from: '/reference/olap-engines/clickhouse',
            to: '/connect/olap/clickhouse'
          },
          {
            from: '/reference/olap-engines/pinot',
            to: '/connect/olap/pinot'
          },
          {
            from: '/reference/olap-engines/druid',
            to: '/connect/olap/druid'
          },
          {
            from: '/reference/olap-engines/multiple-olap',
            to: '/connect/olap/multiple-olap'
          },
          // Connector redirects
          {
            from: '/reference/connectors/',
            to: '/connect/'
          },
          {
            from: '/reference/connectors/gcs',
            to: '/connect/data-source/gcs'
          },
          {
            from: '/reference/connectors/azure',
            to: '/connect/data-source/azure'
          },
          {
            from: '/reference/connectors/s3',
            to: '/connect/data-source/s3'
          },
          {
            from: '/reference/connectors/snowflake',
            to: '/connect/data-source/snowflake'
          },
          {
            from: '/reference/connectors/bigquery',
            to: '/connect/data-source/bigquery'
          },
          {
            from: '/reference/connectors/redshift',
            to: '/connect/data-source/redshift'
          },
          {
            from: '/reference/connectors/postgres',
            to: '/connect/data-source/postgres'
          },
          {
            from: '/reference/connectors/athena',
            to: '/connect/data-source/athena'
          },
          {
            from: '/reference/connectors/mysql',
            to: '/connect/data-source/mysql'
          },
          {
            from: '/reference/connectors/sqlite',
            to: '/connect/data-source/sqlite'
          },
          {
            from: '/reference/connectors/salesforce',
            to: '/connect/data-source/salesforce'
          },
          {
            from: '/reference/connectors/sheets',
            to: '/connect/data-source/googlesheets'
          },
          {
            from: '/reference/connectors/slack',
            to: '/connect/data-source/slack'
          },
          {
            from: '/reference/connectors/local-file',
            to: '/connect/data-source/local-file'
          },
          {
            from: '/reference/connectors/https',
            to: '/connect/data-source/https'
          },
          {
            from: '/deploy/templating',
            to: '/connect/templating'
          },
          {
            from: '/manage/account-management/billing',
            to: '/other/plans'
          },
          {
            from: '/manage/granting/azure-storage-container',
            to: '/other/granting/azure-storage-container'
          },
          {
            from: '/manage/granting/gcs-bucket',
            to: '/other/granting/gcs-bucket'
          },
          {
            from: '/manage/granting/google-bigquery',
            to: '/other/granting/google-bigquery'
          },
          {
            from: '/manage/granting/aws-s3-bucket',
            to: '/other/granting/aws-s3-bucket'
          },
          {
            from: '/manage/granting/',
            to: '/other/granting/'
          },
          {
            from: '/home/FAQ',
            to: '/other/FAQ'
          },
          {
            from: '/concepts/developerVsCloud',
            to: '/home/concepts/cloud-vs-developer'
          },
          {
            from: '/concepts/OLAP',
            to: '/home/concepts/OLAP'
          },
          {
            from: '/concepts/architecture',
            to: '/home/concepts/architecture'
          },
          {
            from: '/concepts/operational',
            to: '/home/concepts/operational'
          },
          {
            from: '/concepts/metrics-layer',
            to: '/home/concepts/metrics-layer'
          },
          {
            from: '/concepts/bi-as-code',
            to: '/home/concepts/bi-as-code'
<<<<<<< HEAD
          }
=======
          },
          {
            from: '/integrate/custom-apis',
            to: '/build/custom-apis'
          },
>>>>>>> 1f589bbd
          // {
          //   from: '/old-page',
          //   to: '/new-page',
          // }
        ],
      },
    ],
  ],

  // Configure Mermaid for diagrams
  themes: ['@docusaurus/theme-mermaid'],
  markdown: {
    mermaid: true,
  },
  stylesheets: [
    "https://cdnjs.cloudflare.com/ajax/libs/font-awesome/6.5.0/css/all.min.css"
  ],
};

module.exports = config;<|MERGE_RESOLUTION|>--- conflicted
+++ resolved
@@ -432,15 +432,11 @@
           {
             from: '/concepts/bi-as-code',
             to: '/home/concepts/bi-as-code'
-<<<<<<< HEAD
-          }
-=======
           },
           {
             from: '/integrate/custom-apis',
             to: '/build/custom-apis'
           },
->>>>>>> 1f589bbd
           // {
           //   from: '/old-page',
           //   to: '/new-page',
