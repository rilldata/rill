// @ts-check
// Note: type annotations allow type checking and IDEs autocompletion

/* eslint @typescript-eslint/no-var-requires: "off" */
const { themes } = require('prism-react-renderer');
const lightCodeTheme = themes.github;
const darkCodeTheme = themes.dracula;

const llmsTxtPlugin = require('./plugins/llms-txt-plugin');

const def = require("redocusaurus");
def;

/** @type {import('@docusaurus/types').Config} */
const config = {
  title: "Rill",
  tagline: "A simple alternative to complex BI stacks",

  // netlify settings
  url: "https://docs.rilldata.com",
  baseUrl: "/",
  trailingSlash: false,

  onBrokenLinks: "throw",
  onBrokenMarkdownLinks: "throw",
  favicon: "img/favicon.png",

  // Even if you don't use internalization, you can use this field to set useful
  // metadata like html lang. For example, if your site is Chinese, you may want
  // to replace "en" with "zh-Hans".
  i18n: {
    defaultLocale: "en",
    locales: ["en"],
  },

  presets: [
    [
      "classic",
      /** @type {import('@docusaurus/preset-classic').Options} */
      ({
        docs: {
          routeBasePath: "/",
          sidebarPath: require.resolve("./sidebars.js"),
          sidebarCollapsed: true
        },

        blog: {
          routeBasePath: 'notes',
          blogTitle: 'Release Notes',
          blogDescription: 'Release notes for Rill',
          postsPerPage: 1,
          blogSidebarTitle: 'Release Notes',
          blogSidebarCount: 'ALL',
          onUntruncatedBlogPosts: 'ignore',
          feedOptions: {
            type: 'all',
            copyright: `Copyright © ${new Date().getFullYear()} Rill Data, Inc.`,
          },
        },
        theme: {
          customCss: require.resolve("./src/css/custom.scss"),
        },
      }),
    ],
  ],

  themeConfig:
    /** @type {import('@docusaurus/preset-classic').ThemeConfig} */
    ({
      colorMode: {
        defaultMode: 'light',
        disableSwitch: false,
        respectPrefersColorScheme: false,
      },
      algolia: {
        appId: "4U01DM4NS4",
        apiKey: "c0399915ae21a35c6d34a473d017c15b",
        indexName: "rilldata",
        debug: false // Set debug to true if you want to inspect the modal        
      },
      metadata: [
        {
          property: 'og:title', content: "Rill | Fast operational dashboards you'll actually use"
        },
        {
          property: 'og:image', content: 'https://assets-global.website-files.com/659ddac460dbacbdc813b204/65bad0233db92db596c29c34_social1.jpg'
        },
        {
          name: 'twitter:image', content: 'https://assets-global.website-files.com/659ddac460dbacbdc813b204/65bad0233db92db596c29c34_social1.jpg'
        },
        {
          name: 'description', content: "Rill is an operational BI tool that helps data teams build fewer, more flexible dashboards, and helps business users make faster decisions with fewer ad hoc requests."
        }
      ],
      navbar: {
        logo: {
          alt: "Rill Logo",
          src: "img/rill-logo-light.svg",
          srcDark: "img/rill-logo-dark.svg",
          href: "/",
          target: "_self",
        },
        items: [
          {
            type: "doc",
            docId: "home/home",
            position: "left",
            label: "Docs",
          },

          {
            type: "docSidebar",
            sidebarId: "refSidebar",
            position: "left",
            label: "Reference",
          },

          {
            type: "docSidebar",
            sidebarId: "contactSidebar",
            position: "left",
            label: "Contact Us",
          },

          {
            type: "html",
            position: "right",
            value: '<a href="https://docs.rilldata.com/notes" class="navbar-release-notes-mobile navbar-icon-link" aria-label="Release Notes">Release Notes</i></a>',
          },

          // Right side items
          {
            type: "html",
            position: "right",
            value: '<a href="https://github.com/rilldata/rill" class="navbar-icon-link" aria-label="GitHub">GitHub</i></a>',
          },
          {
            type: "html",
            position: "right",
            value: '<a href="https://www.rilldata.com/blog" class="navbar-icon-link" aria-label="Blog">Blog</i></a>',
          },

          {
            type: "search",
            position: "right"
          },
          {
            type: "html",
            position: "right",
            value: '<span class="navbar-divider"></span>',
          },
          // {
          //   type: "html",
          //   position: "right",
          //   value: '<button id="dark-mode-toggle" class="navbar-icon-link" aria-label="Toggle dark mode"><div class="icon-container"></div></button>',
          // },

          // {
          //   type: "html",
          //   position: "right",
          //   value: '<a href="https://ui.rilldata.com" class="navbar-cloud-btn" target="_blank" rel="noopener">Rill Cloud</a>',
          // },
        ],
      },
      footer: {
        style: "light",
        copyright: `© ${new Date().getFullYear()} Rill Data, Inc. • <a href="https://www.rilldata.com/legal/privacy" target="_blank">Privacy Policy</a> • <a href="https://www.rilldata.com/legal/tos" target="_blank"> Terms of Service </a> • <a href="https://github.com/rilldata/rill/blob/main/COMMUNITY-POLICY.md" target="_blank"> Community Policy </a> • <a href="https://github.com/rilldata/rill/blob/main/CONTRIBUTING.md" target="_blank"> Contributing </a>`,
      },
      prism: {
        theme: lightCodeTheme,
        darkTheme: darkCodeTheme,
        additionalLanguages: ['bash', 'diff', 'json'],
      },
    }),

  plugins: [
    // @ts-ignore
    llmsTxtPlugin,
    'docusaurus-plugin-sass',
    [
      require.resolve('docusaurus-gtm-plugin'),
      {
        id: 'GTM-TH485ZV',
      }
    ],
    [
      '@docusaurus/plugin-client-redirects',
      {
        redirects: [
          {
            from: '/install',
            to: '/home/install',
          },
          {
            from: '/get-started',
            to: '/home/get-started',
          },
          {
            from: '/home/example-repository',
            to: '/',
          },
          {
            from: '/develop/import-data',
            to: '/connect/'
          },
          {
            from: '/develop/sql-models',
            to: '/build/models'
          },
          {
            from: '/develop/metrics-dashboard',
            to: '/build/dashboards'
          },
          {
            from: '/develop/security',
            to: '/manage/security'
          },
          {
            from: '/deploy/credentials/',
            to: '/connect/credentials/'
          },
          {
            from: '/build/credentials',
            to: '/connect/credentials/'
          },
          {
            from: '/deploy/credentials/s3',
            to: '/connect/data-source/s3'
          },
          {
            from: '/deploy/credentials/gcs',
            to: '/connect/data-source/gcs'
          },
          {
            from: '/deploy/credentials/azure',
            to: '/connect/data-source/azure'
          },
          {
            from: '/deploy/credentials/athena',
            to: '/connect/data-source/athena'
          },
          {
            from: '/deploy/credentials/bigquery',
            to: '/connect/data-source/bigquery'
          },
          {
            from: '/deploy/credentials/snowflake',
            to: '/connect/data-source/snowflake'
          },
          {
            from: '/deploy/credentials/postgres',
            to: '/connect/data-source/postgres'
          },
          {
            from: '/deploy/credentials/salesforce',
            to: '/connect/data-source/salesforce'
          },
          {
            from: '/deploy/credentials/motherduck',
            to: '/connect/data-source/duckdb'
          },
          {
            from: '/deploy/source-refresh',
            to: '/build/models/source-refresh'
          },
          {
            from: '/reference/templating',
            to: '/connect/templating'
          },
          {
            from: '/example-projects',
            to: '/home/get-started#example-projects-repository'
          },
          {
            from: '/integration/embedding',
            to: '/integrate/embedding'
          },
          {
            from: '/share/user-management',
            to: '/manage/user-management'
          },
          {
            from: '/share/roles-permissions',
            to: '/manage/roles-permissions'
          },
          {
            from: '/share/scheduled-reports',
            to: '/explore/exports'
          },
          // OLAP Engine redirects
          {
            from: '/reference/olap-engines/',
            to: '/connect/olap/'
          },
          {
            from: '/reference/olap-engines/duckdb',
            to: '/connect/olap/duckdb'
          },
          {
            from: '/reference/olap-engines/clickhouse',
            to: '/connect/olap/clickhouse'
          },
          {
            from: '/reference/olap-engines/pinot',
            to: '/connect/olap/pinot'
          },
          {
            from: '/reference/olap-engines/druid',
            to: '/connect/olap/druid'
          },
          {
            from: '/reference/olap-engines/multiple-olap',
            to: '/connect/olap/multiple-olap'
          },
          // Connector redirects
          {
            from: '/reference/connectors/',
            to: '/connect/'
          },
          {
            from: '/reference/connectors/gcs',
            to: '/connect/data-source/gcs'
          },
          {
            from: '/reference/connectors/azure',
            to: '/connect/data-source/azure'
          },
          {
            from: '/reference/connectors/s3',
            to: '/connect/data-source/s3'
          },
          {
            from: '/reference/connectors/snowflake',
            to: '/connect/data-source/snowflake'
          },
          {
            from: '/reference/connectors/bigquery',
            to: '/connect/data-source/bigquery'
          },
          {
            from: '/reference/connectors/redshift',
            to: '/connect/data-source/redshift'
          },
          {
            from: '/reference/connectors/postgres',
            to: '/connect/data-source/postgres'
          },
          {
            from: '/reference/connectors/athena',
            to: '/connect/data-source/athena'
          },
          {
            from: '/reference/connectors/mysql',
            to: '/connect/data-source/mysql'
          },
          {
            from: '/reference/connectors/sqlite',
            to: '/connect/data-source/sqlite'
          },
          {
            from: '/reference/connectors/salesforce',
            to: '/connect/data-source/salesforce'
          },
          {
            from: '/reference/connectors/sheets',
            to: '/connect/data-source/googlesheets'
          },
          {
            from: '/reference/connectors/slack',
            to: '/connect/data-source/slack'
          },
          {
            from: '/reference/connectors/local-file',
            to: '/connect/data-source/local-file'
          },
          {
            from: '/reference/connectors/https',
            to: '/connect/data-source/https'
          },
          {
            from: '/deploy/templating',
            to: '/connect/templating'
          },
          {
            from: '/manage/account-management/billing',
            to: '/other/plans'
          },
          {
            from: '/manage/granting/azure-storage-container',
            to: '/other/granting/azure-storage-container'
          },
          {
            from: '/manage/granting/gcs-bucket',
            to: '/other/granting/gcs-bucket'
          },
          {
            from: '/manage/granting/google-bigquery',
            to: '/other/granting/google-bigquery'
          },
          {
            from: '/manage/granting/aws-s3-bucket',
            to: '/other/granting/aws-s3-bucket'
          },
          {
            from: '/manage/granting/',
            to: '/other/granting/'
          },
          {
            from: '/home/FAQ',
            to: '/other/FAQ'
          },
          {
            from: '/concepts/developerVsCloud',
            to: '/home/concepts/cloud-vs-developer'
          },
          {
            from: '/concepts/OLAP',
            to: '/home/concepts/OLAP'
          },
          {
            from: '/concepts/architecture',
            to: '/home/concepts/architecture'
          },
          {
            from: '/concepts/operational',
            to: '/home/concepts/operational'
          },
          {
            from: '/concepts/metrics-layer',
            to: '/home/concepts/metrics-layer'
          },
          {
            from: '/concepts/bi-as-code',
            to: '/home/concepts/bi-as-code'
          },
          {
            from: '/integrate/custom-apis',
            to: '/build/custom-apis'
          },
<<<<<<< HEAD
          {
            from: '/build/metrics-view/advanced-expressions/case-statements',
            to: '/build/metrics-view/measures/case-statements'
          },
          {
            from: '/build/metrics-view/advanced-expressions/fixed-metrics',
            to: '/build/metrics-view/measures/fixed-metrics'
          },
          {
            from: '/build/metrics-view/advanced-expressions/metric-formatting',
            to: '/build/metrics-view/measures/metric-formatting'
          },
          {
            from: '/build/metrics-view/advanced-expressions/quantiles',
            to: '/build/metrics-view/measures/quantiles'
          },
          {
            from: '/build/metrics-view/advanced-expressions/referencing',
            to: '/build/metrics-view/measures/referencing'
          },
          {
            from: '/build/metrics-view/advanced-expressions/unnesting',
            to: '/build/metrics-view/dimensions/unnesting'
          },
          {
            from: '/build/metrics-view/advanced-expressions/windows',
            to: '/build/metrics-view/measures/windows'
          }
=======
>>>>>>> f739e21a
          // {
          //   from: '/old-page',
          //   to: '/new-page',
          // }
        ],
      },
    ],
  ],

  // Configure Mermaid for diagrams
  themes: ['@docusaurus/theme-mermaid'],
  markdown: {
    mermaid: true,
  },
  stylesheets: [
    "https://cdnjs.cloudflare.com/ajax/libs/font-awesome/6.5.0/css/all.min.css"
  ],
};

module.exports = config;<|MERGE_RESOLUTION|>--- conflicted
+++ resolved
@@ -437,7 +437,6 @@
             from: '/integrate/custom-apis',
             to: '/build/custom-apis'
           },
-<<<<<<< HEAD
           {
             from: '/build/metrics-view/advanced-expressions/case-statements',
             to: '/build/metrics-view/measures/case-statements'
@@ -466,8 +465,6 @@
             from: '/build/metrics-view/advanced-expressions/windows',
             to: '/build/metrics-view/measures/windows'
           }
-=======
->>>>>>> f739e21a
           // {
           //   from: '/old-page',
           //   to: '/new-page',
