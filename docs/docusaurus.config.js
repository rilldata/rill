--- conflicted
+++ resolved
@@ -558,10 +558,6 @@
             to: '/get-started/quickstart'
           },
           {
-<<<<<<< HEAD
-            from: '/explore/alerts/slack',
-            to: '/connect/data-source/slack'
-=======
             from: '/build/canvas/canvas',
             to: '/build/dashboards/canvas',
           },
@@ -806,7 +802,6 @@
           {
             from: '/connect/data-source/openai',
             to: '/build/connectors/data-source/openai',
->>>>>>> c9083eec
           },
           // {
           //   from: '/old-page',
