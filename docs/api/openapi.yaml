components:
    schemas:
        ListGithubUserReposResponseRepo:
            properties:
                defaultBranch:
                    type: string
                description:
                    type: string
                name:
                    type: string
                owner:
                    type: string
                remote:
                    type: string
            type: object
        protobufAny:
            additionalProperties: {}
            properties:
                '@type':
                    type: string
            type: object
        protobufNullValue:
            default: NULL_VALUE
            description: |-
                `NullValue` is a singleton enumeration to represent the null value for the
                `Value` type union.

                The JSON representation for `NullValue` is JSON `null`.

                 - NULL_VALUE: Null value.
            enum:
                - NULL_VALUE
            type: string
        rpcStatus:
            properties:
                code:
                    format: int32
                    type: integer
                details:
                    items:
                        $ref: '#/components/schemas/protobufAny'
                    type: array
                message:
                    type: string
            type: object
        runtimev1Operation:
            default: OPERATION_UNSPECIFIED
            enum:
                - OPERATION_UNSPECIFIED
                - OPERATION_EQ
                - OPERATION_NEQ
                - OPERATION_LT
                - OPERATION_LTE
                - OPERATION_GT
                - OPERATION_GTE
                - OPERATION_OR
                - OPERATION_AND
                - OPERATION_IN
                - OPERATION_NIN
                - OPERATION_LIKE
                - OPERATION_NLIKE
            type: string
        v1AddOrganizationMemberUserResponse:
            properties:
                pendingSignup:
                    type: boolean
            type: object
        v1AddOrganizationMemberUsergroupResponse:
            type: object
        v1AddProjectMemberUserResponse:
            properties:
                pendingSignup:
                    type: boolean
            type: object
        v1AddProjectMemberUsergroupResponse:
            type: object
        v1AddUsergroupMemberUserResponse:
            type: object
        v1AlertOptions:
            properties:
                displayName:
                    type: string
                emailRecipients:
                    items:
                        type: string
                    type: array
                intervalDuration:
                    type: string
                metricsViewName:
                    type: string
                queryArgsJson:
                    description: 'DEPRECATED: Use resolver and resolver_properties instead.'
                    type: string
                queryName:
                    description: 'DEPRECATED: Use resolver and resolver_properties instead.'
                    type: string
                refreshCron:
                    type: string
                refreshTimeZone:
                    type: string
                renotify:
                    type: boolean
                renotifyAfterSeconds:
                    format: int64
                    type: integer
                resolver:
                    type: string
                resolverProperties:
                    type: object
                slackChannels:
                    items:
                        type: string
                    type: array
                slackUsers:
                    items:
                        type: string
                    type: array
                slackWebhooks:
                    items:
                        type: string
                    type: array
                webOpenPath:
                    description: Annotation for the subpath of <UI host>/org/project to open for the report.
                    type: string
                webOpenState:
                    description: Annotation for the base64-encoded UI state to open for the report.
                    type: string
            type: object
        v1ApproveProjectAccessResponse:
            type: object
        v1BillingIssue:
            properties:
                createdOn:
                    format: date-time
                    type: string
                eventTime:
                    format: date-time
                    type: string
                level:
                    $ref: '#/components/schemas/v1BillingIssueLevel'
                metadata:
                    $ref: '#/components/schemas/v1BillingIssueMetadata'
                org:
                    type: string
                type:
                    $ref: '#/components/schemas/v1BillingIssueType'
            type: object
        v1BillingIssueLevel:
            default: BILLING_ISSUE_LEVEL_UNSPECIFIED
            enum:
                - BILLING_ISSUE_LEVEL_UNSPECIFIED
                - BILLING_ISSUE_LEVEL_WARNING
                - BILLING_ISSUE_LEVEL_ERROR
            type: string
        v1BillingIssueMetadata:
            properties:
                neverSubscribed:
                    $ref: '#/components/schemas/v1BillingIssueMetadataNeverSubscribed'
                noBillableAddress:
                    $ref: '#/components/schemas/v1BillingIssueMetadataNoBillableAddress'
                noPaymentMethod:
                    $ref: '#/components/schemas/v1BillingIssueMetadataNoPaymentMethod'
                onTrial:
                    $ref: '#/components/schemas/v1BillingIssueMetadataOnTrial'
                paymentFailed:
                    $ref: '#/components/schemas/v1BillingIssueMetadataPaymentFailed'
                subscriptionCancelled:
                    $ref: '#/components/schemas/v1BillingIssueMetadataSubscriptionCancelled'
                trialEnded:
                    $ref: '#/components/schemas/v1BillingIssueMetadataTrialEnded'
            type: object
        v1BillingIssueMetadataNeverSubscribed:
            type: object
        v1BillingIssueMetadataNoBillableAddress:
            type: object
        v1BillingIssueMetadataNoPaymentMethod:
            type: object
        v1BillingIssueMetadataOnTrial:
            properties:
                endDate:
                    format: date-time
                    type: string
                gracePeriodEndDate:
                    format: date-time
                    type: string
            type: object
        v1BillingIssueMetadataPaymentFailed:
            properties:
                invoices:
                    items:
                        $ref: '#/components/schemas/v1BillingIssueMetadataPaymentFailedMeta'
                    type: array
            type: object
        v1BillingIssueMetadataPaymentFailedMeta:
            properties:
                amountDue:
                    type: string
                currency:
                    type: string
                dueDate:
                    format: date-time
                    type: string
                failedOn:
                    format: date-time
                    type: string
                gracePeriodEndDate:
                    format: date-time
                    type: string
                invoiceId:
                    type: string
                invoiceNumber:
                    type: string
                invoiceUrl:
                    type: string
            type: object
        v1BillingIssueMetadataSubscriptionCancelled:
            properties:
                endDate:
                    format: date-time
                    type: string
            type: object
        v1BillingIssueMetadataTrialEnded:
            properties:
                endDate:
                    format: date-time
                    type: string
                gracePeriodEndDate:
                    format: date-time
                    type: string
            type: object
        v1BillingIssueType:
            default: BILLING_ISSUE_TYPE_UNSPECIFIED
            enum:
                - BILLING_ISSUE_TYPE_UNSPECIFIED
                - BILLING_ISSUE_TYPE_ON_TRIAL
                - BILLING_ISSUE_TYPE_TRIAL_ENDED
                - BILLING_ISSUE_TYPE_NO_PAYMENT_METHOD
                - BILLING_ISSUE_TYPE_NO_BILLABLE_ADDRESS
                - BILLING_ISSUE_TYPE_PAYMENT_FAILED
                - BILLING_ISSUE_TYPE_SUBSCRIPTION_CANCELLED
                - BILLING_ISSUE_TYPE_NEVER_SUBSCRIBED
            type: string
        v1BillingPlan:
            properties:
                default:
                    type: boolean
                description:
                    type: string
                displayName:
                    type: string
                id:
                    type: string
                name:
                    type: string
                planType:
                    $ref: '#/components/schemas/v1BillingPlanType'
                public:
                    title: TODO expose pricing information
                    type: boolean
                quotas:
                    $ref: '#/components/schemas/v1Quotas'
                trialPeriodDays:
                    format: int64
                    type: integer
            type: object
        v1BillingPlanType:
            default: BILLING_PLAN_TYPE_UNSPECIFIED
            enum:
                - BILLING_PLAN_TYPE_UNSPECIFIED
                - BILLING_PLAN_TYPE_TRIAL
                - BILLING_PLAN_TYPE_TEAM
                - BILLING_PLAN_TYPE_MANAGED
                - BILLING_PLAN_TYPE_ENTERPRISE
            type: string
        v1Bookmark:
            properties:
                createdOn:
                    format: date-time
                    type: string
                data:
                    format: byte
                    type: string
                default:
                    type: boolean
                description:
                    type: string
                displayName:
                    type: string
                id:
                    type: string
                projectId:
                    type: string
                resourceKind:
                    type: string
                resourceName:
                    type: string
                shared:
                    type: boolean
                updatedOn:
                    format: date-time
                    type: string
                urlSearch:
                    type: string
                userId:
                    type: string
            type: object
        v1CancelBillingSubscriptionResponse:
            type: object
        v1CompleteRequest:
            properties:
                messages:
                    description: Input message(s) for the AI to complete.
                    items:
                        $ref: '#/components/schemas/v1CompletionMessage'
                    type: array
                outputJsonSchema:
                    title: Optional output JSON schema
                    type: string
                tools:
                    items:
                        $ref: '#/components/schemas/v1Tool'
                    title: Optional list of tools that the AI can use during completion
                    type: array
            type: object
        v1CompleteResponse:
            properties:
                inputTokens:
                    description: Number of tokens in the input.
                    format: int64
                    type: integer
                message:
                    $ref: '#/components/schemas/v1CompletionMessage'
                outputTokens:
                    description: Number of tokens in the output.
                    format: int64
                    type: integer
            type: object
        v1CompletionMessage:
            properties:
                content:
                    items:
                        $ref: '#/components/schemas/v1ContentBlock'
                    type: array
                data:
                    title: Deprecated in favor of content
                    type: string
                role:
                    type: string
            title: Completion message for AI API calls
            type: object
        v1Condition:
            properties:
                exprs:
                    items:
                        $ref: '#/components/schemas/v1Expression'
                    type: array
                op:
                    $ref: '#/components/schemas/runtimev1Operation'
            type: object
        v1ConnectProjectToGithubResponse:
            type: object
        v1ContentBlock:
            properties:
                text:
                    type: string
                toolCall:
                    $ref: '#/components/schemas/v1ToolCall'
                toolResult:
                    $ref: '#/components/schemas/v1ToolResult'
            title: Content block within a message
            type: object
        v1CreateAlertResponse:
            properties:
                name:
                    type: string
            type: object
        v1CreateAssetResponse:
            properties:
                assetId:
                    type: string
                signedUrl:
                    type: string
                signingHeaders:
                    additionalProperties:
                        type: string
                    type: object
            type: object
        v1CreateBookmarkRequest:
            properties:
                default:
                    type: boolean
                description:
                    type: string
                displayName:
                    type: string
                projectId:
                    type: string
                resourceKind:
                    type: string
                resourceName:
                    type: string
                shared:
                    type: boolean
                urlSearch:
                    type: string
            type: object
        v1CreateBookmarkResponse:
            properties:
                bookmark:
                    $ref: '#/components/schemas/v1Bookmark'
            type: object
        v1CreateDeploymentResponse:
            properties:
                deployment:
                    $ref: '#/components/schemas/v1Deployment'
            type: object
        v1CreateManagedGitRepoResponse:
            properties:
                defaultBranch:
                    type: string
                password:
                    type: string
                passwordExpiresAt:
                    format: date-time
                    type: string
                remote:
                    type: string
                username:
                    type: string
            type: object
        v1CreateOrganizationRequest:
            properties:
                description:
                    type: string
                displayName:
                    type: string
                name:
                    type: string
            type: object
        v1CreateOrganizationResponse:
            properties:
                organization:
                    $ref: '#/components/schemas/v1Organization'
            type: object
        v1CreateProjectResponse:
            properties:
                project:
                    $ref: '#/components/schemas/v1Project'
            type: object
        v1CreateProjectWhitelistedDomainResponse:
            type: object
        v1CreateReportResponse:
            properties:
                name:
                    type: string
            type: object
        v1CreateServiceResponse:
            properties:
                service:
                    $ref: '#/components/schemas/v1Service'
            type: object
        v1CreateUsergroupResponse:
            properties:
                usergroup:
                    $ref: '#/components/schemas/v1Usergroup'
            type: object
        v1CreateWhitelistedDomainResponse:
            type: object
        v1DeleteAlertResponse:
            type: object
        v1DeleteDeploymentResponse:
            properties:
                deploymentId:
                    type: string
            type: object
        v1DeleteOrganizationResponse:
            type: object
        v1DeleteProjectResponse:
            properties:
                id:
                    type: string
            type: object
        v1DeleteReportResponse:
            type: object
        v1DeleteServiceResponse:
            properties:
                service:
                    $ref: '#/components/schemas/v1Service'
            type: object
        v1DeleteUserResponse:
            type: object
        v1DeleteUsergroupResponse:
            type: object
        v1DeleteVirtualFileResponse:
            type: object
        v1DenyProjectAccessResponse:
            type: object
        v1Deployment:
            properties:
                branch:
                    type: string
                createdOn:
                    format: date-time
                    type: string
                environment:
                    type: string
                id:
                    type: string
                ownerUserId:
                    type: string
                projectId:
                    type: string
                runtimeHost:
                    type: string
                runtimeInstanceId:
                    type: string
                status:
                    $ref: '#/components/schemas/v1DeploymentStatus'
                statusMessage:
                    type: string
                updatedOn:
                    format: date-time
                    type: string
            type: object
        v1DeploymentStatus:
            default: DEPLOYMENT_STATUS_UNSPECIFIED
            enum:
                - DEPLOYMENT_STATUS_UNSPECIFIED
                - DEPLOYMENT_STATUS_PENDING
                - DEPLOYMENT_STATUS_OK
                - DEPLOYMENT_STATUS_ERROR
                - DEPLOYMENT_STATUS_STOPPED
            type: string
        v1EditAlertResponse:
            type: object
        v1EditReportResponse:
            type: object
        v1EditUsergroupResponse:
            type: object
        v1ExportFormat:
            default: EXPORT_FORMAT_UNSPECIFIED
            enum:
                - EXPORT_FORMAT_UNSPECIFIED
                - EXPORT_FORMAT_CSV
                - EXPORT_FORMAT_XLSX
                - EXPORT_FORMAT_PARQUET
            type: string
        v1Expression:
            properties:
                cond:
                    $ref: '#/components/schemas/v1Condition'
                ident:
                    type: string
                subquery:
                    $ref: '#/components/schemas/v1Subquery'
                val: {}
            type: object
        v1GenerateAlertYAMLResponse:
            properties:
                yaml:
                    type: string
            type: object
        v1GenerateReportYAMLResponse:
            properties:
                yaml:
                    type: string
            type: object
        v1GetAlertMetaResponse:
            properties:
                queryForAttributes:
                    type: object
                recipientUrls:
                    additionalProperties:
                        $ref: '#/components/schemas/v1GetAlertMetaResponseURLs'
                    type: object
            type: object
        v1GetAlertMetaResponseURLs:
            properties:
                editUrl:
                    type: string
                openUrl:
                    type: string
                unsubscribeUrl:
                    type: string
            type: object
        v1GetAlertYAMLResponse:
            properties:
                yaml:
                    type: string
            type: object
        v1GetBillingProjectCredentialsRequest:
            properties:
                org:
                    type: string
            type: object
        v1GetBillingProjectCredentialsResponse:
            properties:
                accessToken:
                    type: string
                instanceId:
                    type: string
                runtimeHost:
                    type: string
                ttlSeconds:
                    format: int64
                    type: integer
            type: object
        v1GetBillingSubscriptionResponse:
            properties:
                billingPortalUrl:
                    type: string
                organization:
                    $ref: '#/components/schemas/v1Organization'
                subscription:
                    $ref: '#/components/schemas/v1Subscription'
            type: object
        v1GetBookmarkResponse:
            properties:
                bookmark:
                    $ref: '#/components/schemas/v1Bookmark'
            type: object
        v1GetCloneCredentialsResponse:
            properties:
                archiveDownloadUrl:
                    title: either archive_download_url or git related details will be set
                    type: string
                gitManagedRepo:
                    type: boolean
                gitPassword:
                    type: string
                gitPasswordExpiresAt:
                    format: date-time
                    type: string
                gitProdBranch:
                    type: string
                gitRepoUrl:
                    type: string
                gitSubpath:
                    type: string
                gitUsername:
                    type: string
            type: object
        v1GetCurrentMagicAuthTokenResponse:
            properties:
                token:
                    $ref: '#/components/schemas/v1MagicAuthToken'
            type: object
        v1GetCurrentUserResponse:
            properties:
                preferences:
                    $ref: '#/components/schemas/v1UserPreferences'
                user:
                    $ref: '#/components/schemas/v1User'
            type: object
        v1GetDeploymentCredentialsResponse:
            properties:
                accessToken:
                    type: string
                instanceId:
                    type: string
                runtimeHost:
                    type: string
                ttlSeconds:
                    format: int64
                    type: integer
            type: object
        v1GetDeploymentResponse:
            properties:
                accessToken:
                    type: string
                instanceId:
                    type: string
                runtimeHost:
                    type: string
                ttlSeconds:
                    format: int64
                    type: integer
            type: object
        v1GetGithubRepoStatusResponse:
            properties:
                defaultBranch:
                    type: string
                grantAccessUrl:
                    type: string
                hasAccess:
                    type: boolean
            type: object
        v1GetGithubUserStatusResponse:
            properties:
                accessToken:
                    type: string
                account:
                    type: string
                grantAccessUrl:
                    type: string
                hasAccess:
                    type: boolean
                organizationInstallationPermissions:
                    additionalProperties:
                        $ref: '#/components/schemas/v1GithubPermission'
                    type: object
                orgs:
                    description: 'DEPRECATED: Use organization_installation_permissions instead.'
                    items:
                        type: string
                    type: array
                userInstallationPermission:
                    $ref: '#/components/schemas/v1GithubPermission'
            type: object
        v1GetIFrameResponse:
            properties:
                accessToken:
                    type: string
                iframeSrc:
                    type: string
                instanceId:
                    type: string
                runtimeHost:
                    type: string
                ttlSeconds:
                    format: int64
                    type: integer
            type: object
        v1GetOrganizationMemberUserResponse:
            properties:
                member:
                    $ref: '#/components/schemas/v1OrganizationMemberUser'
            type: object
        v1GetOrganizationNameForDomainResponse:
            properties:
                name:
                    type: string
            type: object
        v1GetOrganizationResponse:
            properties:
                organization:
                    $ref: '#/components/schemas/v1Organization'
                permissions:
                    $ref: '#/components/schemas/v1OrganizationPermissions'
            type: object
        v1GetPaymentsPortalURLResponse:
            properties:
                url:
                    type: string
            type: object
        v1GetProjectAccessRequestResponse:
            properties:
                email:
                    type: string
            type: object
        v1GetProjectByIDResponse:
            properties:
                project:
                    $ref: '#/components/schemas/v1Project'
            type: object
        v1GetProjectResponse:
            properties:
                jwt:
                    type: string
                prodDeployment:
                    $ref: '#/components/schemas/v1Deployment'
                project:
                    $ref: '#/components/schemas/v1Project'
                projectPermissions:
                    $ref: '#/components/schemas/v1ProjectPermissions'
            type: object
        v1GetProjectVariablesResponse:
            properties:
                variables:
                    items:
                        $ref: '#/components/schemas/v1ProjectVariable'
                    type: array
                variablesMap:
                    additionalProperties:
                        type: string
                    description: |-
                        Deprecated: Populated for backwards compatibility.
                        (Renamed from "variables" to "variables_map").
                    type: object
            type: object
        v1GetRepoMetaResponse:
            properties:
                archiveCreatedOn:
                    description: The creation time of the archive returned from archive_download_url.
                    format: date-time
                    type: string
                archiveDownloadUrl:
                    description: Signed URL for downloading a tarball of project files. If this is set, the git_* fields will be empty (and vice versa).
                    type: string
                archiveId:
                    description: A stable ID for the archive returned from archive_download_url.
                    type: string
                expiresOn:
                    description: How long the returned config is valid for. Clients should call GetRepoMeta again after this time.
                    format: date-time
                    type: string
                gitBranch:
                    description: The branch to use for the deployment.
                    type: string
                gitEditBranch:
                    description: |-
                        A unique branch name generated for temporary/ephemeral use in edit mode where files may be mutated.
                        This enables checkpointing progress across hibernations and also more easily pinning to a specific commit of the base branch to delay conflict resolution.
                    type: string
                gitSubpath:
                    description: Optional subpath within the Git repository to use as the project root.
                    type: string
                gitUrl:
                    description: |-
                        Git remote for cloning (and maybe pushing) a Git repository.
                        The URL uses HTTPS with embedded username/password.
                    type: string
                lastUpdatedOn:
                    description: When the returned config was last modified. This covers all fields in the response except the ephemeral credentials embedded in git_url and archive_download_url.
                    format: date-time
                    type: string
            type: object
        v1GetReportMetaResponse:
            properties:
                recipientUrls:
                    additionalProperties:
                        $ref: '#/components/schemas/v1GetReportMetaResponseURLs'
                    type: object
            type: object
        v1GetReportMetaResponseURLs:
            properties:
                editUrl:
                    type: string
                exportUrl:
                    type: string
                openUrl:
                    type: string
                unsubscribeUrl:
                    type: string
            type: object
        v1GetServiceResponse:
            properties:
                projectMemberships:
                    items:
                        $ref: '#/components/schemas/v1ProjectMemberService'
                    title: All projects that the service is a member of
                    type: array
                service:
                    $ref: '#/components/schemas/v1OrganizationMemberService'
            type: object
        v1GetUserResponse:
            properties:
                user:
                    $ref: '#/components/schemas/v1User'
            type: object
        v1GetUsergroupResponse:
            properties:
                nextPageToken:
                    type: string
                usergroup:
                    $ref: '#/components/schemas/v1Usergroup'
            type: object
        v1GetVirtualFileResponse:
            properties:
                file:
                    $ref: '#/components/schemas/v1VirtualFile'
            type: object
        v1GithubPermission:
            default: GITHUB_PERMISSION_UNSPECIFIED
            enum:
                - GITHUB_PERMISSION_UNSPECIFIED
                - GITHUB_PERMISSION_READ
                - GITHUB_PERMISSION_WRITE
            type: string
        v1HibernateProjectResponse:
            type: object
        v1IssueMagicAuthTokenResponse:
            properties:
                token:
                    type: string
                url:
                    type: string
            type: object
        v1IssueRepresentativeAuthTokenRequest:
            properties:
                email:
                    type: string
                ttlMinutes:
                    format: int64
                    type: string
            type: object
        v1IssueRepresentativeAuthTokenResponse:
            properties:
                token:
                    type: string
            type: object
        v1IssueServiceAuthTokenResponse:
            properties:
                token:
                    type: string
            type: object
        v1IssueUserAuthTokenResponse:
            properties:
                token:
                    description: Newly issued auth token.
                    type: string
            type: object
        v1LeaveOrganizationResponse:
            type: object
        v1ListBookmarksResponse:
            properties:
                bookmarks:
                    items:
                        $ref: '#/components/schemas/v1Bookmark'
                    type: array
            type: object
        v1ListDeploymentsResponse:
            properties:
                deployments:
                    items:
                        $ref: '#/components/schemas/v1Deployment'
                    type: array
            type: object
        v1ListGithubUserReposResponse:
            properties:
                repos:
                    items:
                        $ref: '#/components/schemas/ListGithubUserReposResponseRepo'
                    type: array
            type: object
        v1ListMagicAuthTokensResponse:
            properties:
                nextPageToken:
                    type: string
                tokens:
                    items:
                        $ref: '#/components/schemas/v1MagicAuthToken'
                    type: array
            type: object
        v1ListOrganizationBillingIssuesResponse:
            properties:
                issues:
                    items:
                        $ref: '#/components/schemas/v1BillingIssue'
                    type: array
            type: object
        v1ListOrganizationInvitesResponse:
            properties:
                invites:
                    items:
                        $ref: '#/components/schemas/v1OrganizationInvite'
                    type: array
                nextPageToken:
                    type: string
                totalCount:
                    format: int64
                    title: Total number of invites in the organization
                    type: integer
            type: object
        v1ListOrganizationMemberUsergroupsResponse:
            properties:
                members:
                    items:
                        $ref: '#/components/schemas/v1MemberUsergroup'
                    type: array
                nextPageToken:
                    type: string
            type: object
        v1ListOrganizationMemberUsersResponse:
            properties:
                members:
                    items:
                        $ref: '#/components/schemas/v1OrganizationMemberUser'
                    type: array
                nextPageToken:
                    type: string
                totalCount:
                    format: int64
                    title: Total number of members in the organization
                    type: integer
            type: object
        v1ListOrganizationsResponse:
            properties:
                nextPageToken:
                    type: string
                organizations:
                    items:
                        $ref: '#/components/schemas/v1Organization'
                    type: array
            type: object
        v1ListProjectInvitesResponse:
            properties:
                invites:
                    items:
                        $ref: '#/components/schemas/v1ProjectInvite'
                    type: array
                nextPageToken:
                    type: string
            type: object
        v1ListProjectMemberServicesResponse:
            properties:
                services:
                    items:
                        $ref: '#/components/schemas/v1ProjectMemberService'
                    type: array
            type: object
        v1ListProjectMemberUsergroupsResponse:
            properties:
                members:
                    items:
                        $ref: '#/components/schemas/v1MemberUsergroup'
                    type: array
                nextPageToken:
                    type: string
            type: object
        v1ListProjectMemberUsersResponse:
            properties:
                members:
                    items:
                        $ref: '#/components/schemas/v1ProjectMemberUser'
                    type: array
                nextPageToken:
                    type: string
            type: object
        v1ListProjectWhitelistedDomainsResponse:
            properties:
                domains:
                    items:
                        $ref: '#/components/schemas/v1WhitelistedDomain'
                    type: array
            type: object
        v1ListProjectsForFingerprintResponse:
            properties:
                projects:
                    items:
                        $ref: '#/components/schemas/v1Project'
                    type: array
                unauthorizedProject:
                    description: unauthorized_project is the name of a project that matches the git_remote+sub_path but the caller does not have access to.
                    type: string
            type: object
        v1ListProjectsForOrganizationAndUserResponse:
            properties:
                nextPageToken:
                    type: string
                projects:
                    items:
                        $ref: '#/components/schemas/v1Project'
                    type: array
            type: object
        v1ListProjectsForOrganizationResponse:
            properties:
                nextPageToken:
                    type: string
                projects:
                    items:
                        $ref: '#/components/schemas/v1Project'
                    type: array
            type: object
        v1ListProjectsForUserByNameResponse:
            properties:
                projects:
                    items:
                        $ref: '#/components/schemas/v1Project'
                    type: array
            type: object
        v1ListPublicBillingPlansResponse:
            properties:
                plans:
                    items:
                        $ref: '#/components/schemas/v1BillingPlan'
                    type: array
            type: object
        v1ListRolesResponse:
            properties:
                organizationRoles:
                    items:
                        $ref: '#/components/schemas/v1OrganizationRole'
                    type: array
                projectRoles:
                    items:
                        $ref: '#/components/schemas/v1ProjectRole'
                    type: array
            type: object
        v1ListServiceAuthTokensResponse:
            properties:
                tokens:
                    items:
                        $ref: '#/components/schemas/v1ServiceToken'
                    type: array
            type: object
        v1ListServicesResponse:
            properties:
                services:
                    items:
                        $ref: '#/components/schemas/v1OrganizationMemberService'
                    type: array
            type: object
        v1ListSuperusersResponse:
            properties:
                users:
                    items:
                        $ref: '#/components/schemas/v1User'
                    type: array
            type: object
        v1ListUserAuthTokensResponse:
            properties:
                nextPageToken:
                    description: Page token for the next page of results. If empty, there are no more pages.
                    type: string
                tokens:
                    description: List of auth tokens for the user.
                    items:
                        $ref: '#/components/schemas/v1UserAuthToken'
                    type: array
            type: object
        v1ListUsergroupMemberUsersResponse:
            properties:
                members:
                    items:
                        $ref: '#/components/schemas/v1UsergroupMemberUser'
                    type: array
                nextPageToken:
                    type: string
            type: object
        v1ListUsergroupsForOrganizationAndUserResponse:
            properties:
                nextPageToken:
                    type: string
                usergroups:
                    items:
                        $ref: '#/components/schemas/v1Usergroup'
                    type: array
            type: object
        v1ListWhitelistedDomainsResponse:
            properties:
                domains:
                    items:
                        $ref: '#/components/schemas/v1WhitelistedDomain'
                    type: array
            type: object
        v1MagicAuthToken:
            properties:
                attributes:
                    type: object
                createdByUserEmail:
                    type: string
                createdByUserId:
                    type: string
                createdOn:
                    format: date-time
                    type: string
                displayName:
                    type: string
                expiresOn:
                    format: date-time
                    type: string
                fields:
                    items:
                        type: string
                    type: array
                filter:
                    $ref: '#/components/schemas/v1Expression'
                id:
                    type: string
                projectId:
                    type: string
                resourceName:
                    type: string
                resourceType:
                    type: string
                resources:
                    items:
                        $ref: '#/components/schemas/v1ResourceName'
                    type: array
                state:
                    type: string
                token:
                    type: string
                url:
                    type: string
                usedOn:
                    format: date-time
                    type: string
            type: object
        v1MemberUsergroup:
            properties:
                createdOn:
                    format: date-time
                    type: string
                groupId:
                    type: string
                groupManaged:
                    type: boolean
                groupName:
                    type: string
                roleName:
                    type: string
                updatedOn:
                    format: date-time
                    type: string
                usersCount:
                    format: int64
                    type: integer
            type: object
        v1Organization:
            properties:
                billingCustomerId:
                    type: string
                billingEmail:
                    type: string
                billingPlanDisplayName:
                    type: string
                billingPlanName:
                    type: string
                createdOn:
                    format: date-time
                    type: string
                customDomain:
                    type: string
                defaultProjectRoleId:
                    type: string
                description:
                    type: string
                displayName:
                    type: string
                faviconUrl:
                    type: string
                id:
                    type: string
                logoUrl:
                    type: string
                name:
                    title: Globally unique
                    type: string
                paymentCustomerId:
                    type: string
                quotas:
                    $ref: '#/components/schemas/v1OrganizationQuotas'
                thumbnailUrl:
                    type: string
                updatedOn:
                    format: date-time
                    type: string
            type: object
        v1OrganizationInvite:
            properties:
                email:
                    type: string
                invitedBy:
                    type: string
                roleName:
                    type: string
            type: object
        v1OrganizationMemberService:
            properties:
                attributes:
                    type: object
                createdOn:
                    format: date-time
                    type: string
                hasProjectRoles:
                    description: True if the user has a project role in any project in the organization.
                    type: boolean
                id:
                    type: string
                name:
                    type: string
                orgId:
                    type: string
                orgName:
                    type: string
                roleName:
                    type: string
                updatedOn:
                    format: date-time
                    type: string
            type: object
        v1OrganizationMemberUser:
            properties:
                attributes:
                    type: object
                createdOn:
                    format: date-time
                    type: string
                projectsCount:
                    format: int64
                    type: integer
                roleName:
                    type: string
                updatedOn:
                    format: date-time
                    type: string
                userEmail:
                    type: string
                userId:
                    type: string
                userName:
                    type: string
                userPhotoUrl:
                    type: string
                usergroupsCount:
                    format: int64
                    type: integer
            type: object
        v1OrganizationPermissions:
            properties:
                admin:
                    type: boolean
                createProjects:
                    type: boolean
                guest:
                    type: boolean
                manageOrg:
                    type: boolean
                manageOrgAdmins:
                    type: boolean
                manageOrgMembers:
                    type: boolean
                manageProjects:
                    type: boolean
                readOrg:
                    type: boolean
                readOrgMembers:
                    type: boolean
                readProjects:
                    type: boolean
            type: object
        v1OrganizationQuotas:
            properties:
                deployments:
                    format: int32
                    type: integer
                outstandingInvites:
                    format: int32
                    type: integer
                projects:
                    format: int32
                    type: integer
                slotsPerDeployment:
                    format: int32
                    type: integer
                slotsTotal:
                    format: int32
                    type: integer
                storageLimitBytesPerDeployment:
                    format: int64
                    type: string
            type: object
        v1OrganizationRole:
            properties:
                id:
                    type: string
                name:
                    type: string
                permissions:
                    $ref: '#/components/schemas/v1OrganizationPermissions'
            type: object
        v1PingResponse:
            properties:
                time:
                    format: date-time
                    type: string
                version:
                    type: string
            type: object
        v1Project:
            properties:
                annotations:
                    additionalProperties:
                        type: string
                    type: object
                archiveAssetId:
                    type: string
                createdByUserId:
                    type: string
                createdOn:
                    format: date-time
                    type: string
                description:
                    type: string
                devSlots:
                    format: int64
                    type: string
                directoryName:
                    type: string
                frontendUrl:
                    description: 'Note: Does NOT incorporate the parent org''s custom domain.'
                    type: string
                gitRemote:
                    type: string
                id:
                    type: string
                managedGitId:
                    description: managed_git_id is set if the project is connected to a rill-managed git repo.
                    type: string
                name:
                    title: Unique in organization
                    type: string
                orgId:
                    type: string
                orgName:
                    type: string
                prodBranch:
                    type: string
                prodDeploymentId:
                    type: string
                prodSlots:
                    format: int64
                    type: string
                prodTtlSeconds:
                    format: int64
                    type: string
                prodVersion:
                    type: string
                provisioner:
                    type: string
                public:
                    type: boolean
                subpath:
                    type: string
                updatedOn:
                    format: date-time
                    type: string
            type: object
        v1ProjectInvite:
            properties:
                email:
                    type: string
                invitedBy:
                    type: string
                orgRoleName:
                    type: string
                roleName:
                    type: string
            type: object
        v1ProjectMemberService:
            properties:
                attributes:
                    type: object
                createdOn:
                    format: date-time
                    type: string
                id:
                    type: string
                name:
                    type: string
                orgId:
                    type: string
                orgName:
                    type: string
                orgRoleName:
                    type: string
                projectId:
                    type: string
                projectName:
                    type: string
                projectRoleName:
                    type: string
                updatedOn:
                    format: date-time
                    type: string
            type: object
        v1ProjectMemberUser:
            properties:
                createdOn:
                    format: date-time
                    type: string
                orgRoleName:
                    type: string
                roleName:
                    type: string
                updatedOn:
                    format: date-time
                    type: string
                userEmail:
                    type: string
                userId:
                    type: string
                userName:
                    type: string
                userPhotoUrl:
                    type: string
            type: object
        v1ProjectPermissions:
            properties:
                admin:
                    type: boolean
                createAlerts:
                    type: boolean
                createBookmarks:
                    type: boolean
                createMagicAuthTokens:
                    type: boolean
                createReports:
                    type: boolean
                manageAlerts:
                    type: boolean
                manageBookmarks:
                    type: boolean
                manageDev:
                    type: boolean
                manageMagicAuthTokens:
                    type: boolean
                manageProd:
                    type: boolean
                manageProject:
                    type: boolean
                manageProjectAdmins:
                    type: boolean
                manageProjectMembers:
                    type: boolean
                manageProvisionerResources:
                    type: boolean
                manageReports:
                    type: boolean
                readDev:
                    type: boolean
                readDevStatus:
                    type: boolean
                readProd:
                    type: boolean
                readProdStatus:
                    type: boolean
                readProject:
                    type: boolean
                readProjectMembers:
                    type: boolean
                readProvisionerResources:
                    type: boolean
            type: object
        v1ProjectRole:
            properties:
                id:
                    type: string
                name:
                    type: string
                permissions:
                    $ref: '#/components/schemas/v1ProjectPermissions'
            type: object
        v1ProjectVariable:
            properties:
                createdOn:
                    description: Timestamp when the variable was created.
                    format: date-time
                    type: string
                environment:
                    description: |-
                        Environment the variable is set for.
                        If empty, the variable is shared for all environments.
                    type: string
                id:
                    description: Internal ID.
                    type: string
                name:
                    description: Variable name (case insensitive).
                    type: string
                updatedByUserId:
                    description: User ID that most recently updated the variable. May be empty.
                    type: string
                updatedOn:
                    description: Timestamp when the variable was last updated.
                    format: date-time
                    type: string
                value:
                    description: Variable value.
                    type: string
            type: object
        v1ProvisionResponse:
            properties:
                resource:
                    $ref: '#/components/schemas/v1ProvisionerResource'
            type: object
        v1ProvisionerResource:
            properties:
                args:
                    type: object
                config:
                    type: object
                deploymentId:
                    type: string
                id:
                    type: string
                name:
                    type: string
                type:
                    type: string
            type: object
        v1PullVirtualRepoResponse:
            properties:
                files:
                    description: List of virtual files ordered by update time, most recent last.
                    items:
                        $ref: '#/components/schemas/v1VirtualFile'
                    type: array
                nextPageToken:
                    description: Next page token for pagination.
                    type: string
            type: object
        v1Quotas:
            properties:
                deployments:
                    type: string
                outstandingInvites:
                    type: string
                projects:
                    type: string
                slotsPerDeployment:
                    type: string
                slotsTotal:
                    type: string
                storageLimitBytesPerDeployment:
                    type: string
            type: object
        v1RecordEventsRequest:
            properties:
                events:
                    items:
                        type: object
                    type: array
            type: object
        v1RecordEventsResponse:
            type: object
        v1RedeployProjectResponse:
            type: object
        v1RemoveBookmarkResponse:
            type: object
        v1RemoveOrganizationMemberServiceResponse:
            type: object
        v1RemoveOrganizationMemberUserResponse:
            type: object
        v1RemoveOrganizationMemberUsergroupResponse:
            type: object
        v1RemoveProjectMemberServiceResponse:
            type: object
        v1RemoveProjectMemberUserResponse:
            type: object
        v1RemoveProjectMemberUsergroupResponse:
            type: object
        v1RemoveProjectWhitelistedDomainResponse:
            type: object
        v1RemoveUsergroupMemberUserResponse:
            type: object
        v1RemoveWhitelistedDomainResponse:
            type: object
        v1RenameUsergroupResponse:
            type: object
        v1RenewBillingSubscriptionResponse:
            properties:
                organization:
                    $ref: '#/components/schemas/v1Organization'
                subscription:
                    $ref: '#/components/schemas/v1Subscription'
            type: object
        v1ReportOptions:
            properties:
                canvas:
                    type: string
                displayName:
                    type: string
                emailRecipients:
                    items:
                        type: string
                    type: array
                explore:
                    title: either canvas or explore should be set
                    type: string
                exportFormat:
                    $ref: '#/components/schemas/v1ExportFormat'
                exportIncludeHeader:
                    type: boolean
                exportLimit:
                    format: uint64
                    type: string
                filter:
                    $ref: '#/components/schemas/v1Expression'
                intervalDuration:
                    type: string
                queryArgsJson:
                    type: string
                queryName:
                    type: string
                refreshCron:
                    type: string
                refreshTimeZone:
                    type: string
                slackChannels:
                    items:
                        type: string
                    type: array
                slackUsers:
                    items:
                        type: string
                    type: array
                slackWebhooks:
                    items:
                        type: string
                    type: array
                webOpenMode:
                    title: |-
                        web_open_mode is used to determine how to create or disable open link for the report
                        - send "recipient" for older reports (old behaviour)
                        - send "creator" for reports that should be opened with creators permissions
                        - send "none" for reports that should not be opened or older reports which do not have any web_open_path
                        - send "filtered" for reports that should be opened with creators permissions but with locked filters
                    type: string
                webOpenPath:
                    description: Annotation for the subpath of <UI host>/org/project to open for the report.
                    type: string
                webOpenState:
                    description: Annotation for the base64-encoded UI state to open for the report.
                    type: string
            type: object
        v1RequestProjectAccessResponse:
            type: object
        v1ResourceName:
            properties:
                name:
                    type: string
                type:
                    type: string
            type: object
        v1RevokeAllUserAuthTokensResponse:
            properties:
                tokensRevoked:
                    description: Number of tokens revoked.
                    format: int32
                    type: integer
            type: object
        v1RevokeCurrentAuthTokenResponse:
            type: object
        v1RevokeMagicAuthTokenResponse:
            type: object
        v1RevokeRepresentativeAuthTokensResponse:
            type: object
        v1RevokeServiceAuthTokenResponse:
            type: object
        v1RevokeUserAuthTokenResponse:
            type: object
        v1SearchProjectNamesResponse:
            properties:
                names:
                    items:
                        type: string
                    type: array
                nextPageToken:
                    type: string
            type: object
        v1SearchProjectUsersResponse:
            properties:
                nextPageToken:
                    type: string
                users:
                    items:
                        $ref: '#/components/schemas/v1User'
                    type: array
            type: object
        v1SearchUsersResponse:
            properties:
                nextPageToken:
                    type: string
                users:
                    items:
                        $ref: '#/components/schemas/v1User'
                    type: array
            type: object
        v1Service:
            properties:
                attributes:
                    type: object
                createdOn:
                    format: date-time
                    type: string
                id:
                    type: string
                name:
                    type: string
                orgId:
                    type: string
                orgName:
                    type: string
                updatedOn:
                    format: date-time
                    type: string
            type: object
        v1ServiceToken:
            properties:
                createdOn:
                    format: date-time
                    type: string
                expiresOn:
                    format: date-time
                    type: string
                id:
                    type: string
                prefix:
                    type: string
            type: object
        v1SetOrganizationMemberServiceRoleResponse:
            type: object
        v1SetOrganizationMemberUserRoleResponse:
            type: object
        v1SetOrganizationMemberUsergroupRoleResponse:
            type: object
        v1SetProjectMemberServiceRoleResponse:
            type: object
        v1SetProjectMemberUserRoleResponse:
            type: object
        v1SetProjectMemberUsergroupRoleResponse:
            type: object
        v1SetSuperuserRequest:
            properties:
                email:
                    type: string
                superuser:
                    type: boolean
            type: object
        v1SetSuperuserResponse:
            type: object
        v1StartDeploymentResponse:
            properties:
                deployment:
                    $ref: '#/components/schemas/v1Deployment'
            type: object
        v1StopDeploymentResponse:
            properties:
                deploymentId:
                    type: string
            type: object
        v1Subquery:
            properties:
                dimension:
                    type: string
                having:
                    $ref: '#/components/schemas/v1Expression'
                measures:
                    items:
                        type: string
                    type: array
                where:
                    $ref: '#/components/schemas/v1Expression'
            type: object
        v1Subscription:
            properties:
                currentBillingCycleEndDate:
                    format: date-time
                    type: string
                currentBillingCycleStartDate:
                    format: date-time
                    type: string
                endDate:
                    format: date-time
                    type: string
                id:
                    type: string
                plan:
                    $ref: '#/components/schemas/v1BillingPlan'
                startDate:
                    format: date-time
                    type: string
                trialEndDate:
                    format: date-time
                    type: string
            type: object
        v1SudoDeleteOrganizationBillingIssueResponse:
            type: object
        v1SudoExtendTrialRequest:
            properties:
                days:
                    format: int32
                    type: integer
                org:
                    type: string
            type: object
        v1SudoExtendTrialResponse:
            properties:
                trialEnd:
                    format: date-time
                    type: string
            type: object
        v1SudoGetResourceResponse:
            properties:
                deployment:
                    $ref: '#/components/schemas/v1Deployment'
                instance:
                    $ref: '#/components/schemas/v1Deployment'
                org:
                    $ref: '#/components/schemas/v1Organization'
                project:
                    $ref: '#/components/schemas/v1Project'
                user:
                    $ref: '#/components/schemas/v1User'
            type: object
        v1SudoIssueRuntimeManagerTokenRequest:
            properties:
                host:
                    type: string
            type: object
        v1SudoIssueRuntimeManagerTokenResponse:
            properties:
                token:
                    type: string
            type: object
        v1SudoTriggerBillingRepairRequest:
            type: object
        v1SudoTriggerBillingRepairResponse:
            type: object
        v1SudoUpdateAnnotationsRequest:
            properties:
                annotations:
                    additionalProperties:
                        type: string
                    type: object
                org:
                    type: string
                project:
                    type: string
            type: object
        v1SudoUpdateAnnotationsResponse:
            properties:
                project:
                    $ref: '#/components/schemas/v1Project'
            type: object
        v1SudoUpdateOrganizationBillingCustomerRequest:
            properties:
                billingCustomerId:
                    type: string
                org:
                    type: string
                paymentCustomerId:
                    type: string
            type: object
        v1SudoUpdateOrganizationBillingCustomerResponse:
            properties:
                organization:
                    $ref: '#/components/schemas/v1Organization'
                subscription:
                    $ref: '#/components/schemas/v1Subscription'
            type: object
        v1SudoUpdateOrganizationCustomDomainRequest:
            properties:
                customDomain:
                    type: string
                name:
                    type: string
            type: object
        v1SudoUpdateOrganizationCustomDomainResponse:
            properties:
                organization:
                    $ref: '#/components/schemas/v1Organization'
            type: object
        v1SudoUpdateOrganizationQuotasRequest:
            properties:
                deployments:
                    format: int32
                    type: integer
                org:
                    type: string
                outstandingInvites:
                    format: int32
                    type: integer
                projects:
                    format: int32
                    type: integer
                slotsPerDeployment:
                    format: int32
                    type: integer
                slotsTotal:
                    format: int32
                    type: integer
                storageLimitBytesPerDeployment:
                    format: int64
                    type: string
            type: object
        v1SudoUpdateOrganizationQuotasResponse:
            properties:
                organization:
                    $ref: '#/components/schemas/v1Organization'
            type: object
        v1SudoUpdateUserQuotasRequest:
            properties:
                email:
                    type: string
                singleuserOrgs:
                    format: int32
                    type: integer
                trialOrgs:
                    format: int32
                    type: integer
            type: object
        v1SudoUpdateUserQuotasResponse:
            properties:
                user:
                    $ref: '#/components/schemas/v1User'
            type: object
        v1Tool:
            properties:
                description:
                    title: A human-readable description of the tool
                    type: string
                inputSchema:
                    title: JSON Schema defining the expected parameters for the tool (as JSON string)
                    type: string
                name:
                    title: The name of the tool
                    type: string
            title: Tool represents a tool definition for AI usage
            type: object
        v1ToolCall:
            properties:
                id:
                    type: string
                input:
                    type: object
                name:
                    type: string
            title: Tool call specification
            type: object
        v1ToolResult:
            properties:
                content:
                    type: string
                id:
                    type: string
                isError:
                    type: boolean
            title: Tool execution result
            type: object
        v1TriggerReconcileResponse:
            type: object
        v1TriggerRedeployRequest:
            properties:
                deploymentId:
                    type: string
                org:
                    title: |-
                        It's sufficient to pass org/project name OR deployment_id.
                        (To enable rehydrating hibernated projects.)
                    type: string
                project:
                    type: string
            type: object
        v1TriggerRedeployResponse:
            type: object
        v1TriggerRefreshSourcesResponse:
            type: object
        v1TriggerReportResponse:
            type: object
        v1UnsubscribeAlertResponse:
            type: object
        v1UnsubscribeReportResponse:
            type: object
        v1UpdateBillingSubscriptionResponse:
            properties:
                organization:
                    $ref: '#/components/schemas/v1Organization'
                subscription:
                    $ref: '#/components/schemas/v1Subscription'
            type: object
        v1UpdateBookmarkRequest:
            properties:
                bookmarkId:
                    type: string
                default:
                    type: boolean
                description:
                    type: string
                displayName:
                    type: string
                shared:
                    type: boolean
                urlSearch:
                    type: string
            type: object
        v1UpdateBookmarkResponse:
            type: object
        v1UpdateOrganizationMemberUserAttributesResponse:
            type: object
        v1UpdateOrganizationResponse:
            properties:
                organization:
                    $ref: '#/components/schemas/v1Organization'
            type: object
        v1UpdateProjectResponse:
            properties:
                project:
                    $ref: '#/components/schemas/v1Project'
            type: object
        v1UpdateProjectVariablesResponse:
            properties:
                variables:
                    description: Variables that were created or updated by the request.
                    items:
                        $ref: '#/components/schemas/v1ProjectVariable'
                    type: array
            type: object
        v1UpdateServiceResponse:
            properties:
                service:
                    $ref: '#/components/schemas/v1Service'
            type: object
        v1UpdateUserPreferencesRequest:
            properties:
                preferences:
                    $ref: '#/components/schemas/v1UserPreferences'
            type: object
        v1UpdateUserPreferencesResponse:
            properties:
                preferences:
                    $ref: '#/components/schemas/v1UserPreferences'
            type: object
        v1User:
            properties:
                createdOn:
                    format: date-time
                    type: string
                displayName:
                    type: string
                email:
                    type: string
                id:
                    type: string
                photoUrl:
                    type: string
                quotas:
                    $ref: '#/components/schemas/v1UserQuotas'
                updatedOn:
                    format: date-time
                    type: string
            type: object
        v1UserAuthToken:
            properties:
                attributes:
                    type: object
                authClientDisplayName:
                    type: string
                authClientId:
                    type: string
                createdOn:
                    format: date-time
                    type: string
                displayName:
                    type: string
                expiresOn:
                    format: date-time
                    type: string
                id:
                    type: string
                prefix:
                    type: string
                refresh:
                    type: boolean
                representingUserId:
                    type: string
                usedOn:
                    format: date-time
                    type: string
            type: object
        v1UserPreferences:
            properties:
                timeZone:
                    type: string
            type: object
        v1UserQuotas:
            properties:
                singleuserOrgs:
                    format: int32
                    type: integer
                trialOrgs:
                    format: int32
                    type: integer
            type: object
        v1Usergroup:
            properties:
                createdOn:
                    format: date-time
                    type: string
                groupDescription:
                    type: string
                groupId:
                    type: string
                groupName:
                    type: string
                managed:
                    type: boolean
                updatedOn:
                    format: date-time
                    type: string
            type: object
        v1UsergroupMemberUser:
            properties:
                createdOn:
                    format: date-time
                    type: string
                updatedOn:
                    format: date-time
                    type: string
                userEmail:
                    type: string
                userId:
                    type: string
                userName:
                    type: string
                userPhotoUrl:
                    type: string
            type: object
        v1VirtualFile:
            properties:
                data:
                    format: byte
                    type: string
                deleted:
                    type: boolean
                path:
                    type: string
                updatedOn:
                    format: date-time
                    type: string
            type: object
        v1WhitelistedDomain:
            properties:
                domain:
                    type: string
                role:
                    type: string
            type: object
externalDocs:
    description: Rill API Documentation
    url: https://docs.rilldata.com
info:
    description: Rill Admin API enables programmatic management of Rill Cloud resources, including organizations, projects, and user access. It provides endpoints for creating, updating, and deleting these resources, as well as managing authentication and permissions.
    title: Rill Admin API
<<<<<<< HEAD
    version: v0.75.5
=======
    version: v0.74.5
>>>>>>> adcd8d58
openapi: 3.0.3
paths:
    /v1/ai/complete: {}
    /v1/billing/metrics-project-credentials: {}
    /v1/billing/plans: {}
    /v1/deployments/{deploymentId}: {}
    /v1/deployments/{deploymentId}/credentials: {}
    /v1/deployments/{deploymentId}/provision: {}
    /v1/deployments/{deploymentId}/reconcile: {}
    /v1/deployments/{deploymentId}/refresh: {}
    /v1/deployments/{deploymentId}/start: {}
    /v1/deployments/{deploymentId}/stop: {}
    /v1/github/repositories: {}
    /v1/github/user: {}
    /v1/github/user/repositories: {}
    /v1/magic-tokens/{tokenId}: {}
    /v1/magic-tokens/current: {}
    /v1/organization-for-domain/{domain}: {}
    /v1/orgs:
        get:
            operationId: AdminService_ListOrganizations
            parameters:
                - in: query
                  name: pageSize
                  schema:
                    format: int64
                    type: integer
                - in: query
                  name: pageToken
                  schema:
                    type: string
            responses:
                "200":
                    content:
                        application/json:
                            schema:
                                $ref: '#/components/schemas/v1ListOrganizationsResponse'
                    description: A successful response.
                default:
                    content:
                        application/json:
                            schema:
                                $ref: '#/components/schemas/rpcStatus'
                    description: An unexpected error response.
            summary: ListOrganizations lists all the organizations currently managed by the admin
            x-visibility: public
        post:
            operationId: AdminService_CreateOrganization
            requestBody:
                content:
                    application/json:
                        schema:
                            $ref: '#/components/schemas/v1CreateOrganizationRequest'
                required: true
                x-originalParamName: body
            responses:
                "200":
                    content:
                        application/json:
                            schema:
                                $ref: '#/components/schemas/v1CreateOrganizationResponse'
                    description: A successful response.
                default:
                    content:
                        application/json:
                            schema:
                                $ref: '#/components/schemas/rpcStatus'
                    description: An unexpected error response.
            summary: CreateOrganization creates a new organization
            x-visibility: public
    /v1/orgs/{org}:
        delete:
            operationId: AdminService_DeleteOrganization
            parameters:
                - in: path
                  name: org
                  required: true
                  schema:
                    type: string
            responses:
                "200":
                    content:
                        application/json:
                            schema:
                                $ref: '#/components/schemas/v1DeleteOrganizationResponse'
                    description: A successful response.
                default:
                    content:
                        application/json:
                            schema:
                                $ref: '#/components/schemas/rpcStatus'
                    description: An unexpected error response.
            summary: DeleteOrganization deletes an organization
            x-visibility: public
        get:
            operationId: AdminService_GetOrganization
            parameters:
                - in: path
                  name: org
                  required: true
                  schema:
                    type: string
                - in: query
                  name: superuserForceAccess
                  schema:
                    type: boolean
            responses:
                "200":
                    content:
                        application/json:
                            schema:
                                $ref: '#/components/schemas/v1GetOrganizationResponse'
                    description: A successful response.
                default:
                    content:
                        application/json:
                            schema:
                                $ref: '#/components/schemas/rpcStatus'
                    description: An unexpected error response.
            summary: GetOrganization returns information about a specific organization
            x-visibility: public
        patch:
            operationId: AdminService_UpdateOrganization
            parameters:
                - in: path
                  name: org
                  required: true
                  schema:
                    type: string
            requestBody:
                content:
                    application/json:
                        schema:
                            properties:
                                billingEmail:
                                    type: string
                                defaultProjectRole:
                                    type: string
                                description:
                                    type: string
                                displayName:
                                    type: string
                                faviconAssetId:
                                    type: string
                                logoAssetId:
                                    type: string
                                newName:
                                    type: string
                                thumbnailAssetId:
                                    type: string
                            type: object
                required: true
                x-originalParamName: body
            responses:
                "200":
                    content:
                        application/json:
                            schema:
                                $ref: '#/components/schemas/v1UpdateOrganizationResponse'
                    description: A successful response.
                default:
                    content:
                        application/json:
                            schema:
                                $ref: '#/components/schemas/rpcStatus'
                    description: An unexpected error response.
            summary: UpdateOrganization deletes an organizations
            x-visibility: public
    /v1/orgs/{org}/billing/issues: {}
    /v1/orgs/{org}/billing/payments/portal-url: {}
    /v1/orgs/{org}/billing/subscriptions: {}
    /v1/orgs/{org}/billing/subscriptions/renew: {}
    /v1/orgs/{org}/create-managed-git-repo: {}
    /v1/orgs/{org}/create_asset: {}
    /v1/orgs/{org}/invites:
        get:
            operationId: AdminService_ListOrganizationInvites
            parameters:
                - in: path
                  name: org
                  required: true
                  schema:
                    type: string
                - in: query
                  name: pageSize
                  schema:
                    format: int64
                    type: integer
                - in: query
                  name: pageToken
                  schema:
                    type: string
            responses:
                "200":
                    content:
                        application/json:
                            schema:
                                $ref: '#/components/schemas/v1ListOrganizationInvitesResponse'
                    description: A successful response.
                default:
                    content:
                        application/json:
                            schema:
                                $ref: '#/components/schemas/rpcStatus'
                    description: An unexpected error response.
            summary: ListOrganizationInvites lists all the org invites
            x-visibility: public
    /v1/orgs/{org}/members:
        get:
            operationId: AdminService_ListOrganizationMemberUsers
            parameters:
                - in: path
                  name: org
                  required: true
                  schema:
                    type: string
                - description: Optionally filter by role
                  in: query
                  name: role
                  schema:
                    type: string
                - description: Optionally include counts
                  in: query
                  name: includeCounts
                  schema:
                    type: boolean
                - in: query
                  name: pageSize
                  schema:
                    format: int64
                    type: integer
                - in: query
                  name: pageToken
                  schema:
                    type: string
                - in: query
                  name: superuserForceAccess
                  schema:
                    type: boolean
                - description: Optional search pattern to filter users by email or display name
                  in: query
                  name: searchPattern
                  schema:
                    type: string
            responses:
                "200":
                    content:
                        application/json:
                            schema:
                                $ref: '#/components/schemas/v1ListOrganizationMemberUsersResponse'
                    description: A successful response.
                default:
                    content:
                        application/json:
                            schema:
                                $ref: '#/components/schemas/rpcStatus'
                    description: An unexpected error response.
            summary: ListOrganizationMemberUsers lists all the org members
            x-visibility: public
        post:
            operationId: AdminService_AddOrganizationMemberUser
            parameters:
                - in: path
                  name: org
                  required: true
                  schema:
                    type: string
            requestBody:
                content:
                    application/json:
                        schema:
                            properties:
                                email:
                                    type: string
                                role:
                                    type: string
                                superuserForceAccess:
                                    type: boolean
                            type: object
                required: true
                x-originalParamName: body
            responses:
                "200":
                    content:
                        application/json:
                            schema:
                                $ref: '#/components/schemas/v1AddOrganizationMemberUserResponse'
                    description: A successful response.
                default:
                    content:
                        application/json:
                            schema:
                                $ref: '#/components/schemas/rpcStatus'
                    description: An unexpected error response.
            summary: AddOrganizationMemberUser adds a user to the organization
            x-visibility: public
    /v1/orgs/{org}/members/{email}:
        delete:
            operationId: AdminService_RemoveOrganizationMemberUser
            parameters:
                - in: path
                  name: org
                  required: true
                  schema:
                    type: string
                - in: path
                  name: email
                  required: true
                  schema:
                    type: string
            responses:
                "200":
                    content:
                        application/json:
                            schema:
                                $ref: '#/components/schemas/v1RemoveOrganizationMemberUserResponse'
                    description: A successful response.
                default:
                    content:
                        application/json:
                            schema:
                                $ref: '#/components/schemas/rpcStatus'
                    description: An unexpected error response.
            summary: RemoveOrganizationMemberUser removes member from the organization
            x-visibility: public
    /v1/orgs/{org}/members/{email}/attributes: {}
    /v1/orgs/{org}/members/current: {}
    /v1/orgs/{org}/project/{project}/usergroups: {}
    /v1/orgs/{org}/projects:
        get:
            operationId: AdminService_ListProjectsForOrganization
            parameters:
                - in: path
                  name: org
                  required: true
                  schema:
                    type: string
                - in: query
                  name: pageSize
                  schema:
                    format: int64
                    type: integer
                - in: query
                  name: pageToken
                  schema:
                    type: string
            responses:
                "200":
                    content:
                        application/json:
                            schema:
                                $ref: '#/components/schemas/v1ListProjectsForOrganizationResponse'
                    description: A successful response.
                default:
                    content:
                        application/json:
                            schema:
                                $ref: '#/components/schemas/rpcStatus'
                    description: An unexpected error response.
            summary: ListProjectsForOrganization lists all the projects currently available for given organizations.
            x-visibility: public
        post:
            operationId: AdminService_CreateProject
            parameters:
                - in: path
                  name: org
                  required: true
                  schema:
                    type: string
            requestBody:
                content:
                    application/json:
                        schema:
                            properties:
                                archiveAssetId:
                                    description: archive_asset_id is set for projects whose project files are not stored in github but are managed by rill.
                                    type: string
                                description:
                                    type: string
                                directoryName:
                                    description: |-
                                        directory_name should be the most recently observed local directory name for the project.
                                        See ListProjectsForFingerprint for more context.
                                    type: string
                                gitRemote:
                                    description: |-
                                        git_remote is set for projects whose project files are stored in Git.
                                        It currently only supports Github remotes. It should be a HTTPS remote ending in .git for github.com.
                                        Either git_remote or archive_asset_id should be set.
                                    type: string
                                prodBranch:
                                    type: string
                                prodSlots:
                                    format: int64
                                    type: string
                                prodVersion:
                                    type: string
                                project:
                                    type: string
                                provisioner:
                                    type: string
                                public:
                                    type: boolean
                                skipDeploy:
                                    type: boolean
                                subpath:
                                    type: string
                            type: object
                required: true
                x-originalParamName: body
            responses:
                "200":
                    content:
                        application/json:
                            schema:
                                $ref: '#/components/schemas/v1CreateProjectResponse'
                    description: A successful response.
                default:
                    content:
                        application/json:
                            schema:
                                $ref: '#/components/schemas/rpcStatus'
                    description: An unexpected error response.
            summary: CreateProject creates a new project
            x-visibility: public
    /v1/orgs/{org}/projects-for-user: {}
    /v1/orgs/{org}/projects/{project}:
        delete:
            operationId: AdminService_DeleteProject
            parameters:
                - in: path
                  name: org
                  required: true
                  schema:
                    type: string
                - in: path
                  name: project
                  required: true
                  schema:
                    type: string
            responses:
                "200":
                    content:
                        application/json:
                            schema:
                                $ref: '#/components/schemas/v1DeleteProjectResponse'
                    description: A successful response.
                default:
                    content:
                        application/json:
                            schema:
                                $ref: '#/components/schemas/rpcStatus'
                    description: An unexpected error response.
            summary: DeleteProject deletes an project
            x-visibility: public
        get:
            operationId: AdminService_GetProject
            parameters:
                - in: path
                  name: org
                  required: true
                  schema:
                    type: string
                - in: path
                  name: project
                  required: true
                  schema:
                    type: string
                - in: query
                  name: accessTokenTtlSeconds
                  schema:
                    format: int64
                    type: integer
                - in: query
                  name: superuserForceAccess
                  schema:
                    type: boolean
                - in: query
                  name: issueSuperuserToken
                  schema:
                    type: boolean
            responses:
                "200":
                    content:
                        application/json:
                            schema:
                                $ref: '#/components/schemas/v1GetProjectResponse'
                    description: A successful response.
                default:
                    content:
                        application/json:
                            schema:
                                $ref: '#/components/schemas/rpcStatus'
                    description: An unexpected error response.
            summary: GetProject returns information about a specific project
            x-visibility: public
        patch:
            operationId: AdminService_UpdateProject
            parameters:
                - in: path
                  name: org
                  required: true
                  schema:
                    type: string
                - in: path
                  name: project
                  required: true
                  schema:
                    type: string
            requestBody:
                content:
                    application/json:
                        schema:
                            properties:
                                archiveAssetId:
                                    type: string
                                description:
                                    type: string
                                directoryName:
                                    type: string
                                gitRemote:
                                    type: string
                                newName:
                                    type: string
                                prodBranch:
                                    type: string
                                prodSlots:
                                    format: int64
                                    type: string
                                prodTtlSeconds:
                                    format: int64
                                    type: string
                                prodVersion:
                                    type: string
                                provisioner:
                                    type: string
                                public:
                                    type: boolean
                                subpath:
                                    type: string
                                superuserForceAccess:
                                    type: boolean
                            type: object
                required: true
                x-originalParamName: body
            responses:
                "200":
                    content:
                        application/json:
                            schema:
                                $ref: '#/components/schemas/v1UpdateProjectResponse'
                    description: A successful response.
                default:
                    content:
                        application/json:
                            schema:
                                $ref: '#/components/schemas/rpcStatus'
                    description: An unexpected error response.
            summary: UpdateProject updates a project
            x-visibility: public
    /v1/orgs/{org}/projects/{project}/alerts: {}
    /v1/orgs/{org}/projects/{project}/alerts/-/yaml: {}
    /v1/orgs/{org}/projects/{project}/alerts/{name}: {}
    /v1/orgs/{org}/projects/{project}/alerts/{name}/unsubscribe: {}
    /v1/orgs/{org}/projects/{project}/alerts/{name}/yaml: {}
    /v1/orgs/{org}/projects/{project}/clone-credentials: {}
    /v1/orgs/{org}/projects/{project}/connect-to-github: {}
    /v1/orgs/{org}/projects/{project}/credentials: {}
    /v1/orgs/{org}/projects/{project}/deployments: {}
    /v1/orgs/{org}/projects/{project}/hibernate: {}
    /v1/orgs/{org}/projects/{project}/iframe: {}
    /v1/orgs/{org}/projects/{project}/invites: {}
    /v1/orgs/{org}/projects/{project}/members: {}
    /v1/orgs/{org}/projects/{project}/members/{email}: {}
    /v1/orgs/{org}/projects/{project}/redeploy: {}
    /v1/orgs/{org}/projects/{project}/reports: {}
    /v1/orgs/{org}/projects/{project}/reports/-/yaml: {}
    /v1/orgs/{org}/projects/{project}/reports/{name}: {}
    /v1/orgs/{org}/projects/{project}/reports/{name}/trigger: {}
    /v1/orgs/{org}/projects/{project}/reports/{name}/unsubscribe: {}
    /v1/orgs/{org}/projects/{project}/request-access: {}
    /v1/orgs/{org}/projects/{project}/services: {}
    /v1/orgs/{org}/projects/{project}/services/{name}: {}
    /v1/orgs/{org}/projects/{project}/services/{name}/role: {}
    /v1/orgs/{org}/projects/{project}/tokens/magic: {}
    /v1/orgs/{org}/projects/{project}/usergroups/{usergroup}/roles: {}
    /v1/orgs/{org}/projects/{project}/users/search: {}
    /v1/orgs/{org}/projects/{project}/variables:
        get:
            operationId: AdminService_GetProjectVariables
            parameters:
                - description: Org the project belongs to.
                  in: path
                  name: org
                  required: true
                  schema:
                    type: string
                - description: Project to get variables for.
                  in: path
                  name: project
                  required: true
                  schema:
                    type: string
                - description: |-
                    Environment to get the variables for.
                    If empty, only variables shared across all environments are returned.
                  in: query
                  name: environment
                  schema:
                    type: string
                - description: |-
                    If true, return variable values for all environments.
                    Can't be used together with the "environment" option.
                  in: query
                  name: forAllEnvironments
                  schema:
                    type: boolean
            responses:
                "200":
                    content:
                        application/json:
                            schema:
                                $ref: '#/components/schemas/v1GetProjectVariablesResponse'
                    description: A successful response.
                default:
                    content:
                        application/json:
                            schema:
                                $ref: '#/components/schemas/rpcStatus'
                    description: An unexpected error response.
            summary: GetProjectVariables returns project variables.
            x-visibility: public
    /v1/orgs/{org}/projects/{project}/whitelisted: {}
    /v1/orgs/{org}/projects/{project}/whitelisted/{domain}: {}
    /v1/orgs/{org}/services: {}
    /v1/orgs/{org}/services/{name}: {}
    /v1/orgs/{org}/services/{name}/role: {}
    /v1/orgs/{org}/services/{serviceName}/tokens: {}
    /v1/orgs/{org}/usergroups: {}
    /v1/orgs/{org}/usergroups-for-user: {}
    /v1/orgs/{org}/usergroups/{usergroup}: {}
    /v1/orgs/{org}/usergroups/{usergroup}/members: {}
    /v1/orgs/{org}/usergroups/{usergroup}/members/{email}: {}
    /v1/orgs/{org}/usergroups/{usergroup}/role: {}
    /v1/orgs/{org}/whitelisted: {}
    /v1/orgs/{org}/whitelisted/{domain}: {}
    /v1/ping: {}
    /v1/project-access-request/{id}: {}
    /v1/project-access-request/{id}/approve: {}
    /v1/project-access-request/{id}/deny: {}
    /v1/projects: {}
    /v1/projects-for-fingerprint: {}
    /v1/projects/-/redeploy: {}
    /v1/projects/{id}: {}
    /v1/projects/{projectId}/alerts/meta: {}
    /v1/projects/{projectId}/repo/meta: {}
    /v1/projects/{projectId}/repo/virtual: {}
    /v1/projects/{projectId}/repo/virtual/file: {}
    /v1/projects/{projectId}/reports/meta: {}
    /v1/roles: {}
    /v1/services/tokens/{tokenId}: {}
    /v1/superuser/billing/repair: {}
    /v1/superuser/deployments/manager-token: {}
    /v1/superuser/members: {}
    /v1/superuser/organization/billing/customer_id: {}
    /v1/superuser/organization/custom-domain: {}
    /v1/superuser/organization/trial/extend: {}
    /v1/superuser/organizations/{org}/billing/issues/{type}: {}
    /v1/superuser/projects/annotations: {}
    /v1/superuser/projects/search: {}
    /v1/superuser/quotas/organization: {}
    /v1/superuser/quotas/user: {}
    /v1/superuser/resource: {}
    /v1/telemetry/events: {}
    /v1/tokens/current: {}
    /v1/tokens/represent: {}
    /v1/users: {}
    /v1/users/-/tokens/{tokenId}: {}
    /v1/users/-/tokens/representing/{email}: {}
    /v1/users/{email}: {}
    /v1/users/{userId}/tokens: {}
    /v1/users/bookmarks: {}
    /v1/users/bookmarks/{bookmarkId}: {}
    /v1/users/current: {}
    /v1/users/preferences: {}
    /v1/users/search: {}<|MERGE_RESOLUTION|>--- conflicted
+++ resolved
@@ -491,8 +491,6 @@
             type: object
         v1DeleteUsergroupResponse:
             type: object
-        v1DeleteVirtualFileResponse:
-            type: object
         v1DenyProjectAccessResponse:
             type: object
         v1Deployment:
@@ -855,11 +853,6 @@
                 usergroup:
                     $ref: '#/components/schemas/v1Usergroup'
             type: object
-        v1GetVirtualFileResponse:
-            properties:
-                file:
-                    $ref: '#/components/schemas/v1VirtualFile'
-            type: object
         v1GithubPermission:
             default: GITHUB_PERMISSION_UNSPECIFIED
             enum:
@@ -2225,11 +2218,7 @@
 info:
     description: Rill Admin API enables programmatic management of Rill Cloud resources, including organizations, projects, and user access. It provides endpoints for creating, updating, and deleting these resources, as well as managing authentication and permissions.
     title: Rill Admin API
-<<<<<<< HEAD
-    version: v0.75.5
-=======
     version: v0.74.5
->>>>>>> adcd8d58
 openapi: 3.0.3
 paths:
     /v1/ai/complete: {}
@@ -2887,7 +2876,6 @@
     /v1/projects/{projectId}/alerts/meta: {}
     /v1/projects/{projectId}/repo/meta: {}
     /v1/projects/{projectId}/repo/virtual: {}
-    /v1/projects/{projectId}/repo/virtual/file: {}
     /v1/projects/{projectId}/reports/meta: {}
     /v1/roles: {}
     /v1/services/tokens/{tokenId}: {}
