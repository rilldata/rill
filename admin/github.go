--- conflicted
+++ resolved
@@ -10,14 +10,9 @@
 	"github.com/bradleyfalzon/ghinstallation"
 	"github.com/google/go-github/v50/github"
 	"github.com/rilldata/rill/admin/database"
-<<<<<<< HEAD
-	"github.com/rilldata/rill/runtime/pkg/observability"
-	"go.uber.org/zap"
-=======
 	"github.com/rilldata/rill/admin/pkg/gitutil"
 	"google.golang.org/grpc/codes"
 	"google.golang.org/grpc/status"
->>>>>>> cd7fbd42
 )
 
 var (
@@ -151,13 +146,6 @@
 	case "created", "unsuspend", "suspend", "new_permissions_accepted":
 		// TODO: Should we do anything for unsuspend?
 	case "deleted":
-<<<<<<< HEAD
-		err := s.DB.DeleteUserGithubInstallations(ctx, installationID)
-		if err != nil {
-			s.logger.Error("failed to delete github installations", zap.Int64("installation_id", installationID), zap.Error(err), observability.ZapCtx(ctx))
-		}
-=======
->>>>>>> cd7fbd42
 	}
 
 	return nil
