--- conflicted
+++ resolved
@@ -49,19 +49,12 @@
 	}
 
 	opts := &admin.IssueMagicAuthTokenOptions{
-<<<<<<< HEAD
 		ProjectID:    proj.ID,
 		ResourceType: req.ResourceType,
 		ResourceName: req.ResourceName,
 		Fields:       req.Fields,
 		State:        req.State,
-=======
-		ProjectID:         proj.ID,
-		MetricsView:       req.MetricsView,
-		MetricsViewFields: req.MetricsViewFields,
-		State:             req.State,
-		Title:             req.Title,
->>>>>>> 792b3fa6
+		Title:        req.Title,
 	}
 
 	if req.TtlMinutes != 0 {
