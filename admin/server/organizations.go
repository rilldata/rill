package server

import (
	"context"
	"errors"
	"fmt"
	"math"
	"strconv"
	"strings"

	"github.com/rilldata/rill/admin/database"
	"github.com/rilldata/rill/admin/pkg/publicemail"
	"github.com/rilldata/rill/admin/server/auth"
	adminv1 "github.com/rilldata/rill/proto/gen/rill/admin/v1"
	"github.com/rilldata/rill/runtime/pkg/email"
	"github.com/rilldata/rill/runtime/pkg/observability"
	"go.opentelemetry.io/otel/attribute"
	"go.uber.org/zap"
	"google.golang.org/grpc/codes"
	"google.golang.org/grpc/status"
	"google.golang.org/protobuf/types/known/timestamppb"
)

func (s *Server) ListOrganizations(ctx context.Context, req *adminv1.ListOrganizationsRequest) (*adminv1.ListOrganizationsResponse, error) {
	// Check the request is made by an authenticated user
	claims := auth.GetClaims(ctx)
	if claims.OwnerType() != auth.OwnerTypeUser {
		return nil, status.Error(codes.Unauthenticated, "not authenticated as a user")
	}

	token, err := unmarshalPageToken(req.PageToken)
	if err != nil {
		return nil, status.Error(codes.InvalidArgument, err.Error())
	}
	pageSize := validPageSize(req.PageSize)

	orgs, err := s.admin.DB.FindOrganizationsForUser(ctx, claims.OwnerID(), token.Val, pageSize)
	if err != nil {
		return nil, status.Error(codes.InvalidArgument, err.Error())
	}

	nextToken := ""
	if len(orgs) >= pageSize {
		nextToken = marshalPageToken(orgs[len(orgs)-1].Name)
	}

	pbs := make([]*adminv1.Organization, len(orgs))
	for i, org := range orgs {
		pbs[i] = organizationToDTO(org)
	}

	return &adminv1.ListOrganizationsResponse{Organizations: pbs, NextPageToken: nextToken}, nil
}

func (s *Server) GetOrganization(ctx context.Context, req *adminv1.GetOrganizationRequest) (*adminv1.GetOrganizationResponse, error) {
	observability.AddRequestAttributes(ctx, attribute.String("args.org", req.Name))

	org, err := s.admin.DB.FindOrganizationByName(ctx, req.Name)
	if err != nil {
		return nil, err
	}

	claims := auth.GetClaims(ctx)
	if !claims.OrganizationPermissions(ctx, org.ID).ReadOrg && !claims.Superuser(ctx) {
		return nil, status.Error(codes.PermissionDenied, "not allowed to read org")
	}

	return &adminv1.GetOrganizationResponse{
		Organization: organizationToDTO(org),
		Permissions:  claims.OrganizationPermissions(ctx, org.ID),
	}, nil
}

func (s *Server) GetOrganizationNameForDomain(ctx context.Context, req *adminv1.GetOrganizationNameForDomainRequest) (*adminv1.GetOrganizationNameForDomainResponse, error) {
	observability.AddRequestAttributes(ctx, attribute.String("args.domain", req.Domain))

	org, err := s.admin.DB.FindOrganizationByCustomDomain(ctx, req.Domain)
	if err != nil {
		return nil, err
	}

	// NOTE: Not checking auth on purpose. This needs to be a public endpoint.

	return &adminv1.GetOrganizationNameForDomainResponse{
		Name: org.Name,
	}, nil
}

func (s *Server) CreateOrganization(ctx context.Context, req *adminv1.CreateOrganizationRequest) (*adminv1.CreateOrganizationResponse, error) {
	observability.AddRequestAttributes(ctx,
		attribute.String("args.org", req.Name),
		attribute.String("args.description", req.Description),
	)

	// Check the request is made by an authenticated user
	claims := auth.GetClaims(ctx)
	if claims.OwnerType() != auth.OwnerTypeUser {
		return nil, status.Error(codes.Unauthenticated, "not authenticated as a user")
	}

	// check single user org limit for this user
	user, err := s.admin.DB.FindUser(ctx, claims.OwnerID())
	if err != nil {
		return nil, status.Error(codes.Internal, err.Error())
	}
	count, err := s.admin.DB.CountSingleuserOrganizationsForMemberUser(ctx, user.ID)
	if err != nil {
		return nil, status.Error(codes.Internal, err.Error())
	}
	if user.QuotaSingleuserOrgs >= 0 && count >= user.QuotaSingleuserOrgs {
		return nil, status.Errorf(codes.FailedPrecondition, "quota exceeded: you can only create %d single-user orgs", user.QuotaSingleuserOrgs)
	}

	org, err := s.admin.CreateOrganizationForUser(ctx, user.ID, user.Email, req.Name, req.Description)
	if err != nil {
		return nil, status.Error(codes.InvalidArgument, err.Error())
	}

	return &adminv1.CreateOrganizationResponse{
		Organization: organizationToDTO(org),
	}, nil
}

func (s *Server) DeleteOrganization(ctx context.Context, req *adminv1.DeleteOrganizationRequest) (*adminv1.DeleteOrganizationResponse, error) {
	observability.AddRequestAttributes(ctx, attribute.String("args.org", req.Name))

	org, err := s.admin.DB.FindOrganizationByName(ctx, req.Name)
	if err != nil {
		return nil, status.Error(codes.InvalidArgument, err.Error())
	}

	claims := auth.GetClaims(ctx)
	if !claims.OrganizationPermissions(ctx, org.ID).ManageOrg {
		return nil, status.Error(codes.PermissionDenied, "not allowed to delete org")
	}

	_, err = s.admin.Jobs.PurgeOrg(ctx, org.ID)
	if err != nil {
		return nil, status.Error(codes.Internal, err.Error())
	}

	return &adminv1.DeleteOrganizationResponse{}, nil
}

func (s *Server) UpdateOrganization(ctx context.Context, req *adminv1.UpdateOrganizationRequest) (*adminv1.UpdateOrganizationResponse, error) {
	observability.AddRequestAttributes(ctx, attribute.String("args.org", req.Name))
	if req.Description != nil {
		observability.AddRequestAttributes(ctx, attribute.String("args.description", *req.Description))
	}
	if req.NewName != nil {
		observability.AddRequestAttributes(ctx, attribute.String("args.new_name", *req.NewName))
	}
	if req.BillingEmail != nil {
		observability.AddRequestAttributes(ctx, attribute.String("args.billing_email", *req.BillingEmail))
	}

	org, err := s.admin.DB.FindOrganizationByName(ctx, req.Name)
	if err != nil {
		return nil, status.Error(codes.InvalidArgument, err.Error())
	}

	claims := auth.GetClaims(ctx)
	if !claims.OrganizationPermissions(ctx, org.ID).ManageOrg {
		return nil, status.Error(codes.PermissionDenied, "not allowed to update org")
	}

	nameChanged := req.NewName != nil && *req.NewName != org.Name
	emailChanged := req.BillingEmail != nil && *req.BillingEmail != org.BillingEmail
	org, err = s.admin.DB.UpdateOrganization(ctx, org.ID, &database.UpdateOrganizationOptions{
		Name:                                valOrDefault(req.NewName, org.Name),
		DisplayName:                         valOrDefault(req.DisplayName, org.DisplayName),
		Description:                         valOrDefault(req.Description, org.Description),
		CustomDomain:                        org.CustomDomain,
		QuotaProjects:                       org.QuotaProjects,
		QuotaDeployments:                    org.QuotaDeployments,
		QuotaSlotsTotal:                     org.QuotaSlotsTotal,
		QuotaSlotsPerDeployment:             org.QuotaSlotsPerDeployment,
		QuotaOutstandingInvites:             org.QuotaOutstandingInvites,
		QuotaStorageLimitBytesPerDeployment: org.QuotaStorageLimitBytesPerDeployment,
		BillingCustomerID:                   org.BillingCustomerID,
		PaymentCustomerID:                   org.PaymentCustomerID,
		BillingEmail:                        valOrDefault(req.BillingEmail, org.BillingEmail),
	})
	if err != nil {
		return nil, err
	}

	if nameChanged {
		err := s.admin.UpdateOrgDeploymentAnnotations(ctx, org)
		if err != nil {
			return nil, err
		}
	}

	if emailChanged {
		err = s.admin.Biller.UpdateCustomerEmail(ctx, org.BillingCustomerID, org.BillingEmail)
		if err != nil {
			s.logger.Error("failed to update billing email", zap.String("org_id", org.ID), zap.String("org_name", org.Name), zap.Error(err))
			return nil, status.Error(codes.Internal, err.Error())
		}
		err = s.admin.PaymentProvider.UpdateCustomerEmail(ctx, org.PaymentCustomerID, org.BillingEmail)
		if err != nil {
			s.logger.Error("failed to update billing email", zap.String("org_id", org.ID), zap.String("org_name", org.Name), zap.Error(err))
			return nil, status.Error(codes.Internal, err.Error())
		}
	}

	return &adminv1.UpdateOrganizationResponse{
		Organization: organizationToDTO(org),
	}, nil
}

<<<<<<< HEAD
=======
func (s *Server) GetBillingSubscription(ctx context.Context, req *adminv1.GetBillingSubscriptionRequest) (*adminv1.GetBillingSubscriptionResponse, error) {
	observability.AddRequestAttributes(ctx, attribute.String("args.org", req.OrgName))

	org, err := s.admin.DB.FindOrganizationByName(ctx, req.OrgName)
	if err != nil {
		return nil, status.Error(codes.InvalidArgument, err.Error())
	}

	claims := auth.GetClaims(ctx)
	if !claims.OrganizationPermissions(ctx, org.ID).ManageOrg && !claims.Superuser(ctx) {
		return nil, status.Error(codes.PermissionDenied, "not allowed to read org subscriptions")
	}

	if org.BillingCustomerID == "" {
		return &adminv1.GetBillingSubscriptionResponse{Organization: organizationToDTO(org)}, nil
	}

	subs, err := s.admin.Biller.GetSubscriptionsForCustomer(ctx, org.BillingCustomerID)
	if err != nil {
		return nil, status.Error(codes.Internal, err.Error())
	}

	if len(subs) == 0 {
		return &adminv1.GetBillingSubscriptionResponse{Organization: organizationToDTO(org)}, nil
	}

	if len(subs) > 1 {
		s.logger.Warn("multiple subscriptions found for the organization", zap.String("org_id", org.ID), zap.String("org_name", org.Name))
	}

	return &adminv1.GetBillingSubscriptionResponse{
		Organization:     organizationToDTO(org),
		Subscription:     subscriptionToDTO(subs[0]),
		BillingPortalUrl: subs[0].Customer.PortalURL,
	}, nil
}

func (s *Server) UpdateBillingSubscription(ctx context.Context, req *adminv1.UpdateBillingSubscriptionRequest) (*adminv1.UpdateBillingSubscriptionResponse, error) {
	observability.AddRequestAttributes(ctx, attribute.String("args.org", req.OrgName))
	if req.PlanName != "" {
		observability.AddRequestAttributes(ctx, attribute.String("args.plan_name", req.PlanName))
	}

	org, err := s.admin.DB.FindOrganizationByName(ctx, req.OrgName)
	if err != nil {
		return nil, status.Error(codes.InvalidArgument, err.Error())
	}

	claims := auth.GetClaims(ctx)
	if !claims.OrganizationPermissions(ctx, org.ID).ManageOrg && !claims.Superuser(ctx) {
		return nil, status.Error(codes.PermissionDenied, "not allowed to update org billing plan")
	}

	if req.PlanName == "" {
		return nil, status.Error(codes.InvalidArgument, "plan name must be provided")
	}

	plan, err := s.admin.Biller.GetPlanByName(ctx, req.PlanName)
	if err != nil {
		if errors.Is(err, billing.ErrNotFound) {
			return nil, status.Error(codes.NotFound, "plan not found")
		}
		return nil, status.Error(codes.Internal, err.Error())
	}

	org, subs, err := s.admin.RepairOrgBilling(ctx, org)
	if err != nil {
		return nil, status.Error(codes.Internal, err.Error())
	}

	for _, sub := range subs {
		if sub.Plan.ID == plan.ID {
			return nil, status.Errorf(codes.FailedPrecondition, "organization already subscribed to the plan %s", plan.Name)
		}
	}

	// plan change needed
	// check for a payment method
	c, err := s.admin.PaymentProvider.FindCustomer(ctx, org.PaymentCustomerID)
	if err != nil {
		return nil, status.Error(codes.Internal, err.Error())
	}
	if !c.HasPaymentMethod && !claims.Superuser(ctx) {
		return nil, status.Errorf(codes.FailedPrecondition, "no payment method found for the organization")
	}

	if planDowngrade(plan, org) {
		if claims.Superuser(ctx) {
			s.logger.Warn("plan downgraded", zap.String("org_id", org.ID), zap.String("org_name", org.Name), zap.String("current_plan_id", subs[0].Plan.ID), zap.String("current_plan_name", subs[0].Plan.Name), zap.String("new_plan_id", plan.ID), zap.String("new_plan_name", plan.Name))
		} else {
			return nil, status.Errorf(codes.FailedPrecondition, "plan downgrade not supported")
		}
	}

	if len(subs) == 1 {
		// schedule plan change
		_, err = s.admin.Biller.ChangeSubscriptionPlan(ctx, subs[0].ID, plan)
		if err != nil {
			return nil, status.Error(codes.Internal, err.Error())
		}
	} else {
		// multiple subscriptions, cancel them first immediately and assign new plan should not happen unless externally assigned multiple subscriptions to the same org in the billing system.
		// RepairOrgBilling does not fix multiple subscription issue, we are not sure which subscription to cancel and which to keep. However, in case of plan change we can safely cancel all older subscriptions and create a new one with new plan.
		for _, sub := range subs {
			err = s.admin.Biller.CancelSubscription(ctx, sub.ID, billing.SubscriptionCancellationOptionImmediate)
			if err != nil {
				return nil, status.Error(codes.Internal, err.Error())
			}
		}

		// create new subscription
		_, err = s.admin.Biller.CreateSubscription(ctx, org.BillingCustomerID, plan)
		if err != nil {
			return nil, status.Error(codes.Internal, err.Error())
		}
	}

	s.logger.Info("plan changed", zap.String("org_id", org.ID), zap.String("org_name", org.Name), zap.String("current_plan_id", subs[0].Plan.ID), zap.String("current_plan_name", subs[0].Plan.Name), zap.String("new_plan_id", plan.ID), zap.String("new_plan_name", plan.Name))

	org, err = s.admin.DB.UpdateOrganization(ctx, org.ID, &database.UpdateOrganizationOptions{
		Name:                                org.Name,
		DisplayName:                         org.DisplayName,
		Description:                         org.Description,
		CustomDomain:                        org.CustomDomain,
		QuotaProjects:                       valOrDefault(plan.Quotas.NumProjects, org.QuotaProjects),
		QuotaDeployments:                    valOrDefault(plan.Quotas.NumDeployments, org.QuotaDeployments),
		QuotaSlotsTotal:                     valOrDefault(plan.Quotas.NumSlotsTotal, org.QuotaSlotsTotal),
		QuotaSlotsPerDeployment:             valOrDefault(plan.Quotas.NumSlotsPerDeployment, org.QuotaSlotsPerDeployment),
		QuotaOutstandingInvites:             valOrDefault(plan.Quotas.NumOutstandingInvites, org.QuotaOutstandingInvites),
		QuotaStorageLimitBytesPerDeployment: valOrDefault(plan.Quotas.StorageLimitBytesPerDeployment, org.QuotaStorageLimitBytesPerDeployment),
		BillingCustomerID:                   org.BillingCustomerID,
		PaymentCustomerID:                   org.PaymentCustomerID,
		BillingEmail:                        org.BillingEmail,
	})
	if err != nil {
		return nil, err
	}

	subs, err = s.admin.Biller.GetSubscriptionsForCustomer(ctx, org.BillingCustomerID)
	if err != nil {
		return nil, status.Error(codes.Internal, err.Error())
	}

	var subscriptions []*adminv1.Subscription
	for _, sub := range subs {
		subscriptions = append(subscriptions, subscriptionToDTO(sub))
	}

	return &adminv1.UpdateBillingSubscriptionResponse{
		Organization:  organizationToDTO(org),
		Subscriptions: subscriptions,
	}, nil
}

func (s *Server) GetPaymentsPortalURL(ctx context.Context, req *adminv1.GetPaymentsPortalURLRequest) (*adminv1.GetPaymentsPortalURLResponse, error) {
	observability.AddRequestAttributes(ctx, attribute.String("args.org", req.OrgName))
	observability.AddRequestAttributes(ctx, attribute.String("args.return_url", req.ReturnUrl))

	org, err := s.admin.DB.FindOrganizationByName(ctx, req.OrgName)
	if err != nil {
		return nil, status.Error(codes.InvalidArgument, err.Error())
	}

	claims := auth.GetClaims(ctx)
	if !claims.OrganizationPermissions(ctx, org.ID).ManageOrg && !claims.Superuser(ctx) {
		return nil, status.Error(codes.PermissionDenied, "not allowed to manage org billing")
	}

	if org.PaymentCustomerID == "" {
		_, _, err = s.admin.RepairOrgBilling(ctx, org)
		if err != nil {
			return nil, status.Error(codes.Internal, err.Error())
		}
	}

	url, err := s.admin.PaymentProvider.GetBillingPortalURL(ctx, org.PaymentCustomerID, req.ReturnUrl)
	if err != nil {
		return nil, status.Error(codes.Internal, err.Error())
	}

	return &adminv1.GetPaymentsPortalURLResponse{Url: url}, nil
}

>>>>>>> ba2a82e7
func (s *Server) ListOrganizationMemberUsers(ctx context.Context, req *adminv1.ListOrganizationMemberUsersRequest) (*adminv1.ListOrganizationMemberUsersResponse, error) {
	observability.AddRequestAttributes(ctx,
		attribute.String("args.org", req.Organization),
	)

	org, err := s.admin.DB.FindOrganizationByName(ctx, req.Organization)
	if err != nil {
		return nil, status.Error(codes.InvalidArgument, err.Error())
	}

	claims := auth.GetClaims(ctx)
	if !claims.Superuser(ctx) && !claims.OrganizationPermissions(ctx, org.ID).ReadOrgMembers {
		return nil, status.Error(codes.PermissionDenied, "not authorized to read org members")
	}

	token, err := unmarshalPageToken(req.PageToken)
	if err != nil {
		return nil, err
	}
	pageSize := validPageSize(req.PageSize)

	members, err := s.admin.DB.FindOrganizationMemberUsers(ctx, org.ID, token.Val, pageSize)
	if err != nil {
		return nil, status.Error(codes.InvalidArgument, err.Error())
	}

	nextToken := ""
	if len(members) >= pageSize {
		nextToken = marshalPageToken(members[len(members)-1].Email)
	}

	dtos := make([]*adminv1.MemberUser, len(members))
	for i, user := range members {
		dtos[i] = memberUserToPB(user)
	}

	return &adminv1.ListOrganizationMemberUsersResponse{
		Members:       dtos,
		NextPageToken: nextToken,
	}, nil
}

func (s *Server) ListOrganizationInvites(ctx context.Context, req *adminv1.ListOrganizationInvitesRequest) (*adminv1.ListOrganizationInvitesResponse, error) {
	observability.AddRequestAttributes(ctx,
		attribute.String("args.org", req.Organization),
	)

	org, err := s.admin.DB.FindOrganizationByName(ctx, req.Organization)
	if err != nil {
		return nil, status.Error(codes.InvalidArgument, err.Error())
	}

	claims := auth.GetClaims(ctx)
	if !claims.OrganizationPermissions(ctx, org.ID).ReadOrgMembers {
		return nil, status.Error(codes.PermissionDenied, "not authorized to read org members")
	}

	token, err := unmarshalPageToken(req.PageToken)
	if err != nil {
		return nil, err
	}
	pageSize := validPageSize(req.PageSize)

	// get pending user invites for this org
	userInvites, err := s.admin.DB.FindOrganizationInvites(ctx, org.ID, token.Val, pageSize)
	if err != nil {
		return nil, status.Error(codes.Internal, err.Error())
	}

	nextToken := ""
	if len(userInvites) >= pageSize {
		nextToken = marshalPageToken(userInvites[len(userInvites)-1].Email)
	}

	invitesDtos := make([]*adminv1.UserInvite, len(userInvites))
	for i, invite := range userInvites {
		invitesDtos[i] = inviteToPB(invite)
	}

	return &adminv1.ListOrganizationInvitesResponse{
		Invites:       invitesDtos,
		NextPageToken: nextToken,
	}, nil
}

func (s *Server) AddOrganizationMemberUser(ctx context.Context, req *adminv1.AddOrganizationMemberUserRequest) (*adminv1.AddOrganizationMemberUserResponse, error) {
	observability.AddRequestAttributes(ctx,
		attribute.String("args.org", req.Organization),
		attribute.String("args.role", req.Role),
	)

	org, err := s.admin.DB.FindOrganizationByName(ctx, req.Organization)
	if err != nil {
		return nil, status.Error(codes.InvalidArgument, err.Error())
	}

	claims := auth.GetClaims(ctx)
	forceAccess := claims.Superuser(ctx) && req.SuperuserForceAccess
	if !claims.OrganizationPermissions(ctx, org.ID).ManageOrgMembers && !forceAccess {
		return nil, status.Error(codes.PermissionDenied, "not allowed to add org members")
	}

	count, err := s.admin.DB.CountInvitesForOrganization(ctx, org.ID)
	if err != nil {
		return nil, status.Error(codes.Internal, err.Error())
	}
	if org.QuotaOutstandingInvites >= 0 && count >= org.QuotaOutstandingInvites {
		return nil, status.Errorf(codes.FailedPrecondition, "quota exceeded: org can at most have %d outstanding invitations", org.QuotaOutstandingInvites)
	}

	role, err := s.admin.DB.FindOrganizationRole(ctx, req.Role)
	if err != nil {
		return nil, status.Error(codes.InvalidArgument, err.Error())
	}

	var invitedByUserID, invitedByName string
	if claims.OwnerType() == auth.OwnerTypeUser {
		user, err := s.admin.DB.FindUser(ctx, claims.OwnerID())
		if err != nil && !errors.Is(err, database.ErrNotFound) {
			return nil, status.Error(codes.InvalidArgument, err.Error())
		}
		invitedByUserID = user.ID
		invitedByName = user.DisplayName
	}

	user, err := s.admin.DB.FindUserByEmail(ctx, req.Email)
	if err != nil {
		if !errors.Is(err, database.ErrNotFound) {
			return nil, status.Error(codes.Internal, err.Error())
		}

		// Invite user to join org
		err := s.admin.DB.InsertOrganizationInvite(ctx, &database.InsertOrganizationInviteOptions{
			Email:     req.Email,
			InviterID: invitedByUserID,
			OrgID:     org.ID,
			RoleID:    role.ID,
		})
		if err != nil {
			if !errors.Is(err, database.ErrNotUnique) {
				return nil, err
			}
			// Already invited. Update the invitation role.
			invite, err := s.admin.DB.FindOrganizationInvite(ctx, org.ID, req.Email)
			if err != nil {
				return nil, err
			}
			// Update the role of the invite
			err = s.admin.DB.UpdateOrganizationInviteRole(ctx, invite.ID, role.ID)
			if err != nil {
				return nil, err
			}
			// Fallthrough so we send the email again.
		}

		// Send invitation email
		err = s.admin.Email.SendOrganizationInvite(&email.OrganizationInvite{
			ToEmail:       req.Email,
			ToName:        "",
			AcceptURL:     s.admin.URLs.WithCustomDomain(org.CustomDomain).OrganizationInviteAccept(org.Name),
			OrgName:       org.Name,
			RoleName:      role.Name,
			InvitedByName: invitedByName,
		})
		if err != nil {
			return nil, status.Error(codes.Internal, err.Error())
		}

		return &adminv1.AddOrganizationMemberUserResponse{
			PendingSignup: true,
		}, nil
	}

	// Insert the user in the org and AllUsergroup transactionally.
	err = func() error {
		ctx, tx, err := s.admin.DB.NewTx(ctx)
		if err != nil {
			return err
		}
		defer func() { _ = tx.Rollback() }()

		err = s.admin.DB.InsertOrganizationMemberUser(ctx, org.ID, user.ID, role.ID)
		if err != nil {
			return err
		}

		err = s.admin.DB.InsertUsergroupMemberUser(ctx, *org.AllUsergroupID, user.ID)
		if err != nil {
			return fmt.Errorf("failed to add user to all user group: %w", err)
		}

		return tx.Commit()
	}()
	if err != nil {
		if !errors.Is(err, database.ErrNotUnique) {
			return nil, err
		}

		// The user is already in the org. Instead of erroring, we update their role and fallthrough to send the email again.
		err = s.admin.DB.UpdateOrganizationMemberUserRole(ctx, org.ID, user.ID, role.ID)
		if err != nil {
			return nil, err
		}
	}

	err = s.admin.Email.SendOrganizationAddition(&email.OrganizationAddition{
		ToEmail:       req.Email,
		ToName:        "",
		OpenURL:       s.admin.URLs.WithCustomDomain(org.CustomDomain).Organization(org.Name),
		OrgName:       org.Name,
		RoleName:      role.Name,
		InvitedByName: invitedByName,
	})
	if err != nil {
		return nil, status.Error(codes.Internal, err.Error())
	}

	return &adminv1.AddOrganizationMemberUserResponse{
		PendingSignup: false,
	}, nil
}

func (s *Server) RemoveOrganizationMemberUser(ctx context.Context, req *adminv1.RemoveOrganizationMemberUserRequest) (*adminv1.RemoveOrganizationMemberUserResponse, error) {
	observability.AddRequestAttributes(ctx,
		attribute.String("args.org", req.Organization),
		attribute.Bool("args.keep_project_roles", req.KeepProjectRoles),
	)

	org, err := s.admin.DB.FindOrganizationByName(ctx, req.Organization)
	if err != nil {
		return nil, status.Error(codes.InvalidArgument, err.Error())
	}

	user, err := s.admin.DB.FindUserByEmail(ctx, req.Email)
	if err != nil {
		if !errors.Is(err, database.ErrNotFound) {
			return nil, status.Error(codes.Internal, err.Error())
		}

		// Only admins can remove pending invites.
		// NOTE: If we change invites to accept/decline (instead of auto-accept on signup), we need to revisit this.
		claims := auth.GetClaims(ctx)
		if !claims.OrganizationPermissions(ctx, org.ID).ManageOrgMembers {
			return nil, status.Error(codes.PermissionDenied, "not allowed to remove org members")
		}

		// Check if there is a pending invite
		invite, err := s.admin.DB.FindOrganizationInvite(ctx, org.ID, req.Email)
		if err != nil {
			return nil, err
		}

		err = s.admin.DB.DeleteOrganizationInvite(ctx, invite.ID)
		if err != nil {
			return nil, status.Error(codes.Internal, err.Error())
		}

		return &adminv1.RemoveOrganizationMemberUserResponse{}, nil
	}

	// The caller must either have ManageOrgMembers permission or be the user being removed.
	claims := auth.GetClaims(ctx)
	isManager := claims.OrganizationPermissions(ctx, org.ID).ManageOrgMembers
	isSelf := claims.OwnerType() == auth.OwnerTypeUser && claims.OwnerID() == user.ID
	if !isManager && !isSelf {
		return nil, status.Error(codes.PermissionDenied, "not allowed to remove org members")
	}

	if org.BillingEmail == user.Email {
		return nil, status.Error(codes.InvalidArgument, "this user is the billing email for the organization, please update the billing email before removing")
	}

	// Check that the user is not the last admin
	role, err := s.admin.DB.FindOrganizationRole(ctx, database.OrganizationRoleNameAdmin)
	if err != nil {
		return nil, status.Error(codes.Internal, err.Error())
	}
	users, err := s.admin.DB.FindOrganizationMemberUsersByRole(ctx, org.ID, role.ID)
	if err != nil {
		return nil, status.Error(codes.Internal, err.Error())
	}
	if len(users) == 1 && users[0].ID == user.ID {
		return nil, status.Error(codes.InvalidArgument, "cannot remove the last admin member")
	}

	ctx, tx, err := s.admin.DB.NewTx(ctx)
	if err != nil {
		return nil, status.Error(codes.Internal, err.Error())
	}
	defer func() { _ = tx.Rollback() }()

	err = s.admin.DB.DeleteOrganizationMemberUser(ctx, org.ID, user.ID)
	if err != nil {
		return nil, status.Error(codes.InvalidArgument, err.Error())
	}

	// delete from all user groups of the org
	err = s.admin.DB.DeleteUsergroupsMemberUser(ctx, org.ID, user.ID)
	if err != nil {
		return nil, status.Error(codes.Internal, err.Error())
	}

	// delete from projects if KeepProjectRoles flag is set
	if !req.KeepProjectRoles {
		err = s.admin.DB.DeleteAllProjectMemberUserForOrganization(ctx, org.ID, user.ID)
		if err != nil {
			return nil, status.Error(codes.Internal, err.Error())
		}
	}

	err = tx.Commit()
	if err != nil {
		return nil, status.Error(codes.Internal, err.Error())
	}

	return &adminv1.RemoveOrganizationMemberUserResponse{}, nil
}

func (s *Server) SetOrganizationMemberUserRole(ctx context.Context, req *adminv1.SetOrganizationMemberUserRoleRequest) (*adminv1.SetOrganizationMemberUserRoleResponse, error) {
	observability.AddRequestAttributes(ctx,
		attribute.String("args.org", req.Organization),
		attribute.String("args.role", req.Role),
	)

	org, err := s.admin.DB.FindOrganizationByName(ctx, req.Organization)
	if err != nil {
		return nil, status.Error(codes.InvalidArgument, err.Error())
	}

	claims := auth.GetClaims(ctx)
	if !claims.OrganizationPermissions(ctx, org.ID).ManageOrgMembers {
		return nil, status.Error(codes.PermissionDenied, "not allowed to set org members role")
	}

	role, err := s.admin.DB.FindOrganizationRole(ctx, req.Role)
	if err != nil {
		return nil, status.Error(codes.InvalidArgument, err.Error())
	}

	user, err := s.admin.DB.FindUserByEmail(ctx, req.Email)
	if err != nil {
		if !errors.Is(err, database.ErrNotFound) {
			return nil, status.Error(codes.InvalidArgument, err.Error())
		}
		// Check if there is a pending invite for this user
		invite, err := s.admin.DB.FindOrganizationInvite(ctx, org.ID, req.Email)
		if err != nil {
			return nil, err
		}
		err = s.admin.DB.UpdateOrganizationInviteRole(ctx, invite.ID, role.ID)
		if err != nil {
			return nil, err
		}
		return &adminv1.SetOrganizationMemberUserRoleResponse{}, nil
	}

	// Check if the user is the last owner
	if role.Name != database.OrganizationRoleNameAdmin {
		adminRole, err := s.admin.DB.FindOrganizationRole(ctx, database.OrganizationRoleNameAdmin)
		if err != nil {
			panic(err)
		}
		// TODO optimize this, may be extract roles during auth token validation
		//  and store as part of the claims and fetch admins only if the user is an admin
		users, err := s.admin.DB.FindOrganizationMemberUsersByRole(ctx, org.ID, adminRole.ID)
		if err != nil {
			return nil, status.Error(codes.Internal, err.Error())
		}
		if len(users) == 1 && users[0].ID == user.ID {
			return nil, status.Error(codes.InvalidArgument, "cannot change role of the last owner")
		}
	}

	err = s.admin.DB.UpdateOrganizationMemberUserRole(ctx, org.ID, user.ID, role.ID)
	if err != nil {
		return nil, err
	}

	return &adminv1.SetOrganizationMemberUserRoleResponse{}, nil
}

func (s *Server) LeaveOrganization(ctx context.Context, req *adminv1.LeaveOrganizationRequest) (*adminv1.LeaveOrganizationResponse, error) {
	observability.AddRequestAttributes(ctx,
		attribute.String("args.org", req.Organization),
	)

	// Check the request is made by an authenticated user
	claims := auth.GetClaims(ctx)
	if claims.OwnerType() != auth.OwnerTypeUser {
		return nil, status.Error(codes.Unauthenticated, "not authenticated as a user")
	}

	org, err := s.admin.DB.FindOrganizationByName(ctx, req.Organization)
	if err != nil {
		return nil, status.Error(codes.InvalidArgument, err.Error())
	}

	if !claims.OrganizationPermissions(ctx, org.ID).ManageOrgMembers {
		return nil, status.Error(codes.PermissionDenied, "not allowed to remove org members")
	}

	role, err := s.admin.DB.FindOrganizationRole(ctx, database.OrganizationRoleNameAdmin)
	if err != nil {
		panic(err)
	}

	user, err := s.admin.DB.FindUser(ctx, claims.OwnerID())
	if err != nil {
		return nil, status.Error(codes.Internal, err.Error())
	}

	if org.BillingEmail == user.Email {
		return nil, status.Error(codes.InvalidArgument, "this user is the billing email for the organization, please update the billing email before leaving")
	}

	// check if the user is the last owner
	// TODO optimize this, may be extract roles during auth token validation
	//  and store as part of the claims and fetch admins only if the user is an admin
	users, err := s.admin.DB.FindOrganizationMemberUsersByRole(ctx, org.ID, role.ID)
	if err != nil {
		return nil, status.Error(codes.Internal, err.Error())
	}

	if len(users) == 1 && users[0].ID == claims.OwnerID() {
		return nil, status.Error(codes.InvalidArgument, "cannot remove the last owner")
	}

	ctx, tx, err := s.admin.DB.NewTx(ctx)
	if err != nil {
		return nil, status.Error(codes.Internal, err.Error())
	}
	defer func() { _ = tx.Rollback() }()
	err = s.admin.DB.DeleteOrganizationMemberUser(ctx, org.ID, claims.OwnerID())
	if err != nil {
		return nil, status.Error(codes.InvalidArgument, err.Error())
	}

	// delete from all user groups of the org
	err = s.admin.DB.DeleteUsergroupsMemberUser(ctx, org.ID, claims.OwnerID())
	if err != nil {
		return nil, status.Error(codes.Internal, err.Error())
	}

	err = tx.Commit()
	if err != nil {
		return nil, status.Error(codes.Internal, err.Error())
	}

	return &adminv1.LeaveOrganizationResponse{}, nil
}

func (s *Server) CreateWhitelistedDomain(ctx context.Context, req *adminv1.CreateWhitelistedDomainRequest) (*adminv1.CreateWhitelistedDomainResponse, error) {
	observability.AddRequestAttributes(ctx,
		attribute.String("args.org", req.Organization),
		attribute.String("args.domain", req.Domain),
		attribute.String("args.role", req.Role),
	)

	claims := auth.GetClaims(ctx)
	if claims.OwnerType() != auth.OwnerTypeUser {
		return nil, status.Error(codes.Unauthenticated, "not authenticated as a user")
	}

	org, err := s.admin.DB.FindOrganizationByName(ctx, req.Organization)
	if err != nil {
		return nil, err
	}

	if !claims.Superuser(ctx) {
		if !claims.OrganizationPermissions(ctx, org.ID).ManageOrg {
			return nil, status.Error(codes.PermissionDenied, "only org admins can add whitelisted domain")
		}
		// check if the user's domain matches the whitelist domain
		user, err := s.admin.DB.FindUser(ctx, claims.OwnerID())
		if err != nil {
			return nil, status.Error(codes.Internal, err.Error())
		}
		if !strings.HasSuffix(user.Email, "@"+req.Domain) {
			return nil, status.Error(codes.PermissionDenied, "Domain name doesn’t match verified email domain. Please contact Rill support.")
		}

		if publicemail.IsPublic(req.Domain) {
			return nil, status.Errorf(codes.InvalidArgument, "Public Domain %s cannot be whitelisted", req.Domain)
		}
	}

	role, err := s.admin.DB.FindOrganizationRole(ctx, req.Role)
	if err != nil {
		return nil, err
	}

	// find existing users belonging to the whitelisted domain to the org
	users, err := s.admin.DB.FindUsersByEmailPattern(ctx, "%@"+req.Domain, "", math.MaxInt)
	if err != nil {
		return nil, status.Error(codes.Internal, err.Error())
	}

	// filter out users who are already members of the org
	newUsers := make([]*database.User, 0)
	for _, user := range users {
		// check if user is already a member of the org
		exists, err := s.admin.DB.CheckUserIsAnOrganizationMember(ctx, user.ID, org.ID)
		if err != nil {
			return nil, status.Error(codes.Internal, err.Error())
		}
		if !exists {
			newUsers = append(newUsers, user)
		}
	}

	ctx, tx, err := s.admin.DB.NewTx(ctx)
	if err != nil {
		return nil, err
	}
	defer func() { _ = tx.Rollback() }()

	_, err = s.admin.DB.InsertOrganizationWhitelistedDomain(ctx, &database.InsertOrganizationWhitelistedDomainOptions{
		OrgID:     org.ID,
		OrgRoleID: role.ID,
		Domain:    req.Domain,
	})
	if err != nil {
		return nil, err
	}

	for _, user := range newUsers {
		err = s.admin.DB.InsertOrganizationMemberUser(ctx, org.ID, user.ID, role.ID)
		if err != nil {
			return nil, err
		}

		// add to all user group
		err = s.admin.DB.InsertUsergroupMemberUser(ctx, *org.AllUsergroupID, user.ID)
		if err != nil {
			return nil, err
		}
	}

	err = tx.Commit()
	if err != nil {
		return nil, err
	}

	return &adminv1.CreateWhitelistedDomainResponse{}, nil
}

func (s *Server) RemoveWhitelistedDomain(ctx context.Context, req *adminv1.RemoveWhitelistedDomainRequest) (*adminv1.RemoveWhitelistedDomainResponse, error) {
	observability.AddRequestAttributes(ctx,
		attribute.String("args.org", req.Organization),
		attribute.String("args.domain", req.Domain),
	)

	claims := auth.GetClaims(ctx)

	org, err := s.admin.DB.FindOrganizationByName(ctx, req.Organization)
	if err != nil {
		return nil, err
	}

	if !(claims.OrganizationPermissions(ctx, org.ID).ManageOrg || claims.Superuser(ctx)) {
		return nil, status.Error(codes.PermissionDenied, "only org admins can remove whitelisted domain")
	}

	invite, err := s.admin.DB.FindOrganizationWhitelistedDomain(ctx, org.ID, req.Domain)
	if err != nil {
		return nil, err
	}

	err = s.admin.DB.DeleteOrganizationWhitelistedDomain(ctx, invite.ID)
	if err != nil {
		return nil, status.Error(codes.Internal, err.Error())
	}

	return &adminv1.RemoveWhitelistedDomainResponse{}, nil
}

func (s *Server) ListWhitelistedDomains(ctx context.Context, req *adminv1.ListWhitelistedDomainsRequest) (*adminv1.ListWhitelistedDomainsResponse, error) {
	observability.AddRequestAttributes(ctx,
		attribute.String("args.org", req.Organization),
	)

	claims := auth.GetClaims(ctx)

	org, err := s.admin.DB.FindOrganizationByName(ctx, req.Organization)
	if err != nil {
		return nil, err
	}

	if !(claims.OrganizationPermissions(ctx, org.ID).ManageOrg || claims.Superuser(ctx)) {
		return nil, status.Error(codes.PermissionDenied, "only org admins can list whitelisted domain")
	}

	whitelistedDomains, err := s.admin.DB.FindOrganizationWhitelistedDomainForOrganizationWithJoinedRoleNames(ctx, org.ID)
	if err != nil {
		return nil, status.Error(codes.Internal, err.Error())
	}

	whitelistedDomainDtos := make([]*adminv1.WhitelistedDomain, len(whitelistedDomains))
	for i, whitelistedDomain := range whitelistedDomains {
		whitelistedDomainDtos[i] = whitelistedDomainToPB(whitelistedDomain)
	}

	return &adminv1.ListWhitelistedDomainsResponse{
		Domains: whitelistedDomainDtos,
	}, nil
}

func (s *Server) SudoUpdateOrganizationQuotas(ctx context.Context, req *adminv1.SudoUpdateOrganizationQuotasRequest) (*adminv1.SudoUpdateOrganizationQuotasResponse, error) {
	observability.AddRequestAttributes(ctx, attribute.String("args.org", req.OrgName))
	if req.Projects != nil {
		observability.AddRequestAttributes(ctx, attribute.Int("args.projects", int(*req.Projects)))
	}
	if req.Deployments != nil {
		observability.AddRequestAttributes(ctx, attribute.Int("args.deployments", int(*req.Deployments)))
	}
	if req.SlotsTotal != nil {
		observability.AddRequestAttributes(ctx, attribute.Int("args.slots_total", int(*req.SlotsTotal)))
	}
	if req.SlotsPerDeployment != nil {
		observability.AddRequestAttributes(ctx, attribute.Int("args.slots_per_deployment", int(*req.SlotsPerDeployment)))
	}
	if req.OutstandingInvites != nil {
		observability.AddRequestAttributes(ctx, attribute.Int("args.outstanding_invites", int(*req.OutstandingInvites)))
	}

	claims := auth.GetClaims(ctx)
	if !claims.Superuser(ctx) {
		return nil, status.Error(codes.PermissionDenied, "only superusers can manage quotas")
	}

	org, err := s.admin.DB.FindOrganizationByName(ctx, req.OrgName)
	if err != nil {
		return nil, err
	}

	opts := &database.UpdateOrganizationOptions{
		Name:                                req.OrgName,
		DisplayName:                         org.DisplayName,
		Description:                         org.Description,
		CustomDomain:                        org.CustomDomain,
		QuotaProjects:                       int(valOrDefault(req.Projects, int32(org.QuotaProjects))),
		QuotaDeployments:                    int(valOrDefault(req.Deployments, int32(org.QuotaDeployments))),
		QuotaSlotsTotal:                     int(valOrDefault(req.SlotsTotal, int32(org.QuotaSlotsTotal))),
		QuotaSlotsPerDeployment:             int(valOrDefault(req.SlotsPerDeployment, int32(org.QuotaSlotsPerDeployment))),
		QuotaOutstandingInvites:             int(valOrDefault(req.OutstandingInvites, int32(org.QuotaOutstandingInvites))),
		QuotaStorageLimitBytesPerDeployment: valOrDefault(req.StorageLimitBytesPerDeployment, org.QuotaStorageLimitBytesPerDeployment),
		BillingCustomerID:                   org.BillingCustomerID,
		PaymentCustomerID:                   org.PaymentCustomerID,
		BillingEmail:                        org.BillingEmail,
	}

	updatedOrg, err := s.admin.DB.UpdateOrganization(ctx, org.ID, opts)
	if err != nil {
		return nil, err
	}

	return &adminv1.SudoUpdateOrganizationQuotasResponse{
		Organization: organizationToDTO(updatedOrg),
	}, nil
}

func (s *Server) SudoUpdateOrganizationCustomDomain(ctx context.Context, req *adminv1.SudoUpdateOrganizationCustomDomainRequest) (*adminv1.SudoUpdateOrganizationCustomDomainResponse, error) {
	observability.AddRequestAttributes(ctx,
		attribute.String("args.org", req.Name),
		attribute.String("args.custom_domain", req.CustomDomain),
	)

	claims := auth.GetClaims(ctx)
	if !claims.Superuser(ctx) {
		return nil, status.Error(codes.PermissionDenied, "only superusers can manage custom domains")
	}

	org, err := s.admin.DB.FindOrganizationByName(ctx, req.Name)
	if err != nil {
		return nil, err
	}

	org, err = s.admin.DB.UpdateOrganization(ctx, org.ID, &database.UpdateOrganizationOptions{
		Name:                                org.Name,
		DisplayName:                         org.DisplayName,
		Description:                         org.Description,
		CustomDomain:                        req.CustomDomain,
		QuotaProjects:                       org.QuotaProjects,
		QuotaDeployments:                    org.QuotaDeployments,
		QuotaSlotsTotal:                     org.QuotaSlotsTotal,
		QuotaSlotsPerDeployment:             org.QuotaSlotsPerDeployment,
		QuotaOutstandingInvites:             org.QuotaOutstandingInvites,
		QuotaStorageLimitBytesPerDeployment: org.QuotaStorageLimitBytesPerDeployment,
		BillingCustomerID:                   org.BillingCustomerID,
		PaymentCustomerID:                   org.PaymentCustomerID,
		BillingEmail:                        org.BillingEmail,
	})
	if err != nil {
		return nil, err
	}

	return &adminv1.SudoUpdateOrganizationCustomDomainResponse{
		Organization: organizationToDTO(org),
	}, nil
}

func organizationToDTO(o *database.Organization) *adminv1.Organization {
	return &adminv1.Organization{
		Id:           o.ID,
		Name:         o.Name,
		DisplayName:  o.DisplayName,
		Description:  o.Description,
		CustomDomain: o.CustomDomain,
		Quotas: &adminv1.OrganizationQuotas{
			Projects:                       int32(o.QuotaProjects),
			Deployments:                    int32(o.QuotaDeployments),
			SlotsTotal:                     int32(o.QuotaSlotsTotal),
			SlotsPerDeployment:             int32(o.QuotaSlotsPerDeployment),
			OutstandingInvites:             int32(o.QuotaOutstandingInvites),
			StorageLimitBytesPerDeployment: o.QuotaStorageLimitBytesPerDeployment,
		},
		BillingCustomerId: o.BillingCustomerID,
		PaymentCustomerId: o.PaymentCustomerID,
		BillingEmail:      o.BillingEmail,
		CreatedOn:         timestamppb.New(o.CreatedOn),
		UpdatedOn:         timestamppb.New(o.UpdatedOn),
	}
}

func valOrEmptyString(v *int) string {
	if v != nil {
		return strconv.Itoa(*v)
	}
	return ""
}

func val64OrEmptyString(v *int64) string {
	if v != nil {
		return strconv.FormatInt(*v, 10)
	}
	return ""
}

func whitelistedDomainToPB(a *database.OrganizationWhitelistedDomainWithJoinedRoleNames) *adminv1.WhitelistedDomain {
	return &adminv1.WhitelistedDomain{
		Domain: a.Domain,
		Role:   a.RoleName,
	}
}<|MERGE_RESOLUTION|>--- conflicted
+++ resolved
@@ -210,192 +210,6 @@
 	}, nil
 }
 
-<<<<<<< HEAD
-=======
-func (s *Server) GetBillingSubscription(ctx context.Context, req *adminv1.GetBillingSubscriptionRequest) (*adminv1.GetBillingSubscriptionResponse, error) {
-	observability.AddRequestAttributes(ctx, attribute.String("args.org", req.OrgName))
-
-	org, err := s.admin.DB.FindOrganizationByName(ctx, req.OrgName)
-	if err != nil {
-		return nil, status.Error(codes.InvalidArgument, err.Error())
-	}
-
-	claims := auth.GetClaims(ctx)
-	if !claims.OrganizationPermissions(ctx, org.ID).ManageOrg && !claims.Superuser(ctx) {
-		return nil, status.Error(codes.PermissionDenied, "not allowed to read org subscriptions")
-	}
-
-	if org.BillingCustomerID == "" {
-		return &adminv1.GetBillingSubscriptionResponse{Organization: organizationToDTO(org)}, nil
-	}
-
-	subs, err := s.admin.Biller.GetSubscriptionsForCustomer(ctx, org.BillingCustomerID)
-	if err != nil {
-		return nil, status.Error(codes.Internal, err.Error())
-	}
-
-	if len(subs) == 0 {
-		return &adminv1.GetBillingSubscriptionResponse{Organization: organizationToDTO(org)}, nil
-	}
-
-	if len(subs) > 1 {
-		s.logger.Warn("multiple subscriptions found for the organization", zap.String("org_id", org.ID), zap.String("org_name", org.Name))
-	}
-
-	return &adminv1.GetBillingSubscriptionResponse{
-		Organization:     organizationToDTO(org),
-		Subscription:     subscriptionToDTO(subs[0]),
-		BillingPortalUrl: subs[0].Customer.PortalURL,
-	}, nil
-}
-
-func (s *Server) UpdateBillingSubscription(ctx context.Context, req *adminv1.UpdateBillingSubscriptionRequest) (*adminv1.UpdateBillingSubscriptionResponse, error) {
-	observability.AddRequestAttributes(ctx, attribute.String("args.org", req.OrgName))
-	if req.PlanName != "" {
-		observability.AddRequestAttributes(ctx, attribute.String("args.plan_name", req.PlanName))
-	}
-
-	org, err := s.admin.DB.FindOrganizationByName(ctx, req.OrgName)
-	if err != nil {
-		return nil, status.Error(codes.InvalidArgument, err.Error())
-	}
-
-	claims := auth.GetClaims(ctx)
-	if !claims.OrganizationPermissions(ctx, org.ID).ManageOrg && !claims.Superuser(ctx) {
-		return nil, status.Error(codes.PermissionDenied, "not allowed to update org billing plan")
-	}
-
-	if req.PlanName == "" {
-		return nil, status.Error(codes.InvalidArgument, "plan name must be provided")
-	}
-
-	plan, err := s.admin.Biller.GetPlanByName(ctx, req.PlanName)
-	if err != nil {
-		if errors.Is(err, billing.ErrNotFound) {
-			return nil, status.Error(codes.NotFound, "plan not found")
-		}
-		return nil, status.Error(codes.Internal, err.Error())
-	}
-
-	org, subs, err := s.admin.RepairOrgBilling(ctx, org)
-	if err != nil {
-		return nil, status.Error(codes.Internal, err.Error())
-	}
-
-	for _, sub := range subs {
-		if sub.Plan.ID == plan.ID {
-			return nil, status.Errorf(codes.FailedPrecondition, "organization already subscribed to the plan %s", plan.Name)
-		}
-	}
-
-	// plan change needed
-	// check for a payment method
-	c, err := s.admin.PaymentProvider.FindCustomer(ctx, org.PaymentCustomerID)
-	if err != nil {
-		return nil, status.Error(codes.Internal, err.Error())
-	}
-	if !c.HasPaymentMethod && !claims.Superuser(ctx) {
-		return nil, status.Errorf(codes.FailedPrecondition, "no payment method found for the organization")
-	}
-
-	if planDowngrade(plan, org) {
-		if claims.Superuser(ctx) {
-			s.logger.Warn("plan downgraded", zap.String("org_id", org.ID), zap.String("org_name", org.Name), zap.String("current_plan_id", subs[0].Plan.ID), zap.String("current_plan_name", subs[0].Plan.Name), zap.String("new_plan_id", plan.ID), zap.String("new_plan_name", plan.Name))
-		} else {
-			return nil, status.Errorf(codes.FailedPrecondition, "plan downgrade not supported")
-		}
-	}
-
-	if len(subs) == 1 {
-		// schedule plan change
-		_, err = s.admin.Biller.ChangeSubscriptionPlan(ctx, subs[0].ID, plan)
-		if err != nil {
-			return nil, status.Error(codes.Internal, err.Error())
-		}
-	} else {
-		// multiple subscriptions, cancel them first immediately and assign new plan should not happen unless externally assigned multiple subscriptions to the same org in the billing system.
-		// RepairOrgBilling does not fix multiple subscription issue, we are not sure which subscription to cancel and which to keep. However, in case of plan change we can safely cancel all older subscriptions and create a new one with new plan.
-		for _, sub := range subs {
-			err = s.admin.Biller.CancelSubscription(ctx, sub.ID, billing.SubscriptionCancellationOptionImmediate)
-			if err != nil {
-				return nil, status.Error(codes.Internal, err.Error())
-			}
-		}
-
-		// create new subscription
-		_, err = s.admin.Biller.CreateSubscription(ctx, org.BillingCustomerID, plan)
-		if err != nil {
-			return nil, status.Error(codes.Internal, err.Error())
-		}
-	}
-
-	s.logger.Info("plan changed", zap.String("org_id", org.ID), zap.String("org_name", org.Name), zap.String("current_plan_id", subs[0].Plan.ID), zap.String("current_plan_name", subs[0].Plan.Name), zap.String("new_plan_id", plan.ID), zap.String("new_plan_name", plan.Name))
-
-	org, err = s.admin.DB.UpdateOrganization(ctx, org.ID, &database.UpdateOrganizationOptions{
-		Name:                                org.Name,
-		DisplayName:                         org.DisplayName,
-		Description:                         org.Description,
-		CustomDomain:                        org.CustomDomain,
-		QuotaProjects:                       valOrDefault(plan.Quotas.NumProjects, org.QuotaProjects),
-		QuotaDeployments:                    valOrDefault(plan.Quotas.NumDeployments, org.QuotaDeployments),
-		QuotaSlotsTotal:                     valOrDefault(plan.Quotas.NumSlotsTotal, org.QuotaSlotsTotal),
-		QuotaSlotsPerDeployment:             valOrDefault(plan.Quotas.NumSlotsPerDeployment, org.QuotaSlotsPerDeployment),
-		QuotaOutstandingInvites:             valOrDefault(plan.Quotas.NumOutstandingInvites, org.QuotaOutstandingInvites),
-		QuotaStorageLimitBytesPerDeployment: valOrDefault(plan.Quotas.StorageLimitBytesPerDeployment, org.QuotaStorageLimitBytesPerDeployment),
-		BillingCustomerID:                   org.BillingCustomerID,
-		PaymentCustomerID:                   org.PaymentCustomerID,
-		BillingEmail:                        org.BillingEmail,
-	})
-	if err != nil {
-		return nil, err
-	}
-
-	subs, err = s.admin.Biller.GetSubscriptionsForCustomer(ctx, org.BillingCustomerID)
-	if err != nil {
-		return nil, status.Error(codes.Internal, err.Error())
-	}
-
-	var subscriptions []*adminv1.Subscription
-	for _, sub := range subs {
-		subscriptions = append(subscriptions, subscriptionToDTO(sub))
-	}
-
-	return &adminv1.UpdateBillingSubscriptionResponse{
-		Organization:  organizationToDTO(org),
-		Subscriptions: subscriptions,
-	}, nil
-}
-
-func (s *Server) GetPaymentsPortalURL(ctx context.Context, req *adminv1.GetPaymentsPortalURLRequest) (*adminv1.GetPaymentsPortalURLResponse, error) {
-	observability.AddRequestAttributes(ctx, attribute.String("args.org", req.OrgName))
-	observability.AddRequestAttributes(ctx, attribute.String("args.return_url", req.ReturnUrl))
-
-	org, err := s.admin.DB.FindOrganizationByName(ctx, req.OrgName)
-	if err != nil {
-		return nil, status.Error(codes.InvalidArgument, err.Error())
-	}
-
-	claims := auth.GetClaims(ctx)
-	if !claims.OrganizationPermissions(ctx, org.ID).ManageOrg && !claims.Superuser(ctx) {
-		return nil, status.Error(codes.PermissionDenied, "not allowed to manage org billing")
-	}
-
-	if org.PaymentCustomerID == "" {
-		_, _, err = s.admin.RepairOrgBilling(ctx, org)
-		if err != nil {
-			return nil, status.Error(codes.Internal, err.Error())
-		}
-	}
-
-	url, err := s.admin.PaymentProvider.GetBillingPortalURL(ctx, org.PaymentCustomerID, req.ReturnUrl)
-	if err != nil {
-		return nil, status.Error(codes.Internal, err.Error())
-	}
-
-	return &adminv1.GetPaymentsPortalURLResponse{Url: url}, nil
-}
-
->>>>>>> ba2a82e7
 func (s *Server) ListOrganizationMemberUsers(ctx context.Context, req *adminv1.ListOrganizationMemberUsersRequest) (*adminv1.ListOrganizationMemberUsersResponse, error) {
 	observability.AddRequestAttributes(ctx,
 		attribute.String("args.org", req.Organization),
