--- conflicted
+++ resolved
@@ -1194,17 +1194,11 @@
 
 func organizationToDTO(o *database.Organization) *adminv1.Organization {
 	return &adminv1.Organization{
-<<<<<<< HEAD
-		Id:          o.ID,
-		Name:        o.Name,
-		DisplayName: o.DisplayName,
-		Description: o.Description,
-=======
 		Id:           o.ID,
 		Name:         o.Name,
+		DisplayName:  o.DisplayName,
 		Description:  o.Description,
 		CustomDomain: o.CustomDomain,
->>>>>>> 15098c00
 		Quotas: &adminv1.OrganizationQuotas{
 			Projects:                       int32(o.QuotaProjects),
 			Deployments:                    int32(o.QuotaDeployments),
