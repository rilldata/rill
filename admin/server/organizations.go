--- conflicted
+++ resolved
@@ -75,11 +75,7 @@
 	}
 
 	// TODO: This is used to update plan name cache and can be removed a few months after Feb 2025 when plans have been cached for most orgs.
-<<<<<<< HEAD
-	// after that we can return empty plan name for uncached orgs, discussion - https://github.com/rilldata/rill/pull/6338#discussion_r1952713404
-=======
 	// after that we can return nil plan name for uncached orgs, discussion - https://github.com/rilldata/rill/pull/6338#discussion_r1952713404
->>>>>>> 7ad522a7
 	if org.BillingPlanName == nil && org.BillingCustomerID != "" {
 		_, org, err = s.getSubscriptionAndUpdateOrg(ctx, org)
 		if err != nil {
