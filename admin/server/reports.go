--- conflicted
+++ resolved
@@ -713,55 +713,6 @@
 	return name
 }
 
-<<<<<<< HEAD
-func recreateReportOptionsFromSpec(spec *runtimev1.ReportSpec) (*adminv1.ReportOptions, error) {
-	annotations := parseReportAnnotations(spec.Annotations)
-
-	opts := &adminv1.ReportOptions{}
-	opts.DisplayName = spec.DisplayName
-	if spec.RefreshSchedule != nil && spec.RefreshSchedule.Cron != "" {
-		opts.RefreshCron = spec.RefreshSchedule.Cron
-		opts.RefreshTimeZone = spec.RefreshSchedule.TimeZone
-	}
-	opts.IntervalDuration = spec.IntervalsIsoDuration
-	opts.QueryName = spec.QueryName
-	opts.QueryArgsJson = spec.QueryArgsJson
-	opts.ExportLimit = spec.ExportLimit
-	opts.ExportFormat = spec.ExportFormat
-	opts.ExportIncludeHeader = spec.ExportIncludeHeader
-	for _, notifier := range spec.Notifiers {
-		switch notifier.Connector {
-		case "email":
-			opts.EmailRecipients = pbutil.ToSliceString(notifier.Properties.AsMap()["recipients"])
-		case "slack":
-			props, err := slack.DecodeProps(notifier.Properties.AsMap())
-			if err != nil {
-				return nil, err
-			}
-			opts.SlackUsers = props.Users
-			opts.SlackChannels = props.Channels
-			opts.SlackWebhooks = props.Webhooks
-		default:
-			return nil, fmt.Errorf("unknown notifier connector: %s", notifier.Connector)
-		}
-	}
-	opts.WebOpenPath = annotations.WebOpenPath
-	opts.WebOpenState = annotations.WebOpenState
-	switch annotations.WebOpenMode {
-	case WebOpenModeRecipient:
-		opts.WebOpenMode = "recipient"
-	case WebOpenModeCreator:
-		opts.WebOpenMode = "creator"
-	case WebOpenModeNone:
-		opts.WebOpenMode = "none"
-	default:
-		return nil, fmt.Errorf("unknown web open mode: %s", annotations.WebOpenMode)
-	}
-	return opts, nil
-}
-
-=======
->>>>>>> c28a00eb
 // reportYAML is derived from runtime/parser.ReportYAML, but adapted for generating (as opposed to parsing) the report YAML.
 type reportYAML struct {
 	Type        string `yaml:"type"`
