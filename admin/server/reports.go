--- conflicted
+++ resolved
@@ -68,14 +68,6 @@
 		recipients = append(recipients, "")
 	}
 
-<<<<<<< HEAD
-	filterJSON := req.WhereFilterJson        // nolint:staticcheck // only needed for backwards compatibility during rollout otherwise update runtimes will always send empty string
-	accessibleFields := req.AccessibleFields // nolint:staticcheck // only needed for backwards compatibility during rollout otherwise update runtimes will always send nil
-	if webOpenMode != WebOpenModeFiltered {
-		// If web open mode is not filtered, we don't need to apply where filter or accessible fields
-		filterJSON = ""
-		accessibleFields = nil
-=======
 	var tokens map[string]string
 	var ownerEmail string
 	if webOpenMode == WebOpenModeRecipient {
@@ -83,7 +75,6 @@
 		tokens, ownerEmail, err = s.createMagicTokens(ctx, proj.OrganizationID, proj.ID, req.Report, "", "", nil, recipients, nil)
 	} else {
 		tokens, ownerEmail, err = s.createMagicTokens(ctx, proj.OrganizationID, proj.ID, req.Report, req.OwnerId, req.WhereFilterJson, req.AccessibleFields, recipients, req.Resources)
->>>>>>> 1568313f
 	}
 	if err != nil {
 		return nil, fmt.Errorf("failed to issue magic auth tokens: %w", err)
