package server

import (
	"context"
	"errors"
	"fmt"
	"net/http"
	"net/url"
	"strings"
	"time"

	"github.com/gorilla/sessions"
	grpc_auth "github.com/grpc-ecosystem/go-grpc-middleware/auth"
	metrics "github.com/grpc-ecosystem/go-grpc-middleware/providers/openmetrics/v2"
	"github.com/grpc-ecosystem/go-grpc-middleware/providers/opentracing/v2"
	grpczaplog "github.com/grpc-ecosystem/go-grpc-middleware/providers/zap/v2"
	"github.com/grpc-ecosystem/go-grpc-middleware/util/metautils"
	"github.com/grpc-ecosystem/go-grpc-middleware/v2/interceptors/logging"
	"github.com/grpc-ecosystem/go-grpc-middleware/v2/interceptors/recovery"
	"github.com/grpc-ecosystem/go-grpc-middleware/v2/interceptors/tracing"
	grpc_validator "github.com/grpc-ecosystem/go-grpc-middleware/validator"
	gateway "github.com/grpc-ecosystem/grpc-gateway/v2/runtime"
	"github.com/hashicorp/go-version"
	"github.com/rilldata/rill/admin"
	"github.com/rilldata/rill/admin/server/auth"
	adminv1 "github.com/rilldata/rill/proto/gen/rill/admin/v1"
	"github.com/rilldata/rill/runtime/pkg/graceful"
	runtimeauth "github.com/rilldata/rill/runtime/server/auth"
	"github.com/rs/cors"
	"go.uber.org/zap"
	"google.golang.org/grpc"
	"google.golang.org/grpc/codes"
	"google.golang.org/grpc/credentials/insecure"
	"google.golang.org/grpc/status"
	"google.golang.org/protobuf/types/known/timestamppb"
)

const cliVersionConstraint = ">= 0.20.0"

type Options struct {
	HTTPPort               int
	GRPCPort               int
	ExternalURL            string
	FrontendURL            string
	SessionKeyPairs        [][]byte
	AllowedOrigins         []string
	AuthDomain             string
	AuthClientID           string
	AuthClientSecret       string
	GithubAppName          string
	GithubAppWebhookSecret string
	GithubClientID         string
	GithubClientSecret     string
}

type Server struct {
	adminv1.UnsafeAdminServiceServer
	logger        *zap.Logger
	admin         *admin.Service
	opts          *Options
	cookies       *sessions.CookieStore
	authenticator *auth.Authenticator
	issuer        *runtimeauth.Issuer
	urls          *externalURLs
}

var _ adminv1.AdminServiceServer = (*Server)(nil)

func New(opts *Options, logger *zap.Logger, adm *admin.Service, issuer *runtimeauth.Issuer) (*Server, error) {
	externalURL, err := url.Parse(opts.ExternalURL)
	if err != nil {
		return nil, fmt.Errorf("failed to parse external URL: %w", err)
	}

	if len(opts.SessionKeyPairs) == 0 {
		return nil, fmt.Errorf("provided SessionKeyPairs is empty")
	}

	cookies := sessions.NewCookieStore(opts.SessionKeyPairs...)
	cookies.Options.MaxAge = 60 * 60 * 24 * 365 * 10 // 10 years
	cookies.Options.Secure = externalURL.Scheme == "https"
	cookies.Options.HttpOnly = true

	authenticator, err := auth.NewAuthenticator(logger, adm, cookies, &auth.AuthenticatorOptions{
		AuthDomain:       opts.AuthDomain,
		AuthClientID:     opts.AuthClientID,
		AuthClientSecret: opts.AuthClientSecret,
		ExternalURL:      opts.ExternalURL,
		FrontendURL:      opts.FrontendURL,
	})
	if err != nil {
		return nil, err
	}

	return &Server{
		logger:        logger,
		admin:         adm,
		opts:          opts,
		cookies:       cookies,
		authenticator: authenticator,
		issuer:        issuer,
		urls:          newURLRegistry(opts),
	}, nil
}

// ServeGRPC Starts the gRPC server.
func (s *Server) ServeGRPC(ctx context.Context) error {
	server := grpc.NewServer(
		grpc.ChainStreamInterceptor(
			tracing.StreamServerInterceptor(opentracing.InterceptorTracer()),
			metrics.StreamServerInterceptor(metrics.NewServerMetrics()),
			logging.StreamServerInterceptor(grpczaplog.InterceptorLogger(s.logger), logging.WithCodes(ErrorToCode), logging.WithLevels(GRPCCodeToLevel)),
			recovery.StreamServerInterceptor(),
			grpc_validator.StreamServerInterceptor(),
			s.authenticator.StreamServerInterceptor(),
			grpc_auth.StreamServerInterceptor(CheckUserAgent),
		),
		grpc.ChainUnaryInterceptor(
			tracing.UnaryServerInterceptor(opentracing.InterceptorTracer()),
			metrics.UnaryServerInterceptor(metrics.NewServerMetrics()),
			logging.UnaryServerInterceptor(grpczaplog.InterceptorLogger(s.logger), logging.WithCodes(ErrorToCode), logging.WithLevels(GRPCCodeToLevel)),
			recovery.UnaryServerInterceptor(),
			grpc_validator.UnaryServerInterceptor(),
			s.authenticator.UnaryServerInterceptor(),
			grpc_auth.UnaryServerInterceptor(CheckUserAgent),
		),
	)

	adminv1.RegisterAdminServiceServer(server, s)
	s.logger.Sugar().Infof("serving admin gRPC on port:%v", s.opts.GRPCPort)
	return graceful.ServeGRPC(ctx, server, s.opts.GRPCPort)
}

// Starts the HTTP server.
func (s *Server) ServeHTTP(ctx context.Context) error {
	handler, err := s.HTTPHandler(ctx)
	if err != nil {
		return err
	}

	server := &http.Server{Handler: handler}
	s.logger.Sugar().Infof("serving admin HTTP on port:%v", s.opts.HTTPPort)
	return graceful.ServeHTTP(ctx, server, s.opts.HTTPPort)
}

// ErrorToCode maps an error to a gRPC code for logging. It wraps the default behavior and adds handling of context errors.
func ErrorToCode(err error) codes.Code {
	if errors.Is(err, context.DeadlineExceeded) {
		return codes.DeadlineExceeded
	}
	if errors.Is(err, context.Canceled) {
		return codes.Canceled
	}
	return logging.DefaultErrorToCode(err)
}

// GRPCCodeToLevel overrides the log level of various gRPC codes.
// We're currently not doing very granular error handling, so we get quite a lot of codes.Unknown errors, which we do not want to emit as error logs.
func GRPCCodeToLevel(code codes.Code) logging.Level {
	switch code {
	case codes.OK, codes.NotFound, codes.Canceled, codes.AlreadyExists, codes.InvalidArgument, codes.Unauthenticated,
		codes.Unknown, codes.PermissionDenied, codes.ResourceExhausted, codes.FailedPrecondition, codes.OutOfRange:
		return logging.INFO
	case codes.Unimplemented, codes.DeadlineExceeded, codes.Aborted, codes.Unavailable:
		return logging.WARNING
	case codes.Internal, codes.DataLoss:
		return logging.ERROR
	default:
		return logging.ERROR
	}
}

// HTTPHandler HTTP handler serving REST gateway.
func (s *Server) HTTPHandler(ctx context.Context) (http.Handler, error) {
	// Create REST gateway
	mux := gateway.NewServeMux(
		gateway.WithErrorHandler(HTTPErrorHandler),
		gateway.WithMetadata(s.authenticator.Annotator),
	)
	opts := []grpc.DialOption{grpc.WithTransportCredentials(insecure.NewCredentials())}
	grpcAddress := fmt.Sprintf(":%d", s.opts.GRPCPort)
	err := adminv1.RegisterAdminServiceHandlerFromEndpoint(ctx, mux, grpcAddress, opts)
	if err != nil {
		return nil, err
	}

	// Add auth endpoints (not gRPC handlers, just regular endpoints on /auth/*)
	err = s.authenticator.RegisterEndpoints(mux)
	if err != nil {
		return nil, err
	}

	// Add Github-related endpoints (not gRPC handlers, just regular endpoints on /github/*)
	err = s.registerGithubEndpoints(mux)
	if err != nil {
		return nil, err
	}

	// Server public JWKS for runtime JWT verification
	err = mux.HandlePath("GET", "/.well-known/jwks.json", func(w http.ResponseWriter, r *http.Request, pathParams map[string]string) {
		s.issuer.WellKnownHandleFunc(w, r)
	})
	if err != nil {
		return nil, err
	}

	// Build CORS options for admin server

	// If the AllowedOrigins contains a "*" we want to return the requester's origin instead of "*" in the "Access-Control-Allow-Origin" header.
	// This is useful in development. In production, we set AllowedOrigins to non-wildcard values, so this does not have security implications.
	// Details: https://github.com/rs/cors#allow--with-credentials-security-protection
	var allowedOriginFunc func(string) bool
	allowedOrigins := s.opts.AllowedOrigins
	for _, origin := range s.opts.AllowedOrigins {
		if origin == "*" {
			allowedOriginFunc = func(origin string) bool { return true }
			allowedOrigins = nil
			break
		}
	}

	corsOpts := cors.Options{
		AllowedOrigins:  allowedOrigins,
		AllowOriginFunc: allowedOriginFunc,
		AllowedMethods: []string{
			http.MethodHead,
			http.MethodGet,
			http.MethodPost,
			http.MethodPut,
			http.MethodPatch,
			http.MethodDelete,
		},
		AllowedHeaders: []string{"*"},
		// We use cookies for browser sessions, so this is required to allow ui.rilldata.com to make authenticated requests to admin.rilldata.com
		AllowCredentials: true,
		// Set max age to 1 hour (default if not set is 5 seconds)
		MaxAge: 60 * 60,
	}

	// Wrap mux with CORS middleware
	handler := cors.New(corsOpts).Handler(mux)

	return handler, nil
}

// HTTPErrorHandler wraps gateway.DefaultHTTPErrorHandler to map gRPC unknown errors (i.e. errors without an explicit
// code) to HTTP status code 400 instead of 500.
func HTTPErrorHandler(ctx context.Context, mux *gateway.ServeMux, marshaler gateway.Marshaler, w http.ResponseWriter, r *http.Request, err error) {
	s := status.Convert(err)
	if s.Code() == codes.Unknown {
		err = &gateway.HTTPStatusError{HTTPStatus: http.StatusBadRequest, Err: err}
	}
	gateway.DefaultHTTPErrorHandler(ctx, mux, marshaler, w, r, err)
}

// Ping implements AdminService
func (s *Server) Ping(ctx context.Context, req *adminv1.PingRequest) (*adminv1.PingResponse, error) {
	resp := &adminv1.PingResponse{
		Version: "", // TODO: Return version
		Time:    timestamppb.New(time.Now()),
	}
	return resp, nil
}

<<<<<<< HEAD
type externalURLs struct {
	githubConnect         string
	githubConnectRetry    string
	githubConnectRequest  string
	githubConnectSuccess  string
	githubAppInstallation string
	githubAuth            string
	githubAuthCallback    string
	githubAuthSuccess     string
}

func newURLRegistry(opts *Options) *externalURLs {
	return &externalURLs{
		githubConnect:         mustJoinURL(opts.ExternalURL, "/github/connect"),
		githubConnectRetry:    mustJoinURL(opts.FrontendURL, "/-/github/connect/retry"),
		githubConnectRequest:  mustJoinURL(opts.FrontendURL, "/-/github/connect/request"),
		githubConnectSuccess:  mustJoinURL(opts.FrontendURL, "/-/github/connect/success"),
		githubAppInstallation: fmt.Sprintf("https://github.com/apps/%s/installations/new", opts.GithubAppName),
		githubAuth:            mustJoinURL(opts.ExternalURL, "/github/auth/login"),
		githubAuthCallback:    mustJoinURL(opts.ExternalURL, "/github/auth/callback"),
		githubAuthSuccess:     mustJoinURL(opts.FrontendURL, "/-/github/auth/success"),
	}
}

func (u *externalURLs) githubConnectURL(remote string) (string, error) {
	parsedURL, err := url.Parse(u.githubConnect)
	if err != nil {
		return "", err
	}

	qry := parsedURL.Query()
	qry.Set("remote", remote)
	parsedURL.RawQuery = qry.Encode()
	return parsedURL.String(), nil
}

func (u *externalURLs) githubAppInstallationURL(remote string) (string, error) {
	parsedURL, err := url.Parse(u.githubAppInstallation)
	if err != nil {
		return "", err
	}

	qry := parsedURL.Query()
	// `state` query parameter will be passed through to githubConnectCallback.
	// we will use this state parameter to verify that the user installed the app on right repo
	qry.Set("state", remote)
	parsedURL.RawQuery = qry.Encode()
	return parsedURL.String(), nil
}

func (u *externalURLs) githubConnectRequestURL(remote string) (string, error) {
	parsedURL, err := url.Parse(u.githubConnectRequest)
	if err != nil {
		return "", err
	}

	qry := parsedURL.Query()
	qry.Set("remote", remote)
	parsedURL.RawQuery = qry.Encode()
	return parsedURL.String(), nil
}

func (u *externalURLs) githubConnectRetryURL(remote string) (string, error) {
	parsedURL, err := url.Parse(u.githubConnectRetry)
	if err != nil {
		return "", err
	}

	qry := parsedURL.Query()
	qry.Set("remote", remote)
	parsedURL.RawQuery = qry.Encode()
	return parsedURL.String(), nil
}

func mustJoinURL(base string, elem ...string) string {
	joinedURL, err := url.JoinPath(base, elem...)
	if err != nil {
		panic(err)
	}

	return joinedURL
=======
func CheckUserAgent(ctx context.Context) (context.Context, error) {
	userAgent := strings.Split(metautils.ExtractIncoming(ctx).Get("user-agent"), " ")
	var ver string
	for _, s := range userAgent {
		if strings.HasPrefix(s, "rill-cli/") {
			ver = strings.TrimPrefix(s, "rill-cli/")
		}
	}

	// Check if build from source
	if ver == "unknown" || ver == "" {
		return ctx, nil
	}

	v1, err := version.NewVersion(ver)
	if err != nil {
		return nil, status.Error(codes.PermissionDenied, fmt.Sprintf("could not parse rill-cli version: %s", err.Error()))
	}

	constraints, err := version.NewConstraint(cliVersionConstraint)
	if err != nil {
		panic(err)
	}

	if !constraints.Check(v1) {
		return nil, status.Error(codes.PermissionDenied, fmt.Sprintf("Rill %s is no longer supported, please upgrade to the latest version", v1))
	}

	return ctx, nil
>>>>>>> 5eee8bfc
}<|MERGE_RESOLUTION|>--- conflicted
+++ resolved
@@ -262,7 +262,37 @@
 	return resp, nil
 }
 
-<<<<<<< HEAD
+func CheckUserAgent(ctx context.Context) (context.Context, error) {
+	userAgent := strings.Split(metautils.ExtractIncoming(ctx).Get("user-agent"), " ")
+	var ver string
+	for _, s := range userAgent {
+		if strings.HasPrefix(s, "rill-cli/") {
+			ver = strings.TrimPrefix(s, "rill-cli/")
+		}
+	}
+
+	// Check if build from source
+	if ver == "unknown" || ver == "" {
+		return ctx, nil
+	}
+
+	v1, err := version.NewVersion(ver)
+	if err != nil {
+		return nil, status.Error(codes.PermissionDenied, fmt.Sprintf("could not parse rill-cli version: %s", err.Error()))
+	}
+
+	constraints, err := version.NewConstraint(cliVersionConstraint)
+	if err != nil {
+		panic(err)
+	}
+
+	if !constraints.Check(v1) {
+		return nil, status.Error(codes.PermissionDenied, fmt.Sprintf("Rill %s is no longer supported, please upgrade to the latest version", v1))
+	}
+
+	return ctx, nil
+}
+
 type externalURLs struct {
 	githubConnect         string
 	githubConnectRetry    string
@@ -342,37 +372,5 @@
 	if err != nil {
 		panic(err)
 	}
-
 	return joinedURL
-=======
-func CheckUserAgent(ctx context.Context) (context.Context, error) {
-	userAgent := strings.Split(metautils.ExtractIncoming(ctx).Get("user-agent"), " ")
-	var ver string
-	for _, s := range userAgent {
-		if strings.HasPrefix(s, "rill-cli/") {
-			ver = strings.TrimPrefix(s, "rill-cli/")
-		}
-	}
-
-	// Check if build from source
-	if ver == "unknown" || ver == "" {
-		return ctx, nil
-	}
-
-	v1, err := version.NewVersion(ver)
-	if err != nil {
-		return nil, status.Error(codes.PermissionDenied, fmt.Sprintf("could not parse rill-cli version: %s", err.Error()))
-	}
-
-	constraints, err := version.NewConstraint(cliVersionConstraint)
-	if err != nil {
-		panic(err)
-	}
-
-	if !constraints.Check(v1) {
-		return nil, status.Error(codes.PermissionDenied, fmt.Sprintf("Rill %s is no longer supported, please upgrade to the latest version", v1))
-	}
-
-	return ctx, nil
->>>>>>> 5eee8bfc
 }