package server

import (
	"context"
	"errors"
	"fmt"
	"strings"
	"time"

	"github.com/google/uuid"
	"github.com/rilldata/rill/admin/database"
	"github.com/rilldata/rill/admin/pkg/authtoken"
	"github.com/rilldata/rill/admin/server/auth"
	adminv1 "github.com/rilldata/rill/proto/gen/rill/admin/v1"
	"github.com/rilldata/rill/runtime/pkg/observability"
	"go.opentelemetry.io/otel/attribute"
	"google.golang.org/grpc/codes"
	"google.golang.org/grpc/status"
	"google.golang.org/protobuf/types/known/structpb"
	"google.golang.org/protobuf/types/known/timestamppb"

	// Load time zone data for time.ParseInLocation
	_ "time/tzdata"
)

func (s *Server) ListSuperusers(ctx context.Context, req *adminv1.ListSuperusersRequest) (*adminv1.ListSuperusersResponse, error) {
	claims := auth.GetClaims(ctx)
	if !claims.Superuser(ctx) {
		return nil, status.Error(codes.PermissionDenied, "only superusers can list superusers")
	}

	users, err := s.admin.DB.FindSuperusers(ctx)
	if err != nil {
		return nil, err
	}

	dtos := make([]*adminv1.User, len(users))
	for i, user := range users {
		dtos[i] = userToPB(user)
	}

	return &adminv1.ListSuperusersResponse{Users: dtos}, nil
}

func (s *Server) SetSuperuser(ctx context.Context, req *adminv1.SetSuperuserRequest) (*adminv1.SetSuperuserResponse, error) {
	observability.AddRequestAttributes(ctx,
		attribute.Bool("args.superuser", req.Superuser),
	)

	claims := auth.GetClaims(ctx)
	if !claims.Superuser(ctx) {
		return nil, status.Error(codes.PermissionDenied, "only superusers can add/remove superuser")
	}

	user, err := s.admin.DB.FindUserByEmail(ctx, req.Email)
	if err != nil {
		return nil, err
	}

	err = s.admin.DB.UpdateSuperuser(ctx, user.ID, req.Superuser)
	if err != nil {
		return nil, err
	}

	return &adminv1.SetSuperuserResponse{}, nil
}

func (s *Server) SearchUsers(ctx context.Context, req *adminv1.SearchUsersRequest) (*adminv1.SearchUsersResponse, error) {
	claims := auth.GetClaims(ctx)
	if !claims.Superuser(ctx) {
		return nil, status.Error(codes.PermissionDenied, "only superusers can search users by email")
	}

	token, err := unmarshalPageToken(req.PageToken)
	if err != nil {
		return nil, err
	}
	pageSize := validPageSize(req.PageSize)

	users, err := s.admin.DB.FindUsersByEmailPattern(ctx, req.EmailPattern, token.Val, pageSize)
	if err != nil {
		return nil, err
	}

	nextToken := ""
	if len(users) >= pageSize {
		nextToken = marshalPageToken(users[len(users)-1].Email)
	}

	dtos := make([]*adminv1.User, len(users))
	for i, user := range users {
		dtos[i] = userToPB(user)
	}

	return &adminv1.SearchUsersResponse{
		Users:         dtos,
		NextPageToken: nextToken,
	}, nil
}

func (s *Server) GetCurrentUser(ctx context.Context, req *adminv1.GetCurrentUserRequest) (*adminv1.GetCurrentUserResponse, error) {
	// Return an empty result if not authenticated.
	claims := auth.GetClaims(ctx)
	if claims.OwnerType() == auth.OwnerTypeAnon {
		return &adminv1.GetCurrentUserResponse{}, nil
	}

	// Error if authenticated as anything other than a user
	if claims.OwnerType() != auth.OwnerTypeUser {
		return nil, status.Error(codes.Unauthenticated, "not authenticated as a user")
	}

	// Owner is a user
	u, err := s.admin.DB.FindUser(ctx, claims.OwnerID())
	if err != nil {
		return nil, err
	}

	return &adminv1.GetCurrentUserResponse{
		User: userToPB(u),
		Preferences: &adminv1.UserPreferences{
			TimeZone: &u.PreferenceTimeZone,
		},
	}, nil
}

func (s *Server) UpdateUserPreferences(ctx context.Context, req *adminv1.UpdateUserPreferencesRequest) (*adminv1.UpdateUserPreferencesResponse, error) {
	claims := auth.GetClaims(ctx)

	// Error if authenticated as anything other than a user
	if claims.OwnerType() != auth.OwnerTypeUser {
		return nil, status.Error(codes.Unauthenticated, "not authenticated as a user")
	}

	if req.Preferences.TimeZone != nil {
		_, err := time.LoadLocation(*req.Preferences.TimeZone)
		if err != nil {
			return nil, status.Errorf(codes.InvalidArgument, "invalid time zone: %s", *req.Preferences.TimeZone)
		}

		observability.AddRequestAttributes(ctx, attribute.String("preferences_time_zone", *req.Preferences.TimeZone))
	}

	// Owner is a user
	user, err := s.admin.DB.FindUser(ctx, claims.OwnerID())
	if err != nil {
		return nil, err
	}

	// Update user quota here
	updatedUser, err := s.admin.DB.UpdateUser(ctx, user.ID, &database.UpdateUserOptions{
		DisplayName:          user.DisplayName,
		PhotoURL:             user.PhotoURL,
		GithubUsername:       user.GithubUsername,
		GithubToken:          user.GithubToken,
		GithubTokenExpiresOn: user.GithubTokenExpiresOn,
		GithubRefreshToken:   user.GithubRefreshToken,
		QuotaSingleuserOrgs:  user.QuotaSingleuserOrgs,
		QuotaTrialOrgs:       user.QuotaTrialOrgs,
		PreferenceTimeZone:   valOrDefault(req.Preferences.TimeZone, user.PreferenceTimeZone),
	})
	if err != nil {
		return nil, err
	}

	return &adminv1.UpdateUserPreferencesResponse{
		Preferences: &adminv1.UserPreferences{
			TimeZone: &updatedUser.PreferenceTimeZone,
		},
	}, nil
}

func (s *Server) ListUserAuthTokens(ctx context.Context, req *adminv1.ListUserAuthTokensRequest) (*adminv1.ListUserAuthTokensResponse, error) {
	observability.AddRequestAttributes(ctx,
		attribute.String("args.user_id", req.UserId),
	)

	claims := auth.GetClaims(ctx)
	forceAccess := claims.Superuser(ctx) && req.SuperuserForceAccess

	userID := req.UserId
	if userID == "current" { // Special alias for the current user
		if claims.OwnerType() != auth.OwnerTypeUser {
			return nil, status.Error(codes.Unauthenticated, "not authenticated as a user")
		}
		userID = claims.OwnerID()
	}
	if userID != claims.OwnerID() && !forceAccess {
		return nil, status.Error(codes.PermissionDenied, "not authorized to list auth tokens for other users")
	}

	pageSize := validPageSize(req.PageSize)
	pageToken, err := unmarshalPageToken(req.PageToken)
	if err != nil {
		return nil, status.Error(codes.InvalidArgument, err.Error())
	}

	authTokens, err := s.admin.DB.FindUserAuthTokens(ctx, userID, pageToken.Val, pageSize, req.Refresh)
	if err != nil {
		return nil, err
	}

	nextToken := ""
	if len(authTokens) >= pageSize {
		nextToken = marshalPageToken(authTokens[len(authTokens)-1].ID)
	}

	dtos := make([]*adminv1.UserAuthToken, len(authTokens))
	for i, t := range authTokens {
		var authClientID, authClientDisplayName, representingUserID string
		var expiresOn *timestamppb.Timestamp
		if t.AuthClientID != nil {
			authClientID = *t.AuthClientID
		}
		if t.AuthClientDisplayName != nil {
			authClientDisplayName = *t.AuthClientDisplayName
		}
		if t.RepresentingUserID != nil {
			representingUserID = *t.RepresentingUserID
		}
		if t.ExpiresOn != nil {
			expiresOn = timestamppb.New(*t.ExpiresOn)
		}

		id, err := uuid.Parse(t.ID)
		if err != nil {
			return nil, status.Errorf(codes.Internal, "invalid token ID %q: %v", t.ID, err)
		}

		prefix := authtoken.FromID(authtoken.TypeUser, id).Prefix()

		dtos[i] = &adminv1.UserAuthToken{
			Id:                    t.ID,
			DisplayName:           t.DisplayName,
			AuthClientId:          authClientID,
			AuthClientDisplayName: authClientDisplayName,
			RepresentingUserId:    representingUserID,
			CreatedOn:             timestamppb.New(t.CreatedOn),
			ExpiresOn:             expiresOn,
			UsedOn:                timestamppb.New(t.UsedOn),
			Prefix:                prefix,
			Refresh:               t.Refresh,
		}
	}

	return &adminv1.ListUserAuthTokensResponse{
		Tokens:        dtos,
		NextPageToken: nextToken,
	}, nil
}

func (s *Server) IssueUserAuthToken(ctx context.Context, req *adminv1.IssueUserAuthTokenRequest) (*adminv1.IssueUserAuthTokenResponse, error) {
	observability.AddRequestAttributes(ctx,
		attribute.String("args.user_id", req.UserId),
		attribute.String("args.client_id", req.ClientId),
		attribute.String("args.display_name", req.DisplayName),
		attribute.Int64("args.ttl_minutes", req.TtlMinutes),
		attribute.Bool("args.has_represent_email", req.RepresentEmail != ""),
	)

	claims := auth.GetClaims(ctx)
	forceAccess := claims.Superuser(ctx) && req.SuperuserForceAccess

	userID := req.UserId
	if userID == "current" { // Special alias for the current user
		if claims.OwnerType() != auth.OwnerTypeUser {
			return nil, status.Error(codes.Unauthenticated, "not authenticated as a user")
		}
		userID = claims.OwnerID()
	}
	if userID != claims.OwnerID() && !forceAccess {
		return nil, status.Error(codes.PermissionDenied, "not authorized to issue auth tokens for other users")
	}

	var ttl *time.Duration
	if req.TtlMinutes > 0 {
		ttl = new(time.Duration)
		*ttl = time.Duration(req.TtlMinutes) * time.Minute
	}

	var representingUserID *string
	if req.RepresentEmail != "" {
		if !forceAccess {
			return nil, status.Error(codes.PermissionDenied, "not authorized to represent other users")
		}
		u, err := s.admin.DB.FindUserByEmail(ctx, req.RepresentEmail)
		if err != nil {
			return nil, status.Errorf(codes.NotFound, "user with email %q not found", req.RepresentEmail)
		}
		if u.ID == userID {
			return nil, status.Error(codes.InvalidArgument, "cannot represent yourself")
		}
		representingUserID = &u.ID
	}

	authToken, err := s.admin.IssueUserAuthToken(ctx, userID, req.ClientId, req.DisplayName, representingUserID, ttl, false)
	if err != nil {
		return nil, err
	}

	return &adminv1.IssueUserAuthTokenResponse{
		Token: authToken.Token().String(),
	}, nil
}

func (s *Server) RevokeUserAuthToken(ctx context.Context, req *adminv1.RevokeUserAuthTokenRequest) (*adminv1.RevokeUserAuthTokenResponse, error) {
	observability.AddRequestAttributes(ctx,
		attribute.String("args.token_id", req.TokenId),
	)

	var tokenID string
	if req.TokenId == "current" { // Special alias for the current token
		if auth.GetClaims(ctx).OwnerType() != auth.OwnerTypeUser {
			return nil, status.Error(codes.PermissionDenied, "not authenticated with a user token")
		}
		tokenID = auth.GetClaims(ctx).AuthTokenID()
	} else {
		token, err := s.findUserAuthTokenFuzzy(ctx, req.TokenId)
		if err != nil {
			return nil, err
		}

		claims := auth.GetClaims(ctx)
		forceAccess := claims.Superuser(ctx) && req.SuperuserForceAccess
		if token.UserID != claims.OwnerID() && !forceAccess {
			return nil, status.Error(codes.PermissionDenied, "not authorized to revoke auth tokens for other users")
		}

		tokenID = token.ID
	}

	err := s.admin.DB.DeleteUserAuthToken(ctx, tokenID)
	if err != nil {
		return nil, err
	}

	return &adminv1.RevokeUserAuthTokenResponse{}, nil
}

func (s *Server) RevokeAllUserAuthTokens(ctx context.Context, req *adminv1.RevokeAllUserAuthTokensRequest) (*adminv1.RevokeAllUserAuthTokensResponse, error) {
	observability.AddRequestAttributes(ctx,
		attribute.String("args.user_id", req.UserId),
	)

	claims := auth.GetClaims(ctx)
	forceAccess := claims.Superuser(ctx) && req.SuperuserForceAccess

	userID := req.UserId
	if userID == "current" { // Special alias for the current user
		if claims.OwnerType() != auth.OwnerTypeUser {
			return nil, status.Error(codes.Unauthenticated, "not authenticated as a user")
		}
		userID = claims.OwnerID()
	}
	if userID != claims.OwnerID() && !forceAccess {
		return nil, status.Error(codes.PermissionDenied, "not authorized to revoke auth tokens for other users")
	}

	tokensRevoked, err := s.admin.DB.DeleteAllUserAuthTokens(ctx, userID)
	if err != nil {
		return nil, err
	}

	return &adminv1.RevokeAllUserAuthTokensResponse{
		TokensRevoked: int32(tokensRevoked),
	}, nil
}

func (s *Server) RevokeRepresentativeAuthTokens(ctx context.Context, req *adminv1.RevokeRepresentativeAuthTokensRequest) (*adminv1.RevokeRepresentativeAuthTokensResponse, error) {
	claims := auth.GetClaims(ctx)

	if !claims.Superuser(ctx) {
		return nil, status.Error(codes.PermissionDenied, "only superusers can manage representative auth tokens")
	}

	// Error if authenticated as anything other than a user
	if claims.OwnerType() != auth.OwnerTypeUser {
		return nil, status.Error(codes.Unauthenticated, "not authenticated as a user")
	}

	u, err := s.admin.DB.FindUserByEmail(ctx, req.Email)
	if err != nil {
		return nil, err
	}

	observability.AddRequestAttributes(ctx,
		attribute.String("args.user_id", u.ID),
	)

	err = s.admin.DB.DeleteUserAuthTokensByUserAndRepresentingUser(ctx, claims.OwnerID(), u.ID)
	if err != nil {
		return nil, err
	}

	return &adminv1.RevokeRepresentativeAuthTokensResponse{}, nil
}

// IssueRepresentativeAuthToken returns the temporary auth token for representing email
func (s *Server) IssueRepresentativeAuthToken(ctx context.Context, req *adminv1.IssueRepresentativeAuthTokenRequest) (*adminv1.IssueRepresentativeAuthTokenResponse, error) {
	observability.AddRequestAttributes(ctx,
		attribute.Int64("args.ttl_minutes", req.TtlMinutes),
	)

	claims := auth.GetClaims(ctx)

	if !claims.Superuser(ctx) {
		return nil, status.Error(codes.PermissionDenied, "only superusers can search users by email")
	}

	// Error if authenticated as anything other than a user
	if claims.OwnerType() != auth.OwnerTypeUser {
		return nil, status.Error(codes.Unauthenticated, "not authenticated as a user")
	}

	u, err := s.admin.DB.FindUserByEmail(ctx, req.Email)
	if err != nil {
		return nil, err
	}

	observability.AddRequestAttributes(ctx,
		attribute.String("args.user_id", u.ID),
	)

	ttl := time.Duration(req.TtlMinutes) * time.Minute
	displayName := fmt.Sprintf("Support for %s", u.Email)

	token, err := s.admin.IssueUserAuthToken(ctx, claims.OwnerID(), database.AuthClientIDRillSupport, displayName, &u.ID, &ttl, false)
	if err != nil {
		return nil, err
	}

	return &adminv1.IssueRepresentativeAuthTokenResponse{
		Token: token.Token().String(),
	}, nil
}

// RevokeCurrentAuthToken revokes the current auth token
func (s *Server) RevokeCurrentAuthToken(ctx context.Context, req *adminv1.RevokeCurrentAuthTokenRequest) (*adminv1.RevokeCurrentAuthTokenResponse, error) {
	claims := auth.GetClaims(ctx)
	if claims == nil {
		return nil, status.Error(codes.Unauthenticated, "not authenticated")
	}

	// Error if authenticated as anything other than a user
	if claims.OwnerType() != auth.OwnerTypeUser {
		return nil, status.Error(codes.Unauthenticated, "not authenticated as a user")
	}
	tokenID := claims.AuthTokenID()

	err := s.admin.DB.DeleteUserAuthToken(ctx, tokenID)
	if err != nil {
		return nil, err
	}

	return &adminv1.RevokeCurrentAuthTokenResponse{}, nil
}

func (s *Server) SudoGetResource(ctx context.Context, req *adminv1.SudoGetResourceRequest) (*adminv1.SudoGetResourceResponse, error) {
	claims := auth.GetClaims(ctx)
	if !claims.Superuser(ctx) {
		return nil, status.Error(codes.PermissionDenied, "only superusers can lookup resource")
	}

	res := &adminv1.SudoGetResourceResponse{}
	switch id := req.Id.(type) {
	case *adminv1.SudoGetResourceRequest_UserId:
		user, err := s.admin.DB.FindUser(ctx, id.UserId)
		if err != nil {
			return nil, err
		}
		res.Resource = &adminv1.SudoGetResourceResponse_User{User: userToPB(user)}
	case *adminv1.SudoGetResourceRequest_OrgId:
		org, err := s.admin.DB.FindOrganization(ctx, id.OrgId)
		if err != nil {
			return nil, err
		}
		res.Resource = &adminv1.SudoGetResourceResponse_Org{Org: s.organizationToDTO(org, true)}
	case *adminv1.SudoGetResourceRequest_ProjectId:
		proj, err := s.admin.DB.FindProject(ctx, id.ProjectId)
		if err != nil {
			return nil, err
		}
		org, err := s.admin.DB.FindOrganization(ctx, proj.OrganizationID)
		if err != nil {
			return nil, err
		}
		res.Resource = &adminv1.SudoGetResourceResponse_Project{Project: s.projToDTO(proj, org.Name)}
	case *adminv1.SudoGetResourceRequest_DeploymentId:
		depl, err := s.admin.DB.FindDeployment(ctx, id.DeploymentId)
		if err != nil {
			return nil, err
		}
		res.Resource = &adminv1.SudoGetResourceResponse_Deployment{Deployment: deploymentToDTO(depl)}
	case *adminv1.SudoGetResourceRequest_InstanceId:
		depl, err := s.admin.DB.FindDeploymentByInstanceID(ctx, id.InstanceId)
		if err != nil {
			return nil, err
		}
		res.Resource = &adminv1.SudoGetResourceResponse_Instance{Instance: deploymentToDTO(depl)}
	default:
		return nil, status.Errorf(codes.Internal, "unexpected resource type %T", id)
	}

	return res, nil
}

func (s *Server) GetUser(ctx context.Context, req *adminv1.GetUserRequest) (*adminv1.GetUserResponse, error) {
	claims := auth.GetClaims(ctx)
	if !claims.Superuser(ctx) {
		return nil, status.Error(codes.PermissionDenied, "only superusers can get user")
	}

	user, err := s.admin.DB.FindUserByEmail(ctx, req.Email)
	if err != nil {
		return nil, err
	}

	return &adminv1.GetUserResponse{User: userToPB(user)}, nil
}

func (s *Server) DeleteUser(ctx context.Context, req *adminv1.DeleteUserRequest) (*adminv1.DeleteUserResponse, error) {
	observability.AddRequestAttributes(ctx, attribute.String("args.email", req.Email))

	user, err := s.admin.DB.FindUserByEmail(ctx, req.Email)
	if err != nil {
		return nil, status.Errorf(codes.Internal, "failed to find user by email: %v", err)
	}

	claims := auth.GetClaims(ctx)
	isCurrentUser := claims.OwnerType() == auth.OwnerTypeUser && claims.OwnerID() == user.ID
	forceAccess := claims.Superuser(ctx) && req.SuperuserForceAccess
	if !isCurrentUser && !forceAccess {
		return nil, status.Error(codes.PermissionDenied, "you can only delete your own user unless you are a superuser")
	}

	err = s.admin.DB.DeleteUser(ctx, user.ID)
	if err != nil {
		return nil, status.Errorf(codes.Internal, "failed to delete user: %v", err)
	}

	return &adminv1.DeleteUserResponse{}, nil
}

func (s *Server) SudoUpdateUserQuotas(ctx context.Context, req *adminv1.SudoUpdateUserQuotasRequest) (*adminv1.SudoUpdateUserQuotasResponse, error) {
	observability.AddRequestAttributes(ctx, attribute.String("args.email", req.Email))
	if req.SingleuserOrgs != nil {
		observability.AddRequestAttributes(ctx, attribute.Int("args.singleuser_orgs", int(*req.SingleuserOrgs)))
	}
	if req.TrialOrgs != nil {
		observability.AddRequestAttributes(ctx, attribute.Int("args.trial_orgs", int(*req.TrialOrgs)))
	}

	claims := auth.GetClaims(ctx)
	if !claims.Superuser(ctx) {
		return nil, status.Error(codes.PermissionDenied, "only superusers can manage quotas")
	}

	user, err := s.admin.DB.FindUserByEmail(ctx, req.Email)
	if err != nil {
		return nil, err
	}

	// Update user quota here
	updatedUser, err := s.admin.DB.UpdateUser(ctx, user.ID, &database.UpdateUserOptions{
		DisplayName:          user.DisplayName,
		PhotoURL:             user.PhotoURL,
		GithubUsername:       user.GithubUsername,
		GithubToken:          user.GithubToken,
		GithubTokenExpiresOn: user.GithubTokenExpiresOn,
		GithubRefreshToken:   user.GithubRefreshToken,
		QuotaSingleuserOrgs:  int(valOrDefault(req.SingleuserOrgs, int32(user.QuotaSingleuserOrgs))),
		QuotaTrialOrgs:       int(valOrDefault(req.TrialOrgs, int32(user.QuotaTrialOrgs))),
		PreferenceTimeZone:   user.PreferenceTimeZone,
	})
	if err != nil {
		return nil, err
	}

	return &adminv1.SudoUpdateUserQuotasResponse{User: userToPB(updatedUser)}, nil
}

// SearchProjectUsers returns a list of users that match the given search/email query.
func (s *Server) SearchProjectUsers(ctx context.Context, req *adminv1.SearchProjectUsersRequest) (*adminv1.SearchProjectUsersResponse, error) {
	observability.AddRequestAttributes(ctx,
		attribute.String("args.org", req.Org),
		attribute.String("args.project", req.Project),
		attribute.String("args.email_query", req.EmailQuery),
	)

	proj, err := s.admin.DB.FindProjectByName(ctx, req.Org, req.Project)
	if err != nil {
		return nil, err
	}

	claims := auth.GetClaims(ctx)
	if !claims.ProjectPermissions(ctx, proj.OrganizationID, proj.ID).ManageProject {
		return nil, status.Error(codes.PermissionDenied, "not authorized to search project users")
	}

	token, err := unmarshalPageToken(req.PageToken)
	if err != nil {
		return nil, status.Error(codes.InvalidArgument, err.Error())
	}

	pageSize := validPageSize(req.PageSize)

	users, err := s.admin.DB.SearchProjectUsers(ctx, proj.ID, req.EmailQuery, token.Val, pageSize)
	if err != nil {
		return nil, err
	}

	nextToken := ""
	if len(users) >= pageSize {
		nextToken = marshalPageToken(users[len(users)-1].Email)
	}

	dtos := make([]*adminv1.User, len(users))
	for i, user := range users {
		dtos[i] = userToPB(user)
	}

	return &adminv1.SearchProjectUsersResponse{
		Users:         dtos,
		NextPageToken: nextToken,
	}, nil
}

func userToPB(u *database.User) *adminv1.User {
	return &adminv1.User{
		Id:          u.ID,
		Email:       u.Email,
		DisplayName: u.DisplayName,
		PhotoUrl:    u.PhotoURL,
		Quotas: &adminv1.UserQuotas{
			SingleuserOrgs: int32(u.QuotaSingleuserOrgs),
			TrialOrgs:      int32(u.QuotaTrialOrgs),
		},
		CreatedOn: timestamppb.New(u.CreatedOn),
		UpdatedOn: timestamppb.New(u.UpdatedOn),
	}
}

func orgMemberUserToPB(m *database.OrganizationMemberUser) *adminv1.OrganizationMemberUser {
	var attributes *structpb.Struct
	if len(m.Attributes) > 0 {
		if s, err := structpb.NewStruct(m.Attributes); err == nil {
			attributes = s
		}
	}

	return &adminv1.OrganizationMemberUser{
		UserId:          m.ID,
		UserEmail:       m.Email,
		UserName:        m.DisplayName,
		UserPhotoUrl:    m.PhotoURL,
		RoleName:        m.RoleName,
		ProjectsCount:   uint32(m.ProjectsCount),
		UsergroupsCount: uint32(m.UsergroupsCount),
		CreatedOn:       timestamppb.New(m.CreatedOn),
		UpdatedOn:       timestamppb.New(m.UpdatedOn),
		Attributes:      attributes,
	}
}

func projMemberUserToPB(m *database.ProjectMemberUser) *adminv1.ProjectMemberUser {
	return &adminv1.ProjectMemberUser{
		UserId:            m.ID,
		UserEmail:         m.Email,
		UserName:          m.DisplayName,
		UserPhotoUrl:      m.PhotoURL,
		RoleName:          m.RoleName,
		OrgRoleName:       m.OrgRoleName,
		CreatedOn:         timestamppb.New(m.CreatedOn),
		UpdatedOn:         timestamppb.New(m.UpdatedOn),
		Resources:         resourceNamesToPB(m.Resources),
		RestrictResources: m.RestrictResources,
	}
}

func usergroupMemberUserToPB(m *database.UsergroupMemberUser) *adminv1.UsergroupMemberUser {
	return &adminv1.UsergroupMemberUser{
		UserId:       m.ID,
		UserEmail:    m.Email,
		UserName:     m.DisplayName,
		UserPhotoUrl: m.PhotoURL,
		CreatedOn:    timestamppb.New(m.CreatedOn),
		UpdatedOn:    timestamppb.New(m.UpdatedOn),
	}
}

func orgInviteToPB(i *database.OrganizationInviteWithRole) *adminv1.OrganizationInvite {
	return &adminv1.OrganizationInvite{
		Email:     i.Email,
		RoleName:  i.RoleName,
		InvitedBy: safeStr(i.InvitedBy),
	}
}

func projInviteToPB(i *database.ProjectInviteWithRole) *adminv1.ProjectInvite {
	return &adminv1.ProjectInvite{
		Email:       i.Email,
		RoleName:    i.RoleName,
		OrgRoleName: i.OrgRoleName,
<<<<<<< HEAD
		InvitedBy:   i.InvitedBy,
		Resources:   resourceNamesToPB(i.Resources),
=======
		InvitedBy:   safeStr(i.InvitedBy),
>>>>>>> 4907580e
	}
}

// findUserAuthTokenFuzzy attempts to find a user auth token by exact ID, full token string, or unique prefix.
func (s *Server) findUserAuthTokenFuzzy(ctx context.Context, input string) (*database.UserAuthToken, error) {
	claims := auth.GetClaims(ctx)
	userID := claims.OwnerID()

	// Try exact ID match
	token, err := s.admin.DB.FindUserAuthToken(ctx, input)
	if err != nil && !errors.Is(err, database.ErrNotFound) {
		return nil, err
	}
	if err == nil {
		return token, nil
	}

	// Try full token string
	tokenStr, err := authtoken.FromString(input)
	if err == nil {
		token, err := s.admin.DB.FindUserAuthToken(ctx, tokenStr.ID.String())
		if err != nil && !errors.Is(err, database.ErrNotFound) {
			return nil, err
		}
		if err == nil {
			return token, nil
		}
	}

	// Validate input length and prefix
	if len(input) < 10 || !strings.HasPrefix(input, "rill_usr_") {
		return nil, status.Error(codes.InvalidArgument, "invalid token ID (must be at least 10 characters and start with 'rill_usr_')")
	}

	// Find all tokens for the user and match by prefix
	dbTokens, err := s.admin.DB.FindUserAuthTokens(ctx, userID, "", 1000, nil)
	if err != nil {
		return nil, err
	}

	tokens := make([]*authtoken.Token, len(dbTokens))
	for i, dbToken := range dbTokens {
		id, err := uuid.Parse(dbToken.ID)
		if err != nil {
			return nil, status.Errorf(codes.Internal, "invalid token ID %q: %v", dbToken.ID, err)
		}
		tokens[i] = authtoken.FromID(authtoken.TypeUser, id)
	}

	matches := authtoken.MatchByPrefix(input, tokens)

	if len(matches) > 1 {
		return nil, status.Error(codes.InvalidArgument, "multiple tokens match the given prefix (please use the full ID)")
	}
	if len(matches) == 1 {
		for _, dbToken := range dbTokens {
			id, err := uuid.Parse(dbToken.ID)
			if err != nil {
				continue
			}
			if id == matches[0].ID {
				return dbToken, nil
			}
		}
	}
	return nil, status.Error(codes.NotFound, "token not found")
}

func resourceNamesToPB(resources []database.ResourceName) []*adminv1.ResourceName {
	if len(resources) == 0 {
		return nil
	}
	rs := make([]*adminv1.ResourceName, 0, len(resources))
	for _, r := range resources {
		if r.Type == "" || r.Name == "" {
			continue
		}
		rs = append(rs, &adminv1.ResourceName{
			Type: r.Type,
			Name: r.Name,
		})
	}
	if len(rs) == 0 {
		return nil
	}
	return rs
}<|MERGE_RESOLUTION|>--- conflicted
+++ resolved
@@ -701,12 +701,8 @@
 		Email:       i.Email,
 		RoleName:    i.RoleName,
 		OrgRoleName: i.OrgRoleName,
-<<<<<<< HEAD
-		InvitedBy:   i.InvitedBy,
+		InvitedBy:   safeStr(i.InvitedBy),
 		Resources:   resourceNamesToPB(i.Resources),
-=======
-		InvitedBy:   safeStr(i.InvitedBy),
->>>>>>> 4907580e
 	}
 }
 
