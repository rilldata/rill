package server

import (
	"context"
	"encoding/json"
	"errors"
	"fmt"
	"path"
	"regexp"
	"slices"
	"strconv"
	"strings"
	"time"

	"github.com/google/uuid"
	"github.com/rilldata/rill/admin/database"
	"github.com/rilldata/rill/admin/server/auth"
	adminv1 "github.com/rilldata/rill/proto/gen/rill/admin/v1"
	runtimev1 "github.com/rilldata/rill/proto/gen/rill/runtime/v1"
	"github.com/rilldata/rill/runtime"
	"github.com/rilldata/rill/runtime/pkg/observability"
	"go.opentelemetry.io/otel/attribute"
	"google.golang.org/grpc/codes"
	"google.golang.org/grpc/status"
	"google.golang.org/protobuf/types/known/structpb"
	"gopkg.in/yaml.v3"
)

func (s *Server) GetAlertMeta(ctx context.Context, req *adminv1.GetAlertMetaRequest) (*adminv1.GetAlertMetaResponse, error) {
	observability.AddRequestAttributes(ctx,
		attribute.String("args.project_id", req.ProjectId),
		attribute.String("args.branch", req.Branch),
		attribute.String("args.alert", req.Alert),
		attribute.Bool("args.query_for", req.GetQueryFor() != nil),
	)

	proj, err := s.admin.DB.FindProject(ctx, req.ProjectId)
	if err != nil {
		if errors.Is(err, database.ErrNotFound) {
			return nil, status.Error(codes.NotFound, "project not found")
		}
		return nil, status.Error(codes.InvalidArgument, err.Error())
	}

	permissions := auth.GetClaims(ctx).ProjectPermissions(ctx, proj.OrganizationID, proj.ID)
	if !permissions.ReadProdStatus {
		return nil, status.Error(codes.PermissionDenied, "does not have permission to read alert meta")
	}

	if proj.ProdBranch != req.Branch {
		return nil, status.Error(codes.InvalidArgument, "branch not found")
	}

	org, err := s.admin.DB.FindOrganization(ctx, proj.OrganizationID)
	if err != nil {
		return nil, status.Error(codes.InvalidArgument, err.Error())
	}

	var attr map[string]any
	if req.QueryFor != nil {
		switch forVal := req.QueryFor.(type) {
		case *adminv1.GetAlertMetaRequest_QueryForUserId:
			attr, err = s.getAttributesForUser(ctx, proj.OrganizationID, proj.ID, forVal.QueryForUserId, "")
			if err != nil {
				return nil, status.Error(codes.Internal, err.Error())
			}
		case *adminv1.GetAlertMetaRequest_QueryForUserEmail:
			attr, err = s.getAttributesForUser(ctx, proj.OrganizationID, proj.ID, "", forVal.QueryForUserEmail)
			if err != nil {
				return nil, status.Error(codes.Internal, err.Error())
			}
		default:
			return nil, status.Error(codes.InvalidArgument, "invalid 'for' type")
		}
	}

	var attrPB *structpb.Struct
	if attr != nil {
		attrPB, err = structpb.NewStruct(attr)
		if err != nil {
			return nil, status.Error(codes.Internal, err.Error())
		}
	}

	return &adminv1.GetAlertMetaResponse{
		OpenUrl:            s.urls.alertOpen(org.Name, proj.Name, req.Alert),
		EditUrl:            s.urls.alertEdit(org.Name, proj.Name, req.Alert),
		QueryForAttributes: attrPB,
	}, nil
}

func (s *Server) CreateAlert(ctx context.Context, req *adminv1.CreateAlertRequest) (*adminv1.CreateAlertResponse, error) {
	observability.AddRequestAttributes(ctx,
		attribute.String("args.organization", req.Organization),
		attribute.String("args.project", req.Project),
	)

	proj, err := s.admin.DB.FindProjectByName(ctx, req.Organization, req.Project)
	if err != nil {
		if errors.Is(err, database.ErrNotFound) {
			return nil, status.Error(codes.NotFound, "project not found")
		}
		return nil, status.Error(codes.InvalidArgument, err.Error())
	}

	claims := auth.GetClaims(ctx)
	permissions := claims.ProjectPermissions(ctx, proj.OrganizationID, proj.ID)
	if !permissions.CreateAlerts {
		return nil, status.Error(codes.PermissionDenied, "does not have permission to read project repo")
	}

	if claims.OwnerType() != auth.OwnerTypeUser {
		return nil, status.Error(codes.PermissionDenied, "only users can create alerts")
	}

	if proj.ProdDeploymentID == nil {
		return nil, status.Error(codes.FailedPrecondition, "project does not have a production deployment")
	}

	depl, err := s.admin.DB.FindDeployment(ctx, *proj.ProdDeploymentID)
	if err != nil {
		return nil, status.Error(codes.InvalidArgument, err.Error())
	}

	name, err := s.generateAlertName(ctx, depl, req.Options.Title)
	if err != nil {
		return nil, status.Error(codes.InvalidArgument, err.Error())
	}

	data, err := s.yamlForManagedAlert(req.Options, name, claims.OwnerID())
	if err != nil {
		return nil, status.Errorf(codes.InvalidArgument, "failed to generate alert YAML: %s", err.Error())
	}

	err = s.admin.DB.UpsertVirtualFile(ctx, &database.InsertVirtualFileOptions{
		ProjectID: proj.ID,
		Branch:    proj.ProdBranch,
		Path:      virtualFilePathForManagedAlert(name),
		Data:      data,
	})
	if err != nil {
		return nil, status.Errorf(codes.Internal, "failed to insert virtual file: %s", err.Error())
	}

	err = s.admin.TriggerReconcileAndAwaitResource(ctx, depl, name, runtime.ResourceKindAlert)
	if err != nil {
		if errors.Is(err, context.DeadlineExceeded) {
			return nil, status.Error(codes.DeadlineExceeded, "timed out waiting for alert to be created")
		}
		return nil, status.Errorf(codes.Internal, "failed to reconcile alert: %s", err.Error())
	}

	return &adminv1.CreateAlertResponse{
		Name: name,
	}, nil
}

func (s *Server) EditAlert(ctx context.Context, req *adminv1.EditAlertRequest) (*adminv1.EditAlertResponse, error) {
	observability.AddRequestAttributes(ctx,
		attribute.String("args.organization", req.Organization),
		attribute.String("args.project", req.Project),
		attribute.String("args.name", req.Name),
	)

	proj, err := s.admin.DB.FindProjectByName(ctx, req.Organization, req.Project)
	if err != nil {
		if errors.Is(err, database.ErrNotFound) {
			return nil, status.Error(codes.NotFound, "project not found")
		}
		return nil, status.Error(codes.InvalidArgument, err.Error())
	}

	claims := auth.GetClaims(ctx)
	permissions := claims.ProjectPermissions(ctx, proj.OrganizationID, proj.ID)
	if !permissions.ReadProd {
		return nil, status.Error(codes.PermissionDenied, "does not have permission to read project repo")
	}

	if proj.ProdDeploymentID == nil {
		return nil, status.Error(codes.FailedPrecondition, "project does not have a production deployment")
	}

	depl, err := s.admin.DB.FindDeployment(ctx, *proj.ProdDeploymentID)
	if err != nil {
		return nil, status.Error(codes.InvalidArgument, err.Error())
	}

	spec, err := s.admin.LookupAlert(ctx, depl, req.Name)
	if err != nil {
		return nil, status.Errorf(codes.InvalidArgument, "could not get alert: %s", err.Error())
	}
	annotations := parseAlertAnnotations(spec.Annotations)

	if !annotations.AdminManaged {
		return nil, status.Error(codes.FailedPrecondition, "can't edit alert because it was not created from the UI")
	}

	isOwner := claims.OwnerType() == auth.OwnerTypeUser && annotations.AdminOwnerUserID == claims.OwnerID()
	if !permissions.ManageAlerts && !isOwner {
		return nil, status.Error(codes.PermissionDenied, "does not have permission to edit alert")
	}

	data, err := s.yamlForManagedAlert(req.Options, req.Name, annotations.AdminOwnerUserID)
	if err != nil {
		return nil, status.Errorf(codes.InvalidArgument, "failed to generate alert YAML: %s", err.Error())
	}

	err = s.admin.DB.UpsertVirtualFile(ctx, &database.InsertVirtualFileOptions{
		ProjectID: proj.ID,
		Branch:    proj.ProdBranch,
		Path:      virtualFilePathForManagedAlert(req.Name),
		Data:      data,
	})
	if err != nil {
		return nil, status.Errorf(codes.Internal, "failed to update virtual file: %s", err.Error())
	}

	err = s.admin.TriggerReconcileAndAwaitResource(ctx, depl, req.Name, runtime.ResourceKindAlert)
	if err != nil {
		if errors.Is(err, context.DeadlineExceeded) {
			return nil, status.Error(codes.DeadlineExceeded, "timed out waiting for alert to be updated")
		}
		return nil, status.Errorf(codes.Internal, "failed to reconcile alert: %s", err.Error())
	}

	return &adminv1.EditAlertResponse{}, nil
}

func (s *Server) UnsubscribeAlert(ctx context.Context, req *adminv1.UnsubscribeAlertRequest) (*adminv1.UnsubscribeAlertResponse, error) {
	observability.AddRequestAttributes(ctx,
		attribute.String("args.organization", req.Organization),
		attribute.String("args.project", req.Project),
		attribute.String("args.name", req.Name),
	)

	proj, err := s.admin.DB.FindProjectByName(ctx, req.Organization, req.Project)
	if err != nil {
		if errors.Is(err, database.ErrNotFound) {
			return nil, status.Error(codes.NotFound, "project not found")
		}
		return nil, status.Error(codes.InvalidArgument, err.Error())
	}

	claims := auth.GetClaims(ctx)
	permissions := claims.ProjectPermissions(ctx, proj.OrganizationID, proj.ID)
	if !permissions.ReadProd {
		return nil, status.Error(codes.PermissionDenied, "does not have permission to read project repo")
	}

	if proj.ProdDeploymentID == nil {
		return nil, status.Error(codes.FailedPrecondition, "project does not have a production deployment")
	}

	depl, err := s.admin.DB.FindDeployment(ctx, *proj.ProdDeploymentID)
	if err != nil {
		return nil, status.Error(codes.InvalidArgument, err.Error())
	}

	spec, err := s.admin.LookupAlert(ctx, depl, req.Name)
	if err != nil {
		return nil, status.Errorf(codes.InvalidArgument, "could not get alert: %s", err.Error())
	}
	annotations := parseAlertAnnotations(spec.Annotations)

	if !annotations.AdminManaged {
		return nil, status.Error(codes.FailedPrecondition, "can't edit alert because it was not created from the UI")
	}

	if claims.OwnerType() != auth.OwnerTypeUser {
		return nil, status.Error(codes.PermissionDenied, "only users can unsubscribe from alerts")
	}
	user, err := s.admin.DB.FindUser(ctx, claims.OwnerID())
	if err != nil {
		return nil, status.Error(codes.Internal, err.Error())
	}

	opts, err := recreateAlertOptionsFromSpec(spec)
	if err != nil {
		return nil, status.Errorf(codes.Internal, "failed to recreate alert options: %s", err.Error())
	}

	found := false
	for idx, email := range opts.Recipients {
		if strings.EqualFold(user.Email, email) {
			opts.Recipients = slices.Delete(opts.Recipients, idx, idx+1)
			found = true
			break
		}
	}

	if !found {
		return nil, status.Error(codes.InvalidArgument, "user is not subscribed to alert")
	}

	if len(opts.Recipients) == 0 {
		err = s.admin.DB.UpdateVirtualFileDeleted(ctx, proj.ID, proj.ProdBranch, virtualFilePathForManagedAlert(req.Name))
		if err != nil {
			return nil, status.Errorf(codes.Internal, "failed to update virtual file: %s", err.Error())
		}
	} else {
		data, err := s.yamlForManagedAlert(opts, req.Name, annotations.AdminOwnerUserID)
		if err != nil {
			return nil, status.Errorf(codes.InvalidArgument, "failed to generate alert YAML: %s", err.Error())
		}

		err = s.admin.DB.UpsertVirtualFile(ctx, &database.InsertVirtualFileOptions{
			ProjectID: proj.ID,
			Branch:    proj.ProdBranch,
			Path:      virtualFilePathForManagedAlert(req.Name),
			Data:      data,
		})
		if err != nil {
			return nil, status.Errorf(codes.Internal, "failed to update virtual file: %s", err.Error())
		}
	}

	err = s.admin.TriggerReconcileAndAwaitResource(ctx, depl, req.Name, runtime.ResourceKindAlert)
	if err != nil {
		if errors.Is(err, context.DeadlineExceeded) {
			return nil, status.Error(codes.DeadlineExceeded, "timed out waiting for alert to be updated")
		}
		return nil, status.Errorf(codes.Internal, "failed to reconcile alert: %s", err.Error())
	}

	return &adminv1.UnsubscribeAlertResponse{}, nil
}

func (s *Server) DeleteAlert(ctx context.Context, req *adminv1.DeleteAlertRequest) (*adminv1.DeleteAlertResponse, error) {
	observability.AddRequestAttributes(ctx,
		attribute.String("args.organization", req.Organization),
		attribute.String("args.project", req.Project),
		attribute.String("args.name", req.Name),
	)

	proj, err := s.admin.DB.FindProjectByName(ctx, req.Organization, req.Project)
	if err != nil {
		if errors.Is(err, database.ErrNotFound) {
			return nil, status.Error(codes.NotFound, "project not found")
		}
		return nil, status.Error(codes.InvalidArgument, err.Error())
	}

	claims := auth.GetClaims(ctx)
	permissions := claims.ProjectPermissions(ctx, proj.OrganizationID, proj.ID)
	if !permissions.ReadProd {
		return nil, status.Error(codes.PermissionDenied, "does not have permission to read project repo")
	}

	if proj.ProdDeploymentID == nil {
		return nil, status.Error(codes.FailedPrecondition, "project does not have a production deployment")
	}

	depl, err := s.admin.DB.FindDeployment(ctx, *proj.ProdDeploymentID)
	if err != nil {
		return nil, status.Error(codes.InvalidArgument, err.Error())
	}

	spec, err := s.admin.LookupAlert(ctx, depl, req.Name)
	if err != nil {
		return nil, status.Errorf(codes.InvalidArgument, "could not get alert: %s", err.Error())
	}
	annotations := parseAlertAnnotations(spec.Annotations)

	if !annotations.AdminManaged {
		return nil, status.Error(codes.FailedPrecondition, "can't edit alert because it was not created from the UI")
	}

	isOwner := claims.OwnerType() == auth.OwnerTypeUser && annotations.AdminOwnerUserID == claims.OwnerID()
	if !permissions.ManageAlerts && !isOwner {
		return nil, status.Error(codes.PermissionDenied, "does not have permission to edit alert")
	}

	err = s.admin.DB.UpdateVirtualFileDeleted(ctx, proj.ID, proj.ProdBranch, virtualFilePathForManagedAlert(req.Name))
	if err != nil {
		return nil, status.Errorf(codes.Internal, "failed to delete virtual file: %s", err.Error())
	}

	err = s.admin.TriggerReconcileAndAwaitResource(ctx, depl, req.Name, runtime.ResourceKindAlert)
	if err != nil {
		if errors.Is(err, context.DeadlineExceeded) {
			return nil, status.Error(codes.DeadlineExceeded, "timed out waiting for alert to be deleted")
		}
		return nil, status.Errorf(codes.Internal, "failed to reconcile alert: %s", err.Error())
	}

	return &adminv1.DeleteAlertResponse{}, nil
}

func (s *Server) GenerateAlertYAML(ctx context.Context, req *adminv1.GenerateAlertYAMLRequest) (*adminv1.GenerateAlertYAMLResponse, error) {
	observability.AddRequestAttributes(ctx,
		attribute.String("args.organization", req.Organization),
		attribute.String("args.project", req.Project),
	)

	data, err := s.yamlForCommittedAlert(req.Options)
	if err != nil {
		return nil, status.Errorf(codes.InvalidArgument, "failed to generate alert YAML: %s", err.Error())
	}

	return &adminv1.GenerateAlertYAMLResponse{
		Yaml: string(data),
	}, nil
}

func (s *Server) GetAlertYAML(ctx context.Context, req *adminv1.GetAlertYAMLRequest) (*adminv1.GetAlertYAMLResponse, error) {
	observability.AddRequestAttributes(ctx,
		attribute.String("args.organization", req.Organization),
		attribute.String("args.project", req.Project),
		attribute.String("args.name", req.Name),
	)

	proj, err := s.admin.DB.FindProjectByName(ctx, req.Organization, req.Project)
	if err != nil {
		if errors.Is(err, database.ErrNotFound) {
			return nil, status.Error(codes.NotFound, "project not found")
		}
		return nil, status.Error(codes.InvalidArgument, err.Error())
	}

	claims := auth.GetClaims(ctx)
	permissions := claims.ProjectPermissions(ctx, proj.OrganizationID, proj.ID)
	if !permissions.ReadProd {
		return nil, status.Error(codes.PermissionDenied, "does not have permission to read project repo")
	}

	if proj.ProdDeploymentID == nil {
		return nil, status.Error(codes.FailedPrecondition, "project does not have a production deployment")
	}

	vf, err := s.admin.DB.FindVirtualFile(ctx, proj.ID, proj.ProdBranch, virtualFilePathForManagedAlert(req.Name))
	if err != nil {
		return nil, status.Error(codes.InvalidArgument, err.Error())
	}
	if vf == nil {
		return nil, status.Error(codes.NotFound, fmt.Sprintf("failed to find file for alert %s", req.Name))
	}

	return &adminv1.GetAlertYAMLResponse{
		Yaml: string(vf.Data),
	}, nil
}

func (s *Server) yamlForManagedAlert(opts *adminv1.AlertOptions, alertName, ownerUserID string) ([]byte, error) {
	res := alertYAML{}
	res.Kind = "alert"
	res.Title = opts.Title
	// manually add the ref
<<<<<<< HEAD
	res.Refs = []string{fmt.Sprintf("dashboard/%s", opts.DashboardName)}
=======
	res.Refs = []string{fmt.Sprintf("MetricsView/%s", opts.MetricsViewName)}
>>>>>>> f81eb9be
	res.Intervals.Duration = opts.IntervalDuration
	res.Query.Name = opts.QueryName
	res.Query.ArgsJSON = opts.QueryArgsJson
	// hard code the user id to run for. this avoids exposing data through alert creation
	res.Query.For.UserID = ownerUserID
	res.Email.Recipients = opts.Recipients
	res.Email.Renotify = opts.EmailRenotify
	res.Email.RenotifyAfter = opts.EmailRenotifyAfterSeconds
	res.Annotations.AdminOwnerUserID = ownerUserID
	res.Annotations.AdminManaged = true
	res.Annotations.AdminNonce = time.Now().Format(time.RFC3339Nano)
	return yaml.Marshal(res)
}

func (s *Server) yamlForCommittedAlert(opts *adminv1.AlertOptions) ([]byte, error) {
	// Format args as pretty YAML
	var args map[string]interface{}
	if opts.QueryArgsJson != "" {
		err := json.Unmarshal([]byte(opts.QueryArgsJson), &args)
		if err != nil {
			return nil, fmt.Errorf("failed to parse queryArgsJSON: %w", err)
		}
	}

	res := alertYAML{}
	res.Kind = "alert"
	res.Title = opts.Title
	// manually add the ref
<<<<<<< HEAD
	res.Refs = []string{fmt.Sprintf("dashboard/%s", opts.DashboardName)}
=======
	res.Refs = []string{fmt.Sprintf("MetricsView/%s", opts.MetricsViewName)}
>>>>>>> f81eb9be
	res.Intervals.Duration = opts.IntervalDuration
	res.Query.Name = opts.QueryName
	res.Query.Args = args
	res.Email.Recipients = opts.Recipients
	res.Email.Renotify = opts.EmailRenotify
	res.Email.RenotifyAfter = opts.EmailRenotifyAfterSeconds
	return yaml.Marshal(res)
}

// generateAlertName generates a random alert name with the title as a seed.
// Example: "My alert!" -> "my-alert-5b3f7e1a".
// It verifies that the name is not taken (the random component makes any collision unlikely, but we check to be sure).
func (s *Server) generateAlertName(ctx context.Context, depl *database.Deployment, title string) (string, error) {
	for i := 0; i < 5; i++ {
		name := randomAlertName(title)

		_, err := s.admin.LookupAlert(ctx, depl, name)
		if err != nil {
			if s, ok := status.FromError(err); ok && s.Code() == codes.NotFound {
				// Success! Name isn't taken
				return name, nil
			}
			return "", fmt.Errorf("failed to check alert name: %w", err)
		}
	}

	// Fail-safe in case all names we tried were taken
	return uuid.New().String(), nil
}

var alertNameToDashCharsRegexp = regexp.MustCompile(`[ _]+`)

var alertNameExcludeCharsRegexp = regexp.MustCompile(`[^a-zA-Z0-9-]+`)

func randomAlertName(title string) string {
	name := alertNameToDashCharsRegexp.ReplaceAllString(title, "-")
	name = alertNameExcludeCharsRegexp.ReplaceAllString(name, "")
	name = strings.ToLower(name)
	name = strings.Trim(name, "-")
	if name == "" {
		name = uuid.New().String()
	} else {
		name = name + "-" + uuid.New().String()[0:8]
	}
	return name
}

func recreateAlertOptionsFromSpec(spec *runtimev1.AlertSpec) (*adminv1.AlertOptions, error) {
	opts := &adminv1.AlertOptions{}
	opts.Title = spec.Title
	opts.IntervalDuration = spec.IntervalsIsoDuration
	opts.QueryName = spec.QueryName
	opts.QueryArgsJson = spec.QueryArgsJson
	opts.Recipients = spec.EmailRecipients
	opts.EmailRenotify = spec.EmailRenotify
	opts.EmailRenotifyAfterSeconds = spec.EmailRenotifyAfterSeconds
	return opts, nil
}

type alertRefYAML struct {
	Kind string `yaml:"kind"`
	Name string `yaml:"name"`
}

// alertYAML is derived from rillv1.AlertYAML, but adapted for generating (as opposed to parsing) the alert YAML.
type alertYAML struct {
	Kind      string   `yaml:"kind"`
	Title     string   `yaml:"title"`
	Refs      []string `yaml:"refs"`
	Intervals struct {
		Duration string `yaml:"duration"`
	} `yaml:"intervals"`
	Timeout string `yaml:"timeout"`
	Query   struct {
		Name     string         `yaml:"name"`
		Args     map[string]any `yaml:"args,omitempty"`
		ArgsJSON string         `yaml:"args_json,omitempty"`
		For      struct {
			UserID string `yaml:"user_id"`
		} `yaml:"for"`
	} `yaml:"query"`
	Email struct {
		Recipients    []string `yaml:"recipients"`
		Renotify      bool     `yaml:"renotify"`
		RenotifyAfter uint32   `yaml:"renotify_after"`
	} `yaml:"email"`
	Annotations alertAnnotations `yaml:"annotations,omitempty"`
}

type alertAnnotations struct {
	AdminOwnerUserID string `yaml:"admin_owner_user_id"`
	AdminManaged     bool   `yaml:"admin_managed"`
	AdminNonce       string `yaml:"admin_nonce"` // To ensure spec version gets updated on writes, to enable polling in TriggerReconcileAndAwaitAlert
}

func parseAlertAnnotations(annotations map[string]string) alertAnnotations {
	if annotations == nil {
		return alertAnnotations{}
	}

	res := alertAnnotations{}
	res.AdminOwnerUserID = annotations["admin_owner_user_id"]
	res.AdminManaged, _ = strconv.ParseBool(annotations["admin_managed"])
	res.AdminNonce = annotations["admin_nonce"]

	return res
}

func virtualFilePathForManagedAlert(name string) string {
	return path.Join("alerts", name+".yaml")
}<|MERGE_RESOLUTION|>--- conflicted
+++ resolved
@@ -445,11 +445,7 @@
 	res.Kind = "alert"
 	res.Title = opts.Title
 	// manually add the ref
-<<<<<<< HEAD
-	res.Refs = []string{fmt.Sprintf("dashboard/%s", opts.DashboardName)}
-=======
 	res.Refs = []string{fmt.Sprintf("MetricsView/%s", opts.MetricsViewName)}
->>>>>>> f81eb9be
 	res.Intervals.Duration = opts.IntervalDuration
 	res.Query.Name = opts.QueryName
 	res.Query.ArgsJSON = opts.QueryArgsJson
@@ -478,11 +474,7 @@
 	res.Kind = "alert"
 	res.Title = opts.Title
 	// manually add the ref
-<<<<<<< HEAD
-	res.Refs = []string{fmt.Sprintf("dashboard/%s", opts.DashboardName)}
-=======
 	res.Refs = []string{fmt.Sprintf("MetricsView/%s", opts.MetricsViewName)}
->>>>>>> f81eb9be
 	res.Intervals.Duration = opts.IntervalDuration
 	res.Query.Name = opts.QueryName
 	res.Query.Args = args
