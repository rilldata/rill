--- conflicted
+++ resolved
@@ -132,7 +132,6 @@
 		if d.Environment == "dev" && !permissions.ReadDev {
 			continue
 		}
-<<<<<<< HEAD
 		// Preview deployments are only visible to admins (ManageProd permission)
 		if d.Environment == "preview" && !permissions.ManageProd {
 			continue
@@ -140,8 +139,6 @@
 		if req.Environment != "" && req.Environment != d.Environment {
 			continue
 		}
-=======
->>>>>>> e2db39a7
 		if req.UserId != "" && d.OwnerUserID != nil && req.UserId != *d.OwnerUserID {
 			continue
 		}
