package server

import (
	"context"
	"errors"
	"fmt"
	"math"
	"net/url"
	"strings"
	"time"

	"github.com/rilldata/rill/admin"
	"github.com/rilldata/rill/admin/database"
	"github.com/rilldata/rill/admin/pkg/publicemail"
	"github.com/rilldata/rill/admin/server/auth"
	adminv1 "github.com/rilldata/rill/proto/gen/rill/admin/v1"
	runtimev1 "github.com/rilldata/rill/proto/gen/rill/runtime/v1"
	"github.com/rilldata/rill/runtime"
	"github.com/rilldata/rill/runtime/pkg/duckdbsql"
	"github.com/rilldata/rill/runtime/pkg/email"
	"github.com/rilldata/rill/runtime/pkg/observability"
	runtimeauth "github.com/rilldata/rill/runtime/server/auth"
	"go.opentelemetry.io/otel/attribute"
	"google.golang.org/grpc/codes"
	"google.golang.org/grpc/status"
	"google.golang.org/protobuf/encoding/protojson"
	"google.golang.org/protobuf/types/known/timestamppb"
)

const prodDeplTTL = 14 * 24 * time.Hour

// runtimeAccessTokenTTL is the validity duration of JWTs issued for runtime access when calling GetProject.
// This TTL is not used for tokens created for internal communication between the admin and runtime services.
const runtimeAccessTokenDefaultTTL = 30 * time.Minute

// runtimeAccessTokenEmbedTTL is the validation duration of JWTs issued for embedding.
// Since low-risk embed users might not implement refresh, it defaults to a high value of 24 hours.
// It can be overridden to a lower value when issued for high-risk embed users.
const runtimeAccessTokenEmbedTTL = 24 * time.Hour

func (s *Server) ListProjectsForOrganization(ctx context.Context, req *adminv1.ListProjectsForOrganizationRequest) (*adminv1.ListProjectsForOrganizationResponse, error) {
	observability.AddRequestAttributes(ctx,
		attribute.String("args.org", req.OrganizationName),
	)

	org, err := s.admin.DB.FindOrganizationByName(ctx, req.OrganizationName)
	if err != nil {
		return nil, status.Error(codes.InvalidArgument, err.Error())
	}

	token, err := unmarshalPageToken(req.PageToken)
	if err != nil {
		return nil, err
	}
	pageSize := validPageSize(req.PageSize)

	// If user has ManageProjects, return all projects
	claims := auth.GetClaims(ctx)
	var projs []*database.Project
	if claims.OrganizationPermissions(ctx, org.ID).ManageProjects {
		projs, err = s.admin.DB.FindProjectsForOrganization(ctx, org.ID, token.Val, pageSize)
	} else if claims.OwnerType() == auth.OwnerTypeUser {
		// Get projects the user is a (direct or group) member of (note: the user can be a member of a project in the org, without being a member of org - we call this an "outside member")
		// plus all public projects
		projs, err = s.admin.DB.FindProjectsForOrgAndUser(ctx, org.ID, claims.OwnerID(), token.Val, pageSize)
	} else {
		projs, err = s.admin.DB.FindPublicProjectsInOrganization(ctx, org.ID, token.Val, pageSize)
	}
	if err != nil {
		return nil, status.Error(codes.InvalidArgument, err.Error())
	}

	// If no projects are public, and user is not an outside member of any projects, the projsMap is empty.
	// If additionally, the user is not an org member, return permission denied (instead of an empty slice).
	if len(projs) == 0 && !claims.OrganizationPermissions(ctx, org.ID).ReadProjects {
		return nil, status.Error(codes.PermissionDenied, "does not have permission to read projects")
	}

	nextToken := ""
	if len(projs) >= pageSize {
		nextToken = marshalPageToken(projs[len(projs)-1].Name)
	}

	dtos := make([]*adminv1.Project, len(projs))
	for i, p := range projs {
		dtos[i] = s.projToDTO(p, org.Name)
	}

	return &adminv1.ListProjectsForOrganizationResponse{
		Projects:      dtos,
		NextPageToken: nextToken,
	}, nil
}

func (s *Server) GetProject(ctx context.Context, req *adminv1.GetProjectRequest) (*adminv1.GetProjectResponse, error) {
	observability.AddRequestAttributes(ctx,
		attribute.String("args.org", req.OrganizationName),
		attribute.String("args.project", req.Name),
	)

	org, err := s.admin.DB.FindOrganizationByName(ctx, req.OrganizationName)
	if err != nil {
		return nil, status.Error(codes.InvalidArgument, err.Error())
	}

	proj, err := s.admin.DB.FindProjectByName(ctx, req.OrganizationName, req.Name)
	if err != nil {
		if errors.Is(err, database.ErrNotFound) {
			return nil, status.Error(codes.NotFound, fmt.Sprintf("project %q not found", req.Name))
		}
		return nil, status.Error(codes.InvalidArgument, err.Error())
	}

	claims := auth.GetClaims(ctx)
	permissions := claims.ProjectPermissions(ctx, proj.OrganizationID, proj.ID)
	if proj.Public {
		permissions.ReadProject = true
		permissions.ReadProd = true
	}
	if claims.Superuser(ctx) {
		permissions.ReadProject = true
		permissions.ReadProd = true
		permissions.ReadProdStatus = true
		permissions.ReadDev = true
		permissions.ReadDevStatus = true
		permissions.ReadProjectMembers = true
	}

	if !permissions.ReadProject {
		return nil, status.Error(codes.PermissionDenied, "does not have permission to read project")
	}

	if proj.ProdDeploymentID == nil || !permissions.ReadProd {
		return &adminv1.GetProjectResponse{
			Project:            s.projToDTO(proj, org.Name),
			ProjectPermissions: permissions,
		}, nil
	}

	depl, err := s.admin.DB.FindDeployment(ctx, *proj.ProdDeploymentID)
	if err != nil {
		return nil, status.Error(codes.InvalidArgument, err.Error())
	}

	if !permissions.ReadProdStatus {
		depl.StatusMessage = ""
	}

	var attr map[string]any
	var rules []*runtimev1.SecurityRule
	if claims.OwnerType() == auth.OwnerTypeUser {
		attr, err = s.jwtAttributesForUser(ctx, claims.OwnerID(), proj.OrganizationID, permissions)
		if err != nil {
			return nil, status.Error(codes.Internal, err.Error())
		}
	} else if claims.OwnerType() == auth.OwnerTypeService {
		attr = map[string]any{"admin": true}
	} else if claims.OwnerType() == auth.OwnerTypeMagicAuthToken {
		mdl, ok := claims.AuthTokenModel().(*database.MagicAuthToken)
		if !ok {
			return nil, status.Errorf(codes.Internal, "unexpected type %T for magic auth token model", claims.AuthTokenModel())
		}

		attr = mdl.Attributes

		// Deny access to all resources except themes and mdl.MetricsView
		rules = append(rules, &runtimev1.SecurityRule{
			Rule: &runtimev1.SecurityRule_Access{
				Access: &runtimev1.SecurityRuleAccess{
					Condition: fmt.Sprintf(
						"NOT ('{{.self.kind}}'='%s' OR '{{.self.kind}}'='%s' AND '{{ lower .self.name }}'=%s)",
						runtime.ResourceKindTheme,
						runtime.ResourceKindMetricsView,
						duckdbsql.EscapeStringValue(strings.ToLower(mdl.MetricsView)),
					),
					Allow: false,
				},
			},
		})

		if mdl.MetricsViewFilterJSON != "" {
			expr := &runtimev1.Expression{}
			err := protojson.Unmarshal([]byte(mdl.MetricsViewFilterJSON), expr)
			if err != nil {
				return nil, status.Errorf(codes.Internal, "could not unmarshal metrics view filter: %s", err.Error())
			}

			rules = append(rules, &runtimev1.SecurityRule{
				Rule: &runtimev1.SecurityRule_RowFilter{
					RowFilter: &runtimev1.SecurityRuleRowFilter{
						Expression: expr,
					},
				},
			})
		}

		if len(mdl.MetricsViewFields) > 0 {
			rules = append(rules, &runtimev1.SecurityRule{
				Rule: &runtimev1.SecurityRule_FieldAccess{
					FieldAccess: &runtimev1.SecurityRuleFieldAccess{
						Fields: mdl.MetricsViewFields,
						Allow:  true,
					},
				},
			})
		}
	}

	ttlDuration := runtimeAccessTokenDefaultTTL
	if req.AccessTokenTtlSeconds != 0 {
		ttlDuration = time.Duration(req.AccessTokenTtlSeconds) * time.Second
	}

	jwt, err := s.issuer.NewToken(runtimeauth.TokenOptions{
		AudienceURL: depl.RuntimeAudience,
		Subject:     claims.OwnerID(),
		TTL:         ttlDuration,
		InstancePermissions: map[string][]runtimeauth.Permission{
			depl.RuntimeInstanceID: {
				// TODO: Remove ReadProfiling and ReadRepo (may require frontend changes)
				runtimeauth.ReadObjects,
				runtimeauth.ReadMetrics,
				runtimeauth.ReadProfiling,
				runtimeauth.ReadRepo,
				runtimeauth.ReadAPI,
			},
		},
		Attributes:    attr,
		SecurityRules: rules,
	})
	if err != nil {
		return nil, status.Errorf(codes.Internal, "could not issue jwt: %s", err.Error())
	}

	s.admin.Used.Deployment(depl.ID)

	return &adminv1.GetProjectResponse{
		Project:            s.projToDTO(proj, org.Name),
		ProdDeployment:     deploymentToDTO(depl),
		Jwt:                jwt,
		ProjectPermissions: permissions,
	}, nil
}

func (s *Server) GetProjectByID(ctx context.Context, req *adminv1.GetProjectByIDRequest) (*adminv1.GetProjectByIDResponse, error) {
	observability.AddRequestAttributes(ctx,
		attribute.String("args.project_id", req.Id),
	)

	proj, err := s.admin.DB.FindProject(ctx, req.Id)
	if err != nil {
		return nil, status.Error(codes.InvalidArgument, err.Error())
	}

	org, err := s.admin.DB.FindOrganization(ctx, proj.OrganizationID)
	if err != nil {
		return nil, status.Error(codes.InvalidArgument, err.Error())
	}

	claims := auth.GetClaims(ctx)
	permissions := claims.ProjectPermissions(ctx, proj.OrganizationID, proj.ID)
	if !permissions.ReadProject && !proj.Public && !claims.Superuser(ctx) {
		return nil, status.Error(codes.PermissionDenied, "does not have permission to read project")
	}

	return &adminv1.GetProjectByIDResponse{
		Project: s.projToDTO(proj, org.Name),
	}, nil
}

func (s *Server) SearchProjectNames(ctx context.Context, req *adminv1.SearchProjectNamesRequest) (*adminv1.SearchProjectNamesResponse, error) {
	observability.AddRequestAttributes(ctx,
		attribute.String("args.pattern", req.NamePattern),
		attribute.Int("args.annotations", len(req.Annotations)),
	)

	claims := auth.GetClaims(ctx)
	if !claims.Superuser(ctx) {
		return nil, status.Error(codes.PermissionDenied, "only superusers can search projects")
	}

	token, err := unmarshalPageToken(req.PageToken)
	if err != nil {
		return nil, err
	}
	pageSize := validPageSize(req.PageSize)

	var projectNames []string
	if req.Annotations != nil && len(req.Annotations) > 0 {
		// If an annotation is set to "*", we just check for key presence (instead of exact key-value match)
		var annotationKeys []string
		for k, v := range req.Annotations {
			if v == "*" {
				annotationKeys = append(annotationKeys, k)
				delete(req.Annotations, k)
			}
		}

		projectNames, err = s.admin.DB.FindProjectPathsByPatternAndAnnotations(ctx, req.NamePattern, token.Val, annotationKeys, req.Annotations, pageSize)
	} else {
		projectNames, err = s.admin.DB.FindProjectPathsByPattern(ctx, req.NamePattern, token.Val, pageSize)
	}
	if err != nil {
		return nil, status.Error(codes.Internal, err.Error())
	}

	nextToken := ""
	if len(projectNames) >= pageSize {
		nextToken = marshalPageToken(projectNames[len(projectNames)-1])
	}

	return &adminv1.SearchProjectNamesResponse{
		Names:         projectNames,
		NextPageToken: nextToken,
	}, nil
}

func (s *Server) CreateProject(ctx context.Context, req *adminv1.CreateProjectRequest) (*adminv1.CreateProjectResponse, error) {
	observability.AddRequestAttributes(ctx,
		attribute.String("args.org", req.OrganizationName),
		attribute.String("args.project", req.Name),
		attribute.String("args.description", req.Description),
		attribute.Bool("args.public", req.Public),
		attribute.String("args.provisioner", req.Provisioner),
		attribute.String("args.prod_version", req.ProdVersion),
		attribute.String("args.prod_olap_driver", req.ProdOlapDriver),
		attribute.Int64("args.prod_slots", req.ProdSlots),
		attribute.String("args.sub_path", req.Subpath),
		attribute.String("args.prod_branch", req.ProdBranch),
		attribute.String("args.github_url", req.GithubUrl),
		attribute.String("args.archive_asset_id", req.ArchiveAssetId),
	)

	// Find parent org
	org, err := s.admin.DB.FindOrganizationByName(ctx, req.OrganizationName)
	if err != nil {
		return nil, status.Error(codes.InvalidArgument, err.Error())
	}

	// Check permissions
	claims := auth.GetClaims(ctx)
	if !claims.OrganizationPermissions(ctx, org.ID).CreateProjects {
		return nil, status.Error(codes.PermissionDenied, "does not have permission to create projects")
	}

	// Check projects quota
	count, err := s.admin.DB.CountProjectsForOrganization(ctx, org.ID)
	if err != nil {
		return nil, status.Error(codes.Internal, err.Error())
	}
	if org.QuotaProjects >= 0 && count >= org.QuotaProjects {
		return nil, status.Errorf(codes.FailedPrecondition, "quota exceeded: org %q is limited to %d projects", org.Name, org.QuotaProjects)
	}

	// Check slots per deployment quota
	if org.QuotaSlotsPerDeployment >= 0 && int(req.ProdSlots) > org.QuotaSlotsPerDeployment {
		return nil, status.Errorf(codes.FailedPrecondition, "quota exceeded: org can't provision more than %d slots per deployment", org.QuotaSlotsPerDeployment)
	}

	// Check per project deployments and slots limit
	stats, err := s.admin.DB.CountDeploymentsForOrganization(ctx, org.ID)
	if err != nil {
		return nil, status.Error(codes.Internal, err.Error())
	}
	if org.QuotaDeployments >= 0 && stats.Deployments >= org.QuotaDeployments {
		return nil, status.Errorf(codes.FailedPrecondition, "quota exceeded: org %q is limited to %d deployments", org.Name, org.QuotaDeployments)
	}
	if org.QuotaSlotsTotal >= 0 && stats.Slots+int(req.ProdSlots) > org.QuotaSlotsTotal {
		return nil, status.Errorf(codes.FailedPrecondition, "quota exceeded: org %q is limited to %d total slots", org.Name, org.QuotaSlotsTotal)
	}

	// Add prod TTL as 7 days if not a public project else infinite
	var prodTTL *int64
	if !req.Public {
		tmp := int64(prodDeplTTL.Seconds())
		prodTTL = &tmp
	}

	// Backwards compatibility: if prod version is not set, default to "latest"
	if req.ProdVersion == "" {
		req.ProdVersion = "latest"
	}

	// Capture creating user (can be nil if created with a service token)
	var userID *string
	if claims.OwnerType() == auth.OwnerTypeUser {
		tmp := claims.OwnerID()
		userID = &tmp
	}

	opts := &database.InsertProjectOptions{
		OrganizationID:  org.ID,
		Name:            req.Name,
		Description:     req.Description,
		Public:          req.Public,
		CreatedByUserID: userID,
		Provisioner:     req.Provisioner,
		ProdVersion:     req.ProdVersion,
		ProdOLAPDriver:  req.ProdOlapDriver,
		ProdOLAPDSN:     req.ProdOlapDsn,
		ProdSlots:       int(req.ProdSlots),
		ProdVariables:   req.Variables,
		ProdTTLSeconds:  prodTTL,
	}

	if req.GithubUrl != "" {
		// Github projects must be configured by a user so we can ensure that they're allowed to access the repo.
		if userID == nil {
			return nil, status.Error(codes.Unauthenticated, "not authenticated as a user")
		}

		// Check Github app is installed and caller has access on the repo
		installationID, err := s.getAndCheckGithubInstallationID(ctx, req.GithubUrl, *userID)
		if err != nil {
			return nil, err
		}
		opts.GithubInstallationID = &installationID
		opts.GithubURL = &req.GithubUrl
		opts.ProdBranch = req.ProdBranch
		opts.Subpath = req.Subpath
	} else {
		if req.ArchiveAssetId == "" {
			return nil, status.Error(codes.InvalidArgument, "either github_url or archive_asset_id must be set")
		}
		if !s.hasAssetUsagePermission(ctx, req.ArchiveAssetId, org.ID, claims.OwnerID()) {
			return nil, status.Error(codes.PermissionDenied, "archive_asset_id is not accessible to this org")
		}
		opts.ArchiveAssetID = &req.ArchiveAssetId
	}

	// Create the project
	proj, err := s.admin.CreateProject(ctx, org, opts)
	if err != nil {
		return nil, status.Error(codes.InvalidArgument, err.Error())
	}

	return &adminv1.CreateProjectResponse{
		Project: s.projToDTO(proj, org.Name),
	}, nil
}

func (s *Server) DeleteProject(ctx context.Context, req *adminv1.DeleteProjectRequest) (*adminv1.DeleteProjectResponse, error) {
	observability.AddRequestAttributes(ctx,
		attribute.String("args.org", req.OrganizationName),
		attribute.String("args.project", req.Name),
	)

	proj, err := s.admin.DB.FindProjectByName(ctx, req.OrganizationName, req.Name)
	if err != nil {
		return nil, status.Error(codes.InvalidArgument, err.Error())
	}

	claims := auth.GetClaims(ctx)
	if !claims.ProjectPermissions(ctx, proj.OrganizationID, proj.ID).ManageProject {
		return nil, status.Error(codes.PermissionDenied, "does not have permission to delete project")
	}

	err = s.admin.TeardownProject(ctx, proj)
	if err != nil {
		return nil, status.Error(codes.InvalidArgument, err.Error())
	}

	return &adminv1.DeleteProjectResponse{
		Id: proj.ID,
	}, nil
}

func (s *Server) UpdateProject(ctx context.Context, req *adminv1.UpdateProjectRequest) (*adminv1.UpdateProjectResponse, error) {
	observability.AddRequestAttributes(ctx,
		attribute.String("args.org", req.OrganizationName),
		attribute.String("args.project", req.Name),
	)
	if req.Description != nil {
		observability.AddRequestAttributes(ctx, attribute.String("args.description", *req.Description))
	}
	if req.Provisioner != nil {
		observability.AddRequestAttributes(ctx, attribute.String("args.provisioner", *req.Provisioner))
	}
	if req.ProdVersion != nil {
		observability.AddRequestAttributes(ctx, attribute.String("args.prod_version", *req.ProdVersion))
	}
	if req.ProdBranch != nil {
		observability.AddRequestAttributes(ctx, attribute.String("args.prod_branch", *req.ProdBranch))
	}
	if req.GithubUrl != nil {
		observability.AddRequestAttributes(ctx, attribute.String("args.github_url", *req.GithubUrl))
	}
	if req.Subpath != nil {
		observability.AddRequestAttributes(ctx, attribute.String("args.subpath", *req.Subpath))
	}
	if req.ArchiveAssetId != nil {
		observability.AddRequestAttributes(ctx, attribute.String("args.archive_asset_id", *req.ArchiveAssetId))
	}
	if req.Public != nil {
		observability.AddRequestAttributes(ctx, attribute.Bool("args.public", *req.Public))
	}
	if req.ProdSlots != nil {
		observability.AddRequestAttributes(ctx, attribute.Int64("args.prod_slots", *req.ProdSlots))
	}
	if req.ProdTtlSeconds != nil {
		observability.AddRequestAttributes(ctx, attribute.Int64("args.prod_ttl_seconds", *req.ProdTtlSeconds))
	}
	if req.NewName != nil {
		observability.AddRequestAttributes(ctx, attribute.String("args.new_name", *req.NewName))
	}

	// Find project
	proj, err := s.admin.DB.FindProjectByName(ctx, req.OrganizationName, req.Name)
	if err != nil {
		return nil, status.Error(codes.InvalidArgument, err.Error())
	}

	claims := auth.GetClaims(ctx)
	if !claims.ProjectPermissions(ctx, proj.OrganizationID, proj.ID).ManageProject {
		return nil, status.Error(codes.PermissionDenied, "does not have permission to delete project")
	}

	if req.GithubUrl != nil && req.ArchiveAssetId != nil {
		return nil, fmt.Errorf("cannot set both github_url and archive_asset_id")
	}
	githubURL := proj.GithubURL
	githubInstID := proj.GithubInstallationID
	archiveAssetID := proj.ArchiveAssetID
	if req.GithubUrl != nil {
		// If changing the Github URL, check github app is installed and caller has access on the repo
		if safeStr(proj.GithubURL) != *req.GithubUrl {
			// Github projects must be configured by a user so we can ensure that they're allowed to access the repo.
			if claims.OwnerType() != auth.OwnerTypeUser {
				return nil, status.Error(codes.Unauthenticated, "not authenticated as a user")
			}

			instID, err := s.getAndCheckGithubInstallationID(ctx, *req.GithubUrl, claims.OwnerID())
			// github installation ID might change, so make sure it is updated
			githubInstID = &instID
			if err != nil {
				return nil, err
			}
			githubURL = req.GithubUrl
		}
		archiveAssetID = nil
	}
	if req.ArchiveAssetId != nil {
		archiveAssetID = req.ArchiveAssetId
		org, err := s.admin.DB.FindOrganizationByName(ctx, req.OrganizationName)
		if err != nil {
			return nil, err
		}
		if !s.hasAssetUsagePermission(ctx, *archiveAssetID, org.ID, claims.OwnerID()) {
			return nil, status.Error(codes.PermissionDenied, "archive_asset_id is not accessible to this org")
		}
	}

	prodTTLSeconds := proj.ProdTTLSeconds
	if req.ProdTtlSeconds != nil {
		if *req.ProdTtlSeconds == 0 {
			prodTTLSeconds = nil
		} else {
			prodTTLSeconds = req.ProdTtlSeconds
		}
	}

	opts := &database.UpdateProjectOptions{
		Name:                 valOrDefault(req.NewName, proj.Name),
		Description:          valOrDefault(req.Description, proj.Description),
		Public:               valOrDefault(req.Public, proj.Public),
		ArchiveAssetID:       archiveAssetID,
		GithubURL:            githubURL,
<<<<<<< HEAD
		GithubInstallationID: githubInstID,
=======
		GithubInstallationID: proj.GithubInstallationID,
		Subpath:              valOrDefault(req.Subpath, proj.Subpath),
>>>>>>> 244d7fbd
		ProdVersion:          valOrDefault(req.ProdVersion, proj.ProdVersion),
		ProdBranch:           valOrDefault(req.ProdBranch, proj.ProdBranch),
		ProdVariables:        proj.ProdVariables,
		ProdDeploymentID:     proj.ProdDeploymentID,
		ProdSlots:            int(valOrDefault(req.ProdSlots, int64(proj.ProdSlots))),
		ProdTTLSeconds:       prodTTLSeconds,
		Provisioner:          valOrDefault(req.Provisioner, proj.Provisioner),
		Annotations:          proj.Annotations,
	}
	proj, err = s.admin.UpdateProject(ctx, proj, opts)
	if err != nil {
		return nil, status.Error(codes.Internal, err.Error())
	}

	return &adminv1.UpdateProjectResponse{
		Project: s.projToDTO(proj, req.OrganizationName),
	}, nil
}

func (s *Server) GetProjectVariables(ctx context.Context, req *adminv1.GetProjectVariablesRequest) (*adminv1.GetProjectVariablesResponse, error) {
	observability.AddRequestAttributes(ctx,
		attribute.String("args.org", req.OrganizationName),
		attribute.String("args.project", req.Name),
	)

	proj, err := s.admin.DB.FindProjectByName(ctx, req.OrganizationName, req.Name)
	if err != nil {
		return nil, status.Error(codes.InvalidArgument, err.Error())
	}

	claims := auth.GetClaims(ctx)
	if !claims.ProjectPermissions(ctx, proj.OrganizationID, proj.ID).ManageProject {
		return nil, status.Error(codes.PermissionDenied, "does not have permission to read project variables")
	}

	return &adminv1.GetProjectVariablesResponse{Variables: proj.ProdVariables}, nil
}

func (s *Server) UpdateProjectVariables(ctx context.Context, req *adminv1.UpdateProjectVariablesRequest) (*adminv1.UpdateProjectVariablesResponse, error) {
	proj, err := s.admin.DB.FindProjectByName(ctx, req.OrganizationName, req.Name)
	if err != nil {
		return nil, status.Error(codes.InvalidArgument, err.Error())
	}

	claims := auth.GetClaims(ctx)
	if !claims.ProjectPermissions(ctx, proj.OrganizationID, proj.ID).ManageProject {
		return nil, status.Error(codes.PermissionDenied, "does not have permission to update project variables")
	}

	proj, err = s.admin.UpdateProject(ctx, proj, &database.UpdateProjectOptions{
		Name:                 proj.Name,
		Description:          proj.Description,
		Public:               proj.Public,
		ArchiveAssetID:       proj.ArchiveAssetID,
		GithubURL:            proj.GithubURL,
		GithubInstallationID: proj.GithubInstallationID,
		ProdVersion:          proj.ProdVersion,
		ProdBranch:           proj.ProdBranch,
		ProdVariables:        req.Variables,
		ProdDeploymentID:     proj.ProdDeploymentID,
		ProdSlots:            proj.ProdSlots,
		ProdTTLSeconds:       proj.ProdTTLSeconds,
		Provisioner:          proj.Provisioner,
		Annotations:          proj.Annotations,
	})
	if err != nil {
		return nil, status.Errorf(codes.Internal, "variables updated failed with error %s", err.Error())
	}

	return &adminv1.UpdateProjectVariablesResponse{Variables: proj.ProdVariables}, nil
}

func (s *Server) ListProjectMemberUsers(ctx context.Context, req *adminv1.ListProjectMemberUsersRequest) (*adminv1.ListProjectMemberUsersResponse, error) {
	observability.AddRequestAttributes(ctx,
		attribute.String("args.org", req.Organization),
		attribute.String("args.project", req.Project),
	)

	proj, err := s.admin.DB.FindProjectByName(ctx, req.Organization, req.Project)
	if err != nil {
		return nil, status.Error(codes.InvalidArgument, err.Error())
	}

	claims := auth.GetClaims(ctx)
	if !claims.Superuser(ctx) && !claims.ProjectPermissions(ctx, proj.OrganizationID, proj.ID).ReadProjectMembers {
		return nil, status.Error(codes.PermissionDenied, "not authorized to read project members")
	}

	token, err := unmarshalPageToken(req.PageToken)
	if err != nil {
		return nil, err
	}
	pageSize := validPageSize(req.PageSize)

	members, err := s.admin.DB.FindProjectMemberUsers(ctx, proj.ID, token.Val, pageSize)
	if err != nil {
		return nil, status.Error(codes.InvalidArgument, err.Error())
	}

	nextToken := ""
	if len(members) >= pageSize {
		nextToken = marshalPageToken(members[len(members)-1].Email)
	}

	dtos := make([]*adminv1.MemberUser, len(members))
	for i, member := range members {
		dtos[i] = memberUserToPB(member)
	}

	return &adminv1.ListProjectMemberUsersResponse{
		Members:       dtos,
		NextPageToken: nextToken,
	}, nil
}

func (s *Server) ListProjectInvites(ctx context.Context, req *adminv1.ListProjectInvitesRequest) (*adminv1.ListProjectInvitesResponse, error) {
	observability.AddRequestAttributes(ctx,
		attribute.String("args.org", req.Organization),
		attribute.String("args.project", req.Project),
	)

	proj, err := s.admin.DB.FindProjectByName(ctx, req.Organization, req.Project)
	if err != nil {
		return nil, status.Error(codes.InvalidArgument, err.Error())
	}

	claims := auth.GetClaims(ctx)
	if !claims.ProjectPermissions(ctx, proj.OrganizationID, proj.ID).ReadProjectMembers {
		return nil, status.Error(codes.PermissionDenied, "not authorized to read project members")
	}

	token, err := unmarshalPageToken(req.PageToken)
	if err != nil {
		return nil, err
	}
	pageSize := validPageSize(req.PageSize)

	// get pending user invites for this project
	userInvites, err := s.admin.DB.FindProjectInvites(ctx, proj.ID, token.Val, pageSize)
	if err != nil {
		return nil, status.Error(codes.Internal, err.Error())
	}

	nextToken := ""
	if len(userInvites) >= pageSize {
		nextToken = marshalPageToken(userInvites[len(userInvites)-1].Email)
	}

	invitesDtos := make([]*adminv1.UserInvite, len(userInvites))
	for i, invite := range userInvites {
		invitesDtos[i] = inviteToPB(invite)
	}

	return &adminv1.ListProjectInvitesResponse{
		Invites:       invitesDtos,
		NextPageToken: nextToken,
	}, nil
}

func (s *Server) AddProjectMemberUser(ctx context.Context, req *adminv1.AddProjectMemberUserRequest) (*adminv1.AddProjectMemberUserResponse, error) {
	observability.AddRequestAttributes(ctx,
		attribute.String("args.org", req.Organization),
		attribute.String("args.project", req.Project),
		attribute.String("args.role", req.Role),
	)

	proj, err := s.admin.DB.FindProjectByName(ctx, req.Organization, req.Project)
	if err != nil {
		return nil, status.Error(codes.InvalidArgument, err.Error())
	}

	claims := auth.GetClaims(ctx)
	if !claims.ProjectPermissions(ctx, proj.OrganizationID, proj.ID).ManageProjectMembers {
		return nil, status.Error(codes.PermissionDenied, "not allowed to add project members")
	}

	// Check outstanding invites quota
	count, err := s.admin.DB.CountInvitesForOrganization(ctx, proj.OrganizationID)
	if err != nil {
		return nil, status.Error(codes.Internal, err.Error())
	}
	org, err := s.admin.DB.FindOrganization(ctx, proj.OrganizationID)
	if err != nil {
		return nil, status.Error(codes.Internal, err.Error())
	}
	if org.QuotaOutstandingInvites >= 0 && count >= org.QuotaOutstandingInvites {
		return nil, status.Errorf(codes.FailedPrecondition, "quota exceeded: org %q can at most have %d outstanding invitations", org.Name, org.QuotaOutstandingInvites)
	}

	role, err := s.admin.DB.FindProjectRole(ctx, req.Role)
	if err != nil {
		return nil, status.Error(codes.InvalidArgument, err.Error())
	}

	var invitedByUserID, invitedByName string
	if claims.OwnerType() == auth.OwnerTypeUser {
		user, err := s.admin.DB.FindUser(ctx, claims.OwnerID())
		if err != nil && !errors.Is(err, database.ErrNotFound) {
			return nil, status.Error(codes.InvalidArgument, err.Error())
		}
		invitedByUserID = user.ID
		invitedByName = user.DisplayName
	}

	user, err := s.admin.DB.FindUserByEmail(ctx, req.Email)
	if err != nil {
		if !errors.Is(err, database.ErrNotFound) {
			return nil, status.Error(codes.Internal, err.Error())
		}

		// Invite user to join the project
		err := s.admin.DB.InsertProjectInvite(ctx, &database.InsertProjectInviteOptions{
			Email:     req.Email,
			InviterID: invitedByUserID,
			ProjectID: proj.ID,
			RoleID:    role.ID,
		})
		if err != nil {
			return nil, status.Error(codes.Internal, err.Error())
		}

		// Send invitation email
		err = s.admin.Email.SendProjectInvite(&email.ProjectInvite{
			ToEmail:       req.Email,
			ToName:        "",
			AdminURL:      s.opts.ExternalURL,
			FrontendURL:   s.opts.FrontendURL,
			OrgName:       org.Name,
			ProjectName:   proj.Name,
			RoleName:      role.Name,
			InvitedByName: invitedByName,
		})
		if err != nil {
			return nil, status.Error(codes.Internal, err.Error())
		}

		return &adminv1.AddProjectMemberUserResponse{
			PendingSignup: true,
		}, nil
	}

	err = s.admin.DB.InsertProjectMemberUser(ctx, proj.ID, user.ID, role.ID)
	if err != nil {
		return nil, status.Error(codes.InvalidArgument, err.Error())
	}

	err = s.admin.Email.SendProjectAddition(&email.ProjectAddition{
		ToEmail:       req.Email,
		ToName:        "",
		FrontendURL:   s.opts.FrontendURL,
		OrgName:       org.Name,
		ProjectName:   proj.Name,
		RoleName:      role.Name,
		InvitedByName: invitedByName,
	})
	if err != nil {
		return nil, status.Error(codes.Internal, err.Error())
	}

	return &adminv1.AddProjectMemberUserResponse{
		PendingSignup: false,
	}, nil
}

func (s *Server) RemoveProjectMemberUser(ctx context.Context, req *adminv1.RemoveProjectMemberUserRequest) (*adminv1.RemoveProjectMemberUserResponse, error) {
	observability.AddRequestAttributes(ctx,
		attribute.String("args.org", req.Organization),
		attribute.String("args.project", req.Project),
	)

	proj, err := s.admin.DB.FindProjectByName(ctx, req.Organization, req.Project)
	if err != nil {
		return nil, status.Error(codes.InvalidArgument, err.Error())
	}

	user, err := s.admin.DB.FindUserByEmail(ctx, req.Email)
	if err != nil {
		if !errors.Is(err, database.ErrNotFound) {
			return nil, status.Error(codes.Internal, err.Error())
		}

		// Only admins can remove pending invites.
		// NOTE: If we change invites to accept/decline (instead of auto-accept on signup), we need to revisit this.
		claims := auth.GetClaims(ctx)
		if !claims.ProjectPermissions(ctx, proj.OrganizationID, proj.ID).ManageProjectMembers {
			return nil, status.Error(codes.PermissionDenied, "not allowed to remove project members")
		}

		// Check if there is a pending invite
		invite, err := s.admin.DB.FindProjectInvite(ctx, proj.ID, req.Email)
		if err != nil {
			if errors.Is(err, database.ErrNotFound) {
				return nil, status.Error(codes.InvalidArgument, "user not found")
			}
			return nil, status.Error(codes.Internal, err.Error())
		}

		err = s.admin.DB.DeleteProjectInvite(ctx, invite.ID)
		if err != nil {
			return nil, status.Error(codes.Internal, err.Error())
		}
		return &adminv1.RemoveProjectMemberUserResponse{}, nil
	}

	// The caller must either have ManageProjectMembers permission or be the user being removed.
	claims := auth.GetClaims(ctx)
	isManager := claims.ProjectPermissions(ctx, proj.OrganizationID, proj.ID).ManageProjectMembers
	isSelf := claims.OwnerType() == auth.OwnerTypeUser && claims.OwnerID() == user.ID
	if !isManager && !isSelf {
		return nil, status.Error(codes.PermissionDenied, "not allowed to remove project members")
	}

	err = s.admin.DB.DeleteProjectMemberUser(ctx, proj.ID, user.ID)
	if err != nil {
		return nil, status.Error(codes.Internal, err.Error())
	}

	return &adminv1.RemoveProjectMemberUserResponse{}, nil
}

func (s *Server) SetProjectMemberUserRole(ctx context.Context, req *adminv1.SetProjectMemberUserRoleRequest) (*adminv1.SetProjectMemberUserRoleResponse, error) {
	observability.AddRequestAttributes(ctx,
		attribute.String("args.org", req.Organization),
		attribute.String("args.project", req.Project),
		attribute.String("args.role", req.Role),
	)

	proj, err := s.admin.DB.FindProjectByName(ctx, req.Organization, req.Project)
	if err != nil {
		return nil, status.Error(codes.InvalidArgument, err.Error())
	}

	claims := auth.GetClaims(ctx)
	if !claims.ProjectPermissions(ctx, proj.OrganizationID, proj.ID).ManageProjectMembers {
		return nil, status.Error(codes.PermissionDenied, "not allowed to set project member roles")
	}

	role, err := s.admin.DB.FindProjectRole(ctx, req.Role)
	if err != nil {
		return nil, status.Error(codes.InvalidArgument, err.Error())
	}

	user, err := s.admin.DB.FindUserByEmail(ctx, req.Email)
	if err != nil {
		if !errors.Is(err, database.ErrNotFound) {
			return nil, status.Error(codes.Internal, err.Error())
		}
		// Check if there is a pending invite for this user
		invite, err := s.admin.DB.FindProjectInvite(ctx, proj.ID, req.Email)
		if err != nil {
			if errors.Is(err, database.ErrNotFound) {
				return nil, status.Error(codes.InvalidArgument, "user not found")
			}
			return nil, status.Error(codes.Internal, err.Error())
		}
		err = s.admin.DB.UpdateProjectInviteRole(ctx, invite.ID, role.ID)
		if err != nil {
			return nil, status.Error(codes.Internal, err.Error())
		}
		return &adminv1.SetProjectMemberUserRoleResponse{}, nil
	}

	err = s.admin.DB.UpdateProjectMemberUserRole(ctx, proj.ID, user.ID, role.ID)
	if err != nil {
		return nil, status.Error(codes.Internal, err.Error())
	}

	return &adminv1.SetProjectMemberUserRoleResponse{}, nil
}

func (s *Server) GetCloneCredentials(ctx context.Context, req *adminv1.GetCloneCredentialsRequest) (*adminv1.GetCloneCredentialsResponse, error) {
	claims := auth.GetClaims(ctx)
	if !claims.Superuser(ctx) {
		return nil, status.Error(codes.PermissionDenied, "superuser permission required to get clone credentials")
	}
	observability.AddRequestAttributes(ctx,
		attribute.String("args.org", req.Organization),
		attribute.String("args.project", req.Project),
	)

	proj, err := s.admin.DB.FindProjectByName(ctx, req.Organization, req.Project)
	if err != nil {
		return nil, status.Error(codes.InvalidArgument, err.Error())
	}

	if proj.ArchiveAssetID != nil {
		asset, err := s.admin.DB.FindAsset(ctx, *proj.ArchiveAssetID)
		if err != nil {
			return nil, status.Error(codes.Internal, err.Error())
		}
		downloadURL, err := s.generateV4GetObjectSignedURL(asset.Path)
		if err != nil {
			return nil, status.Error(codes.Internal, err.Error())
		}
		return &adminv1.GetCloneCredentialsResponse{ArchiveDownloadUrl: downloadURL}, nil
	}

	if proj.GithubURL == nil || proj.GithubInstallationID == nil {
		return nil, status.Error(codes.FailedPrecondition, "project's repository is not managed by Rill, and it does not have a GitHub integration")
	}

	token, err := s.admin.Github.InstallationToken(ctx, *proj.GithubInstallationID)
	if err != nil {
		return nil, status.Error(codes.InvalidArgument, err.Error())
	}

	return &adminv1.GetCloneCredentialsResponse{
		GitRepoUrl:    *proj.GithubURL + ".git", // TODO: Can the clone URL be different from the HTTP URL of a Github repo?
		GitUsername:   "x-access-token",
		GitPassword:   token,
		GitSubpath:    proj.Subpath,
		GitProdBranch: proj.ProdBranch,
	}, nil
}

func (s *Server) RequestProjectAccess(ctx context.Context, req *adminv1.RequestProjectAccessRequest) (*adminv1.RequestProjectAccessResponse, error) {
	observability.AddRequestAttributes(ctx,
		attribute.String("args.org", req.Organization),
		attribute.String("args.project", req.Project),
	)

	proj, err := s.admin.DB.FindProjectByName(ctx, req.Organization, req.Project)
	if err != nil {
		return nil, status.Error(codes.InvalidArgument, err.Error())
	}

	claims := auth.GetClaims(ctx)
	if claims.ProjectPermissions(ctx, proj.OrganizationID, proj.ID).ReadProject {
		return nil, status.Error(codes.InvalidArgument, "already have access to project")
	}

	if claims.OwnerType() != auth.OwnerTypeUser {
		return nil, status.Error(codes.InvalidArgument, "only users can request access")
	}

	user, err := s.admin.DB.FindUser(ctx, claims.OwnerID())
	if err != nil {
		return nil, status.Error(codes.Internal, err.Error())
	}

	org, err := s.admin.DB.FindOrganization(ctx, proj.OrganizationID)
	if err != nil {
		return nil, status.Error(codes.Internal, err.Error())
	}

	existing, err := s.admin.DB.FindProjectAccessRequest(ctx, proj.ID, user.ID)
	if err != nil && !errors.Is(err, database.ErrNotFound) {
		return nil, err
	}
	if existing != nil {
		return nil, status.Error(codes.AlreadyExists, "have already requested access to project")
	}

	accessReq, err := s.admin.DB.InsertProjectAccessRequest(ctx, &database.InsertProjectAccessRequestOptions{
		UserID:    user.ID,
		ProjectID: proj.ID,
	})
	if err != nil {
		return nil, status.Error(codes.Internal, err.Error())
	}

	admins, err := s.admin.DB.FindOrganizationMembersWithManageUsersRole(ctx, proj.OrganizationID)
	if err != nil {
		return nil, status.Error(codes.Internal, err.Error())
	}

	for _, u := range admins {
		err = s.admin.Email.SendProjectAccessRequest(&email.ProjectAccessRequest{
			ToEmail:     u.Email,
			ToName:      u.DisplayName,
			Email:       user.Email,
			OrgName:     org.Name,
			ProjectName: proj.Name,
			ApproveLink: s.urls.approveProjectAccess(org.Name, proj.Name, accessReq.ID),
			DenyLink:    s.urls.denyProjectAccess(org.Name, proj.Name, accessReq.ID),
		})
		if err != nil {
			return nil, status.Error(codes.Internal, err.Error())
		}
	}

	return &adminv1.RequestProjectAccessResponse{}, nil
}

func (s *Server) GetProjectAccessRequest(ctx context.Context, req *adminv1.GetProjectAccessRequestRequest) (*adminv1.GetProjectAccessRequestResponse, error) {
	observability.AddRequestAttributes(ctx,
		attribute.String("args.id", req.Id),
	)

	accessReq, err := s.admin.DB.FindProjectAccessRequestByID(ctx, req.Id)
	if err != nil {
		return nil, status.Error(codes.NotFound, err.Error())
	}

	proj, err := s.admin.DB.FindProject(ctx, accessReq.ProjectID)
	if err != nil {
		return nil, status.Error(codes.InvalidArgument, err.Error())
	}

	claims := auth.GetClaims(ctx)
	// for now only admins can view these.
	if !claims.ProjectPermissions(ctx, proj.OrganizationID, proj.ID).ManageProjectMembers {
		return nil, status.Error(codes.PermissionDenied, "not allowed to view project access request")
	}

	user, err := s.admin.DB.FindUser(ctx, accessReq.UserID)
	if err != nil {
		return nil, status.Error(codes.NotFound, err.Error())
	}

	return &adminv1.GetProjectAccessRequestResponse{Email: user.Email}, nil
}

func (s *Server) ApproveProjectAccess(ctx context.Context, req *adminv1.ApproveProjectAccessRequest) (*adminv1.ApproveProjectAccessResponse, error) {
	observability.AddRequestAttributes(ctx,
		attribute.String("args.id", req.Id),
	)

	accessReq, err := s.admin.DB.FindProjectAccessRequestByID(ctx, req.Id)
	if err != nil {
		return nil, status.Error(codes.NotFound, err.Error())
	}

	proj, err := s.admin.DB.FindProject(ctx, accessReq.ProjectID)
	if err != nil {
		return nil, status.Error(codes.InvalidArgument, err.Error())
	}

	claims := auth.GetClaims(ctx)
	if !claims.ProjectPermissions(ctx, proj.OrganizationID, proj.ID).ManageProjectMembers {
		return nil, status.Error(codes.PermissionDenied, "not allowed to set project member roles")
	}

	user, err := s.admin.DB.FindUser(ctx, accessReq.UserID)
	if err != nil {
		return nil, status.Error(codes.Internal, err.Error())
	}

	org, err := s.admin.DB.FindOrganization(ctx, proj.OrganizationID)
	if err != nil {
		return nil, status.Error(codes.Internal, err.Error())
	}

	role, err := s.admin.DB.FindProjectRole(ctx, req.Role)
	if err != nil {
		return nil, status.Error(codes.Internal, err.Error())
	}

	// add the user
	err = s.admin.DB.InsertProjectMemberUser(ctx, proj.ID, user.ID, role.ID)
	if err != nil {
		return nil, status.Error(codes.Internal, err.Error())
	}

	// remove the invitation
	err = s.admin.DB.DeleteProjectAccessRequest(ctx, req.Id)
	if err != nil {
		return nil, status.Error(codes.Internal, err.Error())
	}

	err = s.admin.Email.SendProjectAccessGranted(&email.ProjectAccessGranted{
		ToEmail:     user.Email,
		ToName:      user.DisplayName,
		FrontendURL: s.opts.FrontendURL,
		OrgName:     org.Name,
		ProjectName: proj.Name,
	})
	if err != nil {
		return nil, status.Error(codes.Internal, err.Error())
	}

	return &adminv1.ApproveProjectAccessResponse{}, nil
}

func (s *Server) DenyProjectAccess(ctx context.Context, req *adminv1.DenyProjectAccessRequest) (*adminv1.DenyProjectAccessResponse, error) {
	observability.AddRequestAttributes(ctx,
		attribute.String("args.id", req.Id),
	)

	accessReq, err := s.admin.DB.FindProjectAccessRequestByID(ctx, req.Id)
	if err != nil {
		return nil, status.Error(codes.InvalidArgument, err.Error())
	}

	proj, err := s.admin.DB.FindProject(ctx, accessReq.ProjectID)
	if err != nil {
		return nil, status.Error(codes.InvalidArgument, err.Error())
	}

	claims := auth.GetClaims(ctx)
	if !claims.ProjectPermissions(ctx, proj.OrganizationID, proj.ID).ManageProjectMembers {
		return nil, status.Error(codes.PermissionDenied, "not allowed to set project member roles")
	}

	user, err := s.admin.DB.FindUser(ctx, accessReq.UserID)
	if err != nil {
		return nil, status.Error(codes.Internal, err.Error())
	}
	org, err := s.admin.DB.FindOrganization(ctx, proj.OrganizationID)
	if err != nil {
		return nil, status.Error(codes.Internal, err.Error())
	}

	// remove the invitation
	err = s.admin.DB.DeleteProjectAccessRequest(ctx, req.Id)
	if err != nil {
		return nil, status.Error(codes.Internal, err.Error())
	}

	err = s.admin.Email.SendProjectAccessRejected(&email.ProjectAccessRejected{
		ToEmail:     user.Email,
		ToName:      user.DisplayName,
		OrgName:     org.Name,
		ProjectName: proj.Name,
	})
	if err != nil {
		return nil, status.Error(codes.Internal, err.Error())
	}

	return &adminv1.DenyProjectAccessResponse{}, nil
}

// getAndCheckGithubInstallationID returns a valid installation ID iff app is installed and user is a collaborator of the repo
func (s *Server) getAndCheckGithubInstallationID(ctx context.Context, githubURL, userID string) (int64, error) {
	// Get Github installation ID for the repo
	installationID, err := s.admin.GetGithubInstallation(ctx, githubURL)
	if err != nil {
		if errors.Is(err, admin.ErrGithubInstallationNotFound) {
			return 0, status.Errorf(codes.PermissionDenied, "you have not granted Rill access to %q", githubURL)
		}

		return 0, status.Errorf(codes.Internal, "failed to get Github installation: %q", err.Error())
	}

	if installationID == 0 {
		return 0, status.Errorf(codes.PermissionDenied, "you have not granted Rill access to %q", githubURL)
	}

	// Check that user is a collaborator on the repo
	user, err := s.admin.DB.FindUser(ctx, userID)
	if err != nil {
		return 0, status.Error(codes.Internal, err.Error())
	}

	if user.GithubUsername == "" {
		return 0, status.Errorf(codes.PermissionDenied, "you have not granted Rill access to your Github account")
	}

	_, err = s.admin.LookupGithubRepoForUser(ctx, installationID, githubURL, user.GithubUsername)
	if err != nil {
		if errors.Is(err, admin.ErrUserIsNotCollaborator) {
			return 0, status.Errorf(codes.PermissionDenied, "you are not collaborator to the repo %q", githubURL)
		}
		return 0, status.Error(codes.Internal, err.Error())
	}

	return installationID, nil
}

// SudoUpdateTags updates the tags for a project in organization for superusers
func (s *Server) SudoUpdateAnnotations(ctx context.Context, req *adminv1.SudoUpdateAnnotationsRequest) (*adminv1.SudoUpdateAnnotationsResponse, error) {
	observability.AddRequestAttributes(ctx,
		attribute.String("args.org", req.Organization),
		attribute.String("args.project", req.Project),
		attribute.Int("args.annotations", len(req.Annotations)),
	)

	// Check the request is made by a superuser
	claims := auth.GetClaims(ctx)
	if !claims.Superuser(ctx) {
		return nil, status.Error(codes.PermissionDenied, "not authorized to update annotations")
	}

	proj, err := s.admin.DB.FindProjectByName(ctx, req.Organization, req.Project)
	if err != nil {
		return nil, status.Error(codes.InvalidArgument, err.Error())
	}

	proj, err = s.admin.UpdateProject(ctx, proj, &database.UpdateProjectOptions{
		Name:                 proj.Name,
		Description:          proj.Description,
		Public:               proj.Public,
		ArchiveAssetID:       proj.ArchiveAssetID,
		GithubURL:            proj.GithubURL,
		GithubInstallationID: proj.GithubInstallationID,
		ProdVersion:          proj.ProdVersion,
		ProdBranch:           proj.ProdBranch,
		ProdVariables:        proj.ProdVariables,
		ProdDeploymentID:     proj.ProdDeploymentID,
		ProdSlots:            proj.ProdSlots,
		ProdTTLSeconds:       proj.ProdTTLSeconds,
		Provisioner:          proj.Provisioner,
		Annotations:          req.Annotations,
	})
	if err != nil {
		return nil, status.Error(codes.Internal, err.Error())
	}

	return &adminv1.SudoUpdateAnnotationsResponse{
		Project: s.projToDTO(proj, req.Organization),
	}, nil
}

func (s *Server) CreateProjectWhitelistedDomain(ctx context.Context, req *adminv1.CreateProjectWhitelistedDomainRequest) (*adminv1.CreateProjectWhitelistedDomainResponse, error) {
	observability.AddRequestAttributes(ctx,
		attribute.String("args.organization", req.Organization),
		attribute.String("args.project", req.Project),
		attribute.String("args.domain", req.Domain),
		attribute.String("args.role", req.Role),
	)

	claims := auth.GetClaims(ctx)
	if claims.OwnerType() != auth.OwnerTypeUser {
		return nil, status.Error(codes.Unauthenticated, "not authenticated as a user")
	}

	proj, err := s.admin.DB.FindProjectByName(ctx, req.Organization, req.Project)
	if err != nil {
		if errors.Is(err, database.ErrNotFound) {
			return nil, status.Error(codes.NotFound, "project not found")
		}
		return nil, status.Error(codes.Internal, err.Error())
	}

	if !claims.Superuser(ctx) {
		if !claims.ProjectPermissions(ctx, proj.OrganizationID, proj.ID).ManageProject {
			return nil, status.Error(codes.PermissionDenied, "only proj admins can add whitelisted domain")
		}
		// check if the user's domain matches the whitelist domain
		user, err := s.admin.DB.FindUser(ctx, claims.OwnerID())
		if err != nil {
			return nil, status.Error(codes.Internal, err.Error())
		}
		if !strings.HasSuffix(user.Email, "@"+req.Domain) {
			return nil, status.Error(codes.PermissionDenied, "Domain name doesn’t match verified email domain. Please contact Rill support.")
		}

		if publicemail.IsPublic(req.Domain) {
			return nil, status.Errorf(codes.InvalidArgument, "Public Domain %s cannot be whitelisted", req.Domain)
		}
	}

	role, err := s.admin.DB.FindProjectRole(ctx, req.Role)
	if err != nil {
		if errors.Is(err, database.ErrNotFound) {
			return nil, status.Error(codes.NotFound, "role not found")
		}
		return nil, status.Error(codes.Internal, err.Error())
	}

	// find existing users belonging to the whitelisted domain to the project
	users, err := s.admin.DB.FindUsersByEmailPattern(ctx, "%@"+req.Domain, "", math.MaxInt)
	if err != nil {
		return nil, status.Error(codes.Internal, err.Error())
	}

	// filter out users who are already members of the project
	newUsers := make([]*database.User, 0)
	for _, user := range users {
		// check if user is already a member of the project
		exists, err := s.admin.DB.CheckUserIsAProjectMember(ctx, user.ID, proj.ID)
		if err != nil {
			return nil, status.Error(codes.Internal, err.Error())
		}
		if !exists {
			newUsers = append(newUsers, user)
		}
	}

	ctx, tx, err := s.admin.DB.NewTx(ctx)
	if err != nil {
		return nil, err
	}
	defer func() { _ = tx.Rollback() }()

	_, err = s.admin.DB.InsertProjectWhitelistedDomain(ctx, &database.InsertProjectWhitelistedDomainOptions{
		ProjectID:     proj.ID,
		ProjectRoleID: role.ID,
		Domain:        req.Domain,
	})
	if err != nil {
		return nil, status.Error(codes.Internal, err.Error())
	}

	for _, user := range newUsers {
		err = s.admin.DB.InsertProjectMemberUser(ctx, proj.ID, user.ID, role.ID)
		if err != nil {
			return nil, status.Error(codes.Internal, err.Error())
		}
	}

	err = tx.Commit()
	if err != nil {
		return nil, err
	}

	return &adminv1.CreateProjectWhitelistedDomainResponse{}, nil
}

func (s *Server) RemoveProjectWhitelistedDomain(ctx context.Context, req *adminv1.RemoveProjectWhitelistedDomainRequest) (*adminv1.RemoveProjectWhitelistedDomainResponse, error) {
	observability.AddRequestAttributes(ctx,
		attribute.String("args.organization", req.Organization),
		attribute.String("args.project", req.Project),
		attribute.String("args.domain", req.Domain),
	)

	claims := auth.GetClaims(ctx)

	proj, err := s.admin.DB.FindProjectByName(ctx, req.Organization, req.Project)
	if err != nil {
		if errors.Is(err, database.ErrNotFound) {
			return nil, status.Error(codes.NotFound, "project not found")
		}
		return nil, status.Error(codes.Internal, err.Error())
	}

	if !(claims.ProjectPermissions(ctx, proj.OrganizationID, proj.ID).ManageProject || claims.Superuser(ctx)) {
		return nil, status.Error(codes.PermissionDenied, "only project admins can remove whitelisted domain")
	}

	invite, err := s.admin.DB.FindProjectWhitelistedDomain(ctx, proj.ID, req.Domain)
	if err != nil {
		if errors.Is(err, database.ErrNotFound) {
			return nil, status.Errorf(codes.NotFound, "whitelist not found for project %q and domain %q", proj.Name, req.Domain)
		}
		return nil, status.Error(codes.Internal, err.Error())
	}

	err = s.admin.DB.DeleteProjectWhitelistedDomain(ctx, invite.ID)
	if err != nil {
		return nil, status.Error(codes.Internal, err.Error())
	}

	return &adminv1.RemoveProjectWhitelistedDomainResponse{}, nil
}

func (s *Server) ListProjectWhitelistedDomains(ctx context.Context, req *adminv1.ListProjectWhitelistedDomainsRequest) (*adminv1.ListProjectWhitelistedDomainsResponse, error) {
	observability.AddRequestAttributes(ctx,
		attribute.String("args.organization", req.Organization),
		attribute.String("args.project", req.Project),
	)

	proj, err := s.admin.DB.FindProjectByName(ctx, req.Organization, req.Project)
	if err != nil {
		if errors.Is(err, database.ErrNotFound) {
			return nil, status.Error(codes.NotFound, "project not found")
		}
		return nil, status.Error(codes.Internal, err.Error())
	}

	claims := auth.GetClaims(ctx)
	if !(claims.ProjectPermissions(ctx, proj.OrganizationID, proj.ID).ManageProject || claims.Superuser(ctx)) {
		return nil, status.Error(codes.PermissionDenied, "only project admins can list whitelisted domains")
	}

	domains, err := s.admin.DB.FindProjectWhitelistedDomainForProjectWithJoinedRoleNames(ctx, proj.ID)
	if err != nil {
		return nil, status.Error(codes.Internal, err.Error())
	}

	dtos := make([]*adminv1.WhitelistedDomain, len(domains))
	for i, domain := range domains {
		dtos[i] = &adminv1.WhitelistedDomain{
			Domain: domain.Domain,
			Role:   domain.RoleName,
		}
	}

	return &adminv1.ListProjectWhitelistedDomainsResponse{Domains: dtos}, nil
}

func (s *Server) HibernateProject(ctx context.Context, req *adminv1.HibernateProjectRequest) (*adminv1.HibernateProjectResponse, error) {
	observability.AddRequestAttributes(ctx,
		attribute.String("args.organization", req.Organization),
		attribute.String("args.project", req.Project),
	)

	proj, err := s.admin.DB.FindProjectByName(ctx, req.Organization, req.Project)
	if err != nil {
		if errors.Is(err, database.ErrNotFound) {
			return nil, status.Error(codes.NotFound, "project not found")
		}
		return nil, status.Error(codes.Internal, err.Error())
	}

	claims := auth.GetClaims(ctx)
	if !(claims.ProjectPermissions(ctx, proj.OrganizationID, proj.ID).ManageProject || claims.Superuser(ctx)) {
		return nil, status.Error(codes.PermissionDenied, "not allowed to manage project")
	}

	_, err = s.admin.HibernateProject(ctx, proj)
	if err != nil {
		return nil, status.Error(codes.Internal, fmt.Errorf("failed to hibernate project: %w", err).Error())
	}

	return &adminv1.HibernateProjectResponse{}, nil
}

func (s *Server) projToDTO(p *database.Project, orgName string) *adminv1.Project {
	frontendURL, _ := url.JoinPath(s.opts.FrontendURL, orgName, p.Name)

	return &adminv1.Project{
		Id:               p.ID,
		Name:             p.Name,
		OrgId:            p.OrganizationID,
		OrgName:          orgName,
		Description:      p.Description,
		Public:           p.Public,
		CreatedByUserId:  safeStr(p.CreatedByUserID),
		Provisioner:      p.Provisioner,
		ProdVersion:      p.ProdVersion,
		ProdOlapDriver:   p.ProdOLAPDriver,
		ProdOlapDsn:      p.ProdOLAPDSN,
		ProdSlots:        int64(p.ProdSlots),
		ProdBranch:       p.ProdBranch,
		Subpath:          p.Subpath,
		GithubUrl:        safeStr(p.GithubURL),
		ArchiveAssetId:   safeStr(p.ArchiveAssetID),
		ProdDeploymentId: safeStr(p.ProdDeploymentID),
		ProdTtlSeconds:   safeInt64(p.ProdTTLSeconds),
		FrontendUrl:      frontendURL,
		Annotations:      p.Annotations,
		CreatedOn:        timestamppb.New(p.CreatedOn),
		UpdatedOn:        timestamppb.New(p.UpdatedOn),
	}
}

func (s *Server) hasAssetUsagePermission(ctx context.Context, id, orgID, ownerID string) bool {
	asset, err := s.admin.DB.FindAsset(ctx, id)
	if err != nil {
		return false
	}
	return asset.OrganizationID != nil && *asset.OrganizationID == orgID && asset.OwnerID == ownerID
}

func deploymentToDTO(d *database.Deployment) *adminv1.Deployment {
	var s adminv1.DeploymentStatus
	switch d.Status {
	case database.DeploymentStatusUnspecified:
		s = adminv1.DeploymentStatus_DEPLOYMENT_STATUS_UNSPECIFIED
	case database.DeploymentStatusPending:
		s = adminv1.DeploymentStatus_DEPLOYMENT_STATUS_PENDING
	case database.DeploymentStatusOK:
		s = adminv1.DeploymentStatus_DEPLOYMENT_STATUS_OK
	case database.DeploymentStatusError:
		s = adminv1.DeploymentStatus_DEPLOYMENT_STATUS_ERROR
	default:
		panic(fmt.Errorf("unhandled deployment status %d", d.Status))
	}

	return &adminv1.Deployment{
		Id:                d.ID,
		ProjectId:         d.ProjectID,
		Slots:             int64(d.Slots),
		Branch:            d.Branch,
		RuntimeHost:       d.RuntimeHost,
		RuntimeInstanceId: d.RuntimeInstanceID,
		Status:            s,
		StatusMessage:     d.StatusMessage,
		CreatedOn:         timestamppb.New(d.CreatedOn),
		UpdatedOn:         timestamppb.New(d.UpdatedOn),
	}
}

func safeStr(s *string) string {
	if s == nil {
		return ""
	}
	return *s
}

func safeInt64(s *int64) int64 {
	if s == nil {
		return 0
	}
	return *s
}

func valOrDefault[T any](ptr *T, def T) T {
	if ptr != nil {
		return *ptr
	}
	return def
}<|MERGE_RESOLUTION|>--- conflicted
+++ resolved
@@ -565,12 +565,8 @@
 		Public:               valOrDefault(req.Public, proj.Public),
 		ArchiveAssetID:       archiveAssetID,
 		GithubURL:            githubURL,
-<<<<<<< HEAD
 		GithubInstallationID: githubInstID,
-=======
-		GithubInstallationID: proj.GithubInstallationID,
 		Subpath:              valOrDefault(req.Subpath, proj.Subpath),
->>>>>>> 244d7fbd
 		ProdVersion:          valOrDefault(req.ProdVersion, proj.ProdVersion),
 		ProdBranch:           valOrDefault(req.ProdBranch, proj.ProdBranch),
 		ProdVariables:        proj.ProdVariables,
