package server

import (
	"context"
	"errors"
	"fmt"
	"net/url"
	"sort"
	"time"

	"github.com/rilldata/rill/admin"
	"github.com/rilldata/rill/admin/database"
	"github.com/rilldata/rill/admin/server/auth"
	adminv1 "github.com/rilldata/rill/proto/gen/rill/admin/v1"
	runtimeauth "github.com/rilldata/rill/runtime/server/auth"
	"google.golang.org/grpc/codes"
	"google.golang.org/grpc/status"
	"google.golang.org/protobuf/types/known/timestamppb"
)

func (s *Server) ListProjectsForOrganization(ctx context.Context, req *adminv1.ListProjectsForOrganizationRequest) (*adminv1.ListProjectsForOrganizationResponse, error) {
	claims := auth.GetClaims(ctx)

	org, err := s.admin.DB.FindOrganizationByName(ctx, req.OrganizationName)
	if err != nil {
		if errors.Is(err, database.ErrNotFound) {
			return nil, status.Error(codes.InvalidArgument, "org not found")
		}
		return nil, status.Error(codes.InvalidArgument, err.Error())
	}

	orgProjects := map[string]*database.Project{}
	// add public projects
	publicProjects, err := s.admin.DB.FindPublicProjectsInOrganization(ctx, org.ID)
	if err != nil {
		return nil, status.Error(codes.Internal, err.Error())
	}
	for _, proj := range publicProjects {
		orgProjects[proj.Name] = proj
	}

	if !claims.CanOrganization(ctx, org.ID, auth.ReadProjects) {
		// check if the user is an outside member of a project in the org
		if claims.OwnerType() == auth.OwnerTypeUser {
			projs, err := s.admin.DB.FindProjectsForProjectMemberUser(ctx, org.ID, claims.OwnerID())
			if err != nil {
				return nil, status.Error(codes.Internal, err.Error())
			}
			for _, proj := range projs {
				orgProjects[proj.Name] = proj
			}
		}
		if len(orgProjects) == 0 {
			return nil, status.Error(codes.PermissionDenied, "does not have permission to read projects")
		}
	} else {
		projs, err := s.admin.DB.FindProjectsForOrganization(ctx, org.ID)
		if err != nil {
			return nil, status.Error(codes.InvalidArgument, err.Error())
		}
		for _, proj := range projs {
			orgProjects[proj.Name] = proj
		}
	}

	dtos := make([]*adminv1.Project, len(orgProjects))
	i := 0
	for _, proj := range orgProjects {
		dtos[i] = projToDTO(proj, org.Name)
		i++
	}
	// sort dtos by name
	sort.Slice(dtos, func(i, j int) bool { return dtos[i].Name < dtos[j].Name })

	return &adminv1.ListProjectsForOrganizationResponse{Projects: dtos}, nil
}

func (s *Server) GetProject(ctx context.Context, req *adminv1.GetProjectRequest) (*adminv1.GetProjectResponse, error) {
	org, err := s.admin.DB.FindOrganizationByName(ctx, req.OrganizationName)
	if err != nil {
		if errors.Is(err, database.ErrNotFound) {
			return nil, status.Error(codes.InvalidArgument, "org not found")
		}
		return nil, status.Error(codes.InvalidArgument, err.Error())
	}

	claims := auth.GetClaims(ctx)

	proj, err := s.admin.DB.FindProjectByName(ctx, req.OrganizationName, req.Name)
	if err != nil {
		if errors.Is(err, database.ErrNotFound) {
			return nil, status.Error(codes.NotFound, "proj not found")
		}
		return nil, status.Error(codes.InvalidArgument, err.Error())
	}

	if !claims.Can(ctx, proj.OrganizationID, auth.ReadProjects, proj.ID, auth.ReadProject) {
		return nil, status.Error(codes.PermissionDenied, "does not have permission to read project")
	}

	if proj.ProductionDeploymentID == nil {
		return &adminv1.GetProjectResponse{
			Project: projToDTO(proj, org.Name),
		}, nil
	}

	depl, err := s.admin.DB.FindDeployment(ctx, *proj.ProductionDeploymentID)
	if err != nil {
		if errors.Is(err, database.ErrNotFound) {
			return nil, status.Error(codes.InvalidArgument, "project does not have a production deployment")
		}
		return nil, status.Error(codes.Internal, err.Error())
	}

	jwt, err := s.issuer.NewToken(runtimeauth.TokenOptions{
		AudienceURL: depl.RuntimeAudience,
		Subject:     claims.OwnerID(),
		TTL:         time.Hour,
		InstancePermissions: map[string][]runtimeauth.Permission{
			depl.RuntimeInstanceID: {
				// TODO: These are too wide. It needs just ReadObjects and ReadMetrics.
				runtimeauth.ReadInstance,
				runtimeauth.ReadObjects,
				runtimeauth.ReadOLAP,
				runtimeauth.ReadMetrics,
				runtimeauth.ReadProfiling,
				runtimeauth.ReadRepo,
			},
		},
	})
	if err != nil {
		return nil, status.Errorf(codes.Internal, "could not issue jwt: %s", err.Error())
	}

	return &adminv1.GetProjectResponse{
		Project:              projToDTO(proj, org.Name),
		ProductionDeployment: deploymentToDTO(depl),
		Jwt:                  jwt,
	}, nil
}

func (s *Server) CreateProject(ctx context.Context, req *adminv1.CreateProjectRequest) (*adminv1.CreateProjectResponse, error) {
	// Check the request is made by a user
	claims := auth.GetClaims(ctx)
	if claims.OwnerType() != auth.OwnerTypeUser {
		return nil, status.Error(codes.Unauthenticated, "not authenticated")
	}

	// Find parent org
	org, err := s.admin.DB.FindOrganizationByName(ctx, req.OrganizationName)
	if err != nil {
		if errors.Is(err, database.ErrNotFound) {
			return nil, status.Error(codes.InvalidArgument, "org not found")
		}
		return nil, status.Error(codes.Internal, err.Error())
	}

	if !claims.CanOrganization(ctx, org.ID, auth.CreateProjects) {
		return nil, status.Error(codes.PermissionDenied, "does not have permission to create projects")
	}

	// check github app is installed and caller has access on the repo
	installationID, err := s.fetchInstallationID(ctx, req.GithubUrl, claims.OwnerID())
	if err != nil {
		return nil, err
	}

	// TODO: Validate that req.ProductionBranch is an actual branch.

	// TODO: Validate that req.ProductionSlots is an allowed tier for the caller.

	// TODO: Validate that req.ProductionOlapDriver and req.ProductionOlapDsn are acceptable.

	// Create the project
	proj, err := s.admin.CreateProject(ctx, &database.InsertProjectOptions{
		OrganizationID:       org.ID,
		Name:                 req.Name,
		UserID:               claims.OwnerID(),
		Description:          req.Description,
		Public:               req.Public,
		Region:               req.Region,
		ProductionOLAPDriver: req.ProductionOlapDriver,
		ProductionOLAPDSN:    req.ProductionOlapDsn,
		ProductionSlots:      int(req.ProductionSlots),
		ProductionBranch:     req.ProductionBranch,
		GithubURL:            &req.GithubUrl,
		GithubInstallationID: &installationID,
		ProductionVariables:  req.Variables,
	})
	if err != nil {
		return nil, status.Error(codes.InvalidArgument, err.Error())
	}

	projectURL, err := url.JoinPath(s.opts.FrontendURL, org.Name, proj.Name)
	if err != nil {
		return nil, status.Error(codes.Internal, fmt.Sprintf("project url generation failed with error %s", err.Error()))
	}

	return &adminv1.CreateProjectResponse{
		Project:    projToDTO(proj, org.Name),
		ProjectUrl: projectURL,
	}, nil
}

func (s *Server) DeleteProject(ctx context.Context, req *adminv1.DeleteProjectRequest) (*adminv1.DeleteProjectResponse, error) {
	claims := auth.GetClaims(ctx)

	proj, err := s.admin.DB.FindProjectByName(ctx, req.OrganizationName, req.Name)
	if err != nil {
		if errors.Is(err, database.ErrNotFound) {
			return nil, status.Error(codes.InvalidArgument, "proj not found")
		}
		return nil, status.Error(codes.Internal, err.Error())
	}

	if !claims.Can(ctx, proj.OrganizationID, auth.ManageProjects, proj.ID, auth.ManageProject) {
		return nil, status.Error(codes.PermissionDenied, "does not have permission to delete project")
	}

	err = s.admin.TeardownProject(ctx, proj)
	if err != nil {
		return nil, status.Error(codes.InvalidArgument, err.Error())
	}

	return &adminv1.DeleteProjectResponse{}, nil
}

func (s *Server) UpdateProject(ctx context.Context, req *adminv1.UpdateProjectRequest) (*adminv1.UpdateProjectResponse, error) {
	claims := auth.GetClaims(ctx)

	// Find project
	proj, err := s.admin.DB.FindProjectByName(ctx, req.OrganizationName, req.Name)
	if err != nil {
		if errors.Is(err, database.ErrNotFound) {
			return nil, status.Error(codes.InvalidArgument, "proj not found")
		}
		return nil, status.Error(codes.Internal, err.Error())
	}

	if !claims.Can(ctx, proj.OrganizationID, auth.ManageProjects, proj.ID, auth.ManageProject) {
		return nil, status.Error(codes.PermissionDenied, "does not have permission to delete project")
	}

	// If changing the Github URL, check github app is installed and caller has access on the repo
	if safeStr(proj.GithubURL) != req.GithubUrl {
		_, err = s.fetchInstallationID(ctx, req.GithubUrl, claims.OwnerID())
		if err != nil {
			return nil, err
		}
	}

	githubURL := proj.GithubURL
	if req.GithubUrl != "" {
		githubURL = &req.GithubUrl
	}

	proj, err = s.admin.UpdateProject(ctx, proj.ID, &database.UpdateProjectOptions{
		Description:            req.Description,
		Public:                 req.Public,
		ProductionBranch:       req.ProductionBranch,
		ProductionVariables:    proj.ProductionVariables,
		GithubURL:              githubURL,
		GithubInstallationID:   proj.GithubInstallationID,
		ProductionDeploymentID: proj.ProductionDeploymentID,
	})
	if err != nil {
		return nil, status.Error(codes.Internal, err.Error())
	}

	return &adminv1.UpdateProjectResponse{
		Project: projToDTO(proj, req.OrganizationName),
	}, nil
}

func (s *Server) ListProjectMembers(ctx context.Context, req *adminv1.ListProjectMembersRequest) (*adminv1.ListProjectMembersResponse, error) {
	claims := auth.GetClaims(ctx)

	proj, err := s.admin.DB.FindProjectByName(ctx, req.Organization, req.Project)
	if err != nil {
		if errors.Is(err, database.ErrNotFound) {
			return nil, status.Error(codes.InvalidArgument, "project not found")
		}
		return nil, status.Error(codes.Internal, err.Error())
	}

	if !claims.Can(ctx, proj.OrganizationID, auth.ReadOrgMembers, proj.ID, auth.ReadProjectMembers) {
		return nil, status.Error(codes.PermissionDenied, "not authorized to read project members")
	}

	members, err := s.admin.DB.FindProjectMemberUsers(ctx, proj.ID)
	if err != nil {
		return nil, status.Error(codes.InvalidArgument, err.Error())
	}

	dtos := make([]*adminv1.Member, len(members))
	for i, member := range members {
		dtos[i] = memberToPB(member)
	}

	return &adminv1.ListProjectMembersResponse{Members: dtos}, nil
}

func (s *Server) AddProjectMember(ctx context.Context, req *adminv1.AddProjectMemberRequest) (*adminv1.AddProjectMemberResponse, error) {
	claims := auth.GetClaims(ctx)

	proj, err := s.admin.DB.FindProjectByName(ctx, req.Organization, req.Project)
	if err != nil {
		if errors.Is(err, database.ErrNotFound) {
			return nil, status.Error(codes.InvalidArgument, "proj not found")
		}
		return nil, status.Error(codes.Internal, err.Error())
	}

	if !claims.Can(ctx, proj.OrganizationID, auth.ManageOrgMembers, proj.ID, auth.ManageProjectMembers) {
		return nil, status.Error(codes.PermissionDenied, "not allowed to add project members")
	}

	user, err := s.admin.DB.FindUserByEmail(ctx, req.Email)
	if err != nil {
		if !errors.Is(err, database.ErrNotFound) {
			return nil, status.Error(codes.Internal, err.Error())
		}
		// Create phantom user
		// TODO: Replace by an invite-based approach
		user, err = s.admin.CreateOrUpdateUser(ctx, req.Email, "", "")
		if err != nil {
			return nil, status.Error(codes.Internal, err.Error())
		}
	}

	role, err := s.admin.DB.FindProjectRole(ctx, req.Role)
	if err != nil {
		if errors.Is(err, database.ErrNotFound) {
			return nil, status.Error(codes.InvalidArgument, "role not found")
		}
		return nil, status.Error(codes.Internal, err.Error())
	}

	err = s.admin.DB.InsertProjectMemberUser(ctx, proj.ID, user.ID, role.ID)
	if err != nil {
		return nil, status.Error(codes.Internal, err.Error())
	}

	return &adminv1.AddProjectMemberResponse{}, nil
}

func (s *Server) RemoveProjectMember(ctx context.Context, req *adminv1.RemoveProjectMemberRequest) (*adminv1.RemoveProjectMemberResponse, error) {
	claims := auth.GetClaims(ctx)

	proj, err := s.admin.DB.FindProjectByName(ctx, req.Organization, req.Project)
	if err != nil {
		if errors.Is(err, database.ErrNotFound) {
			return nil, status.Error(codes.InvalidArgument, "proj not found")
		}
		return nil, status.Error(codes.Internal, err.Error())
	}

	if !claims.Can(ctx, proj.OrganizationID, auth.ManageOrgMembers, proj.ID, auth.ManageProjectMembers) {
		return nil, status.Error(codes.PermissionDenied, "not allowed to remove project members")
	}

	user, err := s.admin.DB.FindUserByEmail(ctx, req.Email)
	if err != nil {
		if errors.Is(err, database.ErrNotFound) {
			return nil, status.Error(codes.InvalidArgument, "user not found")
		}
		return nil, status.Error(codes.Internal, err.Error())
	}

	err = s.admin.DB.DeleteProjectMemberUser(ctx, proj.ID, user.ID)
	if err != nil {
		return nil, status.Error(codes.Internal, err.Error())
	}

	return &adminv1.RemoveProjectMemberResponse{}, nil
}

func (s *Server) SetProjectMemberRole(ctx context.Context, req *adminv1.SetProjectMemberRoleRequest) (*adminv1.SetProjectMemberRoleResponse, error) {
	claims := auth.GetClaims(ctx)

	proj, err := s.admin.DB.FindProjectByName(ctx, req.Organization, req.Project)
	if err != nil {
		if errors.Is(err, database.ErrNotFound) {
			return nil, status.Error(codes.InvalidArgument, "proj not found")
		}
		return nil, status.Error(codes.Internal, err.Error())
	}

	if !claims.Can(ctx, proj.OrganizationID, auth.ManageOrgMembers, proj.ID, auth.ManageProjectMembers) {
		return nil, status.Error(codes.PermissionDenied, "not allowed to set project member roles")
	}

	user, err := s.admin.DB.FindUserByEmail(ctx, req.Email)
	if err != nil {
		if errors.Is(err, database.ErrNotFound) {
			return nil, status.Error(codes.InvalidArgument, "user not found")
		}
		return nil, status.Error(codes.Internal, err.Error())
	}

	role, err := s.admin.DB.FindProjectRole(ctx, req.Role)
	if err != nil {
		if errors.Is(err, database.ErrNotFound) {
			return nil, status.Error(codes.InvalidArgument, "role not found")
		}
		return nil, status.Error(codes.Internal, err.Error())
	}

	err = s.admin.DB.UpdateProjectMemberUserRole(ctx, proj.ID, user.ID, role.ID)
	if err != nil {
		return nil, status.Error(codes.Internal, err.Error())
	}

	return &adminv1.SetProjectMemberRoleResponse{}, nil
}

<<<<<<< HEAD
func (s *Server) GetProjectVariables(ctx context.Context, req *adminv1.GetProjectVariablesRequest) (*adminv1.GetProjectVariablesResponse, error) {
	_, err := s.admin.DB.FindOrganizationByName(ctx, req.OrganizationName)
	if err != nil {
		if errors.Is(err, database.ErrNotFound) {
			return nil, status.Error(codes.NotFound, "org not found")
		}
		return nil, status.Error(codes.InvalidArgument, err.Error())
	}

	proj, err := s.admin.DB.FindProjectByName(ctx, req.OrganizationName, req.Name)
	if err != nil {
		if errors.Is(err, database.ErrNotFound) {
			return nil, status.Error(codes.NotFound, "proj not found")
		}
		return nil, status.Error(codes.InvalidArgument, err.Error())
	}

	claims := auth.GetClaims(ctx)
	if !claims.Can(ctx, proj.OrganizationID, auth.ManageProjects, proj.ID, auth.ManageProject) {
		return nil, status.Error(codes.PermissionDenied, "does not have permission to read project variables")
	}

	return &adminv1.GetProjectVariablesResponse{Variables: proj.ProductionVariables}, nil
}

func projToDTO(p *database.Project) *adminv1.Project {
=======
// fetchInstallationID returns a valid installation ID iff app is installed and user is a collaborator of the repo
func (s *Server) fetchInstallationID(ctx context.Context, githubURL, userID string) (int64, error) {
	// Get Github installation ID for the repo
	installationID, err := s.admin.GetGithubInstallation(ctx, githubURL)
	if err != nil {
		if errors.Is(err, admin.ErrGithubInstallationNotFound) {
			return 0, status.Errorf(codes.PermissionDenied, "you have not granted Rill access to %q", githubURL)
		}

		return 0, status.Errorf(codes.Internal, "failed to get Github installation: %q", err.Error())
	}

	if installationID == 0 {
		return 0, status.Errorf(codes.Internal, "you have not granted Rill access to %q", githubURL)
	}

	user, err := s.admin.DB.FindUser(ctx, userID)
	if err != nil {
		return 0, status.Error(codes.Internal, err.Error())
	}

	// check that user is a collaborator on the repo
	_, err = s.admin.LookupGithubRepoForUser(ctx, installationID, githubURL, user.GithubUsername)
	if err != nil {
		if errors.Is(err, admin.ErrUserIsNotCollaborator) {
			return 0, status.Errorf(codes.PermissionDenied, "you are not collaborator to the repo %q", githubURL)
		}

		return 0, status.Error(codes.Internal, err.Error())
	}

	return installationID, nil
}

func projToDTO(p *database.Project, orgName string) *adminv1.Project {
>>>>>>> 246fa63d
	return &adminv1.Project{
		Id:                     p.ID,
		Name:                   p.Name,
		Description:            p.Description,
		Public:                 p.Public,
		OrgId:                  p.OrganizationID,
		OrgName:                orgName,
		Region:                 p.Region,
		ProductionOlapDriver:   p.ProductionOLAPDriver,
		ProductionOlapDsn:      p.ProductionOLAPDSN,
		ProductionSlots:        int64(p.ProductionSlots),
		ProductionBranch:       p.ProductionBranch,
		GithubUrl:              safeStr(p.GithubURL),
		ProductionDeploymentId: safeStr(p.ProductionDeploymentID),
		CreatedOn:              timestamppb.New(p.CreatedOn),
		UpdatedOn:              timestamppb.New(p.UpdatedOn),
	}
}

func deploymentToDTO(d *database.Deployment) *adminv1.Deployment {
	var s adminv1.DeploymentStatus
	switch d.Status {
	case database.DeploymentStatusUnspecified:
		s = adminv1.DeploymentStatus_DEPLOYMENT_STATUS_UNSPECIFIED
	case database.DeploymentStatusPending:
		s = adminv1.DeploymentStatus_DEPLOYMENT_STATUS_PENDING
	case database.DeploymentStatusOK:
		s = adminv1.DeploymentStatus_DEPLOYMENT_STATUS_OK
	case database.DeploymentStatusReconciling:
		s = adminv1.DeploymentStatus_DEPLOYMENT_STATUS_RECONCILING
	case database.DeploymentStatusError:
		s = adminv1.DeploymentStatus_DEPLOYMENT_STATUS_ERROR
	default:
		panic(fmt.Errorf("unhandled deployment status %d", d.Status))
	}

	return &adminv1.Deployment{
		Id:                d.ID,
		ProjectId:         d.ProjectID,
		Slots:             int64(d.Slots),
		Branch:            d.Branch,
		RuntimeHost:       d.RuntimeHost,
		RuntimeInstanceId: d.RuntimeInstanceID,
		Status:            s,
		Logs:              d.Logs,
		CreatedOn:         timestamppb.New(d.CreatedOn),
		UpdatedOn:         timestamppb.New(d.UpdatedOn),
	}
}

func safeStr(s *string) string {
	if s == nil {
		return ""
	}
	return *s
}<|MERGE_RESOLUTION|>--- conflicted
+++ resolved
@@ -414,7 +414,6 @@
 	return &adminv1.SetProjectMemberRoleResponse{}, nil
 }
 
-<<<<<<< HEAD
 func (s *Server) GetProjectVariables(ctx context.Context, req *adminv1.GetProjectVariablesRequest) (*adminv1.GetProjectVariablesResponse, error) {
 	_, err := s.admin.DB.FindOrganizationByName(ctx, req.OrganizationName)
 	if err != nil {
@@ -440,8 +439,6 @@
 	return &adminv1.GetProjectVariablesResponse{Variables: proj.ProductionVariables}, nil
 }
 
-func projToDTO(p *database.Project) *adminv1.Project {
-=======
 // fetchInstallationID returns a valid installation ID iff app is installed and user is a collaborator of the repo
 func (s *Server) fetchInstallationID(ctx context.Context, githubURL, userID string) (int64, error) {
 	// Get Github installation ID for the repo
@@ -477,7 +474,6 @@
 }
 
 func projToDTO(p *database.Project, orgName string) *adminv1.Project {
->>>>>>> 246fa63d
 	return &adminv1.Project{
 		Id:                     p.ID,
 		Name:                   p.Name,
