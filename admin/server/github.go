--- conflicted
+++ resolved
@@ -45,19 +45,12 @@
 )
 
 const (
-<<<<<<< HEAD
-	githubcookieName        = "github_auth"
-	githubcookieFieldState  = "github_state"
-	githubcookieFieldRemote = "github_remote"
-	archivePullTimeout      = 10 * time.Minute
-	createRetries           = 3
-=======
 	githubcookieName          = "github_auth"
 	githubcookieFieldState    = "github_state"
 	githubcookieFieldRemote   = "github_remote"
 	githubcookieFieldRedirect = "github_redirect"
 	archivePullTimeout        = 10 * time.Minute
->>>>>>> 65bfdae8
+	createRetries             = 3
 )
 
 var allowedPaths = []string{
