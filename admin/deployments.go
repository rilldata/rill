--- conflicted
+++ resolved
@@ -177,7 +177,6 @@
 	return nil
 }
 
-<<<<<<< HEAD
 // HIBERNATE free deployments
 func (s *Service) HibernateDeployments(ctx context.Context) error {
 	depls, err := s.DB.FindExpiredDeployments(ctx)
@@ -224,7 +223,8 @@
 	}
 
 	return nil
-=======
+}
+
 func (s *Service) updateDeplVariables(ctx context.Context, depl *database.Deployment, variables map[string]string) error {
 	rt, err := s.openRuntimeClientForDeployment(depl)
 	if err != nil {
@@ -237,7 +237,6 @@
 		Variables:  variables,
 	})
 	return err
->>>>>>> c5bf0f91
 }
 
 func (s *Service) teardownDeployment(ctx context.Context, proj *database.Project, depl *database.Deployment) error {
