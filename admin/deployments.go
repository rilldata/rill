package admin

import (
	"context"
	"fmt"
	"path"
	"strconv"
	"strings"
	"time"

	"github.com/google/uuid"
	"github.com/rilldata/rill/admin/database"
	"github.com/rilldata/rill/admin/provisioner"
	runtimev1 "github.com/rilldata/rill/proto/gen/rill/runtime/v1"
	"github.com/rilldata/rill/runtime/client"
	"github.com/rilldata/rill/runtime/pkg/observability"
	"github.com/rilldata/rill/runtime/server/auth"
	"go.uber.org/multierr"
	"go.uber.org/zap"
)

type createDeploymentOptions struct {
	ProjectID      string
	Region         string
	ProdBranch     string
	ProdVariables  map[string]string
	ProdOLAPDriver string
	ProdOLAPDSN    string
	ProdSlots      int
	Annotations    deploymentAnnotations
}

func (s *Service) createDeployment(ctx context.Context, opts *createDeploymentOptions) (*database.Deployment, error) {
	// We require a branch to be specified to create a deployment
	if opts.ProdBranch == "" {
		return nil, fmt.Errorf("cannot create project without a branch")
	}

	// Get a runtime with capacity for the deployment
	alloc, err := s.Provisioner.Provision(ctx, &provisioner.ProvisionOptions{
		OLAPDriver: opts.ProdOLAPDriver,
		Slots:      opts.ProdSlots,
		Region:     opts.Region,
	})
	if err != nil {
		return nil, err
	}

	// Prepare instance config
	instanceID := strings.ReplaceAll(uuid.New().String(), "-", "")
	var connectors []*runtimev1.Connector
	modelDefaultMaterialize, err := defaultModelMaterialize(opts.ProdVariables)
	if err != nil {
		return nil, err
	}

	// Always configure a DuckDB connector, even if it's not set as the default OLAP connector
	connectors = append(connectors, &runtimev1.Connector{
		Name: "duckdb",
		Type: "duckdb",
		Config: map[string]string{
			"dsn":                    fmt.Sprintf("%s.db", path.Join(alloc.DataDir, instanceID, "main")),
			"cpu":                    strconv.Itoa(alloc.CPU),
			"memory_limit_gb":        strconv.Itoa(alloc.MemoryGB),
			"storage_limit_bytes":    strconv.FormatInt(alloc.StorageBytes, 10),
			"external_table_storage": strconv.FormatBool(true),
		},
	})

	// Determine the default OLAP connector
	var olapConnector string
	switch opts.ProdOLAPDriver {
	case "duckdb", "duckdb-ext-storage":
		if opts.ProdSlots == 0 {
			return nil, fmt.Errorf("slot count can't be 0 for OLAP driver 'duckdb'")
		}
<<<<<<< HEAD

		olapDriver = "duckdb"
		olapConfig["dsn"] = fmt.Sprintf("%s.db", path.Join(alloc.DataDir, instanceID, "primary"))
		olapConfig["cpu"] = strconv.Itoa(alloc.CPU)
		olapConfig["memory_limit_gb"] = strconv.Itoa(alloc.MemoryGB)
		olapConfig["storage_limit_bytes"] = strconv.FormatInt(alloc.StorageBytes, 10)
		olapConfig["external_table_storage"] = strconv.FormatBool(true)
		embedCatalog = false
=======
		olapConnector = "duckdb"
		// Already configured DuckDB above
>>>>>>> de65733d
	default:
		olapConnector = opts.ProdOLAPDriver
		connectors = append(connectors, &runtimev1.Connector{
			Name: opts.ProdOLAPDriver,
			Type: opts.ProdOLAPDriver,
			Config: map[string]string{
				"dsn": opts.ProdOLAPDSN,
			},
		})
	}

	// Open a runtime client
	rt, err := s.openRuntimeClient(alloc.Host, alloc.Audience)
	if err != nil {
		return nil, err
	}
	defer rt.Close()

	// Create the deployment
	depl, err := s.DB.InsertDeployment(ctx, &database.InsertDeploymentOptions{
		ProjectID:         opts.ProjectID,
		Branch:            opts.ProdBranch,
		Slots:             opts.ProdSlots,
		RuntimeHost:       alloc.Host,
		RuntimeInstanceID: instanceID,
		RuntimeAudience:   alloc.Audience,
		Status:            database.DeploymentStatusPending,
	})
	if err != nil {
		return nil, err
	}

	// Create an access token the deployment can use to authenticate with the admin server.
	dat, err := s.IssueDeploymentAuthToken(ctx, depl.ID, nil)
	if err != nil {
		err2 := s.DB.DeleteDeployment(ctx, depl.ID)
		return nil, multierr.Combine(err, err2)
	}
	adminAuthToken := dat.Token().String()

	// Add the admin connector
	connectors = append(connectors, &runtimev1.Connector{
		Name: "admin",
		Type: "admin",
		Config: map[string]string{
			"admin_url":    s.opts.ExternalURL,
			"access_token": adminAuthToken,
			"project_id":   opts.ProjectID,
			"branch":       opts.ProdBranch,
			"nonce":        time.Now().Format(time.RFC3339Nano), // Only set for consistency with updateDeployment
		},
	})

	// Create the instance
	_, err = rt.CreateInstance(ctx, &runtimev1.CreateInstanceRequest{
		InstanceId:              instanceID,
		Environment:             "prod",
		OlapConnector:           olapConnector,
		RepoConnector:           "admin",
		AdminConnector:          "admin",
		AiConnector:             "admin",
		Connectors:              connectors,
		Variables:               opts.ProdVariables,
		Annotations:             opts.Annotations.toMap(),
		EmbedCatalog:            false,
		StageChanges:            true,
		ModelDefaultMaterialize: modelDefaultMaterialize,
	})
	if err != nil {
		err2 := s.DB.DeleteDeployment(ctx, depl.ID)
		return nil, multierr.Combine(err, err2)
	}

	// Mark deployment ready
	depl, err = s.DB.UpdateDeploymentStatus(ctx, depl.ID, database.DeploymentStatusOK, "")
	if err != nil {
		// NOTE: Unlikely case – we'll leave it pending in this case, the user can reset.
		return nil, err
	}

	return depl, nil
}

type updateDeploymentOptions struct {
	Branch          string
	Variables       map[string]string
	Annotations     deploymentAnnotations
	EvictCachedRepo bool // Set to true if config returned by GetRepoMeta has changed such that the runtime should do a fresh clone instead of a pull.
}

func (s *Service) updateDeployment(ctx context.Context, depl *database.Deployment, opts *updateDeploymentOptions) error {
	if opts.Branch == "" {
		return fmt.Errorf("cannot update deployment without specifying a valid branch")
	}

	var modelDefaultMaterialize *bool
	if opts.Variables != nil { // if variables are nil, it means they were not changed
		val, err := defaultModelMaterialize(opts.Variables)
		if err != nil {
			return err
		}
		modelDefaultMaterialize = &val
	}

	rt, err := s.openRuntimeClientForDeployment(depl)
	if err != nil {
		return err
	}
	defer rt.Close()

	res, err := rt.GetInstance(ctx, &runtimev1.GetInstanceRequest{InstanceId: depl.RuntimeInstanceID})
	if err != nil {
		return err
	}

	connectors := res.Instance.Connectors
	for _, c := range connectors {
		if c.Name == "admin" {
			if c.Config == nil {
				c.Config = make(map[string]string)
			}
			c.Config["branch"] = opts.Branch

			// Adding a nonce will cause the runtime to evict any currently open handle and open a new one.
			if opts.EvictCachedRepo {
				c.Config["nonce"] = time.Now().Format(time.RFC3339Nano)
			}
		}
	}

	_, err = rt.EditInstance(ctx, &runtimev1.EditInstanceRequest{
		InstanceId:              depl.RuntimeInstanceID,
		Connectors:              connectors,
		Annotations:             opts.Annotations.toMap(),
		Variables:               opts.Variables,
		ModelDefaultMaterialize: modelDefaultMaterialize,
	})
	if err != nil {
		return err
	}

	// Branch is the only property that's persisted on the Deployment
	if opts.Branch != depl.Branch {
		newDepl, err := s.DB.UpdateDeploymentBranch(ctx, depl.ID, opts.Branch)
		if err != nil {
			// TODO: Handle inconsistent state (instance updated successfully, but deployment did not update)
			return err
		}
		depl.Branch = opts.Branch
		depl.UpdatedOn = newDepl.UpdatedOn
	}

	return nil
}

// HibernateDeployments tears down unused deployments
func (s *Service) HibernateDeployments(ctx context.Context) error {
	depls, err := s.DB.FindExpiredDeployments(ctx)
	if err != nil {
		return err
	}

	if len(depls) == 0 {
		return nil
	}

	s.Logger.Info("hibernate: starting", zap.Int("deployments", len(depls)))

	for _, depl := range depls {
		proj, err := s.DB.FindProject(ctx, depl.ProjectID)
		if err != nil {
			s.Logger.Error("hibernate: find project error", zap.String("project_id", proj.ID), zap.String("deployment_id", depl.ID), zap.Error(err), observability.ZapCtx(ctx))
			continue
		}

		s.Logger.Info("hibernate: deleting deployment", zap.String("project_id", proj.ID), zap.String("deployment_id", depl.ID))

		err = s.teardownDeployment(ctx, proj, depl)
		if err != nil {
			s.Logger.Error("hibernate: teardown deployment error", zap.String("project_id", proj.ID), zap.String("deployment_id", depl.ID), zap.Error(err), observability.ZapCtx(ctx))
			continue
		}

		// Update prod deployment on project
		_, err = s.DB.UpdateProject(ctx, proj.ID, &database.UpdateProjectOptions{
			Name:                 proj.Name,
			Description:          proj.Description,
			Public:               proj.Public,
			GithubURL:            proj.GithubURL,
			GithubInstallationID: proj.GithubInstallationID,
			ProdBranch:           proj.ProdBranch,
			ProdVariables:        proj.ProdVariables,
			ProdSlots:            proj.ProdSlots,
			Region:               proj.Region,
			ProdTTLSeconds:       proj.ProdTTLSeconds,
			ProdDeploymentID:     nil,
			Annotations:          proj.Annotations,
		})
		if err != nil {
			return err
		}
	}

	s.Logger.Info("hibernate: completed", zap.Int("deployments", len(depls)))

	return nil
}

func (s *Service) teardownDeployment(ctx context.Context, proj *database.Project, depl *database.Deployment) error {
	// Connect to the deployment's runtime
	rt, err := s.openRuntimeClientForDeployment(depl)
	if err != nil {
		return err
	}
	defer rt.Close()

	// Delete the deployment
	err = s.DB.DeleteDeployment(ctx, depl.ID)
	if err != nil {
		return err
	}

	// Delete the instance
	_, err = rt.DeleteInstance(ctx, &runtimev1.DeleteInstanceRequest{InstanceId: depl.RuntimeInstanceID})
	if err != nil {
		return err
	}

	return nil
}

func (s *Service) openRuntimeClientForDeployment(d *database.Deployment) (*client.Client, error) {
	return s.openRuntimeClient(d.RuntimeHost, d.RuntimeAudience)
}

func (s *Service) openRuntimeClient(host, audience string) (*client.Client, error) {
	jwt, err := s.issuer.NewToken(auth.TokenOptions{
		AudienceURL:       audience,
		TTL:               time.Hour,
		SystemPermissions: []auth.Permission{auth.ManageInstances, auth.ReadInstance, auth.EditInstance, auth.ReadObjects},
	})
	if err != nil {
		return nil, err
	}

	rt, err := client.New(host, jwt)
	if err != nil {
		return nil, err
	}

	return rt, nil
}

type deploymentAnnotations struct {
	orgID           string
	orgName         string
	projID          string
	projName        string
	projAnnotations map[string]string
}

func newDeploymentAnnotations(org *database.Organization, proj *database.Project) deploymentAnnotations {
	return deploymentAnnotations{
		orgID:           org.ID,
		orgName:         org.Name,
		projID:          proj.ID,
		projName:        proj.Name,
		projAnnotations: proj.Annotations,
	}
}

func (da *deploymentAnnotations) toMap() map[string]string {
	res := make(map[string]string, len(da.projAnnotations)+4)
	for k, v := range da.projAnnotations {
		res[k] = v
	}
	res["organization_id"] = da.orgID
	res["organization_name"] = da.orgName
	res["project_id"] = da.projID
	res["project_name"] = da.projName
	return res
}

// defaultModelMaterialize determines whether to materialize models by default for deployed projects.
// It defaults to true, but can be overridden with the __materialize_default variable.
func defaultModelMaterialize(vars map[string]string) (bool, error) {
	// Temporary hack to enable configuring ModelDefaultMaterialize using a variable.
	// Remove when we have a way to conditionally configure it using code files.

	if vars == nil {
		return true, nil
	}

	s, ok := vars["__materialize_default"]
	if !ok {
		return true, nil
	}

	val, err := strconv.ParseBool(s)
	if err != nil {
		return false, fmt.Errorf("invalid __materialize_default value %q: %w", s, err)
	}

	return val, nil
}<|MERGE_RESOLUTION|>--- conflicted
+++ resolved
@@ -74,19 +74,8 @@
 		if opts.ProdSlots == 0 {
 			return nil, fmt.Errorf("slot count can't be 0 for OLAP driver 'duckdb'")
 		}
-<<<<<<< HEAD
-
-		olapDriver = "duckdb"
-		olapConfig["dsn"] = fmt.Sprintf("%s.db", path.Join(alloc.DataDir, instanceID, "primary"))
-		olapConfig["cpu"] = strconv.Itoa(alloc.CPU)
-		olapConfig["memory_limit_gb"] = strconv.Itoa(alloc.MemoryGB)
-		olapConfig["storage_limit_bytes"] = strconv.FormatInt(alloc.StorageBytes, 10)
-		olapConfig["external_table_storage"] = strconv.FormatBool(true)
-		embedCatalog = false
-=======
 		olapConnector = "duckdb"
 		// Already configured DuckDB above
->>>>>>> de65733d
 	default:
 		olapConnector = opts.ProdOLAPDriver
 		connectors = append(connectors, &runtimev1.Connector{
