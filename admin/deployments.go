package admin

import (
	"context"
	"fmt"
	"path"
	"strconv"
	"strings"
	"time"

	"github.com/google/uuid"
	"github.com/rilldata/rill/admin/database"
	"github.com/rilldata/rill/admin/provisioner"
	runtimev1 "github.com/rilldata/rill/proto/gen/rill/runtime/v1"
	"github.com/rilldata/rill/runtime/client"
	"github.com/rilldata/rill/runtime/pkg/observability"
	"github.com/rilldata/rill/runtime/server/auth"
	"go.uber.org/multierr"
	"go.uber.org/zap"
)

type createDeploymentOptions struct {
	ProjectID      string
	Region         string
	ProdBranch     string
	ProdVariables  database.Variables
	ProdOLAPDriver string
	ProdOLAPDSN    string
	ProdSlots      int
	Annotations    deploymentAnnotations
}

func (s *Service) createDeployment(ctx context.Context, opts *createDeploymentOptions) (*database.Deployment, error) {
	// We require a branch to be specified to create a deployment
	if opts.ProdBranch == "" {
		return nil, fmt.Errorf("cannot create project without a branch")
	}

	// Get a runtime with capacity for the deployment
	alloc, err := s.Provisioner.Provision(ctx, &provisioner.ProvisionOptions{
		OLAPDriver: opts.ProdOLAPDriver,
		Slots:      opts.ProdSlots,
		Region:     opts.Region,
	})
	if err != nil {
		return nil, err
	}

	// Build instance config
	instanceID := strings.ReplaceAll(uuid.New().String(), "-", "")
	olapDriver := opts.ProdOLAPDriver
	olapConfig := map[string]string{}
	var embedCatalog bool
	switch olapDriver {
	case "duckdb":
		if opts.ProdOLAPDSN != "" {
			return nil, fmt.Errorf("passing a DSN is not allowed for driver 'duckdb'")
		}
		if opts.ProdSlots == 0 {
			return nil, fmt.Errorf("slot count can't be 0 for driver 'duckdb'")
		}

		olapConfig["dsn"] = fmt.Sprintf("%s.db", path.Join(alloc.DataDir, instanceID))
		olapConfig["cpu"] = strconv.Itoa(alloc.CPU)
		olapConfig["memory_limit_gb"] = strconv.Itoa(alloc.MemoryGB)
		olapConfig["storage_limit_bytes"] = strconv.FormatInt(alloc.StorageBytes, 10)
		embedCatalog = true
	case "duckdb-ext-storage": // duckdb driver having capability to store table as view
		if opts.ProdOLAPDSN != "" {
			return nil, fmt.Errorf("passing a DSN is not allowed for driver 'duckdb-ext-storage'")
		}
		if opts.ProdSlots == 0 {
			return nil, fmt.Errorf("slot count can't be 0 for driver 'duckdb-ext-storage'")
		}

		olapDriver = "duckdb"
		olapConfig["dsn"] = fmt.Sprintf("%s.db", path.Join(alloc.DataDir, instanceID, "main"))
		olapConfig["cpu"] = strconv.Itoa(alloc.CPU)
		olapConfig["memory_limit_gb"] = strconv.Itoa(alloc.MemoryGB)
		olapConfig["storage_limit_bytes"] = strconv.FormatInt(alloc.StorageBytes, 10)
		olapConfig["external_table_storage"] = strconv.FormatBool(true)
		embedCatalog = true
	default:
		olapConfig["dsn"] = opts.ProdOLAPDSN
		embedCatalog = false
		olapConfig["storage_limit_bytes"] = "0"
	}

	modelDefaultMaterialize, err := defaultModelMaterialize(opts.ProdVariables)
	if err != nil {
		return nil, err
	}

	// Open a runtime client
	rt, err := s.openRuntimeClient(alloc.Host, alloc.Audience)
	if err != nil {
		return nil, err
	}
	defer rt.Close()

	// Create the deployment
	depl, err := s.DB.InsertDeployment(ctx, &database.InsertDeploymentOptions{
		ProjectID:         opts.ProjectID,
		Branch:            opts.ProdBranch,
		Slots:             opts.ProdSlots,
		RuntimeHost:       alloc.Host,
		RuntimeInstanceID: instanceID,
		RuntimeAudience:   alloc.Audience,
		Status:            database.DeploymentStatusPending,
	})
	if err != nil {
		return nil, err
	}

	// Create an access token the deployment can use to authenticate with the admin server.
	dat, err := s.IssueDeploymentAuthToken(ctx, depl.ID, nil)
	if err != nil {
		err2 := s.DB.DeleteDeployment(ctx, depl.ID)
		return nil, multierr.Combine(err, err2)
	}
	adminAuthToken := dat.Token().String()

	// Create the instance
	_, err = rt.CreateInstance(ctx, &runtimev1.CreateInstanceRequest{
		InstanceId:    instanceID,
		OlapConnector: olapDriver,
		RepoConnector: "admin",
		Connectors: []*runtimev1.Connector{
			{
				Name:   olapDriver,
				Type:   olapDriver,
				Config: olapConfig,
			},
			{
				Name: "admin",
				Type: "admin",
				Config: map[string]string{
					"host":         s.opts.ExternalURL,
					"access_token": adminAuthToken,
					"project_id":   opts.ProjectID,
					"branch":       opts.ProdBranch,
					"nonce":        time.Now().Format(time.RFC3339Nano), // Only set for consistency with updateDeployment
				},
			},
		},
		Variables:               opts.ProdVariables,
		Annotations:             opts.Annotations.toMap(),
		EmbedCatalog:            embedCatalog,
		StageChanges:            true,
		ModelDefaultMaterialize: modelDefaultMaterialize,
	})
	if err != nil {
		err2 := s.DB.DeleteDeployment(ctx, depl.ID)
		return nil, multierr.Combine(err, err2)
	}

	// Mark deployment ready
	depl, err = s.DB.UpdateDeploymentStatus(ctx, depl.ID, database.DeploymentStatusOK, "")
	if err != nil {
		// NOTE: Unlikely case – we'll leave it pending in this case, the user can reset.
		return nil, err
	}

	return depl, nil
}

type updateDeploymentOptions struct {
	Branch          string
	Variables       map[string]string
	Annotations     deploymentAnnotations
	EvictCachedRepo bool // Set to true if config returned by GetRepoMeta has changed such that the runtime should do a fresh clone instead of a pull.
}

func (s *Service) updateDeployment(ctx context.Context, depl *database.Deployment, opts *updateDeploymentOptions) error {
	if opts.Branch == "" {
		return fmt.Errorf("cannot update deployment without specifying a valid branch")
<<<<<<< HEAD
=======
	}

	var modelDefaultMaterialize *bool
	if opts.Variables != nil { // if variables are nil, it means they were not changed
		val, err := defaultModelMaterialize(opts.Variables)
		if err != nil {
			return err
		}
		modelDefaultMaterialize = &val
>>>>>>> 4d675eae
	}

	rt, err := s.openRuntimeClientForDeployment(depl)
	if err != nil {
		return err
	}
	defer rt.Close()

	res, err := rt.GetInstance(ctx, &runtimev1.GetInstanceRequest{InstanceId: depl.RuntimeInstanceID})
	if err != nil {
		return err
	}

	connectors := res.Instance.Connectors
	for _, c := range connectors {
		if c.Name == "admin" {
			if c.Config == nil {
				c.Config = make(map[string]string)
			}
			c.Config["branch"] = opts.Branch

			// Adding a nonce will cause the runtime to evict any currently open handle and open a new one.
			if opts.EvictCachedRepo {
				c.Config["nonce"] = time.Now().Format(time.RFC3339Nano)
			}
		}
	}

	_, err = rt.EditInstance(ctx, &runtimev1.EditInstanceRequest{
		InstanceId:              depl.RuntimeInstanceID,
		Connectors:              connectors,
		Annotations:             opts.Annotations.toMap(),
		Variables:               opts.Variables,
		ModelDefaultMaterialize: modelDefaultMaterialize,
	})
	if err != nil {
		return err
	}

	// Branch is the only property that's persisted on the Deployment
	if opts.Branch != depl.Branch {
		newDepl, err := s.DB.UpdateDeploymentBranch(ctx, depl.ID, opts.Branch)
		if err != nil {
			// TODO: Handle inconsistent state (instance updated successfully, but deployment did not update)
			return err
		}
		depl.Branch = opts.Branch
		depl.UpdatedOn = newDepl.UpdatedOn
	}

	return nil
}

// HibernateDeployments tears down unused deployments
func (s *Service) HibernateDeployments(ctx context.Context) error {
	depls, err := s.DB.FindExpiredDeployments(ctx)
	if err != nil {
		return err
	}

	if len(depls) == 0 {
		return nil
	}

	s.Logger.Info("hibernate: starting", zap.Int("deployments", len(depls)))

	for _, depl := range depls {
		proj, err := s.DB.FindProject(ctx, depl.ProjectID)
		if err != nil {
			s.Logger.Error("hibernate: find project error", zap.String("project_id", proj.ID), zap.String("deployment_id", depl.ID), zap.Error(err), observability.ZapCtx(ctx))
			continue
		}

		s.Logger.Info("hibernate: deleting deployment", zap.String("project_id", proj.ID), zap.String("deployment_id", depl.ID))

		err = s.teardownDeployment(ctx, proj, depl)
		if err != nil {
			s.Logger.Error("hibernate: teardown deployment error", zap.String("project_id", proj.ID), zap.String("deployment_id", depl.ID), zap.Error(err), observability.ZapCtx(ctx))
			continue
		}

		// Update prod deployment on project
		_, err = s.DB.UpdateProject(ctx, proj.ID, &database.UpdateProjectOptions{
			Name:                 proj.Name,
			Description:          proj.Description,
			Public:               proj.Public,
			GithubURL:            proj.GithubURL,
			GithubInstallationID: proj.GithubInstallationID,
			ProdBranch:           proj.ProdBranch,
			ProdVariables:        proj.ProdVariables,
			ProdSlots:            proj.ProdSlots,
			Region:               proj.Region,
			ProdTTLSeconds:       proj.ProdTTLSeconds,
			ProdDeploymentID:     nil,
		})
		if err != nil {
			return err
		}
	}

	s.Logger.Info("hibernate: completed", zap.Int("deployments", len(depls)))

	return nil
}

func (s *Service) teardownDeployment(ctx context.Context, proj *database.Project, depl *database.Deployment) error {
	// Connect to the deployment's runtime
	rt, err := s.openRuntimeClientForDeployment(depl)
	if err != nil {
		return err
	}
	defer rt.Close()

	// Delete the deployment
	err = s.DB.DeleteDeployment(ctx, depl.ID)
	if err != nil {
		return err
	}

	// Delete the instance
	_, err = rt.DeleteInstance(ctx, &runtimev1.DeleteInstanceRequest{
		InstanceId: depl.RuntimeInstanceID,
		DropDb:     strings.Contains(proj.ProdOLAPDriver, "duckdb"), // Only drop DB if it's DuckDB
	})
	if err != nil {
		return err
	}

	return nil
}

func (s *Service) openRuntimeClientForDeployment(d *database.Deployment) (*client.Client, error) {
	return s.openRuntimeClient(d.RuntimeHost, d.RuntimeAudience)
}

func (s *Service) openRuntimeClient(host, audience string) (*client.Client, error) {
	jwt, err := s.issuer.NewToken(auth.TokenOptions{
		AudienceURL:       audience,
		TTL:               time.Hour,
		SystemPermissions: []auth.Permission{auth.ManageInstances, auth.ReadInstance, auth.EditInstance, auth.ReadObjects},
	})
	if err != nil {
		return nil, err
	}

	rt, err := client.New(host, jwt)
	if err != nil {
		return nil, err
	}

	return rt, nil
}

type deploymentAnnotations struct {
	orgID    string
	orgName  string
	projID   string
	projName string
}

func newDeploymentAnnotations(org *database.Organization, proj *database.Project) deploymentAnnotations {
	return deploymentAnnotations{
		orgID:    org.ID,
		orgName:  org.Name,
		projID:   proj.ID,
		projName: proj.Name,
	}
}

func (da *deploymentAnnotations) toMap() map[string]string {
	return map[string]string{
		"organization_id":   da.orgID,
		"organization_name": da.orgName,
		"project_id":        da.projID,
		"project_name":      da.projName,
	}
}

func defaultModelMaterialize(vars map[string]string) (bool, error) {
	// Temporary hack to enable configuring ModelDefaultMaterialize using a variable.
	// Remove when we have a way to conditionally configure it using code files.

	if vars == nil {
		return false, nil
	}

	s, ok := vars["__materialize_default"]
	if !ok {
		return false, nil
	}

	val, err := strconv.ParseBool(s)
	if err != nil {
		return false, fmt.Errorf("invalid __materialize_default value %q: %w", s, err)
	}

	return val, nil
}<|MERGE_RESOLUTION|>--- conflicted
+++ resolved
@@ -174,8 +174,6 @@
 func (s *Service) updateDeployment(ctx context.Context, depl *database.Deployment, opts *updateDeploymentOptions) error {
 	if opts.Branch == "" {
 		return fmt.Errorf("cannot update deployment without specifying a valid branch")
-<<<<<<< HEAD
-=======
 	}
 
 	var modelDefaultMaterialize *bool
@@ -185,7 +183,6 @@
 			return err
 		}
 		modelDefaultMaterialize = &val
->>>>>>> 4d675eae
 	}
 
 	rt, err := s.openRuntimeClientForDeployment(depl)
