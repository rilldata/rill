--- conflicted
+++ resolved
@@ -131,32 +131,6 @@
 
 	// Create the instance
 	_, err = rt.CreateInstance(ctx, &runtimev1.CreateInstanceRequest{
-<<<<<<< HEAD
-		InstanceId:     instanceID,
-		Environment:    "prod",
-		OlapConnector:  olapDriver,
-		RepoConnector:  "admin",
-		AdminConnector: "admin",
-		AiConnector:    "admin",
-		Connectors: []*runtimev1.Connector{
-			{
-				Name:   olapDriver,
-				Type:   olapDriver,
-				Config: olapConfig,
-			},
-			{
-				Name: "admin",
-				Type: "admin",
-				Config: map[string]string{
-					"admin_url":    s.opts.ExternalURL,
-					"access_token": adminAuthToken,
-					"project_id":   opts.ProjectID,
-					"branch":       opts.ProdBranch,
-					"nonce":        time.Now().Format(time.RFC3339Nano), // Only set for consistency with updateDeployment
-				},
-			},
-		},
-=======
 		InstanceId:              instanceID,
 		Environment:             "prod",
 		OlapConnector:           olapConnector,
@@ -164,7 +138,6 @@
 		AdminConnector:          "admin",
 		AiConnector:             "admin",
 		Connectors:              connectors,
->>>>>>> de65733d
 		Variables:               opts.ProdVariables,
 		Annotations:             opts.Annotations.toMap(),
 		EmbedCatalog:            false,
