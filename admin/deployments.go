package admin

import (
	"context"
	"encoding/json"
	"fmt"
	"path"
	"strconv"
	"strings"
	"time"

	"github.com/google/uuid"
	"github.com/rilldata/rill/admin/database"
	"github.com/rilldata/rill/admin/provisioner"
	runtimev1 "github.com/rilldata/rill/proto/gen/rill/runtime/v1"
	"github.com/rilldata/rill/runtime/client"
	"github.com/rilldata/rill/runtime/drivers/github"
	"github.com/rilldata/rill/runtime/pkg/observability"
	"github.com/rilldata/rill/runtime/server/auth"
	"go.uber.org/multierr"
	"go.uber.org/zap"
)

type createDeploymentOptions struct {
	ProjectID            string
	Region               string
	GithubURL            *string
	GithubInstallationID *int64
	Subpath              string
	ProdBranch           string
	ProdVariables        database.Variables
	ProdOLAPDriver       string
	ProdOLAPDSN          string
	ProdSlots            int
	Annotations          deploymentAnnotations
}

func (s *Service) createDeployment(ctx context.Context, opts *createDeploymentOptions) (*database.Deployment, error) {
	// We require Github info on project to create a deployment
	if opts.GithubURL == nil || opts.GithubInstallationID == nil || opts.ProdBranch == "" {
		return nil, fmt.Errorf("cannot create project without github info")
	}
	repoDriver, repoDSN, err := githubRepoInfoForRuntime(*opts.GithubURL, *opts.GithubInstallationID, opts.Subpath, opts.ProdBranch)
	if err != nil {
		return nil, err
	}

	// Get a runtime with capacity for the deployment
	alloc, err := s.Provisioner.Provision(ctx, &provisioner.ProvisionOptions{
		OLAPDriver: opts.ProdOLAPDriver,
		Slots:      opts.ProdSlots,
		Region:     opts.Region,
	})
	if err != nil {
		return nil, err
	}

	// Build instance config
	instanceID := strings.ReplaceAll(uuid.New().String(), "-", "")
	olapDriver := opts.ProdOLAPDriver
	olapConfig := map[string]string{}
	var embedCatalog bool
	var ingestionLimit int64
	switch olapDriver {
	case "duckdb":
		if opts.ProdOLAPDSN != "" {
			return nil, fmt.Errorf("passing a DSN is not allowed for driver 'duckdb'")
		}
		if opts.ProdSlots == 0 {
			return nil, fmt.Errorf("slot count can't be 0 for driver 'duckdb'")
		}

		olapConfig["dsn"] = fmt.Sprintf("%s.db?max_memory=%dGB", path.Join(alloc.DataDir, instanceID), alloc.MemoryGB)
		olapConfig["pool_size"] = strconv.Itoa(alloc.CPU)
		embedCatalog = true
		ingestionLimit = alloc.StorageBytes
	case "duckdb-ext-storage": // duckdb driver having capability to store table as view
		if opts.ProdOLAPDSN != "" {
			return nil, fmt.Errorf("passing a DSN is not allowed for driver 'duckdb-ext-storage'")
		}
		if opts.ProdSlots == 0 {
			return nil, fmt.Errorf("slot count can't be 0 for driver 'duckdb-ext-storage'")
		}

		olapDriver = "duckdb"
		olapConfig["dsn"] = fmt.Sprintf("%s.db?max_memory=%dGB", path.Join(alloc.DataDir, instanceID, "main"), alloc.MemoryGB)
		olapConfig["pool_size"] = strconv.Itoa(alloc.CPU)
		olapConfig["external_table_storage"] = strconv.FormatBool(true)
		embedCatalog = true
		ingestionLimit = alloc.StorageBytes
	case "duckdb-vip":
		if opts.ProdOLAPDSN != "" {
			return nil, fmt.Errorf("passing a DSN is not allowed for driver 'duckdb-vip'")
		}
		if opts.ProdSlots == 0 {
			return nil, fmt.Errorf("slot count can't be 0 for driver 'duckdb-vip'")
		}

		// NOTE: Rewriting to a "duckdb" driver without CPU, memory, or storage limits
		olapDriver = "duckdb"
		olapConfig["dsn"] = fmt.Sprintf("%s.db", path.Join(alloc.DataDir, instanceID))
		olapConfig["pool_size"] = "8"
		embedCatalog = true
		ingestionLimit = 0
	default:
		olapConfig["dsn"] = opts.ProdOLAPDSN
		embedCatalog = false
		ingestionLimit = 0
	}

	// Open a runtime client
	rt, err := s.openRuntimeClient(alloc.Host, alloc.Audience)
	if err != nil {
		return nil, err
	}
	defer rt.Close()

	// Create the instance
	_, err = rt.CreateInstance(ctx, &runtimev1.CreateInstanceRequest{
		InstanceId:    instanceID,
		OlapConnector: olapDriver,
		RepoConnector: "repo",
		Connectors: []*runtimev1.Connector{
			{
				Name:   olapDriver,
				Type:   olapDriver,
				Config: olapConfig,
			},
			{
				Name:   "repo",
				Type:   repoDriver,
				Config: map[string]string{"dsn": repoDSN},
			},
		},
		Variables:           opts.ProdVariables,
		Annotations:         opts.Annotations.toMap(),
		EmbedCatalog:        embedCatalog,
		IngestionLimitBytes: ingestionLimit,
		StageChanges:        true,
	})
	if err != nil {
		return nil, err
	}

	// Create the deployment
	depl, err := s.DB.InsertDeployment(ctx, &database.InsertDeploymentOptions{
		ProjectID:         opts.ProjectID,
		Branch:            opts.ProdBranch,
		Slots:             opts.ProdSlots,
		RuntimeHost:       alloc.Host,
		RuntimeInstanceID: instanceID,
		RuntimeAudience:   alloc.Audience,
		Status:            database.DeploymentStatusOK,
	})
	if err != nil {
		_, err2 := rt.DeleteInstance(ctx, &runtimev1.DeleteInstanceRequest{
			InstanceId: instanceID,
<<<<<<< HEAD
			DropDb:     olapDriver == "duckdb" || olapDriver == "duckdb-vip", // Only drop DB if it's DuckDB
=======
			DropDb:     strings.Contains(olapDriver, "duckdb"), // Only drop DB if it's DuckDB
>>>>>>> 23185acb
		})
		return nil, multierr.Combine(err, err2)
	}

	return depl, nil
}

type updateDeploymentOptions struct {
	GithubURL            *string
	GithubInstallationID *int64
	Subpath              string
	Branch               string
	Variables            map[string]string
	Annotations          deploymentAnnotations
}

func (s *Service) updateDeployment(ctx context.Context, depl *database.Deployment, opts *updateDeploymentOptions) error {
	if opts.GithubURL == nil || opts.GithubInstallationID == nil || opts.Branch == "" {
		return fmt.Errorf("cannot update deployment without github info")
	}

	repoDriver, repoDSN, err := githubRepoInfoForRuntime(*opts.GithubURL, *opts.GithubInstallationID, opts.Subpath, opts.Branch)
	if err != nil {
		return err
	}

	rt, err := s.openRuntimeClientForDeployment(depl)
	if err != nil {
		return err
	}
	defer rt.Close()

	res, err := rt.GetInstance(ctx, &runtimev1.GetInstanceRequest{InstanceId: depl.RuntimeInstanceID})
	if err != nil {
		return err
	}

	connectors := res.Instance.Connectors
	for _, c := range connectors {
		if c.Name == "repo" {
			if c.Config == nil {
				c.Config = make(map[string]string)
			}
			c.Config["dsn"] = repoDSN
			c.Type = repoDriver
		}
	}

	_, err = rt.EditInstance(ctx, &runtimev1.EditInstanceRequest{
		InstanceId:  depl.RuntimeInstanceID,
		Connectors:  connectors,
		Annotations: opts.Annotations.toMap(),
		Variables:   opts.Variables,
	})
	if err != nil {
		return err
	}

	// Branch is the only property that's persisted on the Deployment
	if opts.Branch != depl.Branch {
		newDepl, err := s.DB.UpdateDeploymentBranch(ctx, depl.ID, opts.Branch)
		if err != nil {
			// TODO: Handle inconsistent state (instance updated successfully, but deployment did not update)
			return err
		}
		depl.Branch = opts.Branch
		depl.UpdatedOn = newDepl.UpdatedOn
	}

	return nil
}

// HibernateDeployments tears down unused deployments
func (s *Service) HibernateDeployments(ctx context.Context) error {
	depls, err := s.DB.FindExpiredDeployments(ctx)
	if err != nil {
		return err
	}

	if len(depls) == 0 {
		return nil
	}

	s.Logger.Info("hibernate: starting", zap.Int("deployments", len(depls)))

	for _, depl := range depls {
		proj, err := s.DB.FindProject(ctx, depl.ProjectID)
		if err != nil {
			s.Logger.Error("hibernate: find project error", zap.String("project_id", proj.ID), zap.String("deployment_id", depl.ID), zap.Error(err), observability.ZapCtx(ctx))
			continue
		}

		s.Logger.Info("hibernate: deleting deployment", zap.String("project_id", proj.ID), zap.String("deployment_id", depl.ID))

		err = s.teardownDeployment(ctx, proj, depl)
		if err != nil {
			s.Logger.Error("hibernate: teardown deployment error", zap.String("project_id", proj.ID), zap.String("deployment_id", depl.ID), zap.Error(err), observability.ZapCtx(ctx))
			continue
		}

		// Update prod deployment on project
		_, err = s.DB.UpdateProject(ctx, proj.ID, &database.UpdateProjectOptions{
			Name:                 proj.Name,
			Description:          proj.Description,
			Public:               proj.Public,
			GithubURL:            proj.GithubURL,
			GithubInstallationID: proj.GithubInstallationID,
			ProdBranch:           proj.ProdBranch,
			ProdVariables:        proj.ProdVariables,
			ProdSlots:            proj.ProdSlots,
			Region:               proj.Region,
			ProdTTLSeconds:       proj.ProdTTLSeconds,
			ProdDeploymentID:     nil,
		})
		if err != nil {
			return err
		}
	}

	s.Logger.Info("hibernate: completed", zap.Int("deployments", len(depls)))

	return nil
}

func (s *Service) teardownDeployment(ctx context.Context, proj *database.Project, depl *database.Deployment) error {
	// Connect to the deployment's runtime
	rt, err := s.openRuntimeClientForDeployment(depl)
	if err != nil {
		return err
	}
	defer rt.Close()

	// Delete the deployment
	err = s.DB.DeleteDeployment(ctx, depl.ID)
	if err != nil {
		return err
	}

	// Delete the instance
	_, err = rt.DeleteInstance(ctx, &runtimev1.DeleteInstanceRequest{
		InstanceId: depl.RuntimeInstanceID,
<<<<<<< HEAD
		DropDb:     proj.ProdOLAPDriver == "duckdb" || proj.ProdOLAPDriver == "duckdb-vip", // Only drop DB if it's DuckDB
=======
		DropDb:     strings.Contains(proj.ProdOLAPDriver, "duckdb"), // Only drop DB if it's DuckDB
>>>>>>> 23185acb
	})
	if err != nil {
		return err
	}

	return nil
}

func (s *Service) openRuntimeClientForDeployment(d *database.Deployment) (*client.Client, error) {
	return s.openRuntimeClient(d.RuntimeHost, d.RuntimeAudience)
}

func (s *Service) openRuntimeClient(host, audience string) (*client.Client, error) {
	jwt, err := s.issuer.NewToken(auth.TokenOptions{
		AudienceURL:       audience,
		TTL:               time.Hour,
		SystemPermissions: []auth.Permission{auth.ManageInstances, auth.ReadInstance, auth.EditInstance, auth.ReadObjects},
	})
	if err != nil {
		return nil, err
	}

	rt, err := client.New(host, jwt)
	if err != nil {
		return nil, err
	}

	return rt, nil
}

func githubRepoInfoForRuntime(githubURL string, installationID int64, subPath, branch string) (string, string, error) {
	dsn, err := json.Marshal(github.DSN{
		GithubURL:      githubURL,
		InstallationID: installationID,
		Subpath:        subPath,
		Branch:         branch,
	})
	if err != nil {
		return "", "", err
	}

	return "github", string(dsn), nil
}

type deploymentAnnotations struct {
	orgID    string
	orgName  string
	projID   string
	projName string
}

func newDeploymentAnnotations(org *database.Organization, proj *database.Project) deploymentAnnotations {
	return deploymentAnnotations{
		orgID:    org.ID,
		orgName:  org.Name,
		projID:   proj.ID,
		projName: proj.Name,
	}
}

func (da *deploymentAnnotations) toMap() map[string]string {
	return map[string]string{
		"organization_id":   da.orgID,
		"organization_name": da.orgName,
		"project_id":        da.projID,
		"project_name":      da.projName,
	}
}<|MERGE_RESOLUTION|>--- conflicted
+++ resolved
@@ -155,11 +155,7 @@
 	if err != nil {
 		_, err2 := rt.DeleteInstance(ctx, &runtimev1.DeleteInstanceRequest{
 			InstanceId: instanceID,
-<<<<<<< HEAD
-			DropDb:     olapDriver == "duckdb" || olapDriver == "duckdb-vip", // Only drop DB if it's DuckDB
-=======
 			DropDb:     strings.Contains(olapDriver, "duckdb"), // Only drop DB if it's DuckDB
->>>>>>> 23185acb
 		})
 		return nil, multierr.Combine(err, err2)
 	}
@@ -301,11 +297,7 @@
 	// Delete the instance
 	_, err = rt.DeleteInstance(ctx, &runtimev1.DeleteInstanceRequest{
 		InstanceId: depl.RuntimeInstanceID,
-<<<<<<< HEAD
-		DropDb:     proj.ProdOLAPDriver == "duckdb" || proj.ProdOLAPDriver == "duckdb-vip", // Only drop DB if it's DuckDB
-=======
 		DropDb:     strings.Contains(proj.ProdOLAPDriver, "duckdb"), // Only drop DB if it's DuckDB
->>>>>>> 23185acb
 	})
 	if err != nil {
 		return err
