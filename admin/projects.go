--- conflicted
+++ resolved
@@ -102,17 +102,7 @@
 		Annotations:          proj.Annotations,
 	})
 	if err != nil {
-<<<<<<< HEAD
-		return nil, err
-	}
-
-	plan, err := s.Biller.GetDefaultPlan(ctx)
-	if err != nil {
-		return nil, err
-=======
-		err2 := s.TeardownDeployment(ctx, depl)
-		err3 := s.DB.DeleteProject(ctx, proj.ID)
-		return nil, multierr.Combine(err, err2, err3)
+		return nil, err
 	}
 
 	var createdByID, createdByEmail string
@@ -122,7 +112,6 @@
 			createdByID = user.ID
 			createdByEmail = user.Email
 		}
->>>>>>> 4cb7a97f
 	}
 
 	s.Logger.Info("created project", zap.String("id", proj.ID), zap.String("name", proj.Name), zap.String("org", org.Name), zap.String("user_id", createdByID), zap.String("user_email", createdByEmail))
