--- conflicted
+++ resolved
@@ -138,15 +138,11 @@
 
 func (c *connection) UpdateProject(ctx context.Context, p *database.Project) (*database.Project, error) {
 	res := &database.Project{}
-<<<<<<< HEAD
 	err := c.db.QueryRowxContext(ctx, `
-		UPDATE projects SET description=$1, production_branch=$2, github_url=$3, github_installation_id=$4
+		UPDATE projects SET description=$1, production_branch=$2, github_url=$3, github_installation_id=$4, updated_on=now() 
 		WHERE id=$5 RETURNING *`,
-		p.Description, p.ProductionBranch, p.GithubURL, p.GithubInstallationID,
+		p.Description, p.ProductionBranch, p.GithubURL, p.GithubInstallationID, p.ID,
 	).StructScan(res)
-=======
-	err := c.db.QueryRowxContext(ctx, "UPDATE projects SET description=$1, updated_on=now() WHERE id=$2 RETURNING *", description, id).StructScan(res)
->>>>>>> eecc3062
 	if err != nil {
 		return nil, err
 	}
