package postgres

import (
	"context"
	"database/sql"
	"errors"
	"fmt"
	"strings"
	"time"

	"github.com/jmoiron/sqlx"
	"github.com/rilldata/rill/admin/database"

	// Load postgres driver
	_ "github.com/jackc/pgx/v4/stdlib"
)

func init() {
	database.Register("postgres", driver{})
}

type driver struct{}

func (d driver) Open(dsn string) (database.DB, error) {
	db, err := sqlx.Connect("pgx", dsn)
	if err != nil {
		return nil, err
	}

	return &connection{db: db}, nil
}

type connection struct {
	db *sqlx.DB
}

func (c *connection) Close() error {
	return c.db.Close()
}

func (c *connection) FindOrganizations(ctx context.Context) ([]*database.Organization, error) {
	var res []*database.Organization
	err := c.getDB(ctx).SelectContext(ctx, &res, "SELECT * FROM organizations ORDER BY lower(name)")
	if err != nil {
		return nil, parseErr(err)
	}
	return res, nil
}

func (c *connection) FindOrganizationByName(ctx context.Context, name string) (*database.Organization, error) {
	res := &database.Organization{}
	err := c.getDB(ctx).QueryRowxContext(ctx, "SELECT * FROM organizations WHERE lower(name)=lower($1)", name).StructScan(res)
	if err != nil {
		return nil, parseErr(err)
	}
	return res, nil
}

func (c *connection) FindOrganizationByID(ctx context.Context, orgID string) (*database.Organization, error) {
	res := &database.Organization{}
	err := c.getDB(ctx).QueryRowxContext(ctx, "SELECT * FROM organizations WHERE id = $1", orgID).StructScan(res)
	if err != nil {
		return nil, parseErr(err)
	}
	return res, nil
}

func (c *connection) InsertOrganization(ctx context.Context, name, description string) (*database.Organization, error) {
	res := &database.Organization{}
	err := c.getDB(ctx).QueryRowxContext(ctx, "INSERT INTO organizations(name, description) VALUES ($1, $2) RETURNING *", name, description).StructScan(res)
	if err != nil {
		return nil, parseErr(err)
	}
	return res, nil
}

func (c *connection) InsertOrganizationFromSeeds(ctx context.Context, nameSeeds []string, description string) (*database.Organization, error) {
	// If this is called in a transaction, we must use savepoints to avoid aborting the whole transaction when a unique constraint is violated.
	isTx := txFromContext(ctx) != nil

	for _, name := range nameSeeds {
		// Create savepoint if in tx
		if isTx {
			_, err := c.getDB(ctx).ExecContext(ctx, "SAVEPOINT bi")
			if err != nil {
				return nil, err
			}
		}

		// Try to create the org
		org, err := c.InsertOrganization(ctx, name, description)
		if err == nil {
			return org, nil
		}

		// If the error is not a name uniqueness violation, return err
		err = parseErr(err)
		if !errors.Is(err, database.ErrNotUnique) {
			return nil, err
		}

		// Name is not unique. Continue to try the next seed.

		// If in tx, rollback to the savepoint first.
		if isTx {
			_, err := c.getDB(ctx).ExecContext(ctx, "ROLLBACK TO SAVEPOINT bi")
			if err != nil {
				return nil, err
			}
		}
	}

	// No seed was unique
	return nil, database.ErrNotUnique
}

func (c *connection) UpdateOrganization(ctx context.Context, id, name, description string) (*database.Organization, error) {
	res := &database.Organization{}
<<<<<<< HEAD
	err := c.getDB(ctx).QueryRowxContext(ctx, "UPDATE organizations SET description=$1, name=$2, updated_on=now() WHERE id=$3 RETURNING *", description, name, id).StructScan(res)
=======
	err := c.getDB(ctx).QueryRowxContext(ctx, "UPDATE organizations SET description=$1, updated_on=now() WHERE lower(name)=lower($2) RETURNING *", description, name).StructScan(res)
>>>>>>> 2133b858
	if err != nil {
		return nil, parseErr(err)
	}
	return res, nil
}

func (c *connection) DeleteOrganization(ctx context.Context, name string) error {
	_, err := c.getDB(ctx).ExecContext(ctx, "DELETE FROM organizations WHERE lower(name)=lower($1)", name)
	return parseErr(err)
}

func (c *connection) FindProjects(ctx context.Context, orgName string) ([]*database.Project, error) {
	var res []*database.Project
	err := c.getDB(ctx).SelectContext(ctx, &res, "SELECT p.* FROM projects p JOIN organizations o ON p.org_id = o.id WHERE lower(o.name)=lower($1) ORDER BY lower(p.name)", orgName)
	if err != nil {
		return nil, parseErr(err)
	}
	return res, nil
}

func (c *connection) FindProjectByID(ctx context.Context, id string) (*database.Project, error) {
	res := &database.Project{}
	err := c.getDB(ctx).QueryRowxContext(ctx, "SELECT * FROM projects WHERE id=$1", id).StructScan(res)
	if err != nil {
		return nil, parseErr(err)
	}
	return res, nil
}

func (c *connection) FindProjectByName(ctx context.Context, orgName, name string) (*database.Project, error) {
	res := &database.Project{}
	err := c.getDB(ctx).QueryRowxContext(ctx, "SELECT p.* FROM projects p JOIN organizations o ON p.org_id = o.id WHERE lower(p.name)=lower($1) AND lower(o.name)=lower($2)", name, orgName).StructScan(res)
	if err != nil {
		return nil, parseErr(err)
	}
	return res, nil
}

func (c *connection) FindProjectByGithubURL(ctx context.Context, githubURL string) (*database.Project, error) {
	res := &database.Project{}
	err := c.getDB(ctx).QueryRowxContext(ctx, "SELECT p.* FROM projects p WHERE lower(p.github_url)=lower($1)", githubURL).StructScan(res)
	if err != nil {
		return nil, parseErr(err)
	}
	return res, nil
}

func (c *connection) InsertProject(ctx context.Context, opts *database.InsertProjectOptions) (*database.Project, error) {
	res := &database.Project{}
	err := c.getDB(ctx).QueryRowxContext(ctx, `
		INSERT INTO projects (org_id, name, description, public, region, production_olap_driver, production_olap_dsn, production_slots, production_branch, production_variables, github_url, github_installation_id)
		VALUES ($1, $2, $3, $4, $5, $6, $7, $8, $9, $10, $11, $12) RETURNING *`,
		opts.OrganizationID, opts.Name, opts.Description, opts.Public, opts.Region, opts.ProductionOLAPDriver, opts.ProductionOLAPDSN, opts.ProductionSlots, opts.ProductionBranch, database.Variables(opts.ProductionVariables), opts.GithubURL, opts.GithubInstallationID,
	).StructScan(res)
	if err != nil {
		return nil, parseErr(err)
	}
	return res, nil
}

func (c *connection) UpdateProject(ctx context.Context, id string, opts *database.UpdateProjectOptions) (*database.Project, error) {
	res := &database.Project{}
	err := c.getDB(ctx).QueryRowxContext(ctx, `
		UPDATE projects SET name=$1, description=$2, public=$3, production_branch=$4, production_variables=$5, github_url=$6, github_installation_id=$7, production_deployment_id=$8, updated_on=now()
		WHERE id=$9 RETURNING *`,
		opts.Name, opts.Description, opts.Public, opts.ProductionBranch, database.Variables(opts.ProductionVariables), opts.GithubURL, opts.GithubInstallationID, opts.ProductionDeploymentID, id,
	).StructScan(res)
	if err != nil {
		return nil, parseErr(err)
	}
	return res, nil
}

func (c *connection) DeleteProject(ctx context.Context, id string) error {
	_, err := c.getDB(ctx).ExecContext(ctx, "DELETE FROM projects WHERE id=$1", id)
	return parseErr(err)
}

func (c *connection) FindUsers(ctx context.Context) ([]*database.User, error) {
	var res []*database.User
	err := c.getDB(ctx).SelectContext(ctx, &res, "SELECT u.* FROM users u")
	if err != nil {
		return nil, parseErr(err)
	}
	return res, nil
}

func (c *connection) FindUser(ctx context.Context, id string) (*database.User, error) {
	res := &database.User{}
	err := c.getDB(ctx).QueryRowxContext(ctx, "SELECT u.* FROM users u WHERE u.id=$1", id).StructScan(res)
	if err != nil {
		return nil, parseErr(err)
	}
	return res, nil
}

func (c *connection) FindUserByEmail(ctx context.Context, email string) (*database.User, error) {
	res := &database.User{}
	err := c.getDB(ctx).QueryRowxContext(ctx, "SELECT u.* FROM users u WHERE lower(u.email)=lower($1)", email).StructScan(res)
	if err != nil {
		return nil, parseErr(err)
	}
	return res, nil
}

func (c *connection) InsertUser(ctx context.Context, email, displayName, photoURL string) (*database.User, error) {
	res := &database.User{}
	err := c.getDB(ctx).QueryRowxContext(ctx, "INSERT INTO users (email, display_name, photo_url) VALUES ($1, $2, $3) RETURNING *", email, displayName, photoURL).StructScan(res)
	if err != nil {
		return nil, parseErr(err)
	}
	return res, nil
}

func (c *connection) UpdateUser(ctx context.Context, id, displayName, photoURL, githubUsername string) (*database.User, error) {
	res := &database.User{}
	err := c.getDB(ctx).QueryRowxContext(ctx, "UPDATE users SET display_name=$2, photo_url=$3, github_username=$4, updated_on=now() WHERE id=$1 RETURNING *",
		id,
		displayName,
		photoURL,
		githubUsername).StructScan(res)
	if err != nil {
		return nil, parseErr(err)
	}
	return res, nil
}

func (c *connection) DeleteUser(ctx context.Context, id string) error {
	_, err := c.getDB(ctx).ExecContext(ctx, "DELETE FROM users WHERE id=$1", id)
	return parseErr(err)
}

func (c *connection) FindUserAuthTokens(ctx context.Context, userID string) ([]*database.UserAuthToken, error) {
	var res []*database.UserAuthToken
	err := c.getDB(ctx).SelectContext(ctx, &res, "SELECT t.* FROM user_auth_tokens t WHERE t.user_id=$1", userID)
	if err != nil {
		return nil, parseErr(err)
	}
	return res, nil
}

func (c *connection) FindUserAuthToken(ctx context.Context, id string) (*database.UserAuthToken, error) {
	res := &database.UserAuthToken{}
	err := c.getDB(ctx).QueryRowxContext(ctx, "SELECT t.* FROM user_auth_tokens t WHERE t.id=$1", id).StructScan(res)
	if err != nil {
		return nil, parseErr(err)
	}
	return res, nil
}

func (c *connection) InsertUserAuthToken(ctx context.Context, opts *database.InsertUserAuthTokenOptions) (*database.UserAuthToken, error) {
	res := &database.UserAuthToken{}
	err := c.getDB(ctx).QueryRowxContext(ctx, `
		INSERT INTO user_auth_tokens (id, secret_hash, user_id, display_name, auth_client_id)
		VALUES ($1, $2, $3, $4, $5) RETURNING *`,
		opts.ID, opts.SecretHash, opts.UserID, opts.DisplayName, opts.AuthClientID,
	).StructScan(res)
	if err != nil {
		return nil, parseErr(err)
	}
	return res, nil
}

func (c *connection) DeleteUserAuthToken(ctx context.Context, id string) error {
	_, err := c.getDB(ctx).ExecContext(ctx, "DELETE FROM user_auth_tokens WHERE id=$1", id)
	return parseErr(err)
}

func (c *connection) InsertAuthCode(ctx context.Context, deviceCode, userCode, clientID string, expiresOn time.Time) (*database.AuthCode, error) {
	res := &database.AuthCode{}
	err := c.getDB(ctx).QueryRowxContext(ctx,
		`INSERT INTO device_code_auth (device_code, user_code, expires_on, approval_state, client_id)
		VALUES ($1, $2, $3, $4, $5)  RETURNING *`, deviceCode, userCode, expiresOn, database.AuthCodeStatePending, clientID).StructScan(res)
	if err != nil {
		return nil, parseErr(err)
	}
	return res, nil
}

func (c *connection) FindAuthCodeByDeviceCode(ctx context.Context, deviceCode string) (*database.AuthCode, error) {
	authCode := &database.AuthCode{}
	err := c.getDB(ctx).QueryRowxContext(ctx, "SELECT * FROM device_code_auth WHERE device_code = $1", deviceCode).StructScan(authCode)
	if err != nil {
		return nil, parseErr(err)
	}
	return authCode, nil
}

func (c *connection) FindAuthCodeByUserCode(ctx context.Context, userCode string) (*database.AuthCode, error) {
	authCode := &database.AuthCode{}
	err := c.getDB(ctx).QueryRowxContext(ctx, "SELECT * FROM device_code_auth WHERE user_code = $1", userCode).StructScan(authCode)
	if err != nil {
		return nil, parseErr(err)
	}
	return authCode, nil
}

func (c *connection) UpdateAuthCode(ctx context.Context, userCode, userID string, approvalState database.AuthCodeState) error {
	res, err := c.getDB(ctx).ExecContext(ctx, "UPDATE device_code_auth SET approval_state=$1, user_id=$2, updated_on=now() WHERE user_code=$3",
		approvalState, userID, userCode)
	if err != nil {
		return parseErr(err)
	}
	rows, err := res.RowsAffected()
	if err != nil {
		return err
	}
	if rows == 0 {
		return database.ErrNotFound
	}
	if rows != 1 {
		return fmt.Errorf("problem in updating auth code, expected 1 row to be affected, got %d", rows)
	}
	return nil
}

func (c *connection) DeleteAuthCode(ctx context.Context, deviceCode string) error {
	res, err := c.getDB(ctx).ExecContext(ctx, "DELETE FROM device_code_auth WHERE device_code=$1", deviceCode)
	if err != nil {
		return parseErr(err)
	}
	rows, err := res.RowsAffected()
	if err != nil {
		return err
	}
	if rows == 0 {
		return database.ErrNotFound
	}
	if rows != 1 {
		return fmt.Errorf("problem in deleting auth code, expected 1 row to be affected, got %d", rows)
	}
	return nil
}

func (c *connection) FindDeployments(ctx context.Context, projectID string) ([]*database.Deployment, error) {
	var res []*database.Deployment
	err := c.getDB(ctx).SelectContext(ctx, &res, "SELECT * FROM deployments d WHERE d.project_id=$1", projectID)
	if err != nil {
		return nil, parseErr(err)
	}
	return res, nil
}

func (c *connection) FindDeployment(ctx context.Context, id string) (*database.Deployment, error) {
	res := &database.Deployment{}
	err := c.getDB(ctx).QueryRowxContext(ctx, "SELECT d.* FROM deployments d WHERE d.id=$1", id).StructScan(res)
	if err != nil {
		return nil, parseErr(err)
	}
	return res, nil
}

func (c *connection) InsertDeployment(ctx context.Context, opts *database.InsertDeploymentOptions) (*database.Deployment, error) {
	res := &database.Deployment{}
	err := c.getDB(ctx).QueryRowxContext(ctx, `
		INSERT INTO deployments (project_id, slots, branch, runtime_host, runtime_instance_id, runtime_audience, status, logs)
		VALUES ($1, $2, $3, $4, $5, $6, $7, $8) RETURNING *`,
		opts.ProjectID, opts.Slots, opts.Branch, opts.RuntimeHost, opts.RuntimeInstanceID, opts.RuntimeAudience, opts.Status, opts.Logs,
	).StructScan(res)
	if err != nil {
		return nil, parseErr(err)
	}
	return res, nil
}

func (c *connection) UpdateDeploymentStatus(ctx context.Context, id string, status database.DeploymentStatus, logs string) (*database.Deployment, error) {
	res := &database.Deployment{}
	err := c.getDB(ctx).QueryRowxContext(ctx, "UPDATE deployments SET status=$1, logs=$2, updated_on=now() WHERE id=$3 RETURNING *", status, logs, id).StructScan(res)
	if err != nil {
		return nil, parseErr(err)
	}
	return res, nil
}

func (c *connection) DeleteDeployment(ctx context.Context, id string) error {
	_, err := c.getDB(ctx).ExecContext(ctx, "DELETE FROM deployments WHERE id=$1", id)
	return parseErr(err)
}

func (c *connection) QueryRuntimeSlotsUsed(ctx context.Context) ([]*database.RuntimeSlotsUsed, error) {
	var res []*database.RuntimeSlotsUsed
	err := c.getDB(ctx).SelectContext(ctx, &res, "SELECT d.runtime_host, SUM(d.slots) AS slots_used FROM deployments d GROUP BY d.runtime_host")
	if err != nil {
		return nil, parseErr(err)
	}
	return res, nil
}

func parseErr(err error) error {
	if err == nil {
		return nil
	}
	if errors.Is(err, sql.ErrNoRows) {
		return database.ErrNotFound
	}
	if strings.Contains(strings.ToLower(err.Error()), "violates unique constraint") {
		return database.ErrNotUnique
	}
	return err
}

func (c *connection) FindOrganizationMemberUsers(ctx context.Context, orgID string) ([]*database.Member, error) {
	var res []*database.Member
	err := c.getDB(ctx).SelectContext(ctx, &res, `SELECT u.id, u.email, u.display_name, u.created_on, u.updated_on, r.name FROM users u 
    	JOIN users_orgs_roles uor ON u.id = uor.user_id
		JOIN org_roles r ON r.id = uor.org_role_id WHERE uor.org_id=$1`, orgID)
	if err != nil {
		return nil, parseErr(err)
	}
	return res, nil
}

func (c *connection) FindOrganizationMemberUsersByRole(ctx context.Context, orgID, roleID string) ([]*database.User, error) {
	var res []*database.User
	err := c.getDB(ctx).SelectContext(
		ctx, &res, "SELECT u.* FROM users u JOIN users_orgs_roles uor on u.id = uor.user_id WHERE uor.org_id=$1 AND uor.org_role_id=$2", orgID, roleID)
	if err != nil {
		return nil, parseErr(err)
	}
	return res, nil
}

func (c *connection) InsertOrganizationMemberUser(ctx context.Context, orgID, userID, roleID string) error {
	res, err := c.getDB(ctx).ExecContext(ctx, "INSERT INTO users_orgs_roles (user_id, org_id, org_role_id) VALUES ($1, $2, $3)", userID, orgID, roleID)
	if err != nil {
		return parseErr(err)
	}
	rows, err := res.RowsAffected()
	if err != nil {
		return err
	}
	if rows == 0 {
		return fmt.Errorf("no rows affected when adding user to organization")
	}
	return nil
}

func (c *connection) DeleteOrganizationMemberUser(ctx context.Context, orgID, userID string) error {
	res, err := c.getDB(ctx).ExecContext(ctx, "DELETE FROM users_orgs_roles WHERE user_id = $1 AND org_id = $2", userID, orgID)
	if err != nil {
		return parseErr(err)
	}
	rows, err := res.RowsAffected()
	if err != nil {
		return err
	}
	if rows == 0 {
		return fmt.Errorf("no rows affected when removing user from organization")
	}
	return nil
}

func (c *connection) UpdateOrganizationMemberUserRole(ctx context.Context, orgID, userID, roleID string) error {
	_, err := c.getDB(ctx).ExecContext(ctx, `UPDATE users_orgs_roles SET org_role_id = $1 WHERE user_id = $2 AND org_id = $3`,
		roleID, userID, orgID)
	return parseErr(err)
}

func (c *connection) FindProjectMemberUsers(ctx context.Context, projectID string) ([]*database.Member, error) {
	var res []*database.Member
	err := c.getDB(ctx).SelectContext(ctx, &res, `SELECT u.id, u.email, u.display_name, u.created_on, u.updated_on, r.name FROM users u 
    	JOIN users_projects_roles upr ON u.id = upr.user_id
		JOIN project_roles r ON r.id = upr.project_role_id WHERE upr.project_id=$1`, projectID)
	if err != nil {
		return nil, parseErr(err)
	}
	return res, nil
}

func (c *connection) InsertProjectMemberUser(ctx context.Context, projectID, userID, roleID string) error {
	res, err := c.getDB(ctx).ExecContext(ctx, "INSERT INTO users_projects_roles (user_id, project_id, project_role_id) VALUES ($1, $2, $3)", userID, projectID, roleID)
	if err != nil {
		return parseErr(err)
	}
	rows, err := res.RowsAffected()
	if err != nil {
		return err
	}
	if rows == 0 {
		return fmt.Errorf("no rows affected when adding user to project")
	}
	return nil
}

func (c *connection) DeleteProjectMemberUser(ctx context.Context, projectID, userID string) error {
	res, err := c.getDB(ctx).ExecContext(ctx, "DELETE FROM users_projects_roles WHERE user_id = $1 AND project_id = $2", userID, projectID)
	if err != nil {
		return parseErr(err)
	}
	rows, err := res.RowsAffected()
	if err != nil {
		return err
	}
	if rows == 0 {
		return fmt.Errorf("no rows affected when removing user from project")
	}
	return nil
}

func (c *connection) UpdateProjectMemberUserRole(ctx context.Context, projectID, userID, roleID string) error {
	_, err := c.getDB(ctx).ExecContext(ctx, `UPDATE users_projects_roles SET project_role_id = $1 WHERE user_id = $2 AND project_id = $3`,
		roleID, userID, projectID)
	return parseErr(err)
}

func (c *connection) FindOrganizationRole(ctx context.Context, name string) (*database.OrganizationRole, error) {
	role := &database.OrganizationRole{}
	err := c.getDB(ctx).QueryRowxContext(ctx, "SELECT * FROM org_roles WHERE lower(name)=lower($1)", name).StructScan(role)
	if err != nil {
		return nil, parseErr(err)
	}
	return role, nil
}

func (c *connection) ResolveOrganizationMemberUserRoles(ctx context.Context, userID, orgID string) ([]*database.OrganizationRole, error) {
	var res []*database.OrganizationRole
	err := c.getDB(ctx).SelectContext(ctx, &res, `
		SELECT r.* FROM users_orgs_roles uor
		JOIN org_roles r ON uor.org_role_id = r.id
		WHERE uor.user_id = $1 AND uor.org_id = $2
		UNION
		SELECT * FROM org_roles WHERE id IN (
			SELECT org_role_id FROM usergroups_orgs_roles uor JOIN users_usergroups uug 
			ON uor.usergroup_id = uug.usergroup_id WHERE uug.user_id = $1 AND uor.org_id = $2
		)`, userID, orgID)
	if err != nil {
		return nil, parseErr(err)
	}
	return res, nil
}

func (c *connection) ResolveProjectMemberUserRoles(ctx context.Context, userID, projectID string) ([]*database.ProjectRole, error) {
	var res []*database.ProjectRole
	err := c.getDB(ctx).SelectContext(ctx, &res, `
		SELECT r.* FROM users_projects_roles upr
		JOIN project_roles r ON upr.project_role_id = r.id
		WHERE upr.user_id = $1 AND upr.project_id = $2
		UNION
		SELECT * FROM project_roles WHERE id IN (
			SELECT project_role_id FROM usergroups_projects_roles upr JOIN users_usergroups uug 
			ON upr.usergroup_id = uug.usergroup_id WHERE uug.user_id = $1 AND upr.project_id = $2
		)`, userID, projectID)
	if err != nil {
		return nil, parseErr(err)
	}
	return res, nil
}

func (c *connection) FindProjectRole(ctx context.Context, name string) (*database.ProjectRole, error) {
	role := &database.ProjectRole{}
	err := c.getDB(ctx).QueryRowxContext(ctx, "SELECT * FROM project_roles WHERE lower(name)=lower($1)", name).StructScan(role)
	if err != nil {
		return nil, parseErr(err)
	}
	return role, nil
}

func (c *connection) InsertOrganizationMemberUsergroup(ctx context.Context, orgID, groupName string) (*database.Usergroup, error) {
	res := &database.Usergroup{}
	err := c.getDB(ctx).QueryRowxContext(ctx, `
		INSERT INTO usergroups (org_id, name) VALUES ($1, $2) RETURNING *
	`, orgID, groupName).StructScan(res)
	if err != nil {
		return nil, parseErr(err)
	}
	return res, nil
}

func (c *connection) UpdateOrganizationMemberAllUsergroup(ctx context.Context, orgID, groupID string) (*database.Organization, error) {
	res := &database.Organization{}
	err := c.getDB(ctx).QueryRowxContext(ctx, `
		UPDATE organizations SET all_usergroup_id = $1 WHERE id = $2 RETURNING *
	`, groupID, orgID).StructScan(res)
	if err != nil {
		return nil, parseErr(err)
	}
	return res, nil
}

func (c *connection) InsertUserInUsergroup(ctx context.Context, userID, groupID string) error {
	_, err := c.getDB(ctx).ExecContext(ctx, "INSERT INTO users_usergroups (user_id, usergroup_id) VALUES ($1, $2)", userID, groupID)
	if err != nil {
		return parseErr(err)
	}
	return nil
}

func (c *connection) DeleteUserFromUsergroup(ctx context.Context, userID, groupID string) error {
	_, err := c.getDB(ctx).ExecContext(ctx, "DELETE FROM users_usergroups WHERE user_id = $1 AND usergroup_id = $2", userID, groupID)
	if err != nil {
		return parseErr(err)
	}
	return nil
}

func (c *connection) InsertProjectMemberUsergroup(ctx context.Context, groupID, projectID, roleID string) error {
	_, err := c.getDB(ctx).ExecContext(ctx, "INSERT INTO usergroups_projects_roles (usergroup_id, project_id, project_role_id) VALUES ($1, $2, $3)", groupID, projectID, roleID)
	if err != nil {
		return parseErr(err)
	}
	return nil
}

func (c *connection) FindUsersUsergroups(ctx context.Context, userID, orgID string) ([]*database.Usergroup, error) {
	var res []*database.Usergroup
	err := c.getDB(ctx).SelectContext(ctx, &res, `
		SELECT ug.* FROM usergroups ug JOIN users_usergroups uug ON ug.id = uug.usergroup_id
		WHERE uug.user_id = $1 AND ug.org_id = $2
	`, userID, orgID)
	if err != nil {
		return nil, parseErr(err)
	}
	return res, nil
}

func (c *connection) FindOrganizationsForUser(ctx context.Context, userID string) ([]*database.Organization, error) {
	var res []*database.Organization
	err := c.getDB(ctx).SelectContext(ctx, &res, `
		SELECT o.* FROM organizations o JOIN users_orgs_roles uor ON o.id = uor.org_id
		WHERE uor.user_id = $1
		UNION
		SELECT o.* FROM organizations o JOIN usergroups_orgs_roles ugor ON o.id = ugor.org_id
		JOIN users_usergroups uug ON ugor.usergroup_id = uug.usergroup_id
		WHERE uug.user_id = $1
		UNION
		SELECT o.* FROM organizations o JOIN projects p ON o.id = p.org_id
		JOIN users_projects_roles upr ON p.id = upr.project_id
		WHERE upr.user_id = $1
	`, userID)
	if err != nil {
		return nil, parseErr(err)
	}
	return res, nil
}

func (c *connection) FindProjectsForUser(ctx context.Context, userID string) ([]*database.Project, error) {
	var res []*database.Project
	err := c.getDB(ctx).SelectContext(ctx, &res, `
		SELECT p.* FROM projects p JOIN users_projects_roles upr ON p.id = upr.project_id
		WHERE upr.user_id = $1
		UNION
		SELECT p.* FROM projects p JOIN usergroups_projects_roles upgr ON p.id = upgr.project_id
		JOIN users_usergroups uug ON upgr.usergroup_id = uug.usergroup_id
		WHERE uug.user_id = $1
	`, userID)
	if err != nil {
		return nil, parseErr(err)
	}
	return res, nil
}

func (c *connection) FindProjectsForOrganization(ctx context.Context, orgID string) ([]*database.Project, error) {
	var res []*database.Project
	err := c.getDB(ctx).SelectContext(ctx, &res, "SELECT p.* FROM projects p WHERE p.org_id=$1 ORDER BY lower(p.name)", orgID)
	if err != nil {
		return nil, parseErr(err)
	}
	return res, nil
}

func (c *connection) CheckOrganizationProjectsHasMemberUser(ctx context.Context, orgID, userID string) (bool, error) {
	var res bool
	err := c.getDB(ctx).QueryRowxContext(ctx,
		"SELECT EXISTS (SELECT 1 FROM projects p JOIN users_projects_roles upr ON p.id = upr.project_id WHERE p.org_id = $1 AND upr.user_id = $2 limit 1)", orgID, userID).StructScan(&res)
	if err != nil {
		return false, parseErr(err)
	}
	return res, nil
}

func (c *connection) CheckOrganizationHasPublicProjects(ctx context.Context, orgID string) (bool, error) {
	var res bool
	err := c.getDB(ctx).QueryRowxContext(ctx,
		"SELECT EXISTS (SELECT 1 FROM projects p WHERE p.org_id = $1 AND p.public = true limit 1)", orgID).StructScan(&res)
	if err != nil {
		return false, parseErr(err)
	}
	return res, nil
}

func (c *connection) FindProjectsForProjectMemberUser(ctx context.Context, orgID, userID string) ([]*database.Project, error) {
	var res []*database.Project
	err := c.getDB(ctx).SelectContext(ctx, &res, "SELECT p.* FROM projects p JOIN users_projects_roles upr ON p.id = upr.project_id WHERE p.org_id = $1 AND upr.user_id = $2", orgID, userID)
	if err != nil {
		return nil, parseErr(err)
	}
	return res, nil
}

func (c *connection) FindPublicProjectsInOrganization(ctx context.Context, orgID string) ([]*database.Project, error) {
	var res []*database.Project
	err := c.getDB(ctx).SelectContext(ctx, &res, "SELECT p.* FROM projects p WHERE p.org_id = $1 AND p.public = true", orgID)
	if err != nil {
		return nil, parseErr(err)
	}
	return res, nil
}<|MERGE_RESOLUTION|>--- conflicted
+++ resolved
@@ -116,11 +116,7 @@
 
 func (c *connection) UpdateOrganization(ctx context.Context, id, name, description string) (*database.Organization, error) {
 	res := &database.Organization{}
-<<<<<<< HEAD
 	err := c.getDB(ctx).QueryRowxContext(ctx, "UPDATE organizations SET description=$1, name=$2, updated_on=now() WHERE id=$3 RETURNING *", description, name, id).StructScan(res)
-=======
-	err := c.getDB(ctx).QueryRowxContext(ctx, "UPDATE organizations SET description=$1, updated_on=now() WHERE lower(name)=lower($2) RETURNING *", description, name).StructScan(res)
->>>>>>> 2133b858
 	if err != nil {
 		return nil, parseErr(err)
 	}
