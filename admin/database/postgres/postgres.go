package postgres

import (
	"context"
	"crypto/aes"
	"crypto/cipher"
	"crypto/rand"
	"database/sql"
	"encoding/base64"
	"encoding/json"
	"errors"
	"fmt"
	"io"
	"strings"
	"time"

	"github.com/XSAM/otelsql"
	"github.com/jackc/pgconn"
	"github.com/jackc/pgtype"
	"github.com/jmoiron/sqlx"
	"github.com/rilldata/rill/admin/database"
	semconv "go.opentelemetry.io/otel/semconv/v1.21.0"

	// Load postgres driver
	_ "github.com/jackc/pgx/v4/stdlib"
)

func init() {
	database.Register("postgres", driver{})
}

type driver struct{}

func (d driver) Open(dsn string, encKeyring []*database.EncryptionKey) (database.DB, error) {
	db, err := otelsql.Open("pgx", dsn)
	if err != nil {
		return nil, err
	}

	err = otelsql.RegisterDBStatsMetrics(db, otelsql.WithAttributes(semconv.DBSystemPostgreSQL))
	if err != nil {
		return nil, err
	}

	dbx := sqlx.NewDb(db, "pgx")
	return &connection{db: dbx, encKeyring: encKeyring}, nil
}

type connection struct {
	db         *sqlx.DB
	encKeyring []*database.EncryptionKey
}

func marshalResourceNames(resources []database.ResourceName) ([]byte, error) {
	resources = dedupeResourceNames(resources)
	if resources == nil {
		resources = []database.ResourceName{}
	}
	return json.Marshal(resources)
}

func assignResourceNames(jsonb pgtype.JSONB) ([]database.ResourceName, error) {
	if jsonb.Status != pgtype.Present {
		return nil, nil
	}
	var res []database.ResourceName
	err := jsonb.AssignTo(&res)
	if err != nil {
		return nil, err
	}
	return dedupeResourceNames(res), nil
}

func dedupeResourceNames(resources []database.ResourceName) []database.ResourceName {
	if len(resources) == 0 {
		return nil
	}

	seen := make(map[string]struct{}, len(resources))
	deduped := make([]database.ResourceName, 0, len(resources))
	for _, r := range resources {
		if r.Type == "" || r.Name == "" {
			continue
		}
		key := strings.ToLower(r.Type) + "|" + strings.ToLower(r.Name)
		if _, ok := seen[key]; ok {
			continue
		}
		seen[key] = struct{}{}
		deduped = append(deduped, r)
	}
	if len(deduped) == 0 {
		return nil
	}
	return deduped
}

func (c *connection) Close() error {
	return c.db.Close()
}

func (c *connection) FindOrganizations(ctx context.Context, afterName string, limit int) ([]*database.Organization, error) {
	var res []*database.Organization
	err := c.getDB(ctx).SelectContext(ctx, &res, "SELECT * FROM orgs WHERE lower(name) > lower($1) ORDER BY lower(name) LIMIT $2", afterName, limit)
	if err != nil {
		return nil, parseErr("orgs", err)
	}
	return res, nil
}

func (c *connection) FindOrganizationsForUser(ctx context.Context, userID, afterName string, limit int) ([]*database.Organization, error) {
	var res []*database.Organization
	err := c.getDB(ctx).SelectContext(ctx, &res, `
		SELECT o.* FROM orgs o
		WHERE o.id IN (SELECT uor.org_id FROM users_orgs_roles uor WHERE uor.user_id = $1)
		AND lower(o.name) > lower($2) ORDER BY lower(o.name) LIMIT $3
	`, userID, afterName, limit)
	if err != nil {
		return nil, parseErr("orgs", err)
	}
	return res, nil
}

func (c *connection) FindOrganization(ctx context.Context, orgID string) (*database.Organization, error) {
	res := &database.Organization{}
	err := c.getDB(ctx).QueryRowxContext(ctx, "SELECT * FROM orgs WHERE id = $1", orgID).StructScan(res)
	if err != nil {
		return nil, parseErr("org", err)
	}
	return res, nil
}

func (c *connection) FindOrganizationByName(ctx context.Context, name string) (*database.Organization, error) {
	res := &database.Organization{}
	err := c.getDB(ctx).QueryRowxContext(ctx, "SELECT * FROM orgs WHERE lower(name)=lower($1)", name).StructScan(res)
	if err != nil {
		return nil, parseErr("org", err)
	}
	return res, nil
}

func (c *connection) CountProjectsForOrganization(ctx context.Context, orgID string) (int, error) {
	var count int
	err := c.getDB(ctx).QueryRowxContext(ctx, "SELECT COUNT(*) FROM projects WHERE org_id=$1", orgID).Scan(&count)
	if err != nil {
		return 0, parseErr("projects", err)
	}
	return count, nil
}

func (c *connection) FindOrganizationByCustomDomain(ctx context.Context, domain string) (*database.Organization, error) {
	res := &database.Organization{}
	err := c.getDB(ctx).QueryRowxContext(ctx, "SELECT * FROM orgs WHERE lower(custom_domain)=lower($1)", domain).StructScan(res)
	if err != nil {
		return nil, parseErr("org", err)
	}
	return res, nil
}

func (c *connection) CheckOrganizationHasPublicProjects(ctx context.Context, orgID string) (bool, error) {
	var res bool
	err := c.getDB(ctx).QueryRowxContext(ctx,
		"SELECT EXISTS (SELECT 1 FROM projects p WHERE p.org_id = $1 AND p.public = true limit 1)", orgID).Scan(&res)
	if err != nil {
		return false, parseErr("check", err)
	}
	return res, nil
}

func (c *connection) InsertOrganization(ctx context.Context, opts *database.InsertOrganizationOptions) (*database.Organization, error) {
	if err := database.Validate(opts); err != nil {
		return nil, err
	}

	res := &database.Organization{}
	err := c.getDB(ctx).QueryRowxContext(ctx, `INSERT INTO orgs(name, display_name, description, logo_asset_id, favicon_asset_id, thumbnail_asset_id, custom_domain, default_project_role_id, quota_projects, quota_deployments, quota_slots_total, quota_slots_per_deployment, quota_outstanding_invites, quota_storage_limit_bytes_per_deployment, billing_customer_id, payment_customer_id, billing_email, created_by_user_id)
		VALUES ($1, $2, $3, $4, $5, $6, $7, $8, $9, $10, $11, $12, $13, $14, $15, $16, $17, $18) RETURNING *`,
		opts.Name, opts.DisplayName, opts.Description, opts.LogoAssetID, opts.FaviconAssetID, opts.ThumbnailAssetID, opts.CustomDomain, opts.DefaultProjectRoleID, opts.QuotaProjects, opts.QuotaDeployments, opts.QuotaSlotsTotal, opts.QuotaSlotsPerDeployment, opts.QuotaOutstandingInvites, opts.QuotaStorageLimitBytesPerDeployment, opts.BillingCustomerID, opts.PaymentCustomerID, opts.BillingEmail, opts.CreatedByUserID).StructScan(res)
	if err != nil {
		return nil, parseErr("org", err)
	}
	return res, nil
}

func (c *connection) DeleteOrganization(ctx context.Context, name string) error {
	res, err := c.getDB(ctx).ExecContext(ctx, "DELETE FROM orgs WHERE lower(name)=lower($1)", name)
	return checkDeleteRow("org", res, err)
}

func (c *connection) UpdateOrganization(ctx context.Context, id string, opts *database.UpdateOrganizationOptions) (*database.Organization, error) {
	if err := database.Validate(opts); err != nil {
		return nil, err
	}

	res := &database.Organization{}
	err := c.getDB(ctx).QueryRowxContext(ctx,
		`UPDATE orgs SET name=$1, display_name=$2, description=$3, logo_asset_id=$4, favicon_asset_id=$5, thumbnail_asset_id=$6, custom_domain=$7, default_project_role_id=$8, quota_projects=$9, quota_deployments=$10, quota_slots_total=$11, quota_slots_per_deployment=$12, quota_outstanding_invites=$13, quota_storage_limit_bytes_per_deployment=$14, billing_customer_id=$15, payment_customer_id=$16, billing_email=$17, created_by_user_id=$18, billing_plan_name=$19, billing_plan_display_name=$20, updated_on=now() WHERE id=$21 RETURNING *`,
		opts.Name, opts.DisplayName, opts.Description, opts.LogoAssetID, opts.FaviconAssetID, opts.ThumbnailAssetID, opts.CustomDomain, opts.DefaultProjectRoleID, opts.QuotaProjects, opts.QuotaDeployments, opts.QuotaSlotsTotal, opts.QuotaSlotsPerDeployment, opts.QuotaOutstandingInvites, opts.QuotaStorageLimitBytesPerDeployment, opts.BillingCustomerID, opts.PaymentCustomerID, opts.BillingEmail, opts.CreatedByUserID, opts.BillingPlanName, opts.BillingPlanDisplayName, id).StructScan(res)
	if err != nil {
		return nil, parseErr("org", err)
	}
	return res, nil
}

func (c *connection) FindOrganizationWhitelistedDomainForOrganizationWithJoinedRoleNames(ctx context.Context, orgID string) ([]*database.OrganizationWhitelistedDomainWithJoinedRoleNames, error) {
	var res []*database.OrganizationWhitelistedDomainWithJoinedRoleNames
	err := c.getDB(ctx).SelectContext(ctx, &res, "SELECT oad.domain, r.name FROM orgs_autoinvite_domains oad JOIN org_roles r ON r.id = oad.org_role_id WHERE oad.org_id=$1", orgID)
	if err != nil {
		return nil, parseErr("org whitelist domains", err)
	}
	return res, nil
}

func (c *connection) FindOrganizationWhitelistedDomainsForDomain(ctx context.Context, domain string) ([]*database.OrganizationWhitelistedDomain, error) {
	var res []*database.OrganizationWhitelistedDomain
	err := c.getDB(ctx).SelectContext(ctx, &res, "SELECT * FROM orgs_autoinvite_domains WHERE lower(domain)=lower($1)", domain)
	if err != nil {
		return nil, parseErr("org whitelist domains", err)
	}
	return res, nil
}

func (c *connection) FindOrganizationWhitelistedDomain(ctx context.Context, orgID, domain string) (*database.OrganizationWhitelistedDomain, error) {
	res := &database.OrganizationWhitelistedDomain{}
	err := c.getDB(ctx).QueryRowxContext(ctx, "SELECT * FROM orgs_autoinvite_domains WHERE org_id=$1 AND lower(domain)=lower($2)", orgID, domain).StructScan(res)
	if err != nil {
		return nil, parseErr("org whitelist domain", err)
	}
	return res, nil
}

func (c *connection) InsertOrganizationWhitelistedDomain(ctx context.Context, opts *database.InsertOrganizationWhitelistedDomainOptions) (*database.OrganizationWhitelistedDomain, error) {
	if err := database.Validate(opts); err != nil {
		return nil, err
	}

	res := &database.OrganizationWhitelistedDomain{}
	err := c.getDB(ctx).QueryRowxContext(ctx, `INSERT INTO orgs_autoinvite_domains(org_id, org_role_id, domain) VALUES ($1, $2, $3) RETURNING *`, opts.OrgID, opts.OrgRoleID, opts.Domain).StructScan(res)
	if err != nil {
		return nil, parseErr("org whitelist domain", err)
	}
	return res, nil
}

func (c *connection) DeleteOrganizationWhitelistedDomain(ctx context.Context, id string) error {
	res, err := c.getDB(ctx).ExecContext(ctx, "DELETE FROM orgs_autoinvite_domains WHERE id=$1", id)
	return checkDeleteRow("org whitelist domain", res, err)
}

func (c *connection) FindInactiveOrganizations(ctx context.Context) ([]*database.Organization, error) {
	// TODO: This definition may change, but for now, we are considering an organization as inactive if it has no users
	res := []*database.Organization{}
	err := c.getDB(ctx).SelectContext(ctx, &res, `
		SELECT o.* FROM orgs o
		WHERE now() - o.updated_on > INTERVAL '1 DAY'
		AND NOT EXISTS ( SELECT 1 FROM users_orgs_roles uor WHERE uor.org_id = o.id )
	`)
	if err != nil {
		return nil, parseErr("orgs", err)
	}
	return res, nil
}

func (c *connection) FindProjects(ctx context.Context, afterName string, limit int) ([]*database.Project, error) {
	var res []*projectDTO
	err := c.getDB(ctx).SelectContext(ctx, &res, "SELECT p.* FROM projects p WHERE lower(name) > lower($1) ORDER BY lower(p.name) LIMIT $2", afterName, limit)
	if err != nil {
		return nil, parseErr("projects", err)
	}
	return c.projectsFromDTOs(res)
}

func (c *connection) FindProjectsByVersion(ctx context.Context, version, afterName string, limit int) ([]*database.Project, error) {
	var res []*projectDTO
	err := c.getDB(ctx).SelectContext(ctx, &res, "SELECT p.* FROM projects p WHERE p.prod_version = $1 AND lower(name) > lower($2) ORDER BY lower(p.name) LIMIT $3", version, afterName, limit)
	if err != nil {
		return nil, parseErr("projects", err)
	}
	return c.projectsFromDTOs(res)
}

func (c *connection) FindProjectPathsByPattern(ctx context.Context, namePattern, afterName string, limit int) ([]string, error) {
	var res []string
	err := c.getDB(ctx).SelectContext(ctx, &res, `SELECT concat(o.name,'/',p.name) as project_name FROM projects p JOIN orgs o ON p.org_id = o.id
	WHERE concat(o.name,'/',p.name) ilike $1 AND concat(o.name,'/',p.name) > $2
	ORDER BY project_name
	LIMIT $3`, namePattern, afterName, limit)
	if err != nil {
		return nil, parseErr("projects", err)
	}
	return res, nil
}

func (c *connection) FindProjectPathsByPatternAndAnnotations(ctx context.Context, namePattern, afterName string, annotationKeys []string, annotationPairs map[string]string, limit int) ([]string, error) {
	if annotationKeys == nil {
		annotationKeys = []string{}
	}
	if annotationPairs == nil {
		annotationPairs = map[string]string{}
	}

	var res []string
	err := c.getDB(ctx).SelectContext(ctx, &res, `SELECT concat(o.name,'/',p.name) as project_name FROM projects p JOIN orgs o ON p.org_id = o.id
	WHERE concat(o.name,'/',p.name) ilike $1 AND concat(o.name,'/',p.name) > $2 AND p.annotations ?& $3 AND p.annotations @> $4
	ORDER BY project_name
	LIMIT $5`, namePattern, afterName, annotationKeys, annotationPairs, limit)
	if err != nil {
		return nil, parseErr("projects", err)
	}
	return res, nil
}

func (c *connection) FindProjectsForUser(ctx context.Context, userID string) ([]*database.Project, error) {
	var res []*projectDTO
	err := c.getDB(ctx).SelectContext(ctx, &res, `
		SELECT * FROM projects
		WHERE id IN (
			SELECT upr.project_id FROM users_projects_roles upr WHERE upr.user_id = $1
			UNION
			SELECT ugpr.project_id FROM usergroups_projects_roles ugpr JOIN usergroups_users ugu ON ugpr.usergroup_id = ugu.usergroup_id WHERE ugu.user_id = $1
		)
	`, userID)
	if err != nil {
		return nil, parseErr("projects", err)
	}
	return c.projectsFromDTOs(res)
}

// FindProjectsForUserAndFingerprint returns projects for the user based on fingerprint.
// The fingerprint is simply git_remote + subpath for git based projects.
// For archive projects it is directory_name.
func (c *connection) FindProjectsForUserAndFingerprint(ctx context.Context, userID, directoryName, gitRemote, subpath, rillMgdRemote string) ([]*database.Project, error) {
	// Shouldn't happen, but just to be safe and not return all projects.
	if directoryName == "" && gitRemote == "" {
		return nil, nil
	}

	args := []any{userID, directoryName, gitRemote, subpath, rillMgdRemote}
	qry := `
		SELECT p.* FROM projects p
		WHERE p.id IN (
			SELECT upr.project_id FROM users_projects_roles upr WHERE upr.user_id = $1
			UNION
			SELECT ugpr.project_id FROM usergroups_projects_roles ugpr JOIN usergroups_users ugu ON ugpr.usergroup_id = ugu.usergroup_id WHERE ugu.user_id = $1
		)
		AND (
			(p.archive_asset_id IS NULL AND p.git_remote = $3 AND p.subpath = $4)
			OR
			(p.archive_asset_id IS NULL AND p.git_remote = $5)
			OR
			(p.archive_asset_id IS NOT NULL AND p.directory_name = $2)
		)
	`

	var res []*projectDTO
	err := c.getDB(ctx).SelectContext(ctx, &res, qry, args...)
	if err != nil {
		return nil, parseErr("projects", err)
	}
	return c.projectsFromDTOs(res)
}

func (c *connection) FindProjectsForOrganization(ctx context.Context, orgID, afterProjectName string, limit int) ([]*database.Project, error) {
	var res []*projectDTO
	err := c.getDB(ctx).SelectContext(ctx, &res, `
		SELECT p.* FROM projects p
		WHERE p.org_id=$1 AND lower(p.name) > lower($2)
		ORDER BY lower(p.name) LIMIT $3
	`, orgID, afterProjectName, limit)
	if err != nil {
		return nil, parseErr("projects", err)
	}
	return c.projectsFromDTOs(res)
}

func (c *connection) FindProjectsForOrgAndUser(ctx context.Context, orgID, userID string, includePublic bool, afterProjectName string, limit int) ([]*database.Project, error) {
	var qry strings.Builder
	qry.WriteString("SELECT p.* FROM projects p WHERE p.org_id = $1 AND lower(p.name) > lower($2) AND (")
	if includePublic {
		qry.WriteString("p.public = true OR ")
	}
	qry.WriteString(`p.id IN (
		SELECT upr.project_id FROM users_projects_roles upr WHERE upr.user_id = $3
		UNION
		SELECT ugpr.project_id FROM usergroups_projects_roles ugpr JOIN usergroups_users uug ON ugpr.usergroup_id = uug.usergroup_id WHERE uug.user_id = $3
	)`)
	qry.WriteString(") ORDER BY lower(p.name) LIMIT $4")

	var res []*projectDTO
	err := c.getDB(ctx).SelectContext(ctx, &res, qry.String(), orgID, afterProjectName, userID, limit)
	if err != nil {
		return nil, parseErr("projects", err)
	}
	return c.projectsFromDTOs(res)
}

func (c *connection) FindPublicProjectsInOrganization(ctx context.Context, orgID, afterProjectName string, limit int) ([]*database.Project, error) {
	var res []*projectDTO
	err := c.getDB(ctx).SelectContext(ctx, &res, `
		SELECT p.* FROM projects p
		WHERE p.org_id = $1 AND p.public = true AND lower(p.name) > lower($2)
		ORDER BY lower(p.name) LIMIT $3
	`, orgID, afterProjectName, limit)
	if err != nil {
		return nil, parseErr("projects", err)
	}
	return c.projectsFromDTOs(res)
}

func (c *connection) FindProjectsByGitRemote(ctx context.Context, remote string) ([]*database.Project, error) {
	var res []*projectDTO
	err := c.getDB(ctx).SelectContext(ctx, &res, "SELECT p.* FROM projects p WHERE lower(p.git_remote)=lower($1)", remote)
	if err != nil {
		return nil, parseErr("projects", err)
	}
	return c.projectsFromDTOs(res)
}

func (c *connection) FindProjectsByGithubInstallationID(ctx context.Context, id int64) ([]*database.Project, error) {
	var res []*projectDTO
	err := c.getDB(ctx).SelectContext(ctx, &res, "SELECT p.* FROM projects p WHERE p.github_installation_id=$1", id)
	if err != nil {
		return nil, parseErr("projects", err)
	}
	return c.projectsFromDTOs(res)
}

func (c *connection) FindProject(ctx context.Context, id string) (*database.Project, error) {
	res := &projectDTO{}
	err := c.getDB(ctx).QueryRowxContext(ctx, "SELECT * FROM projects WHERE id=$1", id).StructScan(res)
	if err != nil {
		return nil, parseErr("project", err)
	}
	return c.projectFromDTO(res)
}

func (c *connection) FindProjectByName(ctx context.Context, orgName, name string) (*database.Project, error) {
	res := &projectDTO{}
	err := c.getDB(ctx).QueryRowxContext(ctx, "SELECT p.* FROM projects p JOIN orgs o ON p.org_id = o.id WHERE lower(p.name)=lower($1) AND lower(o.name)=lower($2)", name, orgName).StructScan(res)
	if err != nil {
		return nil, parseErr("project", err)
	}
	return c.projectFromDTO(res)
}

func (c *connection) FindProjectsByNameAndUser(ctx context.Context, name, userID string) ([]*database.Project, error) {
	var res []*projectDTO
	err := c.getDB(ctx).SelectContext(ctx, &res, `
		SELECT * FROM projects
		WHERE id IN (
			SELECT upr.project_id FROM users_projects_roles upr WHERE upr.user_id = $1
			UNION
			SELECT ugpr.project_id FROM usergroups_projects_roles ugpr JOIN usergroups_users ugu ON ugpr.usergroup_id = ugu.usergroup_id WHERE ugu.user_id = $1
		) AND lower(name)=lower($2)
	`, userID, name)
	if err != nil {
		return nil, parseErr("projects", err)
	}
	return c.projectsFromDTOs(res)
}

func (c *connection) InsertProject(ctx context.Context, opts *database.InsertProjectOptions) (*database.Project, error) {
	if err := database.Validate(opts); err != nil {
		return nil, err
	}

	res := &projectDTO{}
	err := c.getDB(ctx).QueryRowxContext(ctx, `
		INSERT INTO projects (
			org_id,
			name,
			description,
			public,
			created_by_user_id,
			directory_name,
			provisioner,
			prod_slots,
			subpath,
			prod_branch,
			archive_asset_id,
			git_remote,
			github_installation_id,
			github_repo_id,
			managed_git_repo_id,
			prod_ttl_seconds,
			prod_version,
			dev_slots,
			dev_ttl_seconds
		)
		VALUES ($1, $2, $3, $4, $5, $6, $7, $8, $9, $10, $11, $12, $13, $14, $15, $16, $17, $18, $19) RETURNING *`,
		opts.OrganizationID,
		opts.Name,
		opts.Description,
		opts.Public,
		opts.CreatedByUserID,
		opts.DirectoryName,
		opts.Provisioner,
		opts.ProdSlots,
		opts.Subpath,
		opts.ProdBranch,
		opts.ArchiveAssetID,
		opts.GitRemote,
		opts.GithubInstallationID,
		opts.GithubRepoID,
		opts.ManagedGitRepoID,
		opts.ProdTTLSeconds,
		opts.ProdVersion,
		opts.DevSlots,
		opts.DevTTLSeconds,
	).StructScan(res)
	if err != nil {
		return nil, parseErr("project", err)
	}
	return c.projectFromDTO(res)
}

func (c *connection) DeleteProject(ctx context.Context, id string) error {
	res, err := c.getDB(ctx).ExecContext(ctx, "DELETE FROM projects WHERE id=$1", id)
	return checkDeleteRow("project", res, err)
}

func (c *connection) UpdateProject(ctx context.Context, id string, opts *database.UpdateProjectOptions) (*database.Project, error) {
	if err := database.Validate(opts); err != nil {
		return nil, err
	}
	if opts.Annotations == nil {
		opts.Annotations = make(map[string]string, 0)
	}

	res := &projectDTO{}
	err := c.getDB(ctx).QueryRowxContext(
		ctx,
		`
		UPDATE projects
		SET
			name = $1,
			description = $2,
			public = $3,
			directory_name = $4,
			prod_branch = $5,
			git_remote = $6,
			github_installation_id = $7,
			github_repo_id = $8,
			managed_git_repo_id = $9,
			archive_asset_id = $10,
			prod_deployment_id = $11,
			provisioner = $12,
			prod_slots = $13,
			subpath = $14,
			prod_ttl_seconds = $15,
			annotations = $16,
			prod_version = $17,
			dev_slots = $18,
			dev_ttl_seconds = $19,
			updated_on = now()
		WHERE id = $20
		RETURNING *
		`,
		opts.Name,
		opts.Description,
		opts.Public,
		opts.DirectoryName,
		opts.ProdBranch,
		opts.GitRemote,
		opts.GithubInstallationID,
		opts.GithubRepoID,
		opts.ManagedGitRepoID,
		opts.ArchiveAssetID,
		opts.ProdDeploymentID,
		opts.Provisioner,
		opts.ProdSlots,
		opts.Subpath,
		opts.ProdTTLSeconds,
		opts.Annotations,
		opts.ProdVersion,
		opts.DevSlots,
		opts.DevTTLSeconds,
		id,
	).StructScan(res)
	if err != nil {
		return nil, parseErr("project", err)
	}
	return c.projectFromDTO(res)
}

func (c *connection) CountProjectsQuotaUsage(ctx context.Context, orgID string) (*database.ProjectsQuotaUsage, error) {
	res := &database.ProjectsQuotaUsage{}
	err := c.getDB(ctx).QueryRowxContext(ctx, `
		WITH t1 AS (SELECT * FROM projects WHERE org_id = $1)
		SELECT
			(SELECT COUNT(*) FROM t1) AS projects,
			(SELECT COUNT(*) FROM deployments d WHERE d.project_id IN (SELECT id FROM t1)) AS deployments,
			(SELECT COALESCE(SUM(prod_slots), 0) FROM t1) AS slots
	`, orgID).StructScan(res)
	if err != nil {
		return nil, parseErr("projects quota usage", err)
	}
	return res, nil
}

func (c *connection) FindProjectWhitelistedDomainForProjectWithJoinedRoleNames(ctx context.Context, projectID string) ([]*database.ProjectWhitelistedDomainWithJoinedRoleNames, error) {
	var res []*database.ProjectWhitelistedDomainWithJoinedRoleNames
	err := c.getDB(ctx).SelectContext(ctx, &res, "SELECT pad.domain, r.name FROM projects_autoinvite_domains pad JOIN project_roles r ON r.id = pad.project_role_id WHERE pad.project_id=$1", projectID)
	if err != nil {
		return nil, parseErr("project whitelist domains", err)
	}
	return res, nil
}

func (c *connection) FindProjectWhitelistedDomainsForDomain(ctx context.Context, domain string) ([]*database.ProjectWhitelistedDomain, error) {
	var res []*database.ProjectWhitelistedDomain
	err := c.getDB(ctx).SelectContext(ctx, &res, "SELECT * FROM projects_autoinvite_domains WHERE lower(domain)=lower($1)", domain)
	if err != nil {
		return nil, parseErr("project whitelist domains", err)
	}
	return res, nil
}

func (c *connection) FindProjectWhitelistedDomain(ctx context.Context, projectID, domain string) (*database.ProjectWhitelistedDomain, error) {
	res := &database.ProjectWhitelistedDomain{}
	err := c.getDB(ctx).QueryRowxContext(ctx, "SELECT * FROM projects_autoinvite_domains WHERE project_id=$1 AND lower(domain)=lower($2)", projectID, domain).StructScan(res)
	if err != nil {
		return nil, parseErr("project whitelist domain", err)
	}
	return res, nil
}

func (c *connection) InsertProjectWhitelistedDomain(ctx context.Context, opts *database.InsertProjectWhitelistedDomainOptions) (*database.ProjectWhitelistedDomain, error) {
	if err := database.Validate(opts); err != nil {
		return nil, err
	}

	res := &database.ProjectWhitelistedDomain{}
	err := c.getDB(ctx).QueryRowxContext(ctx, `INSERT INTO projects_autoinvite_domains(project_id, project_role_id, domain) VALUES ($1, $2, $3) RETURNING *`, opts.ProjectID, opts.ProjectRoleID, opts.Domain).StructScan(res)
	if err != nil {
		return nil, parseErr("project whitelist domain", err)
	}
	return res, nil
}

func (c *connection) DeleteProjectWhitelistedDomain(ctx context.Context, id string) error {
	res, err := c.getDB(ctx).ExecContext(ctx, "DELETE FROM projects_autoinvite_domains WHERE id=$1", id)
	return checkDeleteRow("project whitelist domain", res, err)
}

func (c *connection) FindDeployments(ctx context.Context, afterID string, limit int) ([]*database.Deployment, error) {
	var qry strings.Builder
	var args []any
	qry.WriteString("SELECT d.* FROM deployments d ")
	if afterID != "" {
		qry.WriteString("WHERE d.id > $1 ORDER BY d.id LIMIT $2")
		args = []any{afterID, limit}
	} else {
		qry.WriteString("ORDER BY d.id LIMIT $1")
		args = []any{limit}
	}
	var res []*database.Deployment
	err := c.getDB(ctx).SelectContext(ctx, &res, qry.String(), args...)
	if err != nil {
		return nil, parseErr("deployments", err)
	}
	return res, nil
}

// FindExpiredDeployments returns all the deployments which are expired as per ttl
func (c *connection) FindExpiredDeployments(ctx context.Context) ([]*database.Deployment, error) {
	var res []*database.Deployment
	err := c.getDB(ctx).SelectContext(ctx, &res, `
		SELECT d.* FROM deployments d
		JOIN projects p ON d.project_id = p.id
		WHERE d.status != $1
		AND ((p.prod_ttl_seconds IS NOT NULL AND d.used_on + p.prod_ttl_seconds * interval '1 second' < now())
		OR (d.environment = 'dev' AND p.dev_ttl_seconds IS NOT NULL AND d.used_on + p.dev_ttl_seconds * interval '1 second' < now()))
	`, database.DeploymentStatusStopped)
	if err != nil {
		return nil, parseErr("deployments", err)
	}
	return res, nil
}

func (c *connection) FindDeploymentsForProject(ctx context.Context, projectID string) ([]*database.Deployment, error) {
	var res []*database.Deployment
	err := c.getDB(ctx).SelectContext(ctx, &res, "SELECT * FROM deployments d WHERE d.project_id=$1", projectID)
	if err != nil {
		return nil, parseErr("deployments", err)
	}
	return res, nil
}

func (c *connection) FindDeployment(ctx context.Context, id string) (*database.Deployment, error) {
	res := &database.Deployment{}
	err := c.getDB(ctx).QueryRowxContext(ctx, "SELECT d.* FROM deployments d WHERE d.id=$1", id).StructScan(res)
	if err != nil {
		return nil, parseErr("deployment", err)
	}
	return res, nil
}

func (c *connection) FindDeploymentByInstanceID(ctx context.Context, instanceID string) (*database.Deployment, error) {
	res := &database.Deployment{}
	err := c.getDB(ctx).QueryRowxContext(ctx, "SELECT * FROM deployments d WHERE d.runtime_instance_id=$1", instanceID).StructScan(res)
	if err != nil {
		return nil, parseErr("deployment", err)
	}
	return res, nil
}

func (c *connection) InsertDeployment(ctx context.Context, opts *database.InsertDeploymentOptions) (*database.Deployment, error) {
	if err := database.Validate(opts); err != nil {
		return nil, err
	}

	res := &database.Deployment{}
	err := c.getDB(ctx).QueryRowxContext(ctx, `
		INSERT INTO deployments (project_id, owner_user_id, environment, branch, runtime_host, runtime_instance_id, runtime_audience, status, status_message)
		VALUES ($1, $2, $3, $4, $5, $6, $7, $8, $9) RETURNING *`,
		opts.ProjectID, opts.OwnerUserID, opts.Environment, opts.Branch, opts.RuntimeHost, opts.RuntimeInstanceID, opts.RuntimeAudience, opts.Status, opts.StatusMessage,
	).StructScan(res)
	if err != nil {
		return nil, parseErr("deployment", err)
	}
	return res, nil
}

func (c *connection) DeleteDeployment(ctx context.Context, id string) error {
	res, err := c.getDB(ctx).ExecContext(ctx, "DELETE FROM deployments WHERE id=$1", id)
	return checkDeleteRow("deployment", res, err)
}

func (c *connection) UpdateDeployment(ctx context.Context, id string, opts *database.UpdateDeploymentOptions) (*database.Deployment, error) {
	res := &database.Deployment{}
	err := c.getDB(ctx).QueryRowxContext(ctx, `
		UPDATE deployments
		SET branch=$1, runtime_host=$2, runtime_instance_id=$3, runtime_audience=$4, status=$5, status_message=$6, updated_on=now()
		WHERE id=$7 RETURNING *`,
		opts.Branch, opts.RuntimeHost, opts.RuntimeInstanceID, opts.RuntimeAudience, opts.Status, opts.StatusMessage, id,
	).StructScan(res)
	if err != nil {
		return nil, parseErr("deployment", err)
	}
	return res, nil
}

func (c *connection) UpdateDeploymentStatus(ctx context.Context, id string, status database.DeploymentStatus, message string) (*database.Deployment, error) {
	res := &database.Deployment{}
	err := c.getDB(ctx).QueryRowxContext(ctx, "UPDATE deployments SET status=$1, status_message=$2, updated_on=now() WHERE id=$3 RETURNING *", status, message, id).StructScan(res)
	if err != nil {
		return nil, parseErr("deployment", err)
	}
	return res, nil
}

func (c *connection) UpdateDeploymentUsedOn(ctx context.Context, ids []string) error {
	_, err := c.getDB(ctx).ExecContext(ctx, "UPDATE deployments SET used_on=now() WHERE id = any($1)", ids)
	if err != nil {
		return parseErr("deployment", err)
	}
	return nil
}

func (c *connection) UpsertStaticRuntimeAssignment(ctx context.Context, id, host string, slots int) error {
	// If slots is 0, delete the assignment if it exists (may not exist due to idempotence, so not checking the affected row count).
	if slots == 0 {
		_, err := c.getDB(ctx).ExecContext(ctx, "DELETE FROM static_runtime_assignments WHERE resource_id=$1", id)
		if err != nil {
			return parseErr("slots used", err)
		}
		return nil
	}

	// Upsert the assignment.
	_, err := c.getDB(ctx).ExecContext(ctx, "INSERT INTO static_runtime_assignments (resource_id, host, slots) VALUES ($1, $2, $3) ON CONFLICT (resource_id) DO UPDATE SET slots = EXCLUDED.slots", id, host, slots)
	if err != nil {
		return parseErr("slots used", err)
	}
	return nil
}

func (c *connection) DeleteStaticRuntimeAssignment(ctx context.Context, id string) error {
	_, err := c.getDB(ctx).ExecContext(ctx, "DELETE FROM static_runtime_assignments WHERE resource_id=$1", id)
	if err != nil {
		// Not using checkDeleteRow because this is operation must be idempotent, so the row may not exist.
		return parseErr("slots used", err)
	}
	return nil
}

func (c *connection) ResolveStaticRuntimeSlotsUsed(ctx context.Context) ([]*database.StaticRuntimeSlotsUsed, error) {
	var res []*database.StaticRuntimeSlotsUsed
	err := c.getDB(ctx).SelectContext(ctx, &res, "SELECT host, SUM(slots) as slots FROM static_runtime_assignments GROUP BY host ORDER BY host")
	if err != nil {
		return nil, parseErr("slots used", err)
	}
	return res, nil
}

func (c *connection) FindUsers(ctx context.Context) ([]*database.User, error) {
	var res []*database.User
	err := c.getDB(ctx).SelectContext(ctx, &res, "SELECT u.* FROM users u")
	if err != nil {
		return nil, parseErr("users", err)
	}
	return res, nil
}

func (c *connection) FindUser(ctx context.Context, id string) (*database.User, error) {
	res := &database.User{}
	err := c.getDB(ctx).QueryRowxContext(ctx, "SELECT u.* FROM users u WHERE u.id=$1", id).StructScan(res)
	if err != nil {
		return nil, parseErr("user", err)
	}
	return res, nil
}

func (c *connection) FindUserByEmail(ctx context.Context, email string) (*database.User, error) {
	res := &database.User{}
	err := c.getDB(ctx).QueryRowxContext(ctx, "SELECT u.* FROM users u WHERE lower(u.email)=lower($1)", email).StructScan(res)
	if err != nil {
		return nil, parseErr("user", err)
	}
	return res, nil
}

func (c *connection) FindUserWithAttributes(ctx context.Context, userID, orgID string) (*database.User, map[string]any, error) {
	var dto userWithAttributesDTO
	err := c.getDB(ctx).QueryRowxContext(ctx, `
		SELECT u.*, uor.attributes
		FROM users u
		LEFT JOIN users_orgs_roles uor ON u.id = uor.user_id AND uor.org_id = $2
		WHERE u.id = $1
	`, userID, orgID).StructScan(&dto)
	if err != nil {
		return nil, nil, parseErr("user with org attributes", err)
	}
	user, attributes, err := dto.userWithAttributesFromDTO()
	if err != nil {
		return nil, nil, err
	}
	return user, attributes, nil
}

func (c *connection) FindUsersByEmailPattern(ctx context.Context, emailPattern, afterEmail string, limit int) ([]*database.User, error) {
	var res []*database.User
	err := c.getDB(ctx).SelectContext(ctx, &res, `SELECT u.* FROM users u
	WHERE lower(u.email) LIKE lower($1) AND lower(u.email) > lower($2)
	ORDER BY lower(u.email) LIMIT $3`, emailPattern, afterEmail, limit)
	if err != nil {
		return nil, parseErr("users", err)
	}
	return res, nil
}

// SearchProjectUsers searches for users that have access to the project.
func (c *connection) SearchProjectUsers(ctx context.Context, projectID, emailQuery, afterEmail string, limit int) ([]*database.User, error) {
	var res []*database.User
	err := c.getDB(ctx).SelectContext(ctx, &res, `
		SELECT u.* FROM users u
		WHERE u.id IN (
			SELECT upr.user_id FROM users_projects_roles upr WHERE upr.project_id=$1
			UNION
			SELECT ugu.user_id FROM usergroups_projects_roles ugpr JOIN usergroups_users ugu ON ugpr.usergroup_id = ugu.usergroup_id WHERE ugpr.project_id=$1
		)
		AND lower(u.email) LIKE lower($2)
		AND lower(u.email) > lower($3)
		ORDER BY lower(u.email) ASC LIMIT $4`, projectID, emailQuery, afterEmail, limit)
	if err != nil {
		return nil, parseErr("users", err)
	}
	return res, nil
}

func (c *connection) InsertUser(ctx context.Context, opts *database.InsertUserOptions) (*database.User, error) {
	if err := database.Validate(opts); err != nil {
		return nil, err
	}

	res := &database.User{}
	err := c.getDB(ctx).QueryRowxContext(ctx, "INSERT INTO users (email, display_name, photo_url, quota_trial_orgs, quota_singleuser_orgs, superuser) VALUES ($1, $2, $3, $4, $5, $6) RETURNING *", opts.Email, opts.DisplayName, opts.PhotoURL, opts.QuotaTrialOrgs, opts.QuotaSingleuserOrgs, opts.Superuser).StructScan(res)
	if err != nil {
		return nil, parseErr("user", err)
	}
	return res, nil
}

func (c *connection) CheckUsersEmpty(ctx context.Context) (bool, error) {
	var res bool
	err := c.getDB(ctx).QueryRowxContext(ctx, "SELECT NOT EXISTS (SELECT 1 FROM users limit 1) ").Scan(&res)
	if err != nil {
		return false, parseErr("check", err)
	}
	return res, nil
}

func (c *connection) DeleteUser(ctx context.Context, id string) error {
	res, err := c.getDB(ctx).ExecContext(ctx, "DELETE FROM users WHERE id=$1", id)
	return checkDeleteRow("user", res, err)
}

func (c *connection) UpdateUser(ctx context.Context, id string, opts *database.UpdateUserOptions) (*database.User, error) {
	if err := database.Validate(opts); err != nil {
		return nil, err
	}

	res := &database.User{}
	err := c.getDB(ctx).QueryRowxContext(ctx, "UPDATE users SET display_name=$2, photo_url=$3, github_username=$4, github_token=$5, github_token_expires_on=$6, github_refresh_token=$7, quota_singleuser_orgs=$8, quota_trial_orgs=$9, preference_time_zone=$10, updated_on=now() WHERE id=$1 RETURNING *",
		id,
		opts.DisplayName,
		opts.PhotoURL,
		opts.GithubUsername,
		opts.GithubToken,
		opts.GithubTokenExpiresOn,
		opts.GithubRefreshToken,
		opts.QuotaSingleuserOrgs,
		opts.QuotaTrialOrgs,
		opts.PreferenceTimeZone).StructScan(res)
	if err != nil {
		return nil, parseErr("user", err)
	}
	return res, nil
}

func (c *connection) UpdateUserActiveOn(ctx context.Context, ids []string) error {
	_, err := c.getDB(ctx).ExecContext(ctx, "UPDATE users SET active_on=now() WHERE id=ANY($1)", ids)
	if err != nil {
		return parseErr("user", err)
	}
	return nil
}

func (c *connection) CheckUserIsAnOrganizationMember(ctx context.Context, userID, orgID string) (bool, error) {
	var res bool
	err := c.getDB(ctx).QueryRowxContext(ctx, "SELECT EXISTS (SELECT 1 FROM users_orgs_roles WHERE user_id=$1 AND org_id=$2)", userID, orgID).Scan(&res)
	if err != nil {
		return false, parseErr("check", err)
	}
	return res, nil
}

func (c *connection) CheckUserIsAProjectMember(ctx context.Context, userID, projectID string) (bool, error) {
	var res bool
	err := c.getDB(ctx).QueryRowxContext(ctx, "SELECT EXISTS (SELECT 1 FROM users_projects_roles WHERE user_id=$1 AND project_id=$2)", userID, projectID).Scan(&res)
	if err != nil {
		return false, parseErr("check", err)
	}
	return res, nil
}

func (c *connection) GetCurrentTrialOrgCount(ctx context.Context, userID string) (int, error) {
	var count int
	err := c.getDB(ctx).QueryRowxContext(ctx, "SELECT current_trial_orgs_count FROM users WHERE id=$1", userID).Scan(&count)
	if err != nil {
		return 0, parseErr("org count", err)
	}
	return count, nil
}

func (c *connection) IncrementCurrentTrialOrgCount(ctx context.Context, userID string) error {
	_, err := c.getDB(ctx).ExecContext(ctx, "UPDATE users SET current_trial_orgs_count = current_trial_orgs_count + 1 WHERE id=$1", userID)
	if err != nil {
		return parseErr("org count", err)
	}
	return nil
}

func (c *connection) FindUsergroupsForOrganizationAndUser(ctx context.Context, orgID, userID, afterName string, limit int) ([]*database.Usergroup, error) {
	var res []*database.Usergroup
	err := c.getDB(ctx).SelectContext(ctx, &res, `
		SELECT ug.* FROM usergroups ug
		WHERE ug.org_id = $1 AND ug.id IN (
			SELECT uug.usergroup_id FROM usergroups_users uug WHERE uug.user_id = $2
		) AND lower(ug.name) > lower($3)
		ORDER BY lower(ug.name) LIMIT $4
	`, orgID, userID, afterName, limit)
	if err != nil {
		return nil, parseErr("usergroups", err)
	}
	return res, nil
}

func (c *connection) FindUsergroupByName(ctx context.Context, orgName, name string) (*database.Usergroup, error) {
	res := &database.Usergroup{}
	err := c.getDB(ctx).QueryRowxContext(ctx, `
		SELECT ug.* FROM usergroups ug JOIN orgs o ON ug.org_id = o.id
		WHERE lower(ug.name)=lower($1) AND lower(o.name)=lower($2)
	`, name, orgName).StructScan(res)
	if err != nil {
		return nil, parseErr("usergroup", err)
	}
	return res, nil
}

func (c *connection) CheckUsergroupExists(ctx context.Context, groupID string) (bool, error) {
	var res bool
	err := c.getDB(ctx).QueryRowxContext(ctx, "SELECT EXISTS (SELECT 1 FROM usergroups WHERE id=$1)", groupID).Scan(&res)
	if err != nil {
		return false, parseErr("check", err)
	}
	return res, nil
}

func (c *connection) InsertManagedUsergroups(ctx context.Context, orgID string) error {
	res, err := c.getDB(ctx).ExecContext(ctx, `
		INSERT INTO usergroups (org_id, name, managed) VALUES
		($1, $2, true),
		($1, $3, true),
		($1, $4, true)
	`, orgID, database.UsergroupNameAutogroupUsers, database.UsergroupNameAutogroupMembers, database.UsergroupNameAutogroupGuests)
	if err != nil {
		return parseErr("managed usergroup", err)
	}
	rows, err := res.RowsAffected()
	if err != nil {
		return err
	}
	if rows != 3 {
		// This should never happen.
		panic(fmt.Sprintf("expected 3 rows to be inserted, got %d", rows))
	}
	return nil
}

func (c *connection) InsertUsergroup(ctx context.Context, opts *database.InsertUsergroupOptions) (*database.Usergroup, error) {
	if err := database.Validate(opts); err != nil {
		return nil, err
	}

	res := &database.Usergroup{}
	err := c.getDB(ctx).QueryRowxContext(ctx, `
		INSERT INTO usergroups (org_id, name, managed) VALUES ($1, $2, $3) RETURNING *
	`, opts.OrgID, opts.Name, opts.Managed).StructScan(res)
	if err != nil {
		return nil, parseErr("usergroup", err)
	}
	return res, nil
}

func (c *connection) UpdateUsergroupName(ctx context.Context, name, groupID string) (*database.Usergroup, error) {
	res := &database.Usergroup{}
	err := c.getDB(ctx).QueryRowxContext(ctx, "UPDATE usergroups SET name=$1, updated_on=now() WHERE id=$2 RETURNING *", name, groupID).StructScan(res)
	if err != nil {
		return nil, parseErr("usergroup", err)
	}
	return res, nil
}

func (c *connection) UpdateUsergroupDescription(ctx context.Context, description, groupID string) (*database.Usergroup, error) {
	res := &database.Usergroup{}
	err := c.getDB(ctx).QueryRowxContext(ctx, "UPDATE usergroups SET description=$1, updated_on=now() WHERE id=$2 RETURNING *", description, groupID).StructScan(res)
	if err != nil {
		return nil, parseErr("usergroup", err)
	}
	return res, nil
}

func (c *connection) DeleteUsergroup(ctx context.Context, groupID string) error {
	res, err := c.getDB(ctx).ExecContext(ctx, "DELETE FROM usergroups WHERE id=$1", groupID)
	return checkDeleteRow("usergroup", res, err)
}

func (c *connection) FindUsergroupsForUser(ctx context.Context, userID, orgID string) ([]*database.Usergroup, error) {
	var res []*database.Usergroup
	err := c.getDB(ctx).SelectContext(ctx, &res, `
		SELECT ug.* FROM usergroups ug JOIN usergroups_users uug ON ug.id = uug.usergroup_id
		WHERE uug.user_id = $1 AND ug.org_id = $2
	`, userID, orgID)
	if err != nil {
		return nil, parseErr("usergroup", err)
	}
	return res, nil
}

func (c *connection) FindUsergroupMemberUsers(ctx context.Context, groupID, afterEmail string, limit int) ([]*database.UsergroupMemberUser, error) {
	var res []*database.UsergroupMemberUser
	err := c.getDB(ctx).SelectContext(ctx, &res, `
		SELECT uug.user_id as "id", u.email, u.display_name, u.photo_url FROM usergroups_users uug
		JOIN users u ON uug.user_id = u.id
		WHERE uug.usergroup_id = $1 AND lower(u.email) > lower($2)
		ORDER BY lower(u.email) LIMIT $3
	`, groupID, afterEmail, limit)
	if err != nil {
		return nil, parseErr("usergroup member", err)
	}
	return res, nil
}

func (c *connection) InsertUsergroupMemberUser(ctx context.Context, groupID, userID string) error {
	_, err := c.getDB(ctx).ExecContext(ctx, "INSERT INTO usergroups_users (user_id, usergroup_id) VALUES ($1, $2)", userID, groupID)
	if err != nil {
		return parseErr("usergroup member", err)
	}
	return nil
}

func (c *connection) DeleteUsergroupMemberUser(ctx context.Context, groupID, userID string) error {
	res, err := c.getDB(ctx).ExecContext(ctx, "DELETE FROM usergroups_users WHERE user_id = $1 AND usergroup_id = $2", userID, groupID)
	return checkDeleteRow("usergroup member", res, err)
}

func (c *connection) DeleteUsergroupsMemberUser(ctx context.Context, orgID, userID string) error {
	_, err := c.getDB(ctx).ExecContext(ctx, `
		DELETE FROM usergroups_users WHERE user_id = $1 AND usergroup_id IN (SELECT id FROM usergroups WHERE org_id = $2)
	`, userID, orgID)
	if err != nil {
		return parseErr("usergroup member", err)
	}
	return nil
}

func (c *connection) InsertManagedUsergroupsMemberUser(ctx context.Context, orgID, userID, roleID string) error {
	_, err := c.getDB(ctx).ExecContext(ctx, `
		INSERT INTO usergroups_users (user_id, usergroup_id)
		SELECT $1::UUID, ug.id FROM usergroups ug WHERE ug.org_id = $2 AND ug.name = $4
		UNION ALL SELECT $1::UUID, ug.id FROM usergroups ug WHERE ug.org_id = $2 AND ug.name = $5 AND EXISTS (SELECT 1 FROM org_roles ors WHERE ors.id = $3 AND NOT ors.guest)
		UNION ALL SELECT $1::UUID, ug.id FROM usergroups ug WHERE ug.org_id = $2 AND ug.name = $6 AND EXISTS (SELECT 1 FROM org_roles ors WHERE ors.id = $3 AND ors.guest)
	`, userID, orgID, roleID, database.UsergroupNameAutogroupUsers, database.UsergroupNameAutogroupMembers, database.UsergroupNameAutogroupGuests)
	if err != nil {
		return parseErr("managed usergroup member", err)
	}
	return nil
}

func (c *connection) DeleteManagedUsergroupsMemberUser(ctx context.Context, orgID, userID string) error {
	_, err := c.getDB(ctx).ExecContext(ctx, `
		DELETE FROM usergroups_users WHERE user_id = $1 AND usergroup_id IN (
			SELECT ug.id FROM usergroups ug WHERE ug.org_id = $2 AND ug.managed
		)
	`, userID, orgID)
	if err != nil {
		return parseErr("managed usergroup member", err)
	}
	return nil
}

func (c *connection) FindUserAuthTokens(ctx context.Context, userID, afterID string, limit int) ([]*database.UserAuthToken, error) {
	var qry strings.Builder
	qry.WriteString(`
		SELECT
			t.*,
			c.display_name AS auth_client_display_name
		FROM user_auth_tokens t
		LEFT JOIN auth_clients c ON t.auth_client_id = c.id
		WHERE t.user_id = $1 AND (t.expires_on IS NULL OR t.expires_on > now())
	`)
	args := []any{userID}
	if afterID != "" {
		qry.WriteString(" AND t.id > $2 ORDER BY t.id LIMIT $3")
		args = append(args, afterID, limit)
	} else {
		qry.WriteString(" ORDER BY t.id LIMIT $2")
		args = append(args, limit)
	}

	var res []*database.UserAuthToken
	err := c.getDB(ctx).SelectContext(ctx, &res, qry.String(), args...)
	if err != nil {
		return nil, parseErr("auth tokens", err)
	}
	return res, nil
}

func (c *connection) FindUserAuthToken(ctx context.Context, id string) (*database.UserAuthToken, error) {
	res := &database.UserAuthToken{}
	err := c.getDB(ctx).QueryRowxContext(ctx, "SELECT t.* FROM user_auth_tokens t WHERE t.id=$1", id).StructScan(res)
	if err != nil {
		return nil, parseErr("auth token", err)
	}
	return res, nil
}

func (c *connection) InsertUserAuthToken(ctx context.Context, opts *database.InsertUserAuthTokenOptions) (*database.UserAuthToken, error) {
	if err := database.Validate(opts); err != nil {
		return nil, err
	}

	res := &database.UserAuthToken{}
	err := c.getDB(ctx).QueryRowxContext(ctx, `
		INSERT INTO user_auth_tokens (id, secret_hash, user_id, display_name, auth_client_id, representing_user_id, expires_on)
		VALUES ($1, $2, $3, $4, $5, $6, $7) RETURNING *`,
		opts.ID, opts.SecretHash, opts.UserID, opts.DisplayName, opts.AuthClientID, opts.RepresentingUserID, opts.ExpiresOn,
	).StructScan(res)
	if err != nil {
		return nil, parseErr("auth token", err)
	}
	return res, nil
}

func (c *connection) UpdateUserAuthTokenUsedOn(ctx context.Context, ids []string) error {
	_, err := c.getDB(ctx).ExecContext(ctx, "UPDATE user_auth_tokens SET used_on=now() WHERE id=ANY($1)", ids)
	if err != nil {
		return parseErr("auth token", err)
	}
	return nil
}

func (c *connection) DeleteUserAuthToken(ctx context.Context, id string) error {
	res, err := c.getDB(ctx).ExecContext(ctx, "DELETE FROM user_auth_tokens WHERE id=$1", id)
	return checkDeleteRow("auth token", res, err)
}

func (c *connection) DeleteUserAuthTokensByUserAndRepresentingUser(ctx context.Context, userID, representingUserID string) error {
	_, err := c.getDB(ctx).ExecContext(ctx, "DELETE FROM user_auth_tokens WHERE user_id = $1 AND representing_user_id = $2", userID, representingUserID)
	return parseErr("auth token", err)
}

func (c *connection) DeleteExpiredUserAuthTokens(ctx context.Context, retention time.Duration) error {
	_, err := c.getDB(ctx).ExecContext(ctx, "DELETE FROM user_auth_tokens WHERE expires_on IS NOT NULL AND expires_on + $1 < now()", retention)
	return parseErr("auth token", err)
}

// DeleteInactiveUserAuthTokens deletes user authentication tokens that have not been used within the specified retention period.
func (c *connection) DeleteInactiveUserAuthTokens(ctx context.Context, retention time.Duration) error {
	_, err := c.getDB(ctx).ExecContext(ctx, `DELETE FROM user_auth_tokens WHERE used_on + $1 < now() AND created_on + $1 < now()`, retention)
	return parseErr("auth token", err)
}

// FindOrganizationMemberServices returns a list of services in an org.
func (c *connection) FindOrganizationMemberServices(ctx context.Context, orgID string) ([]*database.OrganizationMemberService, error) {
	var services []*organizationMemberServiceDTO
	query := `
       SELECT s.id, s.name, COALESCE(r.name, '') as role_name, EXISTS (
	       SELECT 1
           FROM service_projects_roles spr
           JOIN projects p ON p.id = spr.project_id
           WHERE spr.service_id = s.id AND p.org_id = $1
       	) AS has_project_roles, 
        s.attributes, s.created_on, s.updated_on
        FROM service s
        LEFT JOIN service_orgs_roles org_sr ON org_sr.service_id = s.id
        LEFT JOIN org_roles r ON r.id = org_sr.org_role_id
        WHERE s.org_id = $1
	`
	err := c.getDB(ctx).SelectContext(ctx, &services, query, orgID)
	if err != nil {
		return nil, parseErr("org member services", err)
	}

	// Convert DTOs to database.OrganizationMemberService
	orgMemberServices := make([]*database.OrganizationMemberService, len(services))
	for i, dto := range services {
		o, err := dto.organizationMemberServiceFromDTO()
		if err != nil {
			return nil, fmt.Errorf("failed to convert organization member service DTO: %w", err)
		}
		orgMemberServices[i] = o
	}

	return orgMemberServices, nil
}

// FindProjectMemberServices returns the services that are members of a project
func (c *connection) FindProjectMemberServices(ctx context.Context, projectID string) ([]*database.ProjectMemberService, error) {
	var services []*projectMemberServiceDTO
	query := `
		SELECT s.id, s.name, COALESCE(r.name, '') as role_name, COALESCE(org_r.name, '') as org_role_name, s.attributes, s.created_on, s.updated_on
		FROM service s
		LEFT JOIN service_projects_roles sr ON sr.service_id = s.id
		LEFT JOIN project_roles r ON r.id = sr.project_role_id
		LEFT JOIN service_orgs_roles org_sr ON org_sr.service_id = s.id
		LEFT JOIN org_roles org_r ON org_r.id = org_sr.org_role_id
		WHERE sr.project_id = $1
	`
	err := c.getDB(ctx).SelectContext(ctx, &services, query, projectID)
	if err != nil {
		return nil, parseErr("project member services", err)
	}

	// Convert DTOs to database.ProjectMemberService
	projectMemberServices := make([]*database.ProjectMemberService, len(services))
	for i, dto := range services {
		p, err := dto.projectMemberServiceFromDTO()
		if err != nil {
			return nil, fmt.Errorf("failed to convert project member service DTO: %w", err)
		}
		projectMemberServices[i] = p
	}

	return projectMemberServices, nil
}

// FindService returns a service.
func (c *connection) FindService(ctx context.Context, id string) (*database.Service, error) {
	res := &serviceDTO{}
	err := c.getDB(ctx).QueryRowxContext(ctx, "SELECT * FROM service WHERE id=$1", id).StructScan(res)
	if err != nil {
		return nil, parseErr("service", err)
	}
	return res.serviceFromDTO()
}

// FindServiceByName returns a service.
func (c *connection) FindServiceByName(ctx context.Context, orgID, name string) (*database.Service, error) {
	res := &serviceDTO{}

	err := c.getDB(ctx).QueryRowxContext(ctx, "SELECT * FROM service WHERE org_id=$1 AND name=$2", orgID, name).StructScan(res)
	if err != nil {
		return nil, parseErr("service", err)
	}
	return res.serviceFromDTO()
}

// FindOrganizationMemberServiceForService returns the org level service details for a specific service.
func (c *connection) FindOrganizationMemberServiceForService(ctx context.Context, id string) (*database.OrganizationMemberService, error) {
	res := &organizationMemberServiceDTO{}
	err := c.getDB(ctx).QueryRowxContext(ctx, `
		SELECT s.id, s.name, COALESCE(r.name, '') as role_name, EXISTS (
		   SELECT 1
		   FROM service_projects_roles spr
		   JOIN projects p ON p.id = spr.project_id
		   WHERE spr.service_id = s.id AND p.org_id = o.id
	   	) AS has_project_roles, 
		s.attributes, s.created_on, s.updated_on
		FROM service s
		JOIN orgs o ON o.id = s.org_id
		LEFT JOIN service_orgs_roles org_sr ON org_sr.service_id = s.id
		LEFT JOIN org_roles r ON r.id = org_sr.org_role_id
		WHERE s.id = $1`, id).StructScan(res)
	if err != nil {
		return nil, parseErr("organization member service for service", err)
	}
	return res.organizationMemberServiceFromDTO()
}

// FindProjectMemberServicesForService returns all projects level details that service is a member of.
func (c *connection) FindProjectMemberServicesForService(ctx context.Context, id string) ([]*database.ProjectMemberServiceWithProject, error) {
	var services []*projectMemberServiceWithProjectDTO
	query := `
		SELECT s.id, s.name, COALESCE(r.name, '') as role_name, COALESCE(org_r.name, '') as org_role_name, s.attributes, s.created_on, s.updated_on,
		p.id AS project_id, p.name AS project_name
		FROM service s
		LEFT JOIN service_projects_roles sr ON sr.service_id = s.id
		LEFT JOIN project_roles r ON r.id = sr.project_role_id
		LEFT JOIN service_orgs_roles org_sr ON org_sr.service_id = s.id
		LEFT JOIN org_roles org_r ON org_r.id = org_sr.org_role_id
		JOIN projects p ON p.id = sr.project_id
		WHERE s.id = $1
	`
	err := c.getDB(ctx).SelectContext(ctx, &services, query, id)
	if err != nil {
		return nil, parseErr("project member services for service", err)
	}

	projectMemberServices := make([]*database.ProjectMemberServiceWithProject, len(services))
	for i, dto := range services {
		p, err := dto.projectMemberServiceWithProjectFromDTO()
		if err != nil {
			return nil, fmt.Errorf("failed to convert project member service with project DTO: %w", err)
		}
		projectMemberServices[i] = p
	}

	return projectMemberServices, nil
}

// InsertService inserts a service.
func (c *connection) InsertService(ctx context.Context, opts *database.InsertServiceOptions) (*database.Service, error) {
	if err := database.Validate(opts); err != nil {
		return nil, err
	}

	if opts.Attributes == nil {
		opts.Attributes = make(map[string]any)
	}

	res := &serviceDTO{}
	err := c.getDB(ctx).QueryRowxContext(ctx, `
		INSERT INTO service (org_id, name, attributes)
		VALUES ($1, $2, $3) RETURNING *`,
		opts.OrgID, opts.Name, opts.Attributes,
	).StructScan(res)
	if err != nil {
		return nil, parseErr("service", err)
	}
	return res.serviceFromDTO()
}

// UpdateService updates a service.
func (c *connection) UpdateService(ctx context.Context, id string, opts *database.UpdateServiceOptions) (*database.Service, error) {
	if err := database.Validate(opts); err != nil {
		return nil, err
	}

	if opts.Attributes == nil {
		opts.Attributes = make(map[string]any)
	}

	res := &serviceDTO{}
	err := c.getDB(ctx).QueryRowxContext(ctx, `
		UPDATE service
		SET name=$1, attributes=$2
		WHERE id=$3 RETURNING *`,
		opts.Name, opts.Attributes, id,
	).StructScan(res)
	if err != nil {
		return nil, parseErr("service", err)
	}
	return res.serviceFromDTO()
}

// UpdateServiceActiceOn updates a service's active_on timestamp.
func (c *connection) UpdateServiceActiveOn(ctx context.Context, ids []string) error {
	_, err := c.getDB(ctx).ExecContext(ctx, "UPDATE service SET active_on=now() WHERE id=ANY($1)", ids)
	if err != nil {
		return parseErr("service", err)
	}
	return nil
}

// DeleteService deletes a service.
func (c *connection) DeleteService(ctx context.Context, id string) error {
	res, err := c.getDB(ctx).ExecContext(ctx, "DELETE FROM service WHERE id=$1", id)
	return checkDeleteRow("service", res, err)
}

// FindSeviceAuthTokens returns a list of service auth tokens.
func (c *connection) FindServiceAuthTokens(ctx context.Context, serviceID string) ([]*database.ServiceAuthToken, error) {
	var res []*database.ServiceAuthToken
	err := c.getDB(ctx).SelectContext(ctx, &res, "SELECT t.* FROM service_auth_tokens t WHERE t.service_id=$1", serviceID)
	if err != nil {
		return nil, parseErr("service auth tokens", err)
	}
	return res, nil
}

// FindServiceAuthToken returns a service auth token.
func (c *connection) FindServiceAuthToken(ctx context.Context, id string) (*database.ServiceAuthToken, error) {
	res := &database.ServiceAuthToken{}
	err := c.getDB(ctx).QueryRowxContext(ctx, "SELECT t.* FROM service_auth_tokens t WHERE t.id=$1", id).StructScan(res)
	if err != nil {
		return nil, parseErr("service auth token", err)
	}
	return res, nil
}

// InsertServiceAuthToken inserts a service auth token.
func (c *connection) InsertServiceAuthToken(ctx context.Context, opts *database.InsertServiceAuthTokenOptions) (*database.ServiceAuthToken, error) {
	if err := database.Validate(opts); err != nil {
		return nil, err
	}

	res := &database.ServiceAuthToken{}
	err := c.getDB(ctx).QueryRowxContext(ctx, `
		INSERT INTO service_auth_tokens (id, secret_hash, service_id, expires_on)
		VALUES ($1, $2, $3, $4) RETURNING *`,
		opts.ID, opts.SecretHash, opts.ServiceID, opts.ExpiresOn,
	).StructScan(res)
	if err != nil {
		return nil, parseErr("service auth token", err)
	}
	return res, nil
}

func (c *connection) UpdateServiceAuthTokenUsedOn(ctx context.Context, ids []string) error {
	_, err := c.getDB(ctx).ExecContext(ctx, "UPDATE service_auth_tokens SET used_on=now() WHERE id=ANY($1)", ids)
	if err != nil {
		return parseErr("service auth token", err)
	}
	return nil
}

// DeleteServiceAuthToken deletes a service auth token.
func (c *connection) DeleteServiceAuthToken(ctx context.Context, id string) error {
	res, err := c.getDB(ctx).ExecContext(ctx, "DELETE FROM service_auth_tokens WHERE id=$1", id)
	return checkDeleteRow("service auth token", res, err)
}

// DeleteExpiredServiceAuthTokens deletes expired service auth tokens.
func (c *connection) DeleteExpiredServiceAuthTokens(ctx context.Context, retention time.Duration) error {
	_, err := c.getDB(ctx).ExecContext(ctx, "DELETE FROM service_auth_tokens WHERE expires_on IS NOT NULL AND expires_on + $1 < now()", retention)
	return parseErr("service auth token", err)
}

// DeleteInactiveServiceAuthTokens deletes service authentication tokens that have not been used within the specified retention period.
func (c *connection) DeleteInactiveServiceAuthTokens(ctx context.Context, retention time.Duration) error {
	_, err := c.getDB(ctx).ExecContext(ctx, "DELETE FROM service_auth_tokens WHERE used_on + $1 < now() AND created_on + $1 < now()", retention)
	return parseErr("service auth token", err)
}

func (c *connection) FindDeploymentAuthToken(ctx context.Context, id string) (*database.DeploymentAuthToken, error) {
	res := &database.DeploymentAuthToken{}
	err := c.getDB(ctx).QueryRowxContext(ctx, "SELECT t.* FROM deployment_auth_tokens t WHERE t.id=$1", id).StructScan(res)
	if err != nil {
		return nil, parseErr("deployment auth token", err)
	}
	return res, nil
}

func (c *connection) InsertDeploymentAuthToken(ctx context.Context, opts *database.InsertDeploymentAuthTokenOptions) (*database.DeploymentAuthToken, error) {
	if err := database.Validate(opts); err != nil {
		return nil, err
	}

	res := &database.DeploymentAuthToken{}
	err := c.getDB(ctx).QueryRowxContext(ctx, `
		INSERT INTO deployment_auth_tokens (id, secret_hash, deployment_id, expires_on)
		VALUES ($1, $2, $3, $4) RETURNING *`,
		opts.ID, opts.SecretHash, opts.DeploymentID, opts.ExpiresOn,
	).StructScan(res)
	if err != nil {
		return nil, parseErr("deployment auth token", err)
	}
	return res, nil
}

func (c *connection) UpdateDeploymentAuthTokenUsedOn(ctx context.Context, ids []string) error {
	_, err := c.getDB(ctx).ExecContext(ctx, "UPDATE deployment_auth_tokens SET used_on=now() WHERE id=ANY($1)", ids)
	if err != nil {
		return parseErr("deployment auth token", err)
	}
	return nil
}

func (c *connection) DeleteExpiredDeploymentAuthTokens(ctx context.Context, retention time.Duration) error {
	_, err := c.getDB(ctx).ExecContext(ctx, "DELETE FROM deployment_auth_tokens WHERE expires_on IS NOT NULL AND expires_on + $1 < now()", retention)
	return parseErr("deployment auth token", err)
}

func (c *connection) FindMagicAuthTokensWithUser(ctx context.Context, projectID string, createdByUserID *string, afterID string, limit int) ([]*database.MagicAuthTokenWithUser, error) {
	n := 1
	where := fmt.Sprintf("t.project_id=$%d", n)
	args := []any{projectID}
	n++

	if createdByUserID != nil {
		where = fmt.Sprintf("%s AND t.created_by_user_id=$%d", where, n)
		args = append(args, *createdByUserID)
		n++
	}

	if afterID != "" {
		where = fmt.Sprintf("%s AND t.id>$%d", where, n)
		args = append(args, afterID)
		n++
	}

	where += " AND (t.expires_on IS NULL OR t.expires_on > now()) AND t.internal=false"

	qry := fmt.Sprintf("SELECT t.*, COALESCE(u.email, '') AS created_by_user_email FROM magic_auth_tokens t LEFT JOIN users u ON t.created_by_user_id=u.id WHERE %s ORDER BY t.id LIMIT $%d", where, n)
	args = append(args, limit)

	var dtos []*magicAuthTokenWithUserDTO
	err := c.getDB(ctx).SelectContext(ctx, &dtos, qry, args...)
	if err != nil {
		return nil, parseErr("magic auth tokens", err)
	}

	res := make([]*database.MagicAuthTokenWithUser, len(dtos))
	for i, dto := range dtos {
		var err error
		res[i], err = c.magicAuthTokenWithUserFromDTO(dto)
		if err != nil {
			return nil, err
		}
	}
	return res, nil
}

func (c *connection) FindMagicAuthToken(ctx context.Context, id string, withSecret bool) (*database.MagicAuthToken, error) {
	res := &magicAuthTokenDTO{}
	err := c.getDB(ctx).QueryRowxContext(ctx, "SELECT t.* FROM magic_auth_tokens t WHERE t.id=$1", id).StructScan(res)
	if err != nil {
		return nil, parseErr("magic auth token", err)
	}
	return c.magicAuthTokenFromDTO(res, withSecret)
}

func (c *connection) FindMagicAuthTokenWithUser(ctx context.Context, id string) (*database.MagicAuthTokenWithUser, error) {
	res := &magicAuthTokenWithUserDTO{}
	err := c.getDB(ctx).QueryRowxContext(ctx, "SELECT t.*, COALESCE(u.email, '') AS created_by_user_email FROM magic_auth_tokens t LEFT JOIN users u ON t.created_by_user_id=u.id WHERE t.id=$1 AND t.internal=false", id).StructScan(res)
	if err != nil {
		return nil, parseErr("magic auth token", err)
	}
	return c.magicAuthTokenWithUserFromDTO(res)
}

func (c *connection) InsertMagicAuthToken(ctx context.Context, opts *database.InsertMagicAuthTokenOptions) (*database.MagicAuthToken, error) {
	if err := database.Validate(opts); err != nil {
		return nil, err
	}

	if opts.Fields == nil {
		opts.Fields = []string{}
	}

	encSecret, encKeyID, err := c.encrypt(opts.Secret)
	if err != nil {
		return nil, err
	}

	resources, err := json.Marshal(opts.Resources)
	if err != nil {
		return nil, err
	}

	res := &magicAuthTokenDTO{}
	err = c.getDB(ctx).QueryRowxContext(ctx, `
		INSERT INTO magic_auth_tokens (id, secret_hash, secret, secret_encryption_key_id, project_id, expires_on, created_by_user_id, attributes, filter_json, fields, state, display_name, internal, resources)
		VALUES ($1, $2, $3, $4, $5, $6, $7, $8, $9, $10, $11, $12, $13, $14) RETURNING *`,
		opts.ID, opts.SecretHash, encSecret, encKeyID, opts.ProjectID, opts.ExpiresOn, opts.CreatedByUserID, opts.Attributes, opts.FilterJSON, opts.Fields, opts.State, opts.DisplayName, opts.Internal, resources,
	).StructScan(res)
	if err != nil {
		return nil, parseErr("magic auth token", err)
	}
	return c.magicAuthTokenFromDTO(res, true)
}

func (c *connection) UpdateMagicAuthTokenUsedOn(ctx context.Context, ids []string) error {
	_, err := c.getDB(ctx).ExecContext(ctx, "UPDATE magic_auth_tokens SET used_on=now() WHERE id=ANY($1)", ids)
	if err != nil {
		return parseErr("magic auth token", err)
	}
	return nil
}

func (c *connection) DeleteMagicAuthToken(ctx context.Context, id string) error {
	res, err := c.getDB(ctx).ExecContext(ctx, "DELETE FROM magic_auth_tokens WHERE id=$1", id)
	return checkDeleteRow("magic auth token", res, err)
}

func (c *connection) DeleteMagicAuthTokens(ctx context.Context, ids []string) error {
	_, err := c.getDB(ctx).ExecContext(ctx, "DELETE FROM magic_auth_tokens WHERE id=ANY($1)", ids)
	return parseErr("magic auth token", err)
}

func (c *connection) DeleteExpiredMagicAuthTokens(ctx context.Context, retention time.Duration) error {
	_, err := c.getDB(ctx).ExecContext(ctx, "DELETE FROM magic_auth_tokens WHERE expires_on IS NOT NULL AND expires_on + $1 < now()", retention)
	return parseErr("magic auth token", err)
}

func (c *connection) FindNotificationTokens(ctx context.Context, resourceKind, resourceName string) ([]*database.NotificationToken, error) {
	var res []*database.NotificationToken
	err := c.getDB(ctx).SelectContext(ctx, &res, `SELECT * FROM notification_tokens WHERE resource_kind=$1 AND resource_name=$2`, resourceKind, resourceName)
	if err != nil {
		return nil, parseErr("notification tokens", err)
	}
	return res, nil
}

func (c *connection) FindNotificationTokensWithSecret(ctx context.Context, resourceKind, resourceName string) ([]*database.NotificationTokenWithSecret, error) {
	var res []*notificationTokenWithSecretDTO
	err := c.getDB(ctx).SelectContext(ctx, &res, `SELECT t.*, m.secret as magic_auth_token_secret, m.secret_encryption_key_id FROM notification_tokens t JOIN magic_auth_tokens m ON t.magic_auth_token_id=m.id WHERE t.resource_kind=$1 AND t.resource_name=$2`, resourceKind, resourceName)
	if err != nil {
		return nil, parseErr("notification tokens", err)
	}

	ret := make([]*database.NotificationTokenWithSecret, len(res))
	for i, dto := range res {
		ret[i], err = c.notificationTokenWithSecretFromDTO(dto)
		if err != nil {
			return nil, err
		}
	}
	return ret, nil
}

func (c *connection) FindNotificationTokenForMagicAuthToken(ctx context.Context, magicAuthTokenID string) (*database.NotificationToken, error) {
	res := &database.NotificationToken{}
	err := c.getDB(ctx).QueryRowxContext(ctx, `SELECT * FROM notification_tokens WHERE magic_auth_token_id=$1`, magicAuthTokenID).StructScan(res)
	if err != nil {
		return nil, parseErr("notification token", err)
	}
	return res, nil
}

func (c *connection) InsertNotificationToken(ctx context.Context, opts *database.InsertNotificationTokenOptions) (*database.NotificationToken, error) {
	if err := database.Validate(opts); err != nil {
		return nil, err
	}

	res := &database.NotificationToken{}
	err := c.getDB(ctx).QueryRowxContext(ctx, `INSERT INTO notification_tokens (resource_kind, resource_name, recipient_email, magic_auth_token_id) VALUES ($1, $2, $3, $4) RETURNING *`, opts.ResourceKind, opts.ResourceName, opts.RecipientEmail, opts.MagicAuthTokenID).StructScan(res)
	if err != nil {
		return nil, parseErr("notification token", err)
	}
	return res, nil
}

func (c *connection) FindDeviceAuthCodeByDeviceCode(ctx context.Context, deviceCode string) (*database.DeviceAuthCode, error) {
	authCode := &database.DeviceAuthCode{}
	err := c.getDB(ctx).QueryRowxContext(ctx, "SELECT * FROM device_auth_codes WHERE device_code = $1", deviceCode).StructScan(authCode)
	if err != nil {
		return nil, parseErr("device auth code", err)
	}
	return authCode, nil
}

func (c *connection) FindPendingDeviceAuthCodeByUserCode(ctx context.Context, userCode string) (*database.DeviceAuthCode, error) {
	authCode := &database.DeviceAuthCode{}
	err := c.getDB(ctx).QueryRowxContext(ctx, "SELECT * FROM device_auth_codes WHERE user_code = $1 AND expires_on > now() AND approval_state = 0", userCode).StructScan(authCode)
	if err != nil {
		return nil, parseErr("device auth code", err)
	}
	return authCode, nil
}

func (c *connection) InsertDeviceAuthCode(ctx context.Context, deviceCode, userCode, clientID string, expiresOn time.Time) (*database.DeviceAuthCode, error) {
	res := &database.DeviceAuthCode{}
	err := c.getDB(ctx).QueryRowxContext(ctx,
		`INSERT INTO device_auth_codes (device_code, user_code, expires_on, approval_state, client_id)
		VALUES ($1, $2, $3, $4, $5)  RETURNING *`, deviceCode, userCode, expiresOn, database.DeviceAuthCodeStatePending, clientID).StructScan(res)
	if err != nil {
		return nil, parseErr("device auth code", err)
	}
	return res, nil
}

func (c *connection) DeleteDeviceAuthCode(ctx context.Context, deviceCode string) error {
	res, err := c.getDB(ctx).ExecContext(ctx, "DELETE FROM device_auth_codes WHERE device_code=$1", deviceCode)
	return checkDeleteRow("device auth code", res, err)
}

func (c *connection) UpdateDeviceAuthCode(ctx context.Context, id, userID string, approvalState database.DeviceAuthCodeState) error {
	res, err := c.getDB(ctx).ExecContext(ctx, "UPDATE device_auth_codes SET approval_state=$1, user_id=$2, updated_on=now() WHERE id=$3", approvalState, userID, id)
	return checkUpdateRow("device auth code", res, err)
}

func (c *connection) DeleteExpiredDeviceAuthCodes(ctx context.Context, retention time.Duration) error {
	_, err := c.getDB(ctx).ExecContext(ctx, "DELETE FROM device_auth_codes WHERE expires_on + $1 < now()", retention)
	return parseErr("device auth code", err)
}

func (c *connection) FindAuthorizationCode(ctx context.Context, code string) (*database.AuthorizationCode, error) {
	authCode := &database.AuthorizationCode{}
	err := c.getDB(ctx).QueryRowxContext(ctx, "SELECT * FROM authorization_codes WHERE code = $1", code).StructScan(authCode)
	if err != nil {
		return nil, parseErr("authorization code", err)
	}
	return authCode, nil
}

func (c *connection) InsertAuthorizationCode(ctx context.Context, code, userID, clientID, redirectURI, codeChallenge, codeChallengeMethod string, expiration time.Time) (*database.AuthorizationCode, error) {
	res := &database.AuthorizationCode{}
	err := c.getDB(ctx).QueryRowxContext(ctx,
		`INSERT INTO authorization_codes (code, user_id, client_id, redirect_uri, code_challenge, code_challenge_method, expires_on)
		VALUES ($1, $2, $3, $4, $5, $6, $7) RETURNING *`, code, userID, clientID, redirectURI, codeChallenge, codeChallengeMethod, expiration).StructScan(res)
	if err != nil {
		return nil, parseErr("authorization code", err)
	}
	return res, nil
}

func (c *connection) DeleteAuthorizationCode(ctx context.Context, code string) error {
	res, err := c.getDB(ctx).ExecContext(ctx, "DELETE FROM authorization_codes WHERE code=$1", code)
	return checkDeleteRow("authorization code", res, err)
}

func (c *connection) DeleteExpiredAuthorizationCodes(ctx context.Context, retention time.Duration) error {
	_, err := c.getDB(ctx).ExecContext(ctx, "DELETE FROM authorization_codes WHERE expires_on + $1 < now()", retention)
	return parseErr("authorization code", err)
}

func (c *connection) FindOrganizationRoles(ctx context.Context) ([]*database.OrganizationRole, error) {
	var res []*database.OrganizationRole
	err := c.getDB(ctx).SelectContext(ctx, &res, "SELECT * FROM org_roles")
	if err != nil {
		return nil, parseErr("org roles", err)
	}
	return res, nil
}

func (c *connection) FindOrganizationRole(ctx context.Context, name string) (*database.OrganizationRole, error) {
	role := &database.OrganizationRole{}
	err := c.getDB(ctx).QueryRowxContext(ctx, "SELECT * FROM org_roles WHERE lower(name)=lower($1)", name).StructScan(role)
	if err != nil {
		return nil, parseErr("org role", err)
	}
	return role, nil
}

func (c *connection) FindProjectRoles(ctx context.Context) ([]*database.ProjectRole, error) {
	var res []*database.ProjectRole
	err := c.getDB(ctx).SelectContext(ctx, &res, "SELECT * FROM project_roles")
	if err != nil {
		return nil, parseErr("project roles", err)
	}
	return res, nil
}

func (c *connection) FindProjectRole(ctx context.Context, name string) (*database.ProjectRole, error) {
	role := &database.ProjectRole{}
	err := c.getDB(ctx).QueryRowxContext(ctx, "SELECT * FROM project_roles WHERE lower(name)=lower($1)", name).StructScan(role)
	if err != nil {
		return nil, parseErr("project role", err)
	}
	return role, nil
}

func (c *connection) ResolveOrganizationRolesForUser(ctx context.Context, userID, orgID string) ([]*database.OrganizationRole, error) {
	var res []*database.OrganizationRole
	err := c.getDB(ctx).SelectContext(ctx, &res, `
		SELECT r.* FROM users_orgs_roles uor
		JOIN org_roles r ON uor.org_role_id = r.id
		WHERE uor.user_id = $1 AND uor.org_id = $2
		UNION
		SELECT * FROM org_roles WHERE id IN (
			SELECT org_role_id FROM usergroups_orgs_roles uor JOIN usergroups_users uug
			ON uor.usergroup_id = uug.usergroup_id WHERE uug.user_id = $1 AND uor.org_id = $2
		)`, userID, orgID)
	if err != nil {
		return nil, parseErr("org roles", err)
	}
	return res, nil
}

func (c *connection) ResolveProjectRolesForUser(ctx context.Context, userID, projectID string) ([]*database.UserProjectRole, error) {
	var dtos []*userProjectRoleDTO
	err := c.getDB(ctx).SelectContext(ctx, &dtos, `
		SELECT r.*, upr.resources FROM users_projects_roles upr
		JOIN project_roles r ON upr.project_role_id = r.id
		WHERE upr.user_id = $1 AND upr.project_id = $2
		UNION
		SELECT r.*, upr.resources FROM usergroups_projects_roles upr
		JOIN project_roles r ON upr.project_role_id = r.id
		JOIN usergroups_users uug ON upr.usergroup_id = uug.usergroup_id
		WHERE uug.user_id = $1 AND upr.project_id = $2
	`, userID, projectID)
	if err != nil {
		return nil, parseErr("project roles", err)
	}

	return c.userProjectRolesFromDTOs(dtos)
}

// ResolveOrganizationRoleForService returns the organization role for the service
func (c *connection) ResolveOrganizationRoleForService(ctx context.Context, serviceID, orgID string) (*database.OrganizationRole, error) {
	var role database.OrganizationRole
	err := c.getDB(ctx).QueryRowxContext(ctx, `
		SELECT r.*
		FROM org_roles r
		JOIN service_orgs_roles sr ON sr.org_role_id = r.id
		WHERE sr.service_id = $1 AND sr.org_id = $2
	`, serviceID, orgID).StructScan(&role)
	if err != nil {
		return nil, parseErr("service org role", err)
	}
	return &role, nil
}

// ResolveProjectRolesForService returns the project roles for a service
func (c *connection) ResolveProjectRolesForService(ctx context.Context, serviceID, projectID string) ([]*database.ProjectRole, error) {
	var roles []*database.ProjectRole
	err := c.getDB(ctx).SelectContext(ctx, &roles, `
		SELECT r.*
		FROM project_roles r
		JOIN service_projects_roles sr ON sr.project_role_id = r.id
		WHERE sr.service_id = $1 AND sr.project_id = $2
	`, serviceID, projectID)
	if err != nil {
		return nil, parseErr("service project roles", err)
	}
	return roles, nil
}

func (c *connection) FindOrganizationMemberUsers(ctx context.Context, orgID, filterRoleID string, withCounts bool, afterEmail string, limit int, searchPattern string) ([]*database.OrganizationMemberUser, error) {
	args := []any{orgID, afterEmail, limit}
	var qry strings.Builder
	qry.WriteString("SELECT u.id, u.email, u.display_name, u.photo_url, u.created_on, u.updated_on, r.name as role_name, uor.attributes")
	if withCounts {
		qry.WriteString(`,
			(
				SELECT COUNT(*) FROM projects p WHERE p.org_id = $1 AND p.id IN (
					SELECT upr.project_id FROM users_projects_roles upr WHERE upr.user_id = u.id
					UNION
					SELECT ugpr.project_id FROM usergroups_projects_roles ugpr JOIN usergroups_users uug ON ugpr.usergroup_id = uug.usergroup_id WHERE uug.user_id = u.id
				)
			) as projects_count,
			(
				SELECT COUNT(*)
				FROM usergroups_users uus
				JOIN usergroups ugu ON uus.usergroup_id = ugu.id
				WHERE ugu.org_id = $1 AND uus.user_id = u.id
			) as usergroups_count
		`)
	}
	qry.WriteString(`
		FROM users u
		JOIN users_orgs_roles uor ON u.id = uor.user_id
		JOIN org_roles r ON r.id = uor.org_role_id
		WHERE uor.org_id=$1
	`)
	if filterRoleID != "" {
		qry.WriteString(" AND uor.org_role_id=$4")
		args = append(args, filterRoleID)
	}
	if searchPattern != "" {
		qry.WriteString(fmt.Sprintf(" AND (lower(u.email) ILIKE $%d OR lower(u.display_name) ILIKE $%d)", len(args)+1, len(args)+1))
		args = append(args, searchPattern)
	}
	qry.WriteString(" AND lower(u.email) > lower($2) ORDER BY lower(u.email) LIMIT $3")

	var res []*database.OrganizationMemberUser
	var dtos []*organizationMemberUserDTO
	err := c.getDB(ctx).SelectContext(ctx, &dtos, qry.String(), args...)
	if err != nil {
		return nil, parseErr("org members", err)
	}
	for _, dto := range dtos {
		user, err := dto.organizationMemberUserFromDTO()
		if err != nil {
			return nil, err
		}
		res = append(res, user)
	}
	return res, nil
}

func (c *connection) CountOrganizationMemberUsers(ctx context.Context, orgID, filterRoleID, searchPattern string) (int, error) {
	var count int
	query := "SELECT COUNT(*) FROM users_orgs_roles uor JOIN users u ON u.id = uor.user_id WHERE uor.org_id=$1"
	args := []any{orgID}

	if filterRoleID != "" {
		query += " AND uor.org_role_id=$2"
		args = append(args, filterRoleID)
	}

	if searchPattern != "" {
		query += fmt.Sprintf(" AND (lower(u.email) ILIKE $%d OR lower(u.display_name) ILIKE $%d)", len(args)+1, len(args)+1)
		args = append(args, searchPattern)
	}

	err := c.getDB(ctx).QueryRowxContext(ctx, query, args...).Scan(&count)
	if err != nil {
		return 0, parseErr("org members count", err)
	}
	return count, nil
}

func (c *connection) FindOrganizationMemberUsersByRole(ctx context.Context, orgID, roleID string) ([]*database.User, error) {
	var res []*database.User
	err := c.getDB(ctx).SelectContext(
		ctx, &res, "SELECT u.* FROM users u JOIN users_orgs_roles uor on u.id = uor.user_id WHERE uor.org_id=$1 AND uor.org_role_id=$2", orgID, roleID)
	if err != nil {
		return nil, parseErr("org members", err)
	}
	return res, nil
}

func (c *connection) FindOrganizationMemberUser(ctx context.Context, orgID, userID string) (*database.OrganizationMemberUser, error) {
	qry := `SELECT u.id, u.email, u.display_name, u.photo_url, u.created_on, u.updated_on, r.name as role_name, uor.attributes,
			(
				SELECT COUNT(*) FROM projects p WHERE p.org_id = $1 AND p.id IN (
					SELECT upr.project_id FROM users_projects_roles upr WHERE upr.user_id = u.id
					UNION
					SELECT ugpr.project_id FROM usergroups_projects_roles ugpr JOIN usergroups_users uug ON ugpr.usergroup_id = uug.usergroup_id WHERE uug.user_id = u.id
				)
			) as projects_count,
			(
				SELECT COUNT(*)
				FROM usergroups_users uus
				JOIN usergroups ugu ON uus.usergroup_id = ugu.id
				WHERE ugu.org_id = $1 AND uus.user_id = u.id
			) as usergroups_count
		FROM users u
		JOIN users_orgs_roles uor ON u.id = uor.user_id
		JOIN org_roles r ON r.id = uor.org_role_id
		WHERE uor.org_id = $1 AND uor.user_id = $2`

	var dto organizationMemberUserDTO
	err := c.getDB(ctx).QueryRowxContext(ctx, qry, orgID, userID).StructScan(&dto)
	if err != nil {
		return nil, parseErr("org member", err)
	}

	user, err := dto.organizationMemberUserFromDTO()
	if err != nil {
		return nil, err
	}

	return user, nil
}

func (c *connection) FindOrganizationMemberUserAdminStatus(ctx context.Context, orgID, userID string) (isAdmin, isLastAdmin bool, err error) {
	err = c.getDB(ctx).QueryRowxContext(ctx, `
		SELECT
			r.admin,
			NOT EXISTS (SELECT 1 FROM users_orgs_roles uor JOIN org_roles r ON r.id = uor.org_role_id WHERE uor.org_id=$1 AND r.admin=true AND uor.user_id != $2 LIMIT 1)
		FROM users_orgs_roles uor
		JOIN org_roles r ON r.id = uor.org_role_id
		WHERE uor.org_id=$1 AND uor.user_id=$2
	`, orgID, userID).Scan(&isAdmin, &isLastAdmin)
	if err != nil {
		return false, false, parseErr("org member admin status", err)
	}
	return isAdmin, isLastAdmin, nil
}

func (c *connection) InsertOrganizationMemberUser(ctx context.Context, orgID, userID, roleID string, attributes map[string]interface{}, ifNotExists bool) (bool, error) {
	attrs, err := c.validateAttributes(attributes)
	if err != nil {
		return false, err
	}

	if !ifNotExists {
		res, err := c.getDB(ctx).ExecContext(ctx, "INSERT INTO users_orgs_roles (user_id, org_id, org_role_id, attributes) VALUES ($1, $2, $3, $4)", userID, orgID, roleID, attrs)
		if err != nil {
			return false, parseErr("org member", err)
		}
		rows, err := res.RowsAffected()
		if err != nil {
			return false, err
		}
		if rows == 0 {
			return false, fmt.Errorf("no rows affected when adding user to organization")
		}
		return true, nil
	}

	res, err := c.getDB(ctx).ExecContext(ctx, `
		INSERT INTO users_orgs_roles (user_id, org_id, org_role_id, attributes)
		VALUES ($1, $2, $3, $4)
		ON CONFLICT (user_id, org_id) DO NOTHING
	`, userID, orgID, roleID, attributes)
	if err != nil {
		return false, parseErr("org member", err)
	}
	rows, err := res.RowsAffected()
	if err != nil {
		return false, err
	}
	if rows > 1 {
		panic(fmt.Errorf("expected to update 0 or 1 row, but updated %d", rows))
	}
	return rows != 0, nil
}

func (c *connection) DeleteOrganizationMemberUser(ctx context.Context, orgID, userID string) error {
	res, err := c.getDB(ctx).ExecContext(ctx, "DELETE FROM users_orgs_roles WHERE user_id = $1 AND org_id = $2", userID, orgID)
	return checkDeleteRow("org member", res, err)
}

func (c *connection) UpdateOrganizationMemberUserRole(ctx context.Context, orgID, userID, roleID string) error {
	res, err := c.getDB(ctx).ExecContext(ctx, `UPDATE users_orgs_roles SET org_role_id = $1 WHERE user_id = $2 AND org_id = $3`, roleID, userID, orgID)
	return checkUpdateRow("org member", res, err)
}

func (c *connection) UpdateOrganizationMemberUserAttributes(ctx context.Context, orgID, userID string, attributes map[string]any) (bool, error) {
	attrs, err := c.validateAttributes(attributes)
	if err != nil {
		return false, err
	}

	res, err := c.getDB(ctx).ExecContext(ctx, `
		UPDATE users_orgs_roles
		SET attributes = $1
		WHERE user_id = $2 AND org_id = $3
	`, attrs, userID, orgID)
	if err != nil {
		return false, parseErr("org member attributes", err)
	}
	rows, err := res.RowsAffected()
	if err != nil {
		return false, err
	}
	if rows > 1 {
		panic(fmt.Errorf("expected to update 0 or 1 row, but updated %d", rows))
	}
	return rows != 0, nil
}

func (c *connection) CountSingleuserOrganizationsForMemberUser(ctx context.Context, userID string) (int, error) {
	var count int
	err := c.getDB(ctx).QueryRowxContext(ctx, `
		SELECT COALESCE(SUM(total_count), 0) as total_count FROM (
			SELECT CASE WHEN COUNT(*) = 1 THEN 1 ELSE 0 END as total_count FROM users_orgs_roles WHERE org_id IN (
				SELECT org_id FROM users_orgs_roles WHERE user_id = $1
			) GROUP BY org_id
		) as subquery
	`, userID).Scan(&count)
	if err != nil {
		return 0, parseErr("singleuser orgs count", err)
	}
	return count, nil
}

func (c *connection) FindOrganizationMembersWithManageUsersRole(ctx context.Context, orgID string) ([]*database.OrganizationMemberUser, error) {
	var res []*database.OrganizationMemberUser
	var dtos []*organizationMemberUserDTO
	err := c.getDB(ctx).SelectContext(ctx, &dtos, `
		SELECT u.id, u.email, u.display_name, u.photo_url, u.created_on, u.updated_on, r.name as role_name, uor.attributes
		FROM users u
		JOIN users_orgs_roles uor ON u.id = uor.user_id
		JOIN org_roles r ON r.id = uor.org_role_id
		WHERE uor.org_id=$1 AND r.manage_org_members=true
		ORDER BY lower(u.email)
	`, orgID)
	if err != nil {
		return nil, parseErr("org members", err)
	}
	for _, dto := range dtos {
		user, err := dto.organizationMemberUserFromDTO()
		if err != nil {
			return nil, err
		}
		res = append(res, user)
	}
	return res, nil
}

// InsertOrganizationMemberService adds a service to an organization with a role
func (c *connection) InsertOrganizationMemberService(ctx context.Context, serviceID, orgID, roleID string) error {
	_, err := c.getDB(ctx).ExecContext(ctx, `
		INSERT INTO service_orgs_roles (service_id, org_id, org_role_id)
		VALUES ($1, $2, $3)
	`, serviceID, orgID, roleID)
	if err != nil {
		return parseErr("service org member", err)
	}
	return nil
}

// UpdateOrganizationMemberServiceRole updates the role of a service in an organization
func (c *connection) UpdateOrganizationMemberServiceRole(ctx context.Context, serviceID, orgID, roleID string) error {
	res, err := c.getDB(ctx).ExecContext(ctx, `
		UPDATE service_orgs_roles
		SET org_role_id = $3
		WHERE service_id = $1 AND org_id = $2
	`, serviceID, orgID, roleID)
	return checkUpdateRow("service org member", res, err)
}

func (c *connection) FindProjectMemberUsers(ctx context.Context, orgID, projectID, filterRoleID, afterEmail string, limit int) ([]*database.ProjectMemberUser, error) {
	args := []any{orgID, projectID, afterEmail, limit}
	var qry strings.Builder
	qry.WriteString(`
		SELECT
			-- User info
			u.id, u.email, u.display_name, u.photo_url, u.created_on, u.updated_on,
			-- Project role name
			(SELECT pr.name FROM project_roles pr WHERE pr.id = upr.project_role_id) as role_name,
			-- Org role name
			(
				SELECT orr.name
				FROM org_roles orr
				JOIN users_orgs_roles uor
				ON orr.id = uor.org_role_id
				WHERE uor.user_id = u.id AND uor.org_id = $1
			) as org_role_name,
			upr.resources
		FROM users u
		JOIN users_projects_roles upr ON upr.user_id = u.id
		WHERE upr.project_id = $2
	`)
	if filterRoleID != "" {
		qry.WriteString(" AND upr.project_role_id=$5")
		args = append(args, filterRoleID)
	}
	qry.WriteString(" AND lower(u.email) > lower($3) ORDER BY lower(u.email) LIMIT $4")

	var dtos []*projectMemberUserDTO
	err := c.getDB(ctx).SelectContext(ctx, &dtos, qry.String(), args...)
	if err != nil {
		return nil, parseErr("project members", err)
	}
	return c.projectMemberUsersFromDTOs(dtos)
}

func (c *connection) FindProjectMemberUserRole(ctx context.Context, projectID, userID string) (*database.ProjectRole, error) {
	role := &database.ProjectRole{}
	err := c.getDB(ctx).QueryRowxContext(ctx, `
		SELECT r.* FROM users_projects_roles upr
		JOIN project_roles r ON r.id = upr.project_role_id
		WHERE upr.project_id=$1 AND upr.user_id=$2
	`, projectID, userID).StructScan(role)
	if err != nil {
		return nil, parseErr("project member role", err)
	}
	return role, nil
}

func (c *connection) FindProjectMemberUserResources(ctx context.Context, projectID, userID string) ([]database.ResourceName, error) {
	var resJSON pgtype.JSONB
	err := c.getDB(ctx).QueryRowxContext(ctx, `
		SELECT resources FROM users_projects_roles WHERE project_id=$1 AND user_id=$2
	`, projectID, userID).Scan(&resJSON)
	if err != nil {
		return nil, parseErr("project member resources", err)
	}
	return assignResourceNames(resJSON)
}

func (c *connection) FindProjectMemberResourcesForUser(ctx context.Context, projectID, userID string) ([]database.ResourceName, error) {
	type resourceRow struct {
		Resources pgtype.JSONB `db:"resources"`
	}

	var rows []resourceRow
	err := c.getDB(ctx).SelectContext(ctx, &rows, `
		SELECT resources FROM users_projects_roles WHERE project_id = $1 AND user_id = $2
		UNION ALL
		SELECT upr.resources FROM usergroups_projects_roles upr
		JOIN usergroups_users uug ON upr.usergroup_id = uug.usergroup_id
		WHERE upr.project_id = $1 AND uug.user_id = $2
	`, projectID, userID)
	if err != nil {
		return nil, parseErr("project member resources", err)
	}

	var resources []database.ResourceName
	for _, row := range rows {
		resNames, err := assignResourceNames(row.Resources)
		if err != nil {
			return nil, err
		}
		resources = append(resources, resNames...)
	}

	return dedupeResourceNames(resources), nil
}

func (c *connection) FindSuperusers(ctx context.Context) ([]*database.User, error) {
	var res []*database.User
	err := c.getDB(ctx).SelectContext(ctx, &res, `SELECT u.* FROM users u WHERE u.superuser = true`)
	if err != nil {
		return nil, parseErr("project members", err)
	}
	return res, nil
}

func (c *connection) UpdateSuperuser(ctx context.Context, userID string, superuser bool) error {
	res, err := c.getDB(ctx).ExecContext(ctx, `UPDATE users SET superuser=$2, updated_on=now() WHERE id=$1`, userID, superuser)
	return checkUpdateRow("superuser", res, err)
}

func (c *connection) InsertProjectMemberUser(ctx context.Context, projectID, userID, roleID string, resources []database.ResourceName) error {
	resJSON, err := marshalResourceNames(resources)
	if err != nil {
		return err
	}

	res, err := c.getDB(ctx).ExecContext(ctx, "INSERT INTO users_projects_roles (user_id, project_id, project_role_id, resources) VALUES ($1, $2, $3, $4)", userID, projectID, roleID, resJSON)
	if err != nil {
		return parseErr("project member", err)
	}
	rows, err := res.RowsAffected()
	if err != nil {
		return err
	}
	if rows == 0 {
		return fmt.Errorf("no rows affected when adding user to project")
	}
	return nil
}

// FindOrganizationMemberUsergroups returns org user groups as a collection of MemberUsergroup.
// If a user group has no org role then RoleName is empty.
func (c *connection) FindOrganizationMemberUsergroups(ctx context.Context, orgID, filterRoleID string, withCounts bool, afterName string, limit int) ([]*database.MemberUsergroup, error) {
	args := []any{orgID, afterName, limit}
	var qry strings.Builder
	qry.WriteString("SELECT ug.id, ug.name, ug.managed, ug.created_on, ug.updated_on, COALESCE(r.name, '') as role_name")
	if withCounts {
		qry.WriteString(`,
			(
				SELECT COUNT(*) FROM usergroups_users uug WHERE uug.usergroup_id = ug.id
			) as users_count
		`)
	}
	qry.WriteString(`
		FROM usergroups ug
		LEFT JOIN usergroups_orgs_roles uor ON ug.id = uor.usergroup_id
		LEFT JOIN org_roles r ON uor.org_role_id = r.id
		WHERE ug.org_id=$1
	`)
	if filterRoleID != "" {
		qry.WriteString(" AND uor.org_role_id=$4")
		args = append(args, filterRoleID)
	}
	qry.WriteString(" AND lower(ug.name) > lower($2) ORDER BY lower(ug.name) LIMIT $3")

	var res []*database.MemberUsergroup
	err := c.getDB(ctx).SelectContext(ctx, &res, qry.String(), args...)
	if err != nil {
		return nil, parseErr("org groups", err)
	}
	return res, nil
}

func (c *connection) FindOrganizationMemberUsergroupRole(ctx context.Context, groupID, orgID string) (*database.OrganizationRole, error) {
	role := &database.OrganizationRole{}
	err := c.getDB(ctx).QueryRowxContext(ctx, `
		SELECT r.* FROM usergroups_orgs_roles uor
		JOIN org_roles r ON r.id = uor.org_role_id
		WHERE uor.usergroup_id=$1 AND uor.org_id=$2
	`, groupID, orgID).StructScan(role)
	if err != nil {
		return nil, parseErr("org group member role", err)
	}
	return role, nil
}

func (c *connection) InsertOrganizationMemberUsergroup(ctx context.Context, groupID, orgID, roleID string) error {
	_, err := c.getDB(ctx).ExecContext(ctx, `
		INSERT INTO usergroups_orgs_roles (usergroup_id, org_id, org_role_id) VALUES ($1, $2, $3)
	`, groupID, orgID, roleID)
	if err != nil {
		return parseErr("org group member", err)
	}
	return nil
}

func (c *connection) UpdateOrganizationMemberUsergroup(ctx context.Context, groupID, orgID, roleID string) error {
	res, err := c.getDB(ctx).ExecContext(ctx, `
		UPDATE usergroups_orgs_roles SET org_role_id = $3 WHERE usergroup_id = $1 AND org_id = $2
	`, groupID, orgID, roleID)
	return checkUpdateRow("org group member", res, err)
}

func (c *connection) DeleteOrganizationMemberUsergroup(ctx context.Context, groupID, orgID string) error {
	res, err := c.getDB(ctx).ExecContext(ctx, "DELETE FROM usergroups_orgs_roles WHERE usergroup_id = $1 AND org_id = $2", groupID, orgID)
	return checkDeleteRow("org group member", res, err)
}

func (c *connection) FindProjectMemberUsergroups(ctx context.Context, projectID, filterRoleID string, withCounts bool, afterName string, limit int) ([]*database.MemberUsergroup, error) {
	args := []any{projectID, afterName, limit}
	var qry strings.Builder
	qry.WriteString(`SELECT ug.id, ug.name, ug.managed, ug.created_on, ug.updated_on, r.name as "role_name"`)
	if withCounts {
		qry.WriteString(`,
			(
				SELECT COUNT(*) FROM usergroups_users uug WHERE uug.usergroup_id = ug.id
			) as users_count
		`)
	}
	qry.WriteString(`
<<<<<<< HEAD
		SELECT ug.id, ug.name, ug.managed, ug.created_on, ug.updated_on, r.name as "role_name", upr.resources FROM usergroups ug
=======
		FROM usergroups ug
>>>>>>> df5c8548
		JOIN usergroups_projects_roles upr ON ug.id = upr.usergroup_id
		JOIN project_roles r ON upr.project_role_id = r.id
		WHERE upr.project_id=$1
	`)
	if filterRoleID != "" {
		qry.WriteString(" AND upr.project_role_id=$4")
		args = append(args, filterRoleID)
	}
	qry.WriteString(" AND lower(ug.name) > lower($2) ORDER BY lower(ug.name) LIMIT $3")

	var dtos []*memberUsergroupDTO
	err := c.getDB(ctx).SelectContext(ctx, &dtos, qry.String(), args...)
	if err != nil {
		return nil, parseErr("project groups", err)
	}
	return c.memberUsergroupsFromDTOs(dtos)
}

func (c *connection) FindProjectMemberUsergroupRole(ctx context.Context, groupID, projectID string) (*database.ProjectRole, error) {
	role := &database.ProjectRole{}
	err := c.getDB(ctx).QueryRowxContext(ctx, `
		SELECT r.* FROM usergroups_projects_roles upr
		JOIN project_roles r ON r.id = upr.project_role_id
		WHERE upr.usergroup_id=$1 AND upr.project_id=$2
	`, groupID, projectID).StructScan(role)
	if err != nil {
		return nil, parseErr("project group member role", err)
	}
	return role, nil
}

func (c *connection) FindProjectMemberUsergroupResources(ctx context.Context, groupID, projectID string) ([]database.ResourceName, error) {
	var resJSON pgtype.JSONB
	err := c.getDB(ctx).QueryRowxContext(ctx, `
		SELECT resources FROM usergroups_projects_roles WHERE usergroup_id=$1 AND project_id=$2
	`, groupID, projectID).Scan(&resJSON)
	if err != nil {
		return nil, parseErr("project group member resources", err)
	}
	return assignResourceNames(resJSON)
}

func (c *connection) InsertProjectMemberUsergroup(ctx context.Context, groupID, projectID, roleID string, resources []database.ResourceName) error {
	resJSON, err := marshalResourceNames(resources)
	if err != nil {
		return err
	}

	_, err = c.getDB(ctx).ExecContext(ctx, `
		INSERT INTO usergroups_projects_roles (usergroup_id, project_id, project_role_id, resources) VALUES ($1, $2, $3, $4)
	`, groupID, projectID, roleID, resJSON)
	if err != nil {
		return parseErr("project group member", err)
	}
	return nil
}

func (c *connection) UpdateProjectMemberUsergroup(ctx context.Context, groupID, projectID, roleID string, resources []database.ResourceName) error {
	resJSON, err := marshalResourceNames(resources)
	if err != nil {
		return err
	}

	res, err := c.getDB(ctx).ExecContext(ctx, `
		UPDATE usergroups_projects_roles SET project_role_id = $3, resources = $4 WHERE usergroup_id = $1 AND project_id = $2
	`, groupID, projectID, roleID, resJSON)
	return checkUpdateRow("project group member", res, err)
}

func (c *connection) DeleteProjectMemberUsergroup(ctx context.Context, groupID, projectID string) error {
	res, err := c.getDB(ctx).ExecContext(ctx, "DELETE FROM usergroups_projects_roles WHERE usergroup_id = $1 AND project_id = $2", groupID, projectID)
	return checkDeleteRow("project group member", res, err)
}

func (c *connection) DeleteProjectMemberUser(ctx context.Context, projectID, userID string) error {
	res, err := c.getDB(ctx).ExecContext(ctx, "DELETE FROM users_projects_roles WHERE user_id = $1 AND project_id = $2", userID, projectID)
	return checkDeleteRow("project member", res, err)
}

func (c *connection) DeleteAllProjectMemberUserForOrganization(ctx context.Context, orgID, userID string) error {
	_, err := c.getDB(ctx).ExecContext(ctx, "DELETE FROM users_projects_roles upr WHERE upr.user_id = $1 AND upr.project_id IN (SELECT p.id FROM projects p WHERE p.org_id = $2)", userID, orgID)
	if err != nil {
		return parseErr("project member", err)
	}
	return nil
}

func (c *connection) UpdateProjectMemberUserRole(ctx context.Context, projectID, userID, roleID string, resources []database.ResourceName) error {
	resJSON, err := marshalResourceNames(resources)
	if err != nil {
		return err
	}

	res, err := c.getDB(ctx).ExecContext(ctx, `UPDATE users_projects_roles SET project_role_id = $1, resources = $4 WHERE user_id = $2 AND project_id = $3`, roleID, userID, projectID, resJSON)
	return checkUpdateRow("project member", res, err)
}

// UpsertProjectMemberServiceRole inserts or updates the role of a service in a project
func (c *connection) UpsertProjectMemberServiceRole(ctx context.Context, serviceID, projectID, roleID string) error {
	res, err := c.getDB(ctx).ExecContext(ctx, `
		INSERT INTO service_projects_roles (service_id, project_id, project_role_id)
		VALUES ($1, $2, $3)
		ON CONFLICT (service_id, project_id) DO UPDATE SET project_role_id = $3
	`, serviceID, projectID, roleID)
	return checkUpdateRow("service project member", res, err)
}

func (c *connection) DeleteOrganizationMemberService(ctx context.Context, serviceID, orgID string) error {
	res, err := c.getDB(ctx).ExecContext(ctx, `
		DELETE FROM service_orgs_roles
		WHERE service_id = $1 AND org_id = $2
	`, serviceID, orgID)
	return checkDeleteRow("service org member", res, err)
}

// DeleteProjectMemberService removes a service from a project
func (c *connection) DeleteProjectMemberService(ctx context.Context, serviceID, projectID string) error {
	res, err := c.getDB(ctx).ExecContext(ctx, `
		DELETE FROM service_projects_roles
		WHERE service_id = $1 AND project_id = $2
	`, serviceID, projectID)
	return checkDeleteRow("service project member", res, err)
}

func (c *connection) FindOrganizationInvites(ctx context.Context, orgID, afterEmail string, limit int) ([]*database.OrganizationInviteWithRole, error) {
	var res []*database.OrganizationInviteWithRole
	err := c.getDB(ctx).SelectContext(ctx, &res, `
		SELECT uoi.id, uoi.email, ur.name as role_name, u.email as invited_by
		FROM org_invites uoi
		JOIN org_roles ur ON uoi.org_role_id = ur.id
		LEFT JOIN users u ON uoi.invited_by_user_id = u.id
		WHERE uoi.org_id = $1 AND lower(uoi.email) > lower($2)
		ORDER BY lower(uoi.email) LIMIT $3
	`, orgID, afterEmail, limit)
	if err != nil {
		return nil, parseErr("org invites", err)
	}
	return res, nil
}

func (c *connection) CountOrganizationInvites(ctx context.Context, orgID string) (int, error) {
	var count int
	err := c.getDB(ctx).QueryRowxContext(ctx, "SELECT COUNT(*) FROM org_invites WHERE org_id = $1", orgID).Scan(&count)
	if err != nil {
		return 0, parseErr("org invites count", err)
	}
	return count, nil
}

func (c *connection) FindOrganizationInvitesByEmail(ctx context.Context, userEmail string) ([]*database.OrganizationInvite, error) {
	var dtos []*organizationInviteDTO
	err := c.getDB(ctx).SelectContext(ctx, &dtos, "SELECT * FROM org_invites WHERE lower(email) = lower($1)", userEmail)
	if err != nil {
		return nil, parseErr("org invites", err)
	}
	res := make([]*database.OrganizationInvite, len(dtos))
	for i, dto := range dtos {
		var err error
		res[i], err = dto.AsModel()
		if err != nil {
			return nil, err
		}
	}
	return res, nil
}

func (c *connection) FindOrganizationInvite(ctx context.Context, orgID, userEmail string) (*database.OrganizationInvite, error) {
	dto := &organizationInviteDTO{}
	err := c.getDB(ctx).QueryRowxContext(ctx, "SELECT * FROM org_invites WHERE lower(email) = lower($1) AND org_id = $2", userEmail, orgID).StructScan(dto)
	if err != nil {
		return nil, parseErr("org invite", err)
	}
	return dto.AsModel()
}

func (c *connection) InsertOrganizationInvite(ctx context.Context, opts *database.InsertOrganizationInviteOptions) error {
	if err := database.Validate(opts); err != nil {
		return err
	}

	var inviterID any
	if opts.InviterID != "" {
		inviterID = opts.InviterID
	}

	_, err := c.getDB(ctx).ExecContext(ctx, "INSERT INTO org_invites (email, invited_by_user_id, org_id, org_role_id) VALUES ($1, $2, $3, $4)", opts.Email, inviterID, opts.OrgID, opts.RoleID)
	if err != nil {
		return parseErr("org invite", err)
	}
	return nil
}

func (c *connection) UpdateOrganizationInviteUsergroups(ctx context.Context, id string, groupIDs []string) error {
	res, err := c.getDB(ctx).ExecContext(ctx, `UPDATE org_invites SET usergroup_ids = $1 WHERE id = $2`, groupIDs, id)
	return checkUpdateRow("org invite", res, err)
}

func (c *connection) DeleteOrganizationInvite(ctx context.Context, id string) error {
	res, err := c.getDB(ctx).ExecContext(ctx, "DELETE FROM org_invites WHERE id = $1", id)
	return checkDeleteRow("org invite", res, err)
}

func (c *connection) CountInvitesForOrganization(ctx context.Context, orgID string) (int, error) {
	var count int
	// count outstanding org invites as well as project invites for this org
	err := c.getDB(ctx).QueryRowxContext(ctx, `
		SELECT COALESCE(SUM(total_count), 0) as total_count FROM (
  			SELECT COUNT(*) as total_count FROM org_invites WHERE org_id = $1
  			UNION ALL
  			SELECT COUNT(*) as total_count FROM project_invites WHERE project_id IN (SELECT id FROM projects WHERE org_id = $1)
		) as subquery
		`, orgID).Scan(&count)
	if err != nil {
		return 0, parseErr("invites count", err)
	}
	return count, nil
}

func (c *connection) UpdateOrganizationInviteRole(ctx context.Context, id, roleID string) error {
	res, err := c.getDB(ctx).ExecContext(ctx, `UPDATE org_invites SET org_role_id = $1 WHERE id = $2`, roleID, id)
	return checkUpdateRow("org invite", res, err)
}

func (c *connection) FindProjectInvites(ctx context.Context, projectID, afterEmail string, limit int) ([]*database.ProjectInviteWithRole, error) {
	var dtos []*projectInviteWithRoleDTO
	err := c.getDB(ctx).SelectContext(ctx, &dtos, `
		SELECT upi.id, upi.email, upr.name as role_name, uor.name as org_role_name, u.email as invited_by, upi.resources
		FROM project_invites upi
		JOIN project_roles upr ON upi.project_role_id = upr.id
		LEFT JOIN users u ON upi.invited_by_user_id = u.id
		LEFT JOIN org_invites uoi ON upi.org_invite_id = uoi.id
		LEFT JOIN org_roles uor ON uoi.org_role_id = uor.id
		WHERE upi.project_id = $1 AND lower(upi.email) > lower($2)
		ORDER BY lower(upi.email) LIMIT $3
	`, projectID, afterEmail, limit)
	if err != nil {
		return nil, parseErr("project invites", err)
	}
	return c.projectInviteWithRolesFromDTOs(dtos)
}

func (c *connection) FindProjectInvitesByEmail(ctx context.Context, userEmail string) ([]*database.ProjectInvite, error) {
	var dtos []*projectInviteDTO
	err := c.getDB(ctx).SelectContext(ctx, &dtos, "SELECT * FROM project_invites WHERE lower(email) = lower($1)", userEmail)
	if err != nil {
		return nil, parseErr("project invites", err)
	}
	return projectInvitesFromDTOs(dtos)
}

func (c *connection) FindProjectInvite(ctx context.Context, projectID, userEmail string) (*database.ProjectInvite, error) {
	dto := &projectInviteDTO{}
	err := c.getDB(ctx).QueryRowxContext(ctx, "SELECT * FROM project_invites WHERE lower(email) = lower($1) AND project_id = $2", userEmail, projectID).StructScan(dto)
	if err != nil {
		return nil, parseErr("project invite", err)
	}
	return dto.asModel()
}

func (c *connection) InsertProjectInvite(ctx context.Context, opts *database.InsertProjectInviteOptions) error {
	if err := database.Validate(opts); err != nil {
		return err
	}
	var inviterID any
	if opts.InviterID != "" {
		inviterID = opts.InviterID
	}

	resJSON, err := marshalResourceNames(opts.Resources)
	if err != nil {
		return err
	}

	_, err = c.getDB(ctx).ExecContext(ctx,
		`INSERT INTO project_invites (email, org_invite_id, project_id, project_role_id, invited_by_user_id, resources) VALUES ($1, $2, $3, $4, $5, $6)`,
		opts.Email, opts.OrgInviteID, opts.ProjectID, opts.RoleID, inviterID, resJSON)
	if err != nil {
		return parseErr("project invite", err)
	}
	return nil
}

func (c *connection) DeleteProjectInvite(ctx context.Context, id string) error {
	res, err := c.getDB(ctx).ExecContext(ctx, "DELETE FROM project_invites WHERE id = $1", id)
	return checkDeleteRow("project invite", res, err)
}

func (c *connection) UpdateProjectInviteRole(ctx context.Context, id, roleID string, resources []database.ResourceName) error {
	resJSON, err := marshalResourceNames(resources)
	if err != nil {
		return err
	}

	res, err := c.getDB(ctx).ExecContext(ctx, `UPDATE project_invites SET project_role_id = $1, resources = $3 WHERE id = $2`, roleID, id, resJSON)
	return checkUpdateRow("project invite", res, err)
}

func (c *connection) UpdateProjectInviteResources(ctx context.Context, id string, resources []database.ResourceName) error {
	resJSON, err := marshalResourceNames(resources)
	if err != nil {
		return err
	}

	res, err := c.getDB(ctx).ExecContext(ctx, `UPDATE project_invites SET resources = $1 WHERE id = $2`, resJSON, id)
	return checkUpdateRow("project invite", res, err)
}

func (c *connection) FindProjectAccessRequests(ctx context.Context, projectID, afterID string, limit int) ([]*database.ProjectAccessRequest, error) {
	var res []*database.ProjectAccessRequest
	var err error
	if afterID != "" {
		err = c.getDB(ctx).SelectContext(ctx, &res, `
			SELECT par.user_id
			FROM project_access_requests par
			WHERE par.project_id = $1 AND par.user_id > $2
			ORDER BY par.user_id LIMIT $3
		`, projectID, afterID, limit)
	} else {
		err = c.getDB(ctx).SelectContext(ctx, &res, `
			SELECT par.user_id
			FROM project_access_requests par
			WHERE par.project_id = $1
			ORDER BY par.user_id LIMIT $2
		`, projectID, limit)
	}
	if err != nil {
		return nil, parseErr("project access request", err)
	}
	return res, nil
}

func (c *connection) FindProjectAccessRequest(ctx context.Context, projectID, userID string) (*database.ProjectAccessRequest, error) {
	res := &database.ProjectAccessRequest{}
	err := c.getDB(ctx).QueryRowxContext(ctx, "SELECT * FROM project_access_requests WHERE user_id = $1 AND project_id = $2", userID, projectID).StructScan(res)
	if err != nil {
		return nil, parseErr("project access request", err)
	}
	return res, nil
}

func (c *connection) FindProjectAccessRequestByID(ctx context.Context, id string) (*database.ProjectAccessRequest, error) {
	res := &database.ProjectAccessRequest{}
	err := c.getDB(ctx).QueryRowxContext(ctx, "SELECT * FROM project_access_requests WHERE id=$1", id).StructScan(res)
	if err != nil {
		return nil, parseErr("project access request", err)
	}
	return res, nil
}

func (c *connection) InsertProjectAccessRequest(ctx context.Context, opts *database.InsertProjectAccessRequestOptions) (*database.ProjectAccessRequest, error) {
	if err := database.Validate(opts); err != nil {
		return nil, err
	}

	res := &database.ProjectAccessRequest{}
	err := c.getDB(ctx).QueryRowxContext(ctx, "INSERT INTO project_access_requests (user_id, project_id) VALUES ($1, $2) RETURNING *", opts.UserID, opts.ProjectID).StructScan(res)
	if err != nil {
		return nil, parseErr("project access request", err)
	}
	return res, nil
}

func (c *connection) DeleteProjectAccessRequest(ctx context.Context, id string) error {
	res, err := c.getDB(ctx).ExecContext(ctx, "DELETE FROM project_access_requests WHERE id = $1", id)
	return checkDeleteRow("project access request", res, err)
}

// FindBookmarks returns a list of bookmarks for a user per project
func (c *connection) FindBookmarks(ctx context.Context, projectID, resourceKind, resourceName, userID string) ([]*database.Bookmark, error) {
	var res []*database.Bookmark
	err := c.getDB(ctx).SelectContext(ctx, &res, `SELECT * FROM bookmarks WHERE project_id = $1 and resource_kind = $2 and lower(resource_name) = lower($3) and (user_id = $4 or shared = true or "default" = true)`,
		projectID, resourceKind, resourceName, userID)
	if err != nil {
		return nil, parseErr("bookmarks", err)
	}
	return res, nil
}

// FindBookmark returns a bookmark for given bookmark id
func (c *connection) FindBookmark(ctx context.Context, bookmarkID string) (*database.Bookmark, error) {
	res := &database.Bookmark{}
	err := c.getDB(ctx).QueryRowxContext(ctx, "SELECT * FROM bookmarks WHERE id = $1", bookmarkID).StructScan(res)
	if err != nil {
		return nil, parseErr("bookmarks", err)
	}
	return res, nil
}

func (c *connection) FindDefaultBookmark(ctx context.Context, projectID, resourceKind, resourceName string) (*database.Bookmark, error) {
	res := &database.Bookmark{}
	err := c.getDB(ctx).QueryRowxContext(ctx, `SELECT * FROM bookmarks WHERE project_id = $1 and resource_kind = $2 and lower(resource_name) = lower($3) and "default" = true`,
		projectID, resourceKind, resourceName).StructScan(res)
	if err != nil {
		return nil, parseErr("bookmarks", err)
	}
	return res, nil
}

// InsertBookmark inserts a bookmark for a user per project
func (c *connection) InsertBookmark(ctx context.Context, opts *database.InsertBookmarkOptions) (*database.Bookmark, error) {
	if err := database.Validate(opts); err != nil {
		return nil, err
	}

	res := &database.Bookmark{}
	err := c.getDB(ctx).QueryRowxContext(ctx, `INSERT INTO bookmarks (display_name, description, url_search, resource_kind, resource_name, project_id, user_id, "default", shared)
		VALUES ($1, $2, $3, $4, $5, $6, $7, $8, $9) RETURNING *`,
		opts.DisplayName, opts.Description, opts.URLSearch, opts.ResourceKind, opts.ResourceName, opts.ProjectID, opts.UserID, opts.Default, opts.Shared).StructScan(res)
	if err != nil {
		return nil, parseErr("bookmarks", err)
	}
	return res, nil
}

func (c *connection) UpdateBookmark(ctx context.Context, opts *database.UpdateBookmarkOptions) error {
	if err := database.Validate(opts); err != nil {
		return err
	}
	res, err := c.getDB(ctx).ExecContext(ctx, `UPDATE bookmarks SET display_name=$1, description=$2, url_search=$3, shared=$4 WHERE id=$5`,
		opts.DisplayName, opts.Description, opts.URLSearch, opts.Shared, opts.BookmarkID)
	return checkUpdateRow("bookmark", res, err)
}

// DeleteBookmark deletes a bookmark for a given bookmark id
func (c *connection) DeleteBookmark(ctx context.Context, bookmarkID string) error {
	res, err := c.getDB(ctx).ExecContext(ctx, "DELETE FROM bookmarks WHERE id = $1", bookmarkID)
	return checkDeleteRow("bookmarks", res, err)
}

func (c *connection) FindVirtualFiles(ctx context.Context, projectID, environment string, afterUpdatedOn time.Time, afterPath string, limit int) ([]*database.VirtualFile, error) {
	var res []*database.VirtualFile
	err := c.getDB(ctx).SelectContext(ctx, &res, `
		SELECT path, data, deleted, updated_on
		FROM virtual_files
		WHERE project_id=$1 AND environment=$2 AND (updated_on>$3 OR updated_on=$3 AND path>$4)
		ORDER BY updated_on, path LIMIT $5
	`, projectID, environment, afterUpdatedOn, afterPath, limit)
	if err != nil {
		return nil, parseErr("virtual files", err)
	}
	return res, nil
}

func (c *connection) FindVirtualFile(ctx context.Context, projectID, environment, path string) (*database.VirtualFile, error) {
	res := &database.VirtualFile{}
	err := c.getDB(ctx).QueryRowxContext(ctx, `
		SELECT path, data, deleted, updated_on
		FROM virtual_files
		WHERE project_id=$1 AND environment=$2 AND path=$3
	`, projectID, environment, path).StructScan(res)
	if err != nil {
		return nil, parseErr("virtual files", err)
	}
	return res, nil
}

func (c *connection) UpsertVirtualFile(ctx context.Context, opts *database.InsertVirtualFileOptions) error {
	if err := database.Validate(opts); err != nil {
		return err
	}

	_, err := c.getDB(ctx).ExecContext(ctx, `
		INSERT INTO virtual_files (project_id, environment, path, data, deleted)
		VALUES ($1, $2, $3, $4, FALSE)
		ON CONFLICT (project_id, environment, path) DO UPDATE SET
			data = EXCLUDED.data,
			deleted = FALSE,
			updated_on = now()
	`, opts.ProjectID, opts.Environment, opts.Path, opts.Data)
	if err != nil {
		return parseErr("virtual file", err)
	}
	return nil
}

func (c *connection) UpdateVirtualFileDeleted(ctx context.Context, projectID, environment, path string) error {
	res, err := c.getDB(ctx).ExecContext(ctx, `
		UPDATE virtual_files SET
			data = ''::BYTEA,
			deleted = TRUE,
			updated_on = now()
		WHERE project_id=$1 AND environment=$2 AND path=$3`, projectID, environment, path)
	return checkUpdateRow("virtual file", res, err)
}

func (c *connection) DeleteExpiredVirtualFiles(ctx context.Context, retention time.Duration) error {
	_, err := c.getDB(ctx).ExecContext(ctx, `DELETE FROM virtual_files WHERE deleted AND updated_on + $1 < now()`, retention)
	return parseErr("virtual files", err)
}

func (c *connection) FindAsset(ctx context.Context, id string) (*database.Asset, error) {
	res := &database.Asset{}
	err := c.getDB(ctx).QueryRowxContext(ctx, "SELECT * FROM assets WHERE id = $1", id).StructScan(res)
	if err != nil {
		return nil, parseErr("asset", err)
	}
	return res, nil
}

func (c *connection) InsertAsset(ctx context.Context, id, organizationID, path, ownerID string, public bool) (*database.Asset, error) {
	res := &database.Asset{}
	err := c.getDB(ctx).QueryRowxContext(ctx, `
		INSERT INTO assets (id, org_id, path, owner_id, public)
		VALUES ($1, $2, $3, $4, $5) RETURNING *`,
		id, organizationID, path, ownerID, public,
	).StructScan(res)
	if err != nil {
		return nil, parseErr("asset", err)
	}
	return res, nil
}

func (c *connection) FindUnusedAssets(ctx context.Context, limit int) ([]*database.Asset, error) {
	var res []*database.Asset
	// find assets that are not associated with any project or org
	// skip assets that are less thans 7 days old to avoid deleting assets for projects
	// that were accidentally deleted and may need to be restored
	err := c.getDB(ctx).SelectContext(ctx, &res, `
		SELECT a.* FROM assets a 
		WHERE a.created_on < now() - INTERVAL '7 DAYS'
		AND NOT EXISTS (SELECT 1 FROM projects p WHERE p.archive_asset_id = a.id)
		AND NOT EXISTS (SELECT 1 FROM orgs o WHERE o.logo_asset_id = a.id)
		AND NOT EXISTS (SELECT 1 FROM orgs o WHERE o.favicon_asset_id = a.id)
		AND NOT EXISTS (SELECT 1 FROM orgs o WHERE o.thumbnail_asset_id = a.id)
		ORDER BY a.created_on DESC LIMIT $1
	`, limit)
	if err != nil {
		return nil, parseErr("assets", err)
	}
	return res, nil
}

func (c *connection) DeleteAssets(ctx context.Context, ids []string) error {
	_, err := c.getDB(ctx).ExecContext(ctx, "DELETE FROM assets WHERE id=ANY($1)", ids)
	return parseErr("asset", err)
}

func (c *connection) FindOrganizationIDsWithBilling(ctx context.Context) ([]string, error) {
	var res []string
	err := c.getDB(ctx).SelectContext(ctx, &res, `SELECT id FROM orgs WHERE billing_customer_id <> ''`)
	if err != nil {
		return nil, parseErr("billing orgs", err)
	}
	return res, nil
}

func (c *connection) FindOrganizationIDsWithoutBilling(ctx context.Context) ([]string, error) {
	var res []string
	err := c.getDB(ctx).SelectContext(ctx, &res, `SELECT id FROM orgs WHERE billing_customer_id = ''`)
	if err != nil {
		return nil, parseErr("billing orgs without billing or payment info", err)
	}
	return res, nil
}

func (c *connection) CountBillingProjectsForOrganization(ctx context.Context, orgID string, createdBefore time.Time) (int, error) {
	var count int
	err := c.getDB(ctx).QueryRowxContext(ctx, `SELECT COUNT(*) FROM projects WHERE org_id = $1 AND prod_deployment_id IS NOT NULL AND created_on < $2`, orgID, createdBefore).Scan(&count)
	if err != nil {
		return 0, parseErr("billing projects", err)
	}
	return count, nil
}

func (c *connection) FindBillingUsageReportedOn(ctx context.Context) (time.Time, error) {
	var usageReportedOn sql.NullTime
	err := c.getDB(ctx).QueryRowxContext(ctx, `SELECT usage_reported_on FROM billing_reporting_time`).Scan(&usageReportedOn)
	if err != nil {
		return time.Time{}, parseErr("billing usage", err)
	}
	if !usageReportedOn.Valid {
		return time.Time{}, nil
	}
	return usageReportedOn.Time, nil
}

func (c *connection) UpdateBillingUsageReportedOn(ctx context.Context, usageReportedOn time.Time) error {
	res, err := c.getDB(ctx).ExecContext(ctx, `UPDATE billing_reporting_time SET usage_reported_on=$1`, usageReportedOn)
	return checkUpdateRow("billing usage", res, err)
}

func (c *connection) FindOrganizationForPaymentCustomerID(ctx context.Context, customerID string) (*database.Organization, error) {
	res := &database.Organization{}
	err := c.getDB(ctx).QueryRowxContext(ctx, `SELECT * FROM orgs WHERE payment_customer_id = $1`, customerID).StructScan(res)
	if err != nil {
		return nil, parseErr("billing org for payment id", err)
	}
	return res, nil
}

func (c *connection) FindOrganizationForBillingCustomerID(ctx context.Context, customerID string) (*database.Organization, error) {
	res := &database.Organization{}
	err := c.getDB(ctx).QueryRowxContext(ctx, `SELECT * FROM orgs WHERE billing_customer_id = $1`, customerID).StructScan(res)
	if err != nil {
		return nil, parseErr("billing org for billing id", err)
	}
	return res, nil
}

func (c *connection) FindBillingIssuesForOrg(ctx context.Context, orgID string) ([]*database.BillingIssue, error) {
	var res []*billingIssueDTO
	err := c.db.SelectContext(ctx, &res, `SELECT * FROM billing_issues WHERE org_id = $1`, orgID)
	if err != nil {
		return nil, parseErr("billing issues", err)
	}

	var billingErrors []*database.BillingIssue
	for _, dto := range res {
		billingErrors = append(billingErrors, dto.AsModel())
	}
	return billingErrors, nil
}

func (c *connection) FindBillingIssueByTypeForOrg(ctx context.Context, orgID string, errorType database.BillingIssueType) (*database.BillingIssue, error) {
	res := &billingIssueDTO{}
	err := c.db.GetContext(ctx, res, `SELECT * FROM billing_issues WHERE org_id = $1 AND type = $2`, orgID, errorType)
	if err != nil {
		return nil, parseErr("billing issue", err)
	}
	return res.AsModel(), nil
}

func (c *connection) FindBillingIssueByType(ctx context.Context, errorType database.BillingIssueType) ([]*database.BillingIssue, error) {
	var res []*billingIssueDTO
	err := c.db.SelectContext(ctx, &res, `SELECT * FROM billing_issues WHERE type = $1`, errorType)
	if err != nil {
		return nil, parseErr("billing issues", err)
	}

	var billingErrors []*database.BillingIssue
	for _, dto := range res {
		billingErrors = append(billingErrors, dto.AsModel())
	}
	return billingErrors, nil
}

func (c *connection) FindBillingIssueByTypeAndOverdueProcessed(ctx context.Context, errorType database.BillingIssueType, overdueProcessed bool) ([]*database.BillingIssue, error) {
	var res []*billingIssueDTO
	err := c.db.SelectContext(ctx, &res, `SELECT * FROM billing_issues WHERE type = $1 AND overdue_processed = $2`, errorType, overdueProcessed)
	if err != nil {
		return nil, parseErr("billing issues", err)
	}

	var billingErrors []*database.BillingIssue
	for _, dto := range res {
		billingErrors = append(billingErrors, dto.AsModel())
	}
	return billingErrors, nil
}

func (c *connection) UpsertBillingIssue(ctx context.Context, opts *database.UpsertBillingIssueOptions) (*database.BillingIssue, error) {
	if err := database.Validate(opts); err != nil {
		return nil, err
	}

	metadata, err := json.Marshal(opts.Metadata)
	if err != nil {
		return nil, err
	}

	temp := &billingIssueDTO{
		OrgID:     opts.OrgID,
		Type:      opts.Type,
		Metadata:  metadata,
		EventTime: opts.EventTime,
	}

	temp.Level = temp.getBillingIssueLevel()

	res := &billingIssueDTO{}
	err = c.getDB(ctx).QueryRowxContext(ctx, `INSERT INTO billing_issues (org_id, type, level, metadata, event_time) VALUES ($1, $2, $3, $4, $5)
		ON CONFLICT (org_id, type) DO UPDATE SET metadata = $4, event_time = $5 RETURNING *`, temp.OrgID, temp.Type, temp.Level, temp.Metadata, temp.EventTime).StructScan(res)
	if err != nil {
		return nil, parseErr("billing issue", err)
	}
	return res.AsModel(), nil
}

func (c *connection) UpdateBillingIssueOverdueAsProcessed(ctx context.Context, id string) error {
	res, err := c.getDB(ctx).ExecContext(ctx, `UPDATE billing_issues SET overdue_processed = true WHERE id = $1`, id)
	return checkUpdateRow("billing issue", res, err)
}

func (c *connection) DeleteBillingIssue(ctx context.Context, id string) error {
	res, err := c.getDB(ctx).ExecContext(ctx, "DELETE FROM billing_issues WHERE id = $1", id)
	return checkDeleteRow("billing issue", res, err)
}

func (c *connection) DeleteBillingIssueByTypeForOrg(ctx context.Context, orgID string, errorType database.BillingIssueType) error {
	res, err := c.getDB(ctx).ExecContext(ctx, "DELETE FROM billing_issues WHERE org_id = $1 AND type = $2", orgID, errorType)
	return checkDeleteRow("billing issue", res, err)
}

func (c *connection) FindProjectVariables(ctx context.Context, projectID string, environment *string) ([]*database.ProjectVariable, error) {
	q := `SELECT * FROM project_variables p WHERE p.project_id = $1`
	args := []interface{}{projectID}
	if environment != nil {
		// Also include variables that are not environment specific and not set for the given environment
		q += `
			AND (
				p.environment = $2
				OR (
					p.environment = ''
					AND NOT EXISTS (
						SELECT 1
						FROM project_variables p2
						WHERE p2.project_id = p.project_id
						AND p2.environment = $2
						AND lower(p2.name) = lower(p.name)
					)
				)
			)
		`
		args = append(args, environment)
	}
	var res []*database.ProjectVariable
	err := c.getDB(ctx).SelectContext(ctx, &res, q, args...)
	if err != nil {
		return nil, parseErr("project variables", err)
	}

	// Decrypt the variables
	err = c.decryptProjectVariables(res)
	if err != nil {
		return nil, err
	}

	return res, nil
}

func (c *connection) UpsertProjectVariable(ctx context.Context, projectID, environment string, vars map[string]string, userID string) ([]*database.ProjectVariable, error) {
	query := `INSERT INTO project_variables (project_id, environment, name, value, value_encryption_key_id, updated_by_user_id, updated_on)
	VALUES %s
	ON CONFLICT (project_id, environment, lower(name)) DO UPDATE SET
		value = EXCLUDED.value,
		value_encryption_key_id = EXCLUDED.value_encryption_key_id,
		updated_by_user_id = EXCLUDED.updated_by_user_id,
		updated_on = now() RETURNING *`

	var placeholders strings.Builder
	args := []any{projectID, environment, userID}
	i := 3
	for key, value := range vars {
		// Encrypt the variables
		encryptedValue, valueEncryptionKeyID, err := c.encrypt([]byte(value))
		if err != nil {
			return nil, err
		}

		if valueEncryptionKeyID != "" {
			value = base64.StdEncoding.EncodeToString(encryptedValue)
		}
		args = append(args, key, value, valueEncryptionKeyID)
		if placeholders.Len() > 0 {
			placeholders.WriteString(", ")
		}
		fmt.Fprintf(&placeholders, "($1, $2, $%d, $%d, $%d, $3, now())", i+1, i+2, i+3) // project_id, environment, name, value, value_encryption_key_id, updated_by_user_id, updated_on
		i += 3
	}

	var res []*database.ProjectVariable
	err := c.getDB(ctx).SelectContext(ctx, &res, fmt.Sprintf(query, placeholders.String()), args...)
	if err != nil {
		return nil, parseErr("project variables", err)
	}

	// Decrypt the variables
	err = c.decryptProjectVariables(res)
	if err != nil {
		return nil, err
	}

	return res, nil
}

func (c *connection) DeleteProjectVariables(ctx context.Context, projectID, environment string, names []string) error {
	if len(names) == 0 {
		return fmt.Errorf("no names provided to delete project variables")
	}

	placeholders := make([]string, len(names))
	args := make([]interface{}, len(names)+2)
	args[0] = projectID
	args[1] = environment
	for i, name := range names {
		placeholders[i] = fmt.Sprintf("lower($%d)", i+3)
		args[i+2] = name
	}

	query := fmt.Sprintf("DELETE FROM project_variables WHERE project_id = $1 AND environment = $2 AND lower(name) IN (%s)", strings.Join(placeholders, ","))
	_, err := c.getDB(ctx).ExecContext(ctx, query, args...)
	return err
}

func (c *connection) FindProvisionerResourcesForDeployment(ctx context.Context, deploymentID string) ([]*database.ProvisionerResource, error) {
	var res []*provisionerResourceDTO
	err := c.getDB(ctx).SelectContext(ctx, &res, `SELECT * FROM provisioner_resources WHERE deployment_id = $1`, deploymentID)
	if err != nil {
		return nil, parseErr("provisioner resources", err)
	}
	return c.provisionerResourcesFromDTOs(res)
}

func (c *connection) FindProvisionerResourceByTypeAndName(ctx context.Context, deploymentID, typ, name string) (*database.ProvisionerResource, error) {
	res := &provisionerResourceDTO{}
	err := c.getDB(ctx).QueryRowxContext(ctx, `SELECT * FROM provisioner_resources WHERE deployment_id = $1 AND "type" = $2 AND name = $3`, deploymentID, typ, name).StructScan(res)
	if err != nil {
		return nil, parseErr("provisioner resource", err)
	}
	return c.provisionerResourceFromDTO(res)
}

func (c *connection) InsertProvisionerResource(ctx context.Context, opts *database.InsertProvisionerResourceOptions) (*database.ProvisionerResource, error) {
	if err := database.Validate(opts); err != nil {
		return nil, err
	}

	args, err := json.Marshal(opts.Args)
	if err != nil {
		return nil, err
	}
	state, err := json.Marshal(opts.State)
	if err != nil {
		return nil, err
	}
	config, err := json.Marshal(opts.Config)
	if err != nil {
		return nil, err
	}

	res := &provisionerResourceDTO{}
	err = c.getDB(ctx).QueryRowxContext(ctx, `
		INSERT INTO provisioner_resources (id, deployment_id, "type", name, status, status_message, provisioner, args_json, state_json, config_json)
		VALUES ($1, $2, $3, $4, $5, $6, $7, $8, $9, $10) RETURNING *`,
		opts.ID, opts.DeploymentID, opts.Type, opts.Name, opts.Status, opts.StatusMessage, opts.Provisioner, args, state, config,
	).StructScan(res)
	if err != nil {
		return nil, parseErr("provisioner resource", err)
	}
	return c.provisionerResourceFromDTO(res)
}

func (c *connection) UpdateProvisionerResource(ctx context.Context, id string, opts *database.UpdateProvisionerResourceOptions) (*database.ProvisionerResource, error) {
	args, err := json.Marshal(opts.Args)
	if err != nil {
		return nil, err
	}
	state, err := json.Marshal(opts.State)
	if err != nil {
		return nil, err
	}
	config, err := json.Marshal(opts.Config)
	if err != nil {
		return nil, err
	}

	res := &provisionerResourceDTO{}
	err = c.getDB(ctx).QueryRowxContext(ctx, `
		UPDATE provisioner_resources SET status = $1, status_message = $2, args_json = $3, state_json = $4, config_json = $5, updated_on = now() WHERE id = $6 RETURNING *`,
		opts.Status, opts.StatusMessage, args, state, config, id,
	).StructScan(res)
	if err != nil {
		return nil, parseErr("provisioner resource", err)
	}
	return c.provisionerResourceFromDTO(res)
}

func (c *connection) DeleteProvisionerResource(ctx context.Context, id string) error {
	res, err := c.getDB(ctx).ExecContext(ctx, "DELETE FROM provisioner_resources WHERE id = $1", id)
	return checkDeleteRow("provisioner resource", res, err)
}

func (c *connection) FindManagedGitRepo(ctx context.Context, remote string) (*database.ManagedGitRepo, error) {
	res := &database.ManagedGitRepo{}
	err := c.getDB(ctx).QueryRowxContext(ctx, "SELECT * FROM managed_git_repos WHERE remote = $1", remote).StructScan(res)
	if err != nil {
		return nil, parseErr("managed git repo", err)
	}
	return res, nil
}

func (c *connection) FindUnusedManagedGitRepos(ctx context.Context, pageSize int) ([]*database.ManagedGitRepo, error) {
	// find managed github repos that are not associated with any project
	// skip repos that are less than 7 days old to avoid deleting repos for projects
	// that were accidentally deleted and may need to be restored
	var res []*database.ManagedGitRepo
	err := c.getDB(ctx).SelectContext(ctx, &res, `
		SELECT * FROM managed_git_repos m
		WHERE updated_on < now() - INTERVAL '7 DAYS'
		AND (
			m.org_id IS NULL 
			OR NOT EXISTS (SELECT 1 FROM projects p WHERE p.managed_git_repo_id = m.id)
		)
		ORDER BY updated_on DESC
		LIMIT $1
	`, pageSize)
	if err != nil {
		return nil, parseErr("managed git repo", err)
	}
	return res, nil
}

func (c *connection) CountManagedGitRepos(ctx context.Context, orgID string) (int, error) {
	var count int
	err := c.getDB(ctx).QueryRowxContext(ctx, `
		SELECT COUNT(*)
		FROM managed_git_repos m
		WHERE org_id = $1
	`, orgID).Scan(&count)
	if err != nil {
		return 0, parseErr("managed git repo count", err)
	}
	return count, nil
}

func (c *connection) InsertManagedGitRepo(ctx context.Context, opts *database.InsertManagedGitRepoOptions) (*database.ManagedGitRepo, error) {
	if err := database.Validate(opts); err != nil {
		return nil, err
	}

	res := &database.ManagedGitRepo{}
	err := c.getDB(ctx).QueryRowxContext(ctx, `
		INSERT INTO managed_git_repos (org_id, remote, owner_id)
		VALUES ($1, $2, $3) RETURNING *`,
		opts.OrgID, opts.Remote, opts.OwnerID,
	).StructScan(res)
	if err != nil {
		return nil, parseErr("managed git repo", err)
	}
	return res, nil
}

func (c *connection) DeleteManagedGitRepos(ctx context.Context, ids []string) error {
	_, err := c.getDB(ctx).ExecContext(ctx, "DELETE FROM managed_git_repos WHERE id = ANY($1)", ids)
	return parseErr("managed git repo", err)
}

func (c *connection) FindGitRepoTransfer(ctx context.Context, remote string) (*database.GitRepoTransfer, error) {
	res := &database.GitRepoTransfer{}
	err := c.getDB(ctx).QueryRowxContext(ctx, "SELECT * FROM git_repo_transfers WHERE from_git_remote = $1", remote).StructScan(res)
	if err != nil {
		return nil, parseErr("git repo transfer", err)
	}
	return res, nil
}

func (c *connection) InsertGitRepoTransfer(ctx context.Context, fromRemote, toRemote string) (*database.GitRepoTransfer, error) {
	res := &database.GitRepoTransfer{}
	err := c.getDB(ctx).QueryRowxContext(ctx, `
		INSERT INTO git_repo_transfers (from_git_remote, to_git_remote)
		VALUES ($1, $2) RETURNING *`,
		fromRemote, toRemote,
	).StructScan(res)
	if err != nil {
		return nil, parseErr("git repo transfer", err)
	}
	return res, nil
}

// projectDTO wraps database.Project, using the pgtype package to handle types that pgx can't read directly into their native Go types.
type projectDTO struct {
	*database.Project
	ProdVariables pgtype.JSON `db:"prod_variables"`
	Annotations   pgtype.JSON `db:"annotations"`
}

func (c *connection) projectFromDTO(dto *projectDTO) (*database.Project, error) {
	err := dto.Annotations.AssignTo(&dto.Project.Annotations)
	if err != nil {
		return nil, err
	}

	return dto.Project, nil
}

func (c *connection) projectsFromDTOs(dtos []*projectDTO) ([]*database.Project, error) {
	res := make([]*database.Project, len(dtos))
	for i, dto := range dtos {
		var err error
		res[i], err = c.projectFromDTO(dto)
		if err != nil {
			return nil, err
		}
	}
	return res, nil
}

// provisionerResourceDTO wraps database.ProvisionerResource, using the pgtype package to handle types that pgx can't read directly into their native Go types.
type provisionerResourceDTO struct {
	*database.ProvisionerResource
	Args   pgtype.JSON `db:"args_json"`
	State  pgtype.JSON `db:"state_json"`
	Config pgtype.JSON `db:"config_json"`
}

func (c *connection) provisionerResourceFromDTO(dto *provisionerResourceDTO) (*database.ProvisionerResource, error) {
	err := dto.Args.AssignTo(&dto.ProvisionerResource.Args)
	if err != nil {
		return nil, err
	}
	err = dto.State.AssignTo(&dto.ProvisionerResource.State)
	if err != nil {
		return nil, err
	}
	err = dto.Config.AssignTo(&dto.ProvisionerResource.Config)
	if err != nil {
		return nil, err
	}
	return dto.ProvisionerResource, nil
}

func (c *connection) provisionerResourcesFromDTOs(dtos []*provisionerResourceDTO) ([]*database.ProvisionerResource, error) {
	res := make([]*database.ProvisionerResource, len(dtos))
	for i, dto := range dtos {
		var err error
		res[i], err = c.provisionerResourceFromDTO(dto)
		if err != nil {
			return nil, err
		}
	}
	return res, nil
}

// magicAuthTokenDTO wraps database.MagicAuthToken, using the pgtype package to handly types that pgx can't read directly into their native Go types.
type magicAuthTokenDTO struct {
	*database.MagicAuthToken
	Attributes pgtype.JSON      `db:"attributes"`
	Fields     pgtype.TextArray `db:"fields"`
	Resources  pgtype.JSONB     `db:"resources"`
}

func (c *connection) magicAuthTokenFromDTO(dto *magicAuthTokenDTO, fetchSecret bool) (*database.MagicAuthToken, error) {
	err := dto.Attributes.AssignTo(&dto.MagicAuthToken.Attributes)
	if err != nil {
		return nil, err
	}
	err = dto.Fields.AssignTo(&dto.MagicAuthToken.Fields)
	if err != nil {
		return nil, err
	}
	err = dto.Resources.AssignTo(&dto.MagicAuthToken.Resources)
	if err != nil {
		return nil, err
	}

	if fetchSecret {
		dto.MagicAuthToken.Secret, err = c.decrypt(dto.MagicAuthToken.Secret, dto.MagicAuthToken.SecretEncryptionKeyID)
		if err != nil {
			return nil, err
		}
	} else {
		dto.MagicAuthToken.Secret = nil
		dto.MagicAuthToken.SecretEncryptionKeyID = ""
	}

	return dto.MagicAuthToken, nil
}

// magicAuthTokenWithUserDTO wraps database.MagicAuthTokenWithUser, using the pgtype package to handly types that pgx can't read directly into their native Go types.
type magicAuthTokenWithUserDTO struct {
	*database.MagicAuthTokenWithUser
	Attributes pgtype.JSON      `db:"attributes"`
	Fields     pgtype.TextArray `db:"fields"`
	Resources  pgtype.JSONB     `db:"resources"`
}

func (c *connection) magicAuthTokenWithUserFromDTO(dto *magicAuthTokenWithUserDTO) (*database.MagicAuthTokenWithUser, error) {
	err := dto.Attributes.AssignTo(&dto.MagicAuthTokenWithUser.Attributes)
	if err != nil {
		return nil, err
	}
	err = dto.Fields.AssignTo(&dto.MagicAuthToken.Fields)
	if err != nil {
		return nil, err
	}
	err = dto.Resources.AssignTo(&dto.MagicAuthToken.Resources)
	if err != nil {
		return nil, err
	}

	dto.MagicAuthTokenWithUser.Secret, err = c.decrypt(dto.MagicAuthTokenWithUser.Secret, dto.MagicAuthTokenWithUser.SecretEncryptionKeyID)
	if err != nil {
		return nil, err
	}

	return dto.MagicAuthTokenWithUser, nil
}

type userProjectRoleDTO struct {
	*database.UserProjectRole
	Resources pgtype.JSONB `db:"resources"`
}

func (c *connection) userProjectRoleFromDTO(dto *userProjectRoleDTO) (*database.UserProjectRole, error) {
	resources, err := assignResourceNames(dto.Resources)
	if err != nil {
		return nil, err
	}
	dto.UserProjectRole.Resources = resources
	return dto.UserProjectRole, nil
}

func (c *connection) userProjectRolesFromDTOs(dtos []*userProjectRoleDTO) ([]*database.UserProjectRole, error) {
	res := make([]*database.UserProjectRole, len(dtos))
	for i, dto := range dtos {
		role, err := c.userProjectRoleFromDTO(dto)
		if err != nil {
			return nil, err
		}
		res[i] = role
	}
	return res, nil
}

type projectMemberUserDTO struct {
	*database.ProjectMemberUser
	Resources pgtype.JSONB `db:"resources"`
}

func (c *connection) projectMemberUserFromDTO(dto *projectMemberUserDTO) (*database.ProjectMemberUser, error) {
	resources, err := assignResourceNames(dto.Resources)
	if err != nil {
		return nil, err
	}
	dto.ProjectMemberUser.Resources = resources
	return dto.ProjectMemberUser, nil
}

func (c *connection) projectMemberUsersFromDTOs(dtos []*projectMemberUserDTO) ([]*database.ProjectMemberUser, error) {
	res := make([]*database.ProjectMemberUser, len(dtos))
	for i, dto := range dtos {
		member, err := c.projectMemberUserFromDTO(dto)
		if err != nil {
			return nil, err
		}
		res[i] = member
	}
	return res, nil
}

type memberUsergroupDTO struct {
	*database.MemberUsergroup
	Resources pgtype.JSONB `db:"resources"`
}

func (c *connection) memberUsergroupFromDTO(dto *memberUsergroupDTO) (*database.MemberUsergroup, error) {
	resources, err := assignResourceNames(dto.Resources)
	if err != nil {
		return nil, err
	}
	dto.MemberUsergroup.Resources = resources
	return dto.MemberUsergroup, nil
}

func (c *connection) memberUsergroupsFromDTOs(dtos []*memberUsergroupDTO) ([]*database.MemberUsergroup, error) {
	res := make([]*database.MemberUsergroup, len(dtos))
	for i, dto := range dtos {
		group, err := c.memberUsergroupFromDTO(dto)
		if err != nil {
			return nil, err
		}
		res[i] = group
	}
	return res, nil
}

type projectInviteDTO struct {
	*database.ProjectInvite
	Resources pgtype.JSONB `db:"resources"`
}

func (dto *projectInviteDTO) asModel() (*database.ProjectInvite, error) {
	resources, err := assignResourceNames(dto.Resources)
	if err != nil {
		return nil, err
	}
	dto.ProjectInvite.Resources = resources
	return dto.ProjectInvite, nil
}

func projectInvitesFromDTOs(dtos []*projectInviteDTO) ([]*database.ProjectInvite, error) {
	res := make([]*database.ProjectInvite, len(dtos))
	for i, dto := range dtos {
		model, err := dto.asModel()
		if err != nil {
			return nil, err
		}
		res[i] = model
	}
	return res, nil
}

type projectInviteWithRoleDTO struct {
	*database.ProjectInviteWithRole
	Resources pgtype.JSONB `db:"resources"`
}

func (c *connection) projectInviteWithRoleFromDTO(dto *projectInviteWithRoleDTO) (*database.ProjectInviteWithRole, error) {
	resources, err := assignResourceNames(dto.Resources)
	if err != nil {
		return nil, err
	}
	dto.ProjectInviteWithRole.Resources = resources
	return dto.ProjectInviteWithRole, nil
}

func (c *connection) projectInviteWithRolesFromDTOs(dtos []*projectInviteWithRoleDTO) ([]*database.ProjectInviteWithRole, error) {
	res := make([]*database.ProjectInviteWithRole, len(dtos))
	for i, dto := range dtos {
		model, err := c.projectInviteWithRoleFromDTO(dto)
		if err != nil {
			return nil, err
		}
		res[i] = model
	}
	return res, nil
}

type notificationTokenWithSecretDTO struct {
	*database.NotificationTokenWithSecret
	SecretEncryptionKeyID string `db:"secret_encryption_key_id"`
}

func (c *connection) notificationTokenWithSecretFromDTO(dto *notificationTokenWithSecretDTO) (*database.NotificationTokenWithSecret, error) {
	if dto.SecretEncryptionKeyID == "" {
		return dto.NotificationTokenWithSecret, nil
	}
	decrypted, err := c.decrypt(dto.NotificationTokenWithSecret.MagicAuthTokenSecret, dto.SecretEncryptionKeyID)
	if err != nil {
		return nil, err
	}
	dto.NotificationTokenWithSecret.MagicAuthTokenSecret = decrypted
	return dto.NotificationTokenWithSecret, nil
}

type organizationInviteDTO struct {
	*database.OrganizationInvite
	UsergroupIDs pgtype.TextArray `db:"usergroup_ids"`
}

func (o *organizationInviteDTO) AsModel() (*database.OrganizationInvite, error) {
	err := o.UsergroupIDs.AssignTo(&o.OrganizationInvite.UsergroupIDs)
	if err != nil {
		return nil, err
	}

	return o.OrganizationInvite, nil
}

type billingIssueDTO struct {
	ID               string                     `db:"id"`
	OrgID            string                     `db:"org_id"`
	Type             database.BillingIssueType  `db:"type"`
	Level            database.BillingIssueLevel `db:"level"`
	Metadata         json.RawMessage            `db:"metadata"`
	OverdueProcessed bool                       `db:"overdue_processed"`
	EventTime        time.Time                  `db:"event_time"`
	CreatedOn        time.Time                  `db:"created_on"`
}

func (b *billingIssueDTO) AsModel() *database.BillingIssue {
	var metadata database.BillingIssueMetadata
	switch b.Type {
	case database.BillingIssueTypeOnTrial:
		metadata = &database.BillingIssueMetadataOnTrial{}
	case database.BillingIssueTypeTrialEnded:
		metadata = &database.BillingIssueMetadataTrialEnded{}
	case database.BillingIssueTypeNoPaymentMethod:
		metadata = &database.BillingIssueMetadataNoPaymentMethod{}
	case database.BillingIssueTypeNoBillableAddress:
		metadata = &database.BillingIssueMetadataNoBillableAddress{}
	case database.BillingIssueTypePaymentFailed:
		metadata = &database.BillingIssueMetadataPaymentFailed{}
	case database.BillingIssueTypeSubscriptionCancelled:
		metadata = &database.BillingIssueMetadataSubscriptionCancelled{}
	case database.BillingIssueTypeNeverSubscribed:
		metadata = &database.BillingIssueMetadataNeverSubscribed{}
	default:
	}
	if err := json.Unmarshal(b.Metadata, &metadata); err != nil {
		return nil
	}
	return &database.BillingIssue{
		ID:        b.ID,
		OrgID:     b.OrgID,
		Type:      b.Type,
		Level:     b.Level,
		Metadata:  metadata,
		EventTime: b.EventTime,
		CreatedOn: b.CreatedOn,
	}
}

func (b *billingIssueDTO) getBillingIssueLevel() database.BillingIssueLevel {
	if b.Type == database.BillingIssueTypeUnspecified {
		return database.BillingIssueLevelUnspecified
	}
	if b.Type == database.BillingIssueTypeOnTrial {
		return database.BillingIssueLevelWarning
	}
	return database.BillingIssueLevelError
}

type serviceDTO struct {
	*database.Service
	Attributes pgtype.JSON `db:"attributes"`
}

func (d *serviceDTO) serviceFromDTO() (*database.Service, error) {
	err := d.Attributes.AssignTo(&d.Service.Attributes)
	if err != nil {
		return nil, err
	}
	return d.Service, nil
}

type organizationMemberServiceDTO struct {
	*database.OrganizationMemberService
	Attributes pgtype.JSON `db:"attributes"`
}

func (d *organizationMemberServiceDTO) organizationMemberServiceFromDTO() (*database.OrganizationMemberService, error) {
	err := d.Attributes.AssignTo(&d.OrganizationMemberService.Attributes)
	if err != nil {
		return nil, err
	}
	return d.OrganizationMemberService, nil
}

type projectMemberServiceDTO struct {
	*database.ProjectMemberService
	Attributes pgtype.JSON `db:"attributes"`
}

func (d *projectMemberServiceDTO) projectMemberServiceFromDTO() (*database.ProjectMemberService, error) {
	err := d.Attributes.AssignTo(&d.ProjectMemberService.Attributes)
	if err != nil {
		return nil, err
	}
	return d.ProjectMemberService, nil
}

type projectMemberServiceWithProjectDTO struct {
	*database.ProjectMemberServiceWithProject
	Attributes pgtype.JSON `db:"attributes"`
}

func (d *projectMemberServiceWithProjectDTO) projectMemberServiceWithProjectFromDTO() (*database.ProjectMemberServiceWithProject, error) {
	err := d.Attributes.AssignTo(&d.ProjectMemberServiceWithProject.Attributes)
	if err != nil {
		return nil, err
	}
	return d.ProjectMemberServiceWithProject, nil
}

type organizationMemberUserDTO struct {
	*database.OrganizationMemberUser
	Attributes pgtype.JSON `db:"attributes"`
}

func (dto *organizationMemberUserDTO) organizationMemberUserFromDTO() (*database.OrganizationMemberUser, error) {
	user := &database.OrganizationMemberUser{
		ID:              dto.ID,
		Email:           dto.Email,
		DisplayName:     dto.DisplayName,
		PhotoURL:        dto.PhotoURL,
		RoleName:        dto.RoleName,
		ProjectsCount:   dto.ProjectsCount,
		UsergroupsCount: dto.UsergroupsCount,
		CreatedOn:       dto.CreatedOn,
		UpdatedOn:       dto.UpdatedOn,
	}

	// Handle Attributes: Normalize NULL JSONB to empty map
	var attrs map[string]any
	if err := dto.Attributes.AssignTo(&attrs); err != nil {
		return nil, err
	}
	if attrs == nil {
		attrs = make(map[string]any)
	}
	user.Attributes = attrs

	return user, nil
}

type userWithAttributesDTO struct {
	*database.User
	Attributes pgtype.JSON `db:"attributes"`
}

func (dto *userWithAttributesDTO) userWithAttributesFromDTO() (*database.User, map[string]any, error) {
	// Handle Attributes: Normalize NULL JSONB to empty map
	var attrs map[string]any
	if err := dto.Attributes.AssignTo(&attrs); err != nil {
		return nil, nil, err
	}
	if attrs == nil {
		attrs = make(map[string]any)
	}

	return dto.User, attrs, nil
}

func (c *connection) decryptProjectVariables(res []*database.ProjectVariable) error {
	for _, v := range res {
		if v.ValueEncryptionKeyID == "" {
			continue
		}
		dec, err := base64.StdEncoding.DecodeString(v.Value)
		if err != nil {
			return err
		}

		decryptedValue, err := c.decrypt(dec, v.ValueEncryptionKeyID)
		if err != nil {
			return err
		}

		v.Value = string(decryptedValue)
	}
	return nil
}

// returns the encrypted text and the encryption key id used. The first key in the keyring is used for encryption. If the keyring is empty, the text is returned as is along with an empty key id.
func (c *connection) encrypt(text []byte) ([]byte, string, error) {
	if len(c.encKeyring) == 0 {
		return text, "", nil
	}
	// use the first key in the keyring for encryption
	encrypted, err := encrypt(text, c.encKeyring[0].Secret)
	if err != nil {
		return nil, "", err
	}
	return encrypted, c.encKeyring[0].ID, nil
}

// returns the decrypted text, using the encryption key id provided. If the key id is empty, the text is returned as is.
func (c *connection) decrypt(text []byte, encKeyID string) ([]byte, error) {
	if encKeyID == "" {
		return text, nil
	}
	var encKey *database.EncryptionKey
	for _, key := range c.encKeyring {
		if key.ID == encKeyID {
			encKey = key
			break
		}
	}
	if encKey == nil {
		return nil, fmt.Errorf("encryption key id %s not found in keyring", encKeyID)
	}
	return decrypt(text, encKey.Secret)
}

func checkUpdateRow(target string, res sql.Result, err error) error {
	if err != nil {
		return parseErr(target, err)
	}
	n, err := res.RowsAffected()
	if err != nil {
		return parseErr(target, err)
	}
	if n == 0 {
		return parseErr(target, sql.ErrNoRows)
	}
	if n > 1 {
		// This should never happen
		panic(fmt.Errorf("expected to update 1 row, but updated %d", n))
	}
	return nil
}

func checkDeleteRow(target string, res sql.Result, err error) error {
	if err != nil {
		return parseErr(target, err)
	}
	n, err := res.RowsAffected()
	if err != nil {
		return parseErr(target, err)
	}
	if n == 0 {
		return parseErr(target, sql.ErrNoRows)
	}
	if n > 1 {
		// This should never happen
		panic(fmt.Errorf("expected to delete 1 row, but deleted %d", n))
	}
	return nil
}

func parseErr(target string, err error) error {
	if err == nil {
		return nil
	}
	if errors.Is(err, sql.ErrNoRows) {
		if target == "" {
			return database.ErrNotFound
		}
		return database.NewNotFoundError(fmt.Sprintf("%s not found", target))
	}
	var pgerr *pgconn.PgError
	if !errors.As(err, &pgerr) {
		return err
	}
	if pgerr.Code == "23505" { // unique_violation
		switch pgerr.ConstraintName {
		case "orgs_name_idx":
			return database.NewNotUniqueError("an org with that name already exists")
		case "projects_name_idx":
			return database.NewNotUniqueError("a project with that name already exists in the org")
		case "users_email_idx":
			return database.NewNotUniqueError("a user with that email already exists")
		case "usergroups_name_idx":
			return database.NewNotUniqueError("a usergroup with that name already exists in the org")
		case "usergroups_users_pkey":
			return database.NewNotUniqueError("user is already a member of the usergroup")
		case "users_orgs_roles_pkey":
			return database.NewNotUniqueError("user is already a member of the org")
		case "users_projects_roles_pkey":
			return database.NewNotUniqueError("user is already a member of the project")
		case "usergroups_orgs_roles_pkey":
			return database.NewNotUniqueError("usergroup is already a member of the org")
		case "usergroups_projects_roles_pkey":
			return database.NewNotUniqueError("usergroup is already a member of the project")
		case "org_invites_email_org_idx":
			return database.NewNotUniqueError("email has already been invited to the org")
		case "project_invites_email_project_idx":
			return database.NewNotUniqueError("email has already been invited to the project")
		case "orgs_autoinvite_domains_org_id_domain_idx":
			return database.NewNotUniqueError("domain has already been added for the org")
		case "service_name_idx":
			return database.NewNotUniqueError("a service with that name already exists in the org")
		case "virtual_files_pkey":
			return database.NewNotUniqueError("a virtual file already exists at that path")
		default:
			if target == "" {
				return database.ErrNotUnique
			}
			return database.NewNotUniqueError(fmt.Sprintf("%s already exists", target))
		}
	}
	return err
}

// encrypts plaintext using AES-GCM with the given key and returns the base64 encoded ciphertext
func encrypt(plaintext, key []byte) ([]byte, error) {
	block, err := aes.NewCipher(key)
	if err != nil {
		return nil, err
	}

	aesGCM, err := cipher.NewGCM(block)
	if err != nil {
		return nil, err
	}

	nonce := make([]byte, aesGCM.NonceSize())
	if _, err := io.ReadFull(rand.Reader, nonce); err != nil {
		return nil, err
	}

	// nonce is prepended to the ciphertext, so it can be used for decryption
	ciphertext := aesGCM.Seal(nonce, nonce, plaintext, nil)
	return ciphertext, nil
}

// decrypts the ciphertext using AES-GCM with the given key and returns the plaintext
func decrypt(ciphertext, key []byte) ([]byte, error) {
	block, err := aes.NewCipher(key)
	if err != nil {
		return nil, err
	}

	aesGCM, err := cipher.NewGCM(block)
	if err != nil {
		return nil, err
	}

	nonceSize := aesGCM.NonceSize()
	if len(ciphertext) < nonceSize {
		return nil, errors.New("ciphertext too short")
	}

	nonce, ciphertext := ciphertext[:nonceSize], ciphertext[nonceSize:]
	d, err := aesGCM.Open(nil, nonce, ciphertext, nil)
	if err != nil {
		return nil, err
	}
	return d, nil
}

// validateAttributes validates keys and values of an attributes map, handling nil input
func (c *connection) validateAttributes(attributes map[string]any) (map[string]any, error) {
	if attributes == nil {
		return make(map[string]any), nil
	}

	if len(attributes) > 50 {
		return nil, fmt.Errorf("too many attributes: maximum 50 allowed, got %d", len(attributes))
	}

	for key, value := range attributes {
		// Validate key format
		if !isValidAttributeKey(key) {
			return nil, fmt.Errorf("invalid attribute key '%s': must contain only alphanumeric characters and underscores", key)
		}

		// Validate value length
		if str, ok := value.(string); ok && len(str) > 256 {
			return nil, fmt.Errorf("attribute value for key '%s' too long: maximum 256 characters, got %d", key, len(str))
		}
	}
	return attributes, nil
}

// isValidAttributeKey checks if an attribute key contains only alphanumeric characters and underscores
func isValidAttributeKey(key string) bool {
	if key == "" {
		return false
	}
	for _, r := range key {
		if !((r >= 'a' && r <= 'z') || (r >= 'A' && r <= 'Z') || (r >= '0' && r <= '9') || r == '_') {
			return false
		}
	}
	return true
}<|MERGE_RESOLUTION|>--- conflicted
+++ resolved
@@ -2312,7 +2312,7 @@
 func (c *connection) FindProjectMemberUsergroups(ctx context.Context, projectID, filterRoleID string, withCounts bool, afterName string, limit int) ([]*database.MemberUsergroup, error) {
 	args := []any{projectID, afterName, limit}
 	var qry strings.Builder
-	qry.WriteString(`SELECT ug.id, ug.name, ug.managed, ug.created_on, ug.updated_on, r.name as "role_name"`)
+	qry.WriteString(`SELECT ug.id, ug.name, ug.managed, ug.created_on, ug.updated_on, r.name as "role_name", upr.resources`)
 	if withCounts {
 		qry.WriteString(`,
 			(
@@ -2321,11 +2321,7 @@
 		`)
 	}
 	qry.WriteString(`
-<<<<<<< HEAD
-		SELECT ug.id, ug.name, ug.managed, ug.created_on, ug.updated_on, r.name as "role_name", upr.resources FROM usergroups ug
-=======
 		FROM usergroups ug
->>>>>>> df5c8548
 		JOIN usergroups_projects_roles upr ON ug.id = upr.usergroup_id
 		JOIN project_roles r ON upr.project_role_id = r.id
 		WHERE upr.project_id=$1
