package postgres

import (
	"context"
	"crypto/rand"
	"encoding/hex"
	"encoding/json"
	"fmt"
	"testing"
	"time"

	"github.com/rilldata/rill/admin/database"
	"github.com/rilldata/rill/admin/pkg/pgtestcontainer"
	"github.com/stretchr/testify/require"
)

// TestPostgres starts Postgres using testcontainers and runs all other tests in
// this file as sub-tests (to prevent spawning many clusters).
func TestPostgres(t *testing.T) {
	ctx := context.Background()

	pg := pgtestcontainer.New(t)
	defer pg.Terminate(t)

	encKeyRing, err := database.NewRandomKeyring()
	require.NoError(t, err)
	conf, err := json.Marshal(encKeyRing)
	require.NoError(t, err)

	db, err := database.Open("postgres", pg.DatabaseURL, string(conf))
	require.NoError(t, err)
	require.NotNil(t, db)

	require.NoError(t, db.Migrate(ctx))
	defer func() { require.NoError(t, db.Close()) }()

	t.Run("TestOrganizations", func(t *testing.T) { testOrganizations(t, db) })
	t.Run("TestOrgsWithPagination", func(t *testing.T) { testOrgsWithPagination(t, db) })
	t.Run("TestProjects", func(t *testing.T) { testProjects(t, db) })
	t.Run("TestProjectsWithAnnotations", func(t *testing.T) { testProjectsWithAnnotations(t, db) })
	t.Run("TestProjectsWithPagination", func(t *testing.T) { testProjectsWithPagination(t, db) })
	t.Run("TestProjectsForUsersWithPagination", func(t *testing.T) { testProjectsForUserWithPagination(t, db) })
	t.Run("TestMembersWithPagination", func(t *testing.T) { testOrgsMembersPagination(t, db) })
	t.Run("TestUpsertProjectVariable", func(t *testing.T) { testUpsertProjectVariable(t, db) })
	t.Run("TestManagedGitRepos", func(t *testing.T) { testManagedGitRepos(t, db) })

	t.Run("TestOrgNameValidation", func(t *testing.T) {
		cases := []struct {
			name          string
			errorContains string
		}{
			{"", "must be at least 2 characters"},
			{"a", "must be at least 2 characters"},
			{"aaaaaaaaaaaaaaaaaaaaaaaaaaaaaaaaaaaaaaaaa", "must be at most 40 characters"},
			{"foo bar", "must use only letters, numbers, underscores and dashes"},
			{"foo@bar", "must use only letters, numbers, underscores and dashes"},
			{"foo_bar!", "must use only letters, numbers, underscores and dashes"},
			{"-foo", "must use only letters, numbers, underscores and dashes"},
			{"aa", ""},
			{"foo-", ""},
			{"_foo", ""},
			{"foo_bar_baz_123", ""},
			{"hello", ""},
			{"foo-bar", ""},
			{"foo-bar-baz", ""},
			{"foo_bar_baz", ""},
			{"foo_bar_baz_123_", ""},
			{"FooBar", ""},
		}
		for _, tc := range cases {
			t.Run(tc.name, func(t *testing.T) {
				_, err := db.InsertOrganization(context.Background(), &database.InsertOrganizationOptions{Name: tc.name})
				if tc.errorContains != "" {
					require.ErrorContains(t, err, tc.errorContains)
				} else {
					require.NoError(t, err)
					require.NoError(t, db.DeleteOrganization(context.Background(), tc.name))
				}
			})
		}
	})

	t.Run("TestProjectNameValidation", func(t *testing.T) {
		org, err := db.InsertOrganization(context.Background(), &database.InsertOrganizationOptions{Name: randomName()})
		require.NoError(t, err)

		cases := []struct {
			name          string
			errorContains string
		}{
			{"", "must be at least 1 character"},
			{"aaaaaaaaaaaaaaaaaaaaaaaaaaaaaaaaaaaaaaaaa", "must be at most 40 characters"},
			{"foo bar", "must use only letters, numbers, underscores and dashes"},
			{"foo!", "must use only letters, numbers, underscores and dashes"},
			{"a", ""},
			{"foo", ""},
			{"Foo-Bar_1", ""},
		}
		for _, tc := range cases {
			t.Run(tc.name, func(t *testing.T) {
				_, err = db.InsertProject(context.Background(), &database.InsertProjectOptions{OrganizationID: org.ID, Name: tc.name})
				if tc.errorContains != "" {
					require.ErrorContains(t, err, tc.errorContains)
				} else {
					require.NoError(t, err)
				}
			})
		}
	})
}

func testOrganizations(t *testing.T, db database.DB) {
	ctx := context.Background()

	org, err := db.FindOrganizationByName(ctx, "foo")
	require.ErrorIs(t, err, database.ErrNotFound)
	require.Nil(t, org)

	org, err = db.InsertOrganization(ctx, &database.InsertOrganizationOptions{
		Name:        "foo",
		Description: "hello world",
	})
	require.NoError(t, err)
	require.Equal(t, "foo", org.Name)
	require.Equal(t, "hello world", org.Description)
	require.Less(t, time.Since(org.CreatedOn), 10*time.Second)
	require.Less(t, time.Since(org.UpdatedOn), 10*time.Second)

	org, err = db.InsertOrganization(ctx, &database.InsertOrganizationOptions{
		Name:        "bar",
		Description: "",
	})
	require.NoError(t, err)
	require.Equal(t, "bar", org.Name)

	orgs, err := db.FindOrganizations(ctx, "", 1000)
	require.NoError(t, err)
	require.Equal(t, "bar", orgs[0].Name)
	require.Equal(t, "foo", orgs[1].Name)

	org, err = db.FindOrganizationByName(ctx, "foo")
	require.NoError(t, err)
	require.Equal(t, "foo", org.Name)
	require.Equal(t, "hello world", org.Description)

	org, err = db.UpdateOrganization(ctx, org.ID, &database.UpdateOrganizationOptions{
		Name:        org.Name,
		Description: "",
	})
	require.NoError(t, err)
	require.Equal(t, "foo", org.Name)
	require.Equal(t, "", org.Description)

	err = db.DeleteOrganization(ctx, org.Name)
	require.NoError(t, err)

	org, err = db.FindOrganizationByName(ctx, "foo")
	require.ErrorIs(t, err, database.ErrNotFound)
	require.Nil(t, org)
}

func testOrgsWithPagination(t *testing.T, db database.DB) {
	ctx := context.Background()

	user, err := db.InsertUser(ctx, &database.InsertUserOptions{Email: "test@rilldata.com"})
	require.NoError(t, err)
	require.Equal(t, "test@rilldata.com", user.Email)

	role, err := db.FindOrganizationRole(ctx, database.OrganizationRoleNameAdmin)
	require.NoError(t, err)

	// add org and give user permission
	org, err := db.InsertOrganization(ctx, &database.InsertOrganizationOptions{Name: "alpha"})
	require.NoError(t, err)
	require.Equal(t, "alpha", org.Name)
	_, err = db.InsertOrganizationMemberUser(ctx, org.ID, user.ID, role.ID, false)
	require.NoError(t, err)

	// add org and give user permission
	org, err = db.InsertOrganization(ctx, &database.InsertOrganizationOptions{Name: "beta"})
	require.NoError(t, err)
	require.Equal(t, "beta", org.Name)
	_, err = db.InsertOrganizationMemberUser(ctx, org.ID, user.ID, role.ID, false)
	require.NoError(t, err)

	// add org only
	org, err = db.InsertOrganization(ctx, &database.InsertOrganizationOptions{Name: "gamma"})
	require.NoError(t, err)
	require.Equal(t, "gamma", org.Name)

	// fetch org without name filter
	orgs, err := db.FindOrganizationsForUser(ctx, user.ID, "", 1)
	require.NoError(t, err)
	require.Equal(t, len(orgs), 1)
	require.Equal(t, "alpha", orgs[0].Name)

	// fetch org with name filter
	orgs, err = db.FindOrganizationsForUser(ctx, user.ID, orgs[0].Name, 10)
	require.NoError(t, err)
	require.Equal(t, len(orgs), 1)
	require.Equal(t, "beta", orgs[0].Name)

	//cleanup
	require.NoError(t, db.DeleteOrganization(ctx, "alpha"))
	require.NoError(t, db.DeleteOrganization(ctx, "beta"))
	require.NoError(t, db.DeleteOrganization(ctx, "gamma"))
	require.NoError(t, db.DeleteUser(ctx, user.ID))
}

func testProjects(t *testing.T, db database.DB) {
	ctx := context.Background()

	org, err := db.InsertOrganization(ctx, &database.InsertOrganizationOptions{Name: "foo"})
	require.NoError(t, err)
	require.Equal(t, "foo", org.Name)

	proj, err := db.FindProjectByName(ctx, org.Name, "bar")
	require.ErrorIs(t, err, database.ErrNotFound)
	require.Nil(t, proj)

	proj, err = db.InsertProject(ctx, &database.InsertProjectOptions{
		OrganizationID: org.ID,
		Name:           "bar",
		Description:    "hello world",
		GithubURL:      strPtr("https://github.com/rilldata/rill2.git"),
	})
	require.NoError(t, err)
	require.Equal(t, org.ID, proj.OrganizationID)
	require.Equal(t, "bar", proj.Name)
	require.Equal(t, "hello world", proj.Description)
	require.Less(t, time.Since(proj.CreatedOn), 10*time.Second)
	require.Less(t, time.Since(proj.UpdatedOn), 10*time.Second)

	proj, err = db.FindProjectByName(ctx, org.Name, proj.Name)
	require.NoError(t, err)
	require.Equal(t, org.ID, proj.OrganizationID)
	require.Equal(t, "bar", proj.Name)
	require.Equal(t, "hello world", proj.Description)

	projs, err := db.FindProjectsByGithubURL(ctx, []string{"https://github.com/rilldata/rill2.git"})
	require.NoError(t, err)
	require.Len(t, projs, 1)

	proj.Description = ""
	proj, err = db.UpdateProject(ctx, proj.ID, &database.UpdateProjectOptions{
		Name:        proj.Name,
		Description: proj.Description,
	})
	require.NoError(t, err)
	require.Equal(t, org.ID, proj.OrganizationID)
	require.Equal(t, "bar", proj.Name)
	require.Equal(t, "", proj.Description)

	err = db.DeleteOrganization(ctx, org.Name)
	require.ErrorContains(t, err, "constraint")

	err = db.DeleteProject(ctx, proj.ID)
	require.NoError(t, err)

	proj, err = db.FindProjectByName(ctx, org.Name, "bar")
	require.ErrorIs(t, err, database.ErrNotFound)
	require.Nil(t, proj)

	err = db.DeleteOrganization(ctx, org.Name)
	require.NoError(t, err)

	org, err = db.FindOrganizationByName(ctx, "foo")
	require.ErrorIs(t, err, database.ErrNotFound)
	require.Nil(t, org)
}

func testProjectsWithAnnotations(t *testing.T, db database.DB) {
	ctx := context.Background()

	org, err := db.InsertOrganization(ctx, &database.InsertOrganizationOptions{Name: "foo"})
	require.NoError(t, err)
	require.Equal(t, "foo", org.Name)

	opts := &database.InsertProjectOptions{
		OrganizationID: org.ID,
		Name:           "bar",
	}
	proj, err := db.InsertProject(ctx, opts)
	require.NoError(t, err)
	require.Empty(t, proj.Annotations)

	annotations := map[string]string{"foo": "bar", "bar": "baz"}
	_, err = db.UpdateProject(ctx, proj.ID, &database.UpdateProjectOptions{
		Name:        proj.Name,
		Annotations: annotations,
	})
	require.NoError(t, err)

	proj, err = db.FindProjectByName(ctx, org.Name, proj.Name)
	require.NoError(t, err)
	require.Equal(t, "bar", proj.Name)
	require.Equal(t, annotations, proj.Annotations)

	projs, err := db.FindProjectPathsByPatternAndAnnotations(ctx, "%", "", []string{"foo"}, nil, 10)
	require.NoError(t, err)
	require.Equal(t, "foo/bar", projs[0])

	projs, err = db.FindProjectPathsByPatternAndAnnotations(ctx, "%", "", nil, map[string]string{"foo": "bar"}, 1)
	require.NoError(t, err)
	require.Equal(t, "foo/bar", projs[0])

	projs, err = db.FindProjectPathsByPatternAndAnnotations(ctx, "%", "", nil, map[string]string{"foo": ""}, 1)
	require.NoError(t, err)
	require.Len(t, projs, 0)

	err = db.DeleteProject(ctx, proj.ID)
	require.NoError(t, err)

	err = db.DeleteOrganization(ctx, org.Name)
	require.NoError(t, err)
}

func testProjectsWithPagination(t *testing.T, db database.DB) {
	ctx := context.Background()

	// add org
	org, err := db.InsertOrganization(ctx, &database.InsertOrganizationOptions{Name: "test"})
	require.NoError(t, err)
	require.Equal(t, "test", org.Name)

	// add another org
	org2, err := db.InsertOrganization(ctx, &database.InsertOrganizationOptions{Name: "test2"})
	require.NoError(t, err)
	require.Equal(t, "test2", org2.Name)

	// add projects
	proj, err := db.InsertProject(ctx, &database.InsertProjectOptions{OrganizationID: org.ID, Name: "alpha"})
	require.NoError(t, err)
	require.Equal(t, "alpha", proj.Name)

	proj1, err := db.InsertProject(ctx, &database.InsertProjectOptions{OrganizationID: org.ID, Name: "beta"})
	require.NoError(t, err)
	require.Equal(t, "beta", proj1.Name)

	proj2, err := db.InsertProject(ctx, &database.InsertProjectOptions{OrganizationID: org.ID, Name: "gamma"})
	require.NoError(t, err)
	require.Equal(t, "gamma", proj2.Name)

	proj3, err := db.InsertProject(ctx, &database.InsertProjectOptions{OrganizationID: org2.ID, Name: "other"})
	require.NoError(t, err)
	require.Equal(t, "other", proj3.Name)

	// fetch project name without name filter
	projs, err := db.FindProjectsForOrganization(ctx, org.ID, "", 2)
	require.NoError(t, err)
	require.Equal(t, len(projs), 2)
	require.Equal(t, "alpha", projs[0].Name)
	require.Equal(t, "beta", projs[1].Name)

	// fetch project with name filter
	projs, err = db.FindProjectsForOrganization(ctx, org.ID, projs[1].Name, 2)
	require.NoError(t, err)
	require.Equal(t, len(projs), 1)
	require.Equal(t, "gamma", projs[0].Name)

	//cleanup
	require.NoError(t, db.DeleteProject(ctx, proj.ID))
	require.NoError(t, db.DeleteProject(ctx, proj1.ID))
	require.NoError(t, db.DeleteProject(ctx, proj2.ID))
	require.NoError(t, db.DeleteProject(ctx, proj3.ID))
	require.NoError(t, db.DeleteOrganization(ctx, "test"))
	require.NoError(t, db.DeleteOrganization(ctx, "test2"))
}

func testProjectsForUserWithPagination(t *testing.T, db database.DB) {
	ctx := context.Background()

	// add user
	user, err := db.InsertUser(ctx, &database.InsertUserOptions{Email: "test@rilldata.com"})
	require.NoError(t, err)
	require.Equal(t, "test@rilldata.com", user.Email)

	// fetch role
	role, err := db.FindProjectRole(ctx, database.ProjectRoleNameEditor)
	require.NoError(t, err)

	// add org
	org, err := db.InsertOrganization(ctx, &database.InsertOrganizationOptions{Name: "test"})
	require.NoError(t, err)
	require.Equal(t, "test", org.Name)

	// add projects
	// public project
	proj, err := db.InsertProject(ctx, &database.InsertProjectOptions{OrganizationID: org.ID, Name: "alpha", Public: true})
	require.NoError(t, err)

	// user added as collaborator
	proj1, err := db.InsertProject(ctx, &database.InsertProjectOptions{OrganizationID: org.ID, Name: "beta"})
	require.NoError(t, err)
	require.Equal(t, "beta", proj1.Name)
	require.NoError(t, db.InsertProjectMemberUser(ctx, proj1.ID, user.ID, role.ID))

	// public project and user added as collaborator
	proj2, err := db.InsertProject(ctx, &database.InsertProjectOptions{OrganizationID: org.ID, Name: "gamma", Public: true})
	require.NoError(t, err)
	require.Equal(t, "gamma", proj2.Name)
	require.NoError(t, db.InsertProjectMemberUser(ctx, proj2.ID, user.ID, role.ID))

	// internal project
	proj3, err := db.InsertProject(ctx, &database.InsertProjectOptions{OrganizationID: org.ID, Name: "internal"})
	require.NoError(t, err)
	require.Equal(t, "internal", proj3.Name)

	// fetch projects without name filter
	projs, err := db.FindProjectsForOrgAndUser(ctx, org.ID, user.ID, true, "", 2)
	require.NoError(t, err)
	require.Equal(t, len(projs), 2)
	require.Equal(t, "alpha", projs[0].Name)
	require.Equal(t, "beta", projs[1].Name)

	// fetch project with name filter
	projs, err = db.FindProjectsForOrgAndUser(ctx, org.ID, user.ID, true, projs[1].Name, 2)
	require.NoError(t, err)
	require.Equal(t, len(projs), 1)
	require.Equal(t, "gamma", projs[0].Name)

	//cleanup
	require.NoError(t, db.DeleteProject(ctx, proj.ID))
	require.NoError(t, db.DeleteProject(ctx, proj1.ID))
	require.NoError(t, db.DeleteProject(ctx, proj2.ID))
	require.NoError(t, db.DeleteProject(ctx, proj3.ID))
	require.NoError(t, db.DeleteOrganization(ctx, "test"))
	require.NoError(t, db.DeleteUser(ctx, user.ID))
}

func testOrgsMembersPagination(t *testing.T, db database.DB) {
	ctx := context.Background()

	adminUser, err := db.InsertUser(ctx, &database.InsertUserOptions{Email: "test1@rilldata.com"})
	require.NoError(t, err)

	viewerUser, err := db.InsertUser(ctx, &database.InsertUserOptions{Email: "test2@rilldata.com"})
	require.NoError(t, err)

	admin, err := db.FindOrganizationRole(ctx, database.OrganizationRoleNameAdmin)
	require.NoError(t, err)
	viewer, err := db.FindOrganizationRole(ctx, database.OrganizationRoleNameViewer)
	require.NoError(t, err)

	// add org and give user permission
	org, err := db.InsertOrganization(ctx, &database.InsertOrganizationOptions{Name: "alpha"})
	require.NoError(t, err)
	_, err = db.InsertOrganizationMemberUser(ctx, org.ID, adminUser.ID, admin.ID, false)
	require.NoError(t, err)
	_, err = db.InsertOrganizationMemberUser(ctx, org.ID, viewerUser.ID, viewer.ID, false)
	require.NoError(t, err)
	require.NoError(t, db.InsertOrganizationInvite(ctx, &database.InsertOrganizationInviteOptions{Email: "test3@rilldata.com", InviterID: adminUser.ID, OrgID: org.ID, RoleID: viewer.ID}))

	// fetch members without name filter
	users, err := db.FindOrganizationMemberUsers(ctx, org.ID, "", true, "", 1)
	require.NoError(t, err)
	require.Equal(t, len(users), 1)
	require.Equal(t, "test1@rilldata.com", users[0].Email)

	// fetch members with name filter
	users, err = db.FindOrganizationMemberUsers(ctx, org.ID, "", true, users[0].Email, 1)
	require.NoError(t, err)
	require.Equal(t, len(users), 1)
	require.Equal(t, "test2@rilldata.com", users[0].Email)

	// fetch invites without name filter
	invites, err := db.FindOrganizationInvites(ctx, org.ID, "", 1)
	require.NoError(t, err)
	require.Equal(t, len(invites), 1)
	require.Equal(t, "test3@rilldata.com", invites[0].Email)

	invites, err = db.FindOrganizationInvites(ctx, org.ID, invites[0].Email, 1)
	require.NoError(t, err)
	require.Equal(t, len(invites), 0)

	//cleanup
	require.NoError(t, db.DeleteOrganization(ctx, "alpha"))
}

func testUpsertProjectVariable(t *testing.T, db database.DB) {
	_, projectID, userID := seed(t, db)

	ctx := context.Background()
	// create project variables
	vars, err := db.UpsertProjectVariable(ctx, projectID, "", map[string]string{"foo1": "bar1", "foo2": "bar2", "foo3": "bar3"}, userID)
	require.NoError(t, err)

	require.Equal(t, len(vars), 3)

	// update some variables
	vars, err = db.UpsertProjectVariable(ctx, projectID, "prod", map[string]string{"foo1": "baz1", "foo2": "baz2"}, userID)
	require.NoError(t, err)
	require.Equal(t, len(vars), 2)

	// update some dev variables
	vars, err = db.UpsertProjectVariable(ctx, projectID, "dev", map[string]string{"foo3": "bad3"}, userID)
	require.NoError(t, err)
	require.Equal(t, len(vars), 1)

	// find all variables
	vars, err = db.FindProjectVariables(ctx, projectID, nil)
	require.NoError(t, err)
	require.Equal(t, len(vars), 6)

	// find project variables
	env := "prod"
	vars, err = db.FindProjectVariables(ctx, projectID, &env)
	require.NoError(t, err)

	require.Equal(t, len(vars), 3)
	for _, v := range vars {
		switch v.Name {
		case "foo1":
			require.Equal(t, "baz1", string(v.Value))
		case "foo2":
			require.Equal(t, "baz2", string(v.Value))
		case "foo3":
			require.Equal(t, "bar3", string(v.Value))
		}
	}

	err = db.DeleteProjectVariables(ctx, projectID, "", []string{"foo1", "foo2", "foo3", "foo4"})
	require.NoError(t, err)

	// find project variables
	vars, err = db.FindProjectVariables(ctx, projectID, &env)
	require.NoError(t, err)
	require.Equal(t, len(vars), 2)

	err = db.DeleteProjectVariables(ctx, projectID, "prod", []string{"foo1", "foo2", "foo3", "foo4"})
	require.NoError(t, err)

	// find project variables
	vars, err = db.FindProjectVariables(ctx, projectID, &env)
	require.NoError(t, err)
	require.Equal(t, len(vars), 0)

	// cleanup
	require.NoError(t, db.DeleteProject(ctx, projectID))
	require.NoError(t, db.DeleteOrganization(ctx, "alpha"))
	require.NoError(t, db.DeleteUser(ctx, userID))
}

func testManagedGitRepos(t *testing.T, db database.DB) {
	// create a user with random email id
	user, err := db.InsertUser(context.Background(), &database.InsertUserOptions{Email: fmt.Sprintf("user%d@rilldata.com", time.Now().UnixNano())})
	require.NoError(t, err)

	// add some orgs
	org1, err := db.InsertOrganization(context.Background(), &database.InsertOrganizationOptions{
		Name:            "test-mgd-repo-1",
		CreatedByUserID: &user.ID,
	})
	require.NoError(t, err)

	org2, err := db.InsertOrganization(context.Background(), &database.InsertOrganizationOptions{
		Name:            "test-mgd-repo-2",
		CreatedByUserID: &user.ID,
	})
	require.NoError(t, err)

	org3, err := db.InsertOrganization(context.Background(), &database.InsertOrganizationOptions{
		Name:            "test-mgd-repo-3",
		CreatedByUserID: &user.ID,
	})
	require.NoError(t, err)

	// insert some repos
	m1, err := db.InsertManagedGitRepo(context.Background(), &database.InsertManagedGitRepoOptions{
		OrgID:   org1.ID,
		Remote:  "https://github.com/rilldata/rill.git",
		OwnerID: user.ID,
	})
	require.NoError(t, err)

	m2, err := db.InsertManagedGitRepo(context.Background(), &database.InsertManagedGitRepoOptions{
		OrgID:   org2.ID,
		Remote:  "https://github.com/rilldata/rill2.git",
		OwnerID: user.ID,
	})
	require.NoError(t, err)

	// there are no unused repos because just created
	mgdRepos, err := db.FindUnusedManagedGitRepos(context.Background(), 100)
	require.NoError(t, err)
	require.Equal(t, 0, len(mgdRepos))

	m3, err := db.InsertManagedGitRepo(context.Background(), &database.InsertManagedGitRepoOptions{
		OrgID:   org3.ID,
		Remote:  "https://github.com/rilldata/rill3.git",
		OwnerID: user.ID,
	})
	require.NoError(t, err)

	// create projects using the repos
	p1, err := db.InsertProject(context.Background(), &database.InsertProjectOptions{
		OrganizationID:   org1.ID,
		Name:             "test-mgd-repo-1",
		ManagedGitRepoID: &m1.ID,
	})
	require.NoError(t, err)

	p3, err := db.InsertProject(context.Background(), &database.InsertProjectOptions{
		OrganizationID:   org3.ID,
		Name:             "test-mgd-repo-3",
		ManagedGitRepoID: &m3.ID,
	})
	require.NoError(t, err)

	// verify 3 repos exist
	repos, err := db.CountManagedGitRepos(context.Background(), org1.ID)
	require.NoError(t, err)
	require.Equal(t, 1, repos)
	repos, err = db.CountManagedGitRepos(context.Background(), org2.ID)
	require.NoError(t, err)
	require.Equal(t, 1, repos)
	repos, err = db.CountManagedGitRepos(context.Background(), org3.ID)
	require.NoError(t, err)
	require.Equal(t, 1, repos)

	// delete org
	require.NoError(t, db.DeleteProject(context.Background(), p3.ID))
	require.NoError(t, db.DeleteOrganization(context.Background(), org3.Name))

	// the mgd repo still exists but org_id is set to null
	repo, err := db.FindManagedGitRepo(context.Background(), "https://github.com/rilldata/rill3.git")
	require.NoError(t, err)
	var res *string = nil
	require.Equal(t, repo.OrgID, res)

	// there are no unused repos because just created
	mgdRepos, err = db.FindUnusedManagedGitRepos(context.Background(), 100)
	require.NoError(t, err)
	require.Equal(t, 0, len(mgdRepos))

	// manually update updated_at to old date for managed repos
	_, err = db.(*connection).db.Exec("UPDATE managed_git_repos SET updated_on = NOW() - INTERVAL '10 DAY'")
	require.NoError(t, err)

	// now we should see 2 unused repos(m2 and m3)
	mgdRepos, err = db.FindUnusedManagedGitRepos(context.Background(), 100)
	require.NoError(t, err)
	require.Equal(t, 2, len(mgdRepos))
	var ids []string
	for _, repo := range mgdRepos {
		ids = append(ids, repo.ID)
	}
	require.NotContains(t, m1.ID, ids)

	// cleanup
	require.NoError(t, db.DeleteProject(context.Background(), p1.ID))
	require.NoError(t, db.DeleteOrganization(context.Background(), org1.Name))
	require.NoError(t, db.DeleteOrganization(context.Background(), org2.Name))
	require.NoError(t, db.DeleteUser(context.Background(), user.ID))
	require.NoError(t, db.DeleteManagedGitRepos(context.Background(), []string{m1.ID, m2.ID, m3.ID}))
}

func seed(t *testing.T, db database.DB) (orgID, projectID, userID string) {
	ctx := context.Background()

	// create a user with random email id
	adminUser, err := db.InsertUser(ctx, &database.InsertUserOptions{Email: fmt.Sprintf("user%d@rilldata.com", time.Now().UnixNano())})
	require.NoError(t, err)

	admin, err := db.FindOrganizationRole(ctx, database.OrganizationRoleNameAdmin)
	require.NoError(t, err)

	// add org and give user permission
	org, err := db.InsertOrganization(ctx, &database.InsertOrganizationOptions{Name: "alpha"})
	require.NoError(t, err)
	_, err = db.InsertOrganizationMemberUser(ctx, org.ID, adminUser.ID, admin.ID, false)
	require.NoError(t, err)

	proj, err := db.InsertProject(ctx, &database.InsertProjectOptions{OrganizationID: org.ID, Name: "alpha", Public: true})
	require.NoError(t, err)

	return org.ID, proj.ID, adminUser.ID
}

<<<<<<< HEAD
func strPtr(s string) *string {
	return &s
=======
func randomName() string {
	id := make([]byte, 16)
	_, err := rand.Read(id)
	if err != nil {
		panic(err)
	}
	return "test_" + hex.EncodeToString(id)
>>>>>>> c6b1ec91
}<|MERGE_RESOLUTION|>--- conflicted
+++ resolved
@@ -677,10 +677,6 @@
 	return org.ID, proj.ID, adminUser.ID
 }
 
-<<<<<<< HEAD
-func strPtr(s string) *string {
-	return &s
-=======
 func randomName() string {
 	id := make([]byte, 16)
 	_, err := rand.Read(id)
@@ -688,5 +684,8 @@
 		panic(err)
 	}
 	return "test_" + hex.EncodeToString(id)
->>>>>>> c6b1ec91
+}
+
+func strPtr(s string) *string {
+	return &s
 }