package postgres

import (
	"context"
	"crypto/rand"
	"encoding/hex"
	"encoding/json"
	"fmt"
	"testing"
	"time"

	"github.com/rilldata/rill/admin/database"
	"github.com/rilldata/rill/admin/pkg/pgtestcontainer"
	"github.com/stretchr/testify/require"
)

// TestPostgres starts Postgres using testcontainers and runs all other tests in
// this file as sub-tests (to prevent spawning many clusters).
func TestPostgres(t *testing.T) {
	ctx := context.Background()

	pg := pgtestcontainer.New(t)
	defer pg.Terminate(t)

	encKeyRing, err := database.NewRandomKeyring()
	require.NoError(t, err)
	conf, err := json.Marshal(encKeyRing)
	require.NoError(t, err)

	db, err := database.Open("postgres", pg.DatabaseURL, string(conf))
	require.NoError(t, err)
	require.NotNil(t, db)

	require.NoError(t, db.Migrate(ctx))
	defer func() { require.NoError(t, db.Close()) }()

	t.Run("TestOrganizations", func(t *testing.T) { testOrganizations(t, db) })
	t.Run("TestOrgsWithPagination", func(t *testing.T) { testOrgsWithPagination(t, db) })
	t.Run("TestProjects", func(t *testing.T) { testProjects(t, db) })
	t.Run("TestProjectsWithAnnotations", func(t *testing.T) { testProjectsWithAnnotations(t, db) })
	t.Run("TestProjectsWithPagination", func(t *testing.T) { testProjectsWithPagination(t, db) })
	t.Run("TestProjectsForUsersWithPagination", func(t *testing.T) { testProjectsForUserWithPagination(t, db) })
	t.Run("TestMembersWithPagination", func(t *testing.T) { testOrgsMembersPagination(t, db) })
	t.Run("TestUpsertProjectVariable", func(t *testing.T) { testUpsertProjectVariable(t, db) })
	t.Run("TestManagedGitRepos", func(t *testing.T) { testManagedGitRepos(t, db) })

	t.Run("TestOrgNameValidation", func(t *testing.T) {
		cases := []struct {
			name          string
			errorContains string
		}{
			{"", "must be at least 2 characters"},
			{"a", "must be at least 2 characters"},
			{"aaaaaaaaaaaaaaaaaaaaaaaaaaaaaaaaaaaaaaaaa", "must be at most 40 characters"},
			{"foo bar", "must use only letters, numbers, underscores and dashes"},
			{"foo@bar", "must use only letters, numbers, underscores and dashes"},
			{"foo_bar!", "must use only letters, numbers, underscores and dashes"},
			{"-foo", "must use only letters, numbers, underscores and dashes"},
			{"aa", ""},
			{"foo-", ""},
			{"_foo", ""},
			{"foo_bar_baz_123", ""},
			{"hello", ""},
			{"foo-bar", ""},
			{"foo-bar-baz", ""},
			{"foo_bar_baz", ""},
			{"foo_bar_baz_123_", ""},
			{"FooBar", ""},
		}
		for _, tc := range cases {
			t.Run(tc.name, func(t *testing.T) {
				_, err := db.InsertOrganization(context.Background(), &database.InsertOrganizationOptions{Name: tc.name})
				if tc.errorContains != "" {
					require.ErrorContains(t, err, tc.errorContains)
				} else {
					require.NoError(t, err)
					require.NoError(t, db.DeleteOrganization(context.Background(), tc.name))
				}
			})
		}
	})

	t.Run("TestProjectNameValidation", func(t *testing.T) {
		org, err := db.InsertOrganization(context.Background(), &database.InsertOrganizationOptions{Name: randomName()})
		require.NoError(t, err)

		cases := []struct {
			name          string
			errorContains string
		}{
			{"", "must be at least 1 character"},
			{"aaaaaaaaaaaaaaaaaaaaaaaaaaaaaaaaaaaaaaaaa", "must be at most 40 characters"},
			{"foo bar", "must use only letters, numbers, underscores and dashes"},
			{"foo!", "must use only letters, numbers, underscores and dashes"},
			{"a", ""},
			{"foo", ""},
			{"Foo-Bar_1", ""},
		}
		for _, tc := range cases {
			t.Run(tc.name, func(t *testing.T) {
				_, err = db.InsertProject(context.Background(), &database.InsertProjectOptions{OrganizationID: org.ID, Name: tc.name})
				if tc.errorContains != "" {
					require.ErrorContains(t, err, tc.errorContains)
				} else {
					require.NoError(t, err)
				}
			})
		}
	})
}

func testOrganizations(t *testing.T, db database.DB) {
	ctx := context.Background()

	org, err := db.FindOrganizationByName(ctx, "foo")
	require.ErrorIs(t, err, database.ErrNotFound)
	require.Nil(t, org)

	org, err = db.InsertOrganization(ctx, &database.InsertOrganizationOptions{
		Name:        "foo",
		Description: "hello world",
	})
	require.NoError(t, err)
	require.Equal(t, "foo", org.Name)
	require.Equal(t, "hello world", org.Description)
	require.Less(t, time.Since(org.CreatedOn), 10*time.Second)
	require.Less(t, time.Since(org.UpdatedOn), 10*time.Second)

	org, err = db.InsertOrganization(ctx, &database.InsertOrganizationOptions{
		Name:        "bar",
		Description: "",
	})
	require.NoError(t, err)
	require.Equal(t, "bar", org.Name)

	orgs, err := db.FindOrganizations(ctx, "", 1000)
	require.NoError(t, err)
	require.Equal(t, "bar", orgs[0].Name)
	require.Equal(t, "foo", orgs[1].Name)

	org, err = db.FindOrganizationByName(ctx, "foo")
	require.NoError(t, err)
	require.Equal(t, "foo", org.Name)
	require.Equal(t, "hello world", org.Description)

	org, err = db.UpdateOrganization(ctx, org.ID, &database.UpdateOrganizationOptions{
		Name:        org.Name,
		Description: "",
	})
	require.NoError(t, err)
	require.Equal(t, "foo", org.Name)
	require.Equal(t, "", org.Description)

	err = db.DeleteOrganization(ctx, org.Name)
	require.NoError(t, err)

	org, err = db.FindOrganizationByName(ctx, "foo")
	require.ErrorIs(t, err, database.ErrNotFound)
	require.Nil(t, org)
}

func testOrgsWithPagination(t *testing.T, db database.DB) {
	ctx := context.Background()

	user, err := db.InsertUser(ctx, &database.InsertUserOptions{Email: "test@rilldata.com"})
	require.NoError(t, err)
	require.Equal(t, "test@rilldata.com", user.Email)

	role, err := db.FindOrganizationRole(ctx, database.OrganizationRoleNameAdmin)
	require.NoError(t, err)

	// add org and give user permission
	org, err := db.InsertOrganization(ctx, &database.InsertOrganizationOptions{Name: "alpha"})
	require.NoError(t, err)
	require.Equal(t, "alpha", org.Name)
	_, err = db.InsertOrganizationMemberUser(ctx, org.ID, user.ID, role.ID, false)
	require.NoError(t, err)

	// add org and give user permission
	org, err = db.InsertOrganization(ctx, &database.InsertOrganizationOptions{Name: "beta"})
	require.NoError(t, err)
	require.Equal(t, "beta", org.Name)
	_, err = db.InsertOrganizationMemberUser(ctx, org.ID, user.ID, role.ID, false)
	require.NoError(t, err)

	// add org only
	org, err = db.InsertOrganization(ctx, &database.InsertOrganizationOptions{Name: "gamma"})
	require.NoError(t, err)
	require.Equal(t, "gamma", org.Name)

	// fetch org without name filter
	orgs, err := db.FindOrganizationsForUser(ctx, user.ID, "", 1)
	require.NoError(t, err)
	require.Equal(t, len(orgs), 1)
	require.Equal(t, "alpha", orgs[0].Name)

	// fetch org with name filter
	orgs, err = db.FindOrganizationsForUser(ctx, user.ID, orgs[0].Name, 10)
	require.NoError(t, err)
	require.Equal(t, len(orgs), 1)
	require.Equal(t, "beta", orgs[0].Name)

	//cleanup
	require.NoError(t, db.DeleteOrganization(ctx, "alpha"))
	require.NoError(t, db.DeleteOrganization(ctx, "beta"))
	require.NoError(t, db.DeleteOrganization(ctx, "gamma"))
	require.NoError(t, db.DeleteUser(ctx, user.ID))
}

func testProjects(t *testing.T, db database.DB) {
	ctx := context.Background()

	org, err := db.InsertOrganization(ctx, &database.InsertOrganizationOptions{Name: "foo"})
	require.NoError(t, err)
	require.Equal(t, "foo", org.Name)

	proj, err := db.FindProjectByName(ctx, org.Name, "bar")
	require.ErrorIs(t, err, database.ErrNotFound)
	require.Nil(t, proj)

	proj, err = db.InsertProject(ctx, &database.InsertProjectOptions{
		OrganizationID: org.ID,
		Name:           "bar",
		Description:    "hello world",
		GithubURL:      strPtr("https://github.com/rilldata/rill2.git"),
	})
	require.NoError(t, err)
	require.Equal(t, org.ID, proj.OrganizationID)
	require.Equal(t, "bar", proj.Name)
	require.Equal(t, "hello world", proj.Description)
	require.Less(t, time.Since(proj.CreatedOn), 10*time.Second)
	require.Less(t, time.Since(proj.UpdatedOn), 10*time.Second)

	proj, err = db.FindProjectByName(ctx, org.Name, proj.Name)
	require.NoError(t, err)
	require.Equal(t, org.ID, proj.OrganizationID)
	require.Equal(t, "bar", proj.Name)
	require.Equal(t, "hello world", proj.Description)

	projs, err := db.FindProjectsByGithubURL(ctx, []string{"https://github.com/rilldata/rill2.git"})
	require.NoError(t, err)
	require.Len(t, projs, 1)

	proj.Description = ""
	proj, err = db.UpdateProject(ctx, proj.ID, &database.UpdateProjectOptions{
		Name:        proj.Name,
		Description: proj.Description,
	})
	require.NoError(t, err)
	require.Equal(t, org.ID, proj.OrganizationID)
	require.Equal(t, "bar", proj.Name)
	require.Equal(t, "", proj.Description)

	err = db.DeleteOrganization(ctx, org.Name)
	require.ErrorContains(t, err, "constraint")

	err = db.DeleteProject(ctx, proj.ID)
	require.NoError(t, err)

	proj, err = db.FindProjectByName(ctx, org.Name, "bar")
	require.ErrorIs(t, err, database.ErrNotFound)
	require.Nil(t, proj)

	err = db.DeleteOrganization(ctx, org.Name)
	require.NoError(t, err)

	org, err = db.FindOrganizationByName(ctx, "foo")
	require.ErrorIs(t, err, database.ErrNotFound)
	require.Nil(t, org)
}

func testProjectsWithAnnotations(t *testing.T, db database.DB) {
	ctx := context.Background()

	org, err := db.InsertOrganization(ctx, &database.InsertOrganizationOptions{Name: "foo"})
	require.NoError(t, err)
	require.Equal(t, "foo", org.Name)

	opts := &database.InsertProjectOptions{
		OrganizationID: org.ID,
		Name:           "bar",
	}
	proj, err := db.InsertProject(ctx, opts)
	require.NoError(t, err)
	require.Empty(t, proj.Annotations)

	annotations := map[string]string{"foo": "bar", "bar": "baz"}
	_, err = db.UpdateProject(ctx, proj.ID, &database.UpdateProjectOptions{
		Name:        proj.Name,
		Annotations: annotations,
	})
	require.NoError(t, err)

	proj, err = db.FindProjectByName(ctx, org.Name, proj.Name)
	require.NoError(t, err)
	require.Equal(t, "bar", proj.Name)
	require.Equal(t, annotations, proj.Annotations)

	projs, err := db.FindProjectPathsByPatternAndAnnotations(ctx, "%", "", []string{"foo"}, nil, 10)
	require.NoError(t, err)
	require.Equal(t, "foo/bar", projs[0])

	projs, err = db.FindProjectPathsByPatternAndAnnotations(ctx, "%", "", nil, map[string]string{"foo": "bar"}, 1)
	require.NoError(t, err)
	require.Equal(t, "foo/bar", projs[0])

	projs, err = db.FindProjectPathsByPatternAndAnnotations(ctx, "%", "", nil, map[string]string{"foo": ""}, 1)
	require.NoError(t, err)
	require.Len(t, projs, 0)

	err = db.DeleteProject(ctx, proj.ID)
	require.NoError(t, err)

	err = db.DeleteOrganization(ctx, org.Name)
	require.NoError(t, err)
}

func testProjectsWithPagination(t *testing.T, db database.DB) {
	ctx := context.Background()

	// add org
	org, err := db.InsertOrganization(ctx, &database.InsertOrganizationOptions{Name: "test"})
	require.NoError(t, err)
	require.Equal(t, "test", org.Name)

	// add another org
	org2, err := db.InsertOrganization(ctx, &database.InsertOrganizationOptions{Name: "test2"})
	require.NoError(t, err)
	require.Equal(t, "test2", org2.Name)

	// add projects
	proj, err := db.InsertProject(ctx, &database.InsertProjectOptions{OrganizationID: org.ID, Name: "alpha"})
	require.NoError(t, err)
	require.Equal(t, "alpha", proj.Name)

	proj1, err := db.InsertProject(ctx, &database.InsertProjectOptions{OrganizationID: org.ID, Name: "beta"})
	require.NoError(t, err)
	require.Equal(t, "beta", proj1.Name)

	proj2, err := db.InsertProject(ctx, &database.InsertProjectOptions{OrganizationID: org.ID, Name: "gamma"})
	require.NoError(t, err)
	require.Equal(t, "gamma", proj2.Name)

	proj3, err := db.InsertProject(ctx, &database.InsertProjectOptions{OrganizationID: org2.ID, Name: "other"})
	require.NoError(t, err)
	require.Equal(t, "other", proj3.Name)

	// fetch project name without name filter
	projs, err := db.FindProjectsForOrganization(ctx, org.ID, "", 2)
	require.NoError(t, err)
	require.Equal(t, len(projs), 2)
	require.Equal(t, "alpha", projs[0].Name)
	require.Equal(t, "beta", projs[1].Name)

	// fetch project with name filter
	projs, err = db.FindProjectsForOrganization(ctx, org.ID, projs[1].Name, 2)
	require.NoError(t, err)
	require.Equal(t, len(projs), 1)
	require.Equal(t, "gamma", projs[0].Name)

	//cleanup
	require.NoError(t, db.DeleteProject(ctx, proj.ID))
	require.NoError(t, db.DeleteProject(ctx, proj1.ID))
	require.NoError(t, db.DeleteProject(ctx, proj2.ID))
	require.NoError(t, db.DeleteProject(ctx, proj3.ID))
	require.NoError(t, db.DeleteOrganization(ctx, "test"))
	require.NoError(t, db.DeleteOrganization(ctx, "test2"))
}

func testProjectsForUserWithPagination(t *testing.T, db database.DB) {
	ctx := context.Background()

	// add user
	user, err := db.InsertUser(ctx, &database.InsertUserOptions{Email: "test@rilldata.com"})
	require.NoError(t, err)
	require.Equal(t, "test@rilldata.com", user.Email)

	// fetch role
	role, err := db.FindProjectRole(ctx, database.ProjectRoleNameEditor)
	require.NoError(t, err)

	// add org
	org, err := db.InsertOrganization(ctx, &database.InsertOrganizationOptions{Name: "test"})
	require.NoError(t, err)
	require.Equal(t, "test", org.Name)

	// add projects
	// public project
	proj, err := db.InsertProject(ctx, &database.InsertProjectOptions{OrganizationID: org.ID, Name: "alpha", Public: true})
	require.NoError(t, err)

	// user added as collaborator
	proj1, err := db.InsertProject(ctx, &database.InsertProjectOptions{OrganizationID: org.ID, Name: "beta"})
	require.NoError(t, err)
	require.Equal(t, "beta", proj1.Name)
	require.NoError(t, db.InsertProjectMemberUser(ctx, proj1.ID, user.ID, role.ID))

	// public project and user added as collaborator
	proj2, err := db.InsertProject(ctx, &database.InsertProjectOptions{OrganizationID: org.ID, Name: "gamma", Public: true})
	require.NoError(t, err)
	require.Equal(t, "gamma", proj2.Name)
	require.NoError(t, db.InsertProjectMemberUser(ctx, proj2.ID, user.ID, role.ID))

	// internal project
	proj3, err := db.InsertProject(ctx, &database.InsertProjectOptions{OrganizationID: org.ID, Name: "internal"})
	require.NoError(t, err)
	require.Equal(t, "internal", proj3.Name)

	// fetch projects without name filter
	projs, err := db.FindProjectsForOrgAndUser(ctx, org.ID, user.ID, true, "", 2)
	require.NoError(t, err)
	require.Equal(t, len(projs), 2)
	require.Equal(t, "alpha", projs[0].Name)
	require.Equal(t, "beta", projs[1].Name)

	// fetch project with name filter
	projs, err = db.FindProjectsForOrgAndUser(ctx, org.ID, user.ID, true, projs[1].Name, 2)
	require.NoError(t, err)
	require.Equal(t, len(projs), 1)
	require.Equal(t, "gamma", projs[0].Name)

	//cleanup
	require.NoError(t, db.DeleteProject(ctx, proj.ID))
	require.NoError(t, db.DeleteProject(ctx, proj1.ID))
	require.NoError(t, db.DeleteProject(ctx, proj2.ID))
	require.NoError(t, db.DeleteProject(ctx, proj3.ID))
	require.NoError(t, db.DeleteOrganization(ctx, "test"))
	require.NoError(t, db.DeleteUser(ctx, user.ID))
}

func testOrgsMembersPagination(t *testing.T, db database.DB) {
	ctx := context.Background()

	adminUser, err := db.InsertUser(ctx, &database.InsertUserOptions{Email: "test1@rilldata.com"})
	require.NoError(t, err)

	viewerUser, err := db.InsertUser(ctx, &database.InsertUserOptions{Email: "test2@rilldata.com"})
	require.NoError(t, err)

	admin, err := db.FindOrganizationRole(ctx, database.OrganizationRoleNameAdmin)
	require.NoError(t, err)
	viewer, err := db.FindOrganizationRole(ctx, database.OrganizationRoleNameViewer)
	require.NoError(t, err)

	// add org and give user permission
	org, err := db.InsertOrganization(ctx, &database.InsertOrganizationOptions{Name: "alpha"})
	require.NoError(t, err)
	_, err = db.InsertOrganizationMemberUser(ctx, org.ID, adminUser.ID, admin.ID, false)
	require.NoError(t, err)
	_, err = db.InsertOrganizationMemberUser(ctx, org.ID, viewerUser.ID, viewer.ID, false)
	require.NoError(t, err)
	require.NoError(t, db.InsertOrganizationInvite(ctx, &database.InsertOrganizationInviteOptions{Email: "test3@rilldata.com", InviterID: adminUser.ID, OrgID: org.ID, RoleID: viewer.ID}))

	// fetch members without name filter
	users, err := db.FindOrganizationMemberUsers(ctx, org.ID, "", true, "", 1)
	require.NoError(t, err)
	require.Equal(t, len(users), 1)
	require.Equal(t, "test1@rilldata.com", users[0].Email)

	// fetch members with name filter
	users, err = db.FindOrganizationMemberUsers(ctx, org.ID, "", true, users[0].Email, 1)
	require.NoError(t, err)
	require.Equal(t, len(users), 1)
	require.Equal(t, "test2@rilldata.com", users[0].Email)

	// fetch invites without name filter
	invites, err := db.FindOrganizationInvites(ctx, org.ID, "", 1)
	require.NoError(t, err)
	require.Equal(t, len(invites), 1)
	require.Equal(t, "test3@rilldata.com", invites[0].Email)

	invites, err = db.FindOrganizationInvites(ctx, org.ID, invites[0].Email, 1)
	require.NoError(t, err)
	require.Equal(t, len(invites), 0)

	//cleanup
	require.NoError(t, db.DeleteOrganization(ctx, "alpha"))
}

func testUpsertProjectVariable(t *testing.T, db database.DB) {
	_, projectID, userID := seed(t, db)

	ctx := context.Background()
	// create project variables
	vars, err := db.UpsertProjectVariable(ctx, projectID, "", map[string]string{"foo1": "bar1", "foo2": "bar2", "foo3": "bar3"}, userID)
	require.NoError(t, err)

	require.Equal(t, len(vars), 3)

	// update some variables
	vars, err = db.UpsertProjectVariable(ctx, projectID, "prod", map[string]string{"foo1": "baz1", "foo2": "baz2"}, userID)
	require.NoError(t, err)
	require.Equal(t, len(vars), 2)

	// update some dev variables
	vars, err = db.UpsertProjectVariable(ctx, projectID, "dev", map[string]string{"foo3": "bad3"}, userID)
	require.NoError(t, err)
	require.Equal(t, len(vars), 1)

	// find all variables
	vars, err = db.FindProjectVariables(ctx, projectID, nil)
	require.NoError(t, err)
	require.Equal(t, len(vars), 6)

	// find project variables
	env := "prod"
	vars, err = db.FindProjectVariables(ctx, projectID, &env)
	require.NoError(t, err)

	require.Equal(t, len(vars), 3)
	for _, v := range vars {
		switch v.Name {
		case "foo1":
			require.Equal(t, "baz1", string(v.Value))
		case "foo2":
			require.Equal(t, "baz2", string(v.Value))
		case "foo3":
			require.Equal(t, "bar3", string(v.Value))
		}
	}

	err = db.DeleteProjectVariables(ctx, projectID, "", []string{"foo1", "foo2", "foo3", "foo4"})
	require.NoError(t, err)

	// find project variables
	vars, err = db.FindProjectVariables(ctx, projectID, &env)
	require.NoError(t, err)
	require.Equal(t, len(vars), 2)

	err = db.DeleteProjectVariables(ctx, projectID, "prod", []string{"foo1", "foo2", "foo3", "foo4"})
	require.NoError(t, err)

	// find project variables
	vars, err = db.FindProjectVariables(ctx, projectID, &env)
	require.NoError(t, err)
	require.Equal(t, len(vars), 0)

	// cleanup
	require.NoError(t, db.DeleteProject(ctx, projectID))
	require.NoError(t, db.DeleteOrganization(ctx, "alpha"))
	require.NoError(t, db.DeleteUser(ctx, userID))
}

func testManagedGitRepos(t *testing.T, db database.DB) {
	// create a user with random email id
	user, err := db.InsertUser(context.Background(), &database.InsertUserOptions{Email: fmt.Sprintf("user%d@rilldata.com", time.Now().UnixNano())})
	require.NoError(t, err)

	// add some orgs
	org1, err := db.InsertOrganization(context.Background(), &database.InsertOrganizationOptions{
		Name:            "test-mgd-repo-1",
		CreatedByUserID: &user.ID,
	})
	require.NoError(t, err)

	org2, err := db.InsertOrganization(context.Background(), &database.InsertOrganizationOptions{
		Name:            "test-mgd-repo-2",
		CreatedByUserID: &user.ID,
	})
	require.NoError(t, err)

	org3, err := db.InsertOrganization(context.Background(), &database.InsertOrganizationOptions{
		Name:            "test-mgd-repo-3",
		CreatedByUserID: &user.ID,
	})
	require.NoError(t, err)

	// insert some repos
	m1, err := db.InsertManagedGitRepo(context.Background(), &database.InsertManagedGitRepoOptions{
		OrgID:   org1.ID,
		Remote:  "https://github.com/rilldata/rill.git",
		OwnerID: user.ID,
	})
	require.NoError(t, err)

	m2, err := db.InsertManagedGitRepo(context.Background(), &database.InsertManagedGitRepoOptions{
		OrgID:   org2.ID,
		Remote:  "https://github.com/rilldata/rill2.git",
		OwnerID: user.ID,
	})
	require.NoError(t, err)

	// there are no unused repos because just created
	mgdRepos, err := db.FindUnusedManagedGitRepos(context.Background(), 100)
	require.NoError(t, err)
	require.Equal(t, 0, len(mgdRepos))

	m3, err := db.InsertManagedGitRepo(context.Background(), &database.InsertManagedGitRepoOptions{
		OrgID:   org3.ID,
		Remote:  "https://github.com/rilldata/rill3.git",
		OwnerID: user.ID,
	})
	require.NoError(t, err)

	// create projects using the repos
	p1, err := db.InsertProject(context.Background(), &database.InsertProjectOptions{
		OrganizationID:   org1.ID,
		Name:             "test-mgd-repo-1",
		ManagedGitRepoID: &m1.ID,
	})
	require.NoError(t, err)

	p3, err := db.InsertProject(context.Background(), &database.InsertProjectOptions{
		OrganizationID:   org3.ID,
		Name:             "test-mgd-repo-3",
		ManagedGitRepoID: &m3.ID,
	})
	require.NoError(t, err)

	// verify 3 repos exist
	repos, err := db.CountManagedGitRepos(context.Background(), org1.ID)
	require.NoError(t, err)
	require.Equal(t, 1, repos)
	repos, err = db.CountManagedGitRepos(context.Background(), org2.ID)
	require.NoError(t, err)
	require.Equal(t, 1, repos)
	repos, err = db.CountManagedGitRepos(context.Background(), org3.ID)
	require.NoError(t, err)
	require.Equal(t, 1, repos)

	// delete org
	require.NoError(t, db.DeleteProject(context.Background(), p3.ID))
	require.NoError(t, db.DeleteOrganization(context.Background(), org3.Name))

	// the mgd repo still exists but org_id is set to null
	repo, err := db.FindManagedGitRepo(context.Background(), "https://github.com/rilldata/rill3.git")
	require.NoError(t, err)
	var res *string = nil
	require.Equal(t, repo.OrgID, res)

	// there are no unused repos because just created
	mgdRepos, err = db.FindUnusedManagedGitRepos(context.Background(), 100)
	require.NoError(t, err)
	require.Equal(t, 0, len(mgdRepos))

	// manually update updated_at to old date for managed repos
	_, err = db.(*connection).db.Exec("UPDATE managed_git_repos SET updated_on = NOW() - INTERVAL '10 DAY'")
	require.NoError(t, err)

	// now we should see 2 unused repos(m2 and m3)
	mgdRepos, err = db.FindUnusedManagedGitRepos(context.Background(), 100)
	require.NoError(t, err)
	require.Equal(t, 2, len(mgdRepos))
	var ids []string
	for _, repo := range mgdRepos {
		ids = append(ids, repo.ID)
	}
	require.NotContains(t, m1.ID, ids)

	// cleanup
	require.NoError(t, db.DeleteProject(context.Background(), p1.ID))
	require.NoError(t, db.DeleteOrganization(context.Background(), org1.Name))
	require.NoError(t, db.DeleteOrganization(context.Background(), org2.Name))
	require.NoError(t, db.DeleteUser(context.Background(), user.ID))
	require.NoError(t, db.DeleteManagedGitRepos(context.Background(), []string{m1.ID, m2.ID, m3.ID}))
}

func seed(t *testing.T, db database.DB) (orgID, projectID, userID string) {
	ctx := context.Background()

	// create a user with random email id
	adminUser, err := db.InsertUser(ctx, &database.InsertUserOptions{Email: fmt.Sprintf("user%d@rilldata.com", time.Now().UnixNano())})
	require.NoError(t, err)

	admin, err := db.FindOrganizationRole(ctx, database.OrganizationRoleNameAdmin)
	require.NoError(t, err)

	// add org and give user permission
	org, err := db.InsertOrganization(ctx, &database.InsertOrganizationOptions{Name: "alpha"})
	require.NoError(t, err)
	_, err = db.InsertOrganizationMemberUser(ctx, org.ID, adminUser.ID, admin.ID, false)
	require.NoError(t, err)

	proj, err := db.InsertProject(ctx, &database.InsertProjectOptions{OrganizationID: org.ID, Name: "alpha", Public: true})
	require.NoError(t, err)

	return org.ID, proj.ID, adminUser.ID
}

<<<<<<< HEAD
=======
func randomName() string {
	id := make([]byte, 16)
	_, err := rand.Read(id)
	if err != nil {
		panic(err)
	}
	return "test_" + hex.EncodeToString(id)
}

>>>>>>> 2ac90a48
func strPtr(s string) *string {
	return &s
}<|MERGE_RESOLUTION|>--- conflicted
+++ resolved
@@ -677,8 +677,6 @@
 	return org.ID, proj.ID, adminUser.ID
 }
 
-<<<<<<< HEAD
-=======
 func randomName() string {
 	id := make([]byte, 16)
 	_, err := rand.Read(id)
@@ -688,7 +686,6 @@
 	return "test_" + hex.EncodeToString(id)
 }
 
->>>>>>> 2ac90a48
 func strPtr(s string) *string {
 	return &s
 }