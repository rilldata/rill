package database

import (
	"context"
	"crypto/rand"
	"encoding/json"
	"fmt"
	"time"

	"github.com/google/uuid"
)

// Drivers is a registry of drivers
var Drivers = make(map[string]Driver)

// Register registers a new driver.
func Register(name string, driver Driver) {
	if Drivers[name] != nil {
		panic(fmt.Errorf("already registered database driver with name '%s'", name))
	}
	Drivers[name] = driver
}

// Open opens a new database connection.
// See ParseEncryptionKeyring for the expected format for encKeyringConfig.
func Open(driver, dsn, encKeyringConfig string) (DB, error) {
	d, ok := Drivers[driver]
	if !ok {
		return nil, fmt.Errorf("unknown database driver: %s", driver)
	}

	encKeyring, err := ParseEncryptionKeyring(encKeyringConfig)
	if err != nil {
		return nil, fmt.Errorf("error parsing encryption keyring: %w", err)
	}

	db, err := d.Open(dsn, encKeyring)
	if err != nil {
		return nil, err
	}

	return db, nil
}

// Driver is the interface for DB drivers.
type Driver interface {
	Open(dsn string, encKeyring []*EncryptionKey) (DB, error)
}

// DB is the interface for a database connection.
type DB interface {
	Close() error
	NewTx(ctx context.Context) (context.Context, Tx, error)

	Migrate(ctx context.Context) error
	FindMigrationVersion(ctx context.Context) (int, error)

	FindOrganizations(ctx context.Context, afterName string, limit int) ([]*Organization, error)
	FindOrganizationsForUser(ctx context.Context, userID string, afterName string, limit int) ([]*Organization, error)
	FindOrganization(ctx context.Context, id string) (*Organization, error)
	FindOrganizationByName(ctx context.Context, name string) (*Organization, error)
	FindOrganizationByCustomDomain(ctx context.Context, domain string) (*Organization, error)
	CheckOrganizationHasOutsideUser(ctx context.Context, orgID, userID string) (bool, error)
	CheckOrganizationHasPublicProjects(ctx context.Context, orgID string) (bool, error)
	InsertOrganization(ctx context.Context, opts *InsertOrganizationOptions) (*Organization, error)
	DeleteOrganization(ctx context.Context, name string) error
	UpdateOrganization(ctx context.Context, id string, opts *UpdateOrganizationOptions) (*Organization, error)
	UpdateOrganizationAllUsergroup(ctx context.Context, orgID, groupID string) (*Organization, error)

	FindOrganizationWhitelistedDomain(ctx context.Context, orgID string, domain string) (*OrganizationWhitelistedDomain, error)
	FindOrganizationWhitelistedDomainForOrganizationWithJoinedRoleNames(ctx context.Context, orgID string) ([]*OrganizationWhitelistedDomainWithJoinedRoleNames, error)
	FindOrganizationWhitelistedDomainsForDomain(ctx context.Context, domain string) ([]*OrganizationWhitelistedDomain, error)
	InsertOrganizationWhitelistedDomain(ctx context.Context, opts *InsertOrganizationWhitelistedDomainOptions) (*OrganizationWhitelistedDomain, error)
	DeleteOrganizationWhitelistedDomain(ctx context.Context, id string) error

	FindProjects(ctx context.Context, afterName string, limit int) ([]*Project, error)
	FindProjectsByVersion(ctx context.Context, version, afterName string, limit int) ([]*Project, error)
	FindProjectPathsByPattern(ctx context.Context, namePattern, afterName string, limit int) ([]string, error)
	FindProjectPathsByPatternAndAnnotations(ctx context.Context, namePattern, afterName string, annotationKeys []string, annotationPairs map[string]string, limit int) ([]string, error)
	FindProjectsForUser(ctx context.Context, userID string) ([]*Project, error)
	FindProjectsForOrganization(ctx context.Context, orgID, afterProjectName string, limit int) ([]*Project, error)
	// FindProjectsForOrgAndUser lists the public projects in the org and the projects where user is added as an external user
	FindProjectsForOrgAndUser(ctx context.Context, orgID, userID, afterProjectName string, limit int) ([]*Project, error)
	FindPublicProjectsInOrganization(ctx context.Context, orgID, afterProjectName string, limit int) ([]*Project, error)
	FindProjectsByGithubURL(ctx context.Context, githubURL string) ([]*Project, error)
	FindProjectsByGithubInstallationID(ctx context.Context, id int64) ([]*Project, error)
	FindProject(ctx context.Context, id string) (*Project, error)
	FindProjectByName(ctx context.Context, orgName string, name string) (*Project, error)
	InsertProject(ctx context.Context, opts *InsertProjectOptions) (*Project, error)
	DeleteProject(ctx context.Context, id string) error
	UpdateProject(ctx context.Context, id string, opts *UpdateProjectOptions) (*Project, error)
	CountProjectsForOrganization(ctx context.Context, orgID string) (int, error)
	FindProjectWhitelistedDomain(ctx context.Context, projectID, domain string) (*ProjectWhitelistedDomain, error)
	FindProjectWhitelistedDomainForProjectWithJoinedRoleNames(ctx context.Context, projectID string) ([]*ProjectWhitelistedDomainWithJoinedRoleNames, error)
	FindProjectWhitelistedDomainsForDomain(ctx context.Context, domain string) ([]*ProjectWhitelistedDomain, error)
	InsertProjectWhitelistedDomain(ctx context.Context, opts *InsertProjectWhitelistedDomainOptions) (*ProjectWhitelistedDomain, error)
	DeleteProjectWhitelistedDomain(ctx context.Context, id string) error

	FindDeployments(ctx context.Context, afterID string, limit int) ([]*Deployment, error)
	FindExpiredDeployments(ctx context.Context) ([]*Deployment, error)
	FindDeploymentsForProject(ctx context.Context, projectID string) ([]*Deployment, error)
	FindDeployment(ctx context.Context, id string) (*Deployment, error)
	FindDeploymentByInstanceID(ctx context.Context, instanceID string) (*Deployment, error)
	InsertDeployment(ctx context.Context, opts *InsertDeploymentOptions) (*Deployment, error)
	DeleteDeployment(ctx context.Context, id string) error
	UpdateDeploymentStatus(ctx context.Context, id string, status DeploymentStatus, msg string) (*Deployment, error)
	UpdateDeploymentRuntimeVersion(ctx context.Context, id, version string) (*Deployment, error)
	UpdateDeploymentBranch(ctx context.Context, id, branch string) (*Deployment, error)
	UpdateDeploymentUsedOn(ctx context.Context, ids []string) error
	CountDeploymentsForOrganization(ctx context.Context, orgID string) (*DeploymentsCount, error)

	ResolveRuntimeSlotsUsed(ctx context.Context) ([]*RuntimeSlotsUsed, error)

	FindUsers(ctx context.Context) ([]*User, error)
	FindUsersByEmailPattern(ctx context.Context, emailPattern, afterEmail string, limit int) ([]*User, error)
	FindUser(ctx context.Context, id string) (*User, error)
	FindUserByEmail(ctx context.Context, email string) (*User, error)
	InsertUser(ctx context.Context, opts *InsertUserOptions) (*User, error)
	DeleteUser(ctx context.Context, id string) error
	UpdateUser(ctx context.Context, id string, opts *UpdateUserOptions) (*User, error)
	UpdateUserActiveOn(ctx context.Context, ids []string) error
	CheckUsersEmpty(ctx context.Context) (bool, error)
	FindSuperusers(ctx context.Context) ([]*User, error)
	UpdateSuperuser(ctx context.Context, userID string, superuser bool) error
	CheckUserIsAnOrganizationMember(ctx context.Context, userID, orgID string) (bool, error)
	CheckUserIsAProjectMember(ctx context.Context, userID, projectID string) (bool, error)
	GetCurrentTrialOrgCount(ctx context.Context, userID string) (int, error)
	IncrementCurrentTrialOrgCount(ctx context.Context, userID string) error

	InsertUsergroup(ctx context.Context, opts *InsertUsergroupOptions) (*Usergroup, error)
	UpdateUsergroupName(ctx context.Context, name, groupID string) (*Usergroup, error)
	UpdateUsergroupDescription(ctx context.Context, description, groupID string) (*Usergroup, error)
	DeleteUsergroup(ctx context.Context, groupID string) error
	FindUsergroupByName(ctx context.Context, orgName, name string) (*Usergroup, error)
	FindUsergroupsForUser(ctx context.Context, userID, orgID string) ([]*Usergroup, error)
	InsertUsergroupMemberUser(ctx context.Context, groupID, userID string) error
	FindUsergroupMemberUsers(ctx context.Context, groupID, afterEmail string, limit int) ([]*MemberUser, error)
	DeleteUsergroupMemberUser(ctx context.Context, groupID, userID string) error
	DeleteUsergroupsMemberUser(ctx context.Context, orgID, userID string) error
	CheckUsergroupExists(ctx context.Context, groupID string) (bool, error)

	FindUserAuthTokens(ctx context.Context, userID string) ([]*UserAuthToken, error)
	FindUserAuthToken(ctx context.Context, id string) (*UserAuthToken, error)
	InsertUserAuthToken(ctx context.Context, opts *InsertUserAuthTokenOptions) (*UserAuthToken, error)
	UpdateUserAuthTokenUsedOn(ctx context.Context, ids []string) error
	DeleteUserAuthToken(ctx context.Context, id string) error
	DeleteExpiredUserAuthTokens(ctx context.Context, retention time.Duration) error

	FindServicesByOrgID(ctx context.Context, orgID string) ([]*Service, error)
	FindService(ctx context.Context, id string) (*Service, error)
	FindServiceByName(ctx context.Context, orgID, name string) (*Service, error)
	InsertService(ctx context.Context, opts *InsertServiceOptions) (*Service, error)
	DeleteService(ctx context.Context, id string) error
	UpdateService(ctx context.Context, id string, opts *UpdateServiceOptions) (*Service, error)
	UpdateServiceActiveOn(ctx context.Context, ids []string) error

	FindServiceAuthTokens(ctx context.Context, serviceID string) ([]*ServiceAuthToken, error)
	FindServiceAuthToken(ctx context.Context, id string) (*ServiceAuthToken, error)
	InsertServiceAuthToken(ctx context.Context, opts *InsertServiceAuthTokenOptions) (*ServiceAuthToken, error)
	UpdateServiceAuthTokenUsedOn(ctx context.Context, ids []string) error
	DeleteServiceAuthToken(ctx context.Context, id string) error
	DeleteExpiredServiceAuthTokens(ctx context.Context, retention time.Duration) error

	FindDeploymentAuthToken(ctx context.Context, id string) (*DeploymentAuthToken, error)
	InsertDeploymentAuthToken(ctx context.Context, opts *InsertDeploymentAuthTokenOptions) (*DeploymentAuthToken, error)
	UpdateDeploymentAuthTokenUsedOn(ctx context.Context, ids []string) error
	DeleteExpiredDeploymentAuthTokens(ctx context.Context, retention time.Duration) error

	FindMagicAuthTokensWithUser(ctx context.Context, projectID string, createdByUserID *string, afterID string, limit int) ([]*MagicAuthTokenWithUser, error)
	FindMagicAuthToken(ctx context.Context, id string, withSecret bool) (*MagicAuthToken, error)
	FindMagicAuthTokenWithUser(ctx context.Context, id string) (*MagicAuthTokenWithUser, error)
	InsertMagicAuthToken(ctx context.Context, opts *InsertMagicAuthTokenOptions) (*MagicAuthToken, error)
	UpdateMagicAuthTokenUsedOn(ctx context.Context, ids []string) error
	DeleteMagicAuthToken(ctx context.Context, id string) error
	DeleteMagicAuthTokens(ctx context.Context, ids []string) error
	DeleteExpiredMagicAuthTokens(ctx context.Context, retention time.Duration) error

	FindReportTokens(ctx context.Context, reportName string) ([]*ReportToken, error)
	FindReportTokensWithSecret(ctx context.Context, reportName string) ([]*ReportTokenWithSecret, error)
	FindReportTokenForMagicAuthToken(ctx context.Context, magicAuthTokenID string) (*ReportToken, error)
	InsertReportToken(ctx context.Context, opts *InsertReportTokenOptions) (*ReportToken, error)

	FindDeviceAuthCodeByDeviceCode(ctx context.Context, deviceCode string) (*DeviceAuthCode, error)
	FindPendingDeviceAuthCodeByUserCode(ctx context.Context, userCode string) (*DeviceAuthCode, error)
	InsertDeviceAuthCode(ctx context.Context, deviceCode, userCode, clientID string, expiresOn time.Time) (*DeviceAuthCode, error)
	DeleteDeviceAuthCode(ctx context.Context, deviceCode string) error
	UpdateDeviceAuthCode(ctx context.Context, id, userID string, state DeviceAuthCodeState) error
	DeleteExpiredDeviceAuthCodes(ctx context.Context, retention time.Duration) error

	FindAuthorizationCode(ctx context.Context, code string) (*AuthorizationCode, error)
	InsertAuthorizationCode(ctx context.Context, code, userID, clientID, redirectURI, codeChallenge, codeChallengeMethod string, expiration time.Time) (*AuthorizationCode, error)
	DeleteAuthorizationCode(ctx context.Context, code string) error
	DeleteExpiredAuthorizationCodes(ctx context.Context, retention time.Duration) error

	FindOrganizationRole(ctx context.Context, name string) (*OrganizationRole, error)
	FindProjectRole(ctx context.Context, name string) (*ProjectRole, error)
	ResolveOrganizationRolesForUser(ctx context.Context, userID, orgID string) ([]*OrganizationRole, error)
	ResolveProjectRolesForUser(ctx context.Context, userID, projectID string) ([]*ProjectRole, error)

	FindOrganizationMemberUsers(ctx context.Context, orgID, afterEmail string, limit int) ([]*MemberUser, error)
	FindOrganizationMemberUsersByRole(ctx context.Context, orgID, roleID string) ([]*User, error)
	InsertOrganizationMemberUser(ctx context.Context, orgID, userID, roleID string) error
	DeleteOrganizationMemberUser(ctx context.Context, orgID, userID string) error
	UpdateOrganizationMemberUserRole(ctx context.Context, orgID, userID, roleID string) error
	CountSingleuserOrganizationsForMemberUser(ctx context.Context, userID string) (int, error)
	FindOrganizationMembersWithManageUsersRole(ctx context.Context, orgID string) ([]*MemberUser, error)

	FindProjectMemberUsers(ctx context.Context, projectID, afterEmail string, limit int) ([]*MemberUser, error)
	InsertProjectMemberUser(ctx context.Context, projectID, userID, roleID string) error
	DeleteProjectMemberUser(ctx context.Context, projectID, userID string) error
	DeleteAllProjectMemberUserForOrganization(ctx context.Context, orgID, userID string) error
	UpdateProjectMemberUserRole(ctx context.Context, projectID, userID, roleID string) error

	FindOrganizationMemberUsergroups(ctx context.Context, orgID, afterName string, limit int) ([]*MemberUsergroup, error)
	InsertOrganizationMemberUsergroup(ctx context.Context, groupID, orgID, roleID string) error
	UpdateOrganizationMemberUsergroup(ctx context.Context, groupID, orgID, roleID string) error
	DeleteOrganizationMemberUsergroup(ctx context.Context, groupID, orgID string) error

	FindProjectMemberUsergroups(ctx context.Context, projectID, afterName string, limit int) ([]*MemberUsergroup, error)
	InsertProjectMemberUsergroup(ctx context.Context, groupID, projectID, roleID string) error
	UpdateProjectMemberUsergroup(ctx context.Context, groupID, projectID, roleID string) error
	DeleteProjectMemberUsergroup(ctx context.Context, groupID, projectID string) error

	FindOrganizationInvites(ctx context.Context, orgID, afterEmail string, limit int) ([]*Invite, error)
	FindOrganizationInvitesByEmail(ctx context.Context, userEmail string) ([]*OrganizationInvite, error)
	FindOrganizationInvite(ctx context.Context, orgID, userEmail string) (*OrganizationInvite, error)
	InsertOrganizationInvite(ctx context.Context, opts *InsertOrganizationInviteOptions) error
	UpdateOrganizationInviteUsergroups(ctx context.Context, id string, groupIDs []string) error
	DeleteOrganizationInvite(ctx context.Context, id string) error
	CountInvitesForOrganization(ctx context.Context, orgID string) (int, error)
	UpdateOrganizationInviteRole(ctx context.Context, id, roleID string) error

	FindProjectInvites(ctx context.Context, projectID, afterEmail string, limit int) ([]*Invite, error)
	FindProjectInvitesByEmail(ctx context.Context, userEmail string) ([]*ProjectInvite, error)
	FindProjectInvite(ctx context.Context, projectID, userEmail string) (*ProjectInvite, error)
	InsertProjectInvite(ctx context.Context, opts *InsertProjectInviteOptions) error
	DeleteProjectInvite(ctx context.Context, id string) error
	UpdateProjectInviteRole(ctx context.Context, id, roleID string) error

	FindProjectAccessRequests(ctx context.Context, projectID, afterID string, limit int) ([]*ProjectAccessRequest, error)
	FindProjectAccessRequest(ctx context.Context, projectID, userID string) (*ProjectAccessRequest, error)
	FindProjectAccessRequestByID(ctx context.Context, id string) (*ProjectAccessRequest, error)
	InsertProjectAccessRequest(ctx context.Context, opts *InsertProjectAccessRequestOptions) (*ProjectAccessRequest, error)
	DeleteProjectAccessRequest(ctx context.Context, id string) error

	FindBookmarks(ctx context.Context, projectID, resourceKind, resourceName, userID string) ([]*Bookmark, error)
	FindBookmark(ctx context.Context, bookmarkID string) (*Bookmark, error)
	FindDefaultBookmark(ctx context.Context, projectID, resourceKind, resourceName string) (*Bookmark, error)
	InsertBookmark(ctx context.Context, opts *InsertBookmarkOptions) (*Bookmark, error)
	UpdateBookmark(ctx context.Context, opts *UpdateBookmarkOptions) error
	DeleteBookmark(ctx context.Context, bookmarkID string) error

	SearchProjectUsers(ctx context.Context, projectID, emailQuery string, afterEmail string, limit int) ([]*User, error)

	FindVirtualFiles(ctx context.Context, projectID, branch string, afterUpdatedOn time.Time, afterPath string, limit int) ([]*VirtualFile, error)
	FindVirtualFile(ctx context.Context, projectID, branch, path string) (*VirtualFile, error)
	UpsertVirtualFile(ctx context.Context, opts *InsertVirtualFileOptions) error
	UpdateVirtualFileDeleted(ctx context.Context, projectID, branch, path string) error
	DeleteExpiredVirtualFiles(ctx context.Context, retention time.Duration) error

	FindAsset(ctx context.Context, id string) (*Asset, error)
	FindUnusedAssets(ctx context.Context, limit int) ([]*Asset, error)
	InsertAsset(ctx context.Context, organizationID, path, ownerID string) (*Asset, error)
	DeleteAssets(ctx context.Context, ids []string) error

	FindOrganizationIDsWithBilling(ctx context.Context) ([]string, error)
	FindOrganizationIDsWithoutBilling(ctx context.Context) ([]string, error)

	// CountBillingProjectsForOrganization counts the projects which are not hibernated and created before the given time
	CountBillingProjectsForOrganization(ctx context.Context, orgID string, createdBefore time.Time) (int, error)
	FindBillingUsageReportedOn(ctx context.Context) (time.Time, error)
	UpdateBillingUsageReportedOn(ctx context.Context, usageReportedOn time.Time) error

	FindOrganizationForPaymentCustomerID(ctx context.Context, customerID string) (*Organization, error)
	FindOrganizationForBillingCustomerID(ctx context.Context, customerID string) (*Organization, error)

	FindBillingIssuesForOrg(ctx context.Context, orgID string) ([]*BillingIssue, error)
	FindBillingIssueByTypeForOrg(ctx context.Context, orgID string, errorType BillingIssueType) (*BillingIssue, error)
	FindBillingIssueByType(ctx context.Context, errorType BillingIssueType) ([]*BillingIssue, error)
	FindBillingIssueByTypeAndOverdueProcessed(ctx context.Context, errorType BillingIssueType, overdueProcessed bool) ([]*BillingIssue, error)
	UpsertBillingIssue(ctx context.Context, opts *UpsertBillingIssueOptions) (*BillingIssue, error)
	UpdateBillingIssueOverdueAsProcessed(ctx context.Context, id string) error
	DeleteBillingIssue(ctx context.Context, id string) error
	DeleteBillingIssueByTypeForOrg(ctx context.Context, orgID string, errorType BillingIssueType) error

	FindProjectVariables(ctx context.Context, projectID string, environment *string) ([]*ProjectVariable, error)
	UpsertProjectVariable(ctx context.Context, projectID, environment string, vars map[string]string, userID string) ([]*ProjectVariable, error)
	DeleteProjectVariables(ctx context.Context, projectID, environment string, vars []string) error
}

// Tx represents a database transaction. It can only be used to commit and rollback transactions.
// Actual database calls should be made by passing the ctx returned from DB.NewTx to functions on the DB.
type Tx interface {
	// Commit commits the transaction
	Commit() error
	// Rollback discards the transaction *unless* it has already been committed.
	// It does nothing if Commit has already been called.
	// This means that a call to Rollback should almost always be defer'ed right after a call to NewTx.
	Rollback() error
}

// Organization represents a tenant.
type Organization struct {
	ID                                  string
	Name                                string
	DisplayName                         string `db:"display_name"`
	Description                         string
	CustomDomain                        string    `db:"custom_domain"`
	AllUsergroupID                      *string   `db:"all_usergroup_id"`
	CreatedOn                           time.Time `db:"created_on"`
	UpdatedOn                           time.Time `db:"updated_on"`
	QuotaProjects                       int       `db:"quota_projects"`
	QuotaDeployments                    int       `db:"quota_deployments"`
	QuotaSlotsTotal                     int       `db:"quota_slots_total"`
	QuotaSlotsPerDeployment             int       `db:"quota_slots_per_deployment"`
	QuotaOutstandingInvites             int       `db:"quota_outstanding_invites"`
	QuotaStorageLimitBytesPerDeployment int64     `db:"quota_storage_limit_bytes_per_deployment"`
	BillingCustomerID                   string    `db:"billing_customer_id"`
	PaymentCustomerID                   string    `db:"payment_customer_id"`
	BillingEmail                        string    `db:"billing_email"`
	CreatedByUserID                     *string   `db:"created_by_user_id"`
}

// InsertOrganizationOptions defines options for inserting a new org
type InsertOrganizationOptions struct {
	Name                                string `validate:"slug"`
	DisplayName                         string
	Description                         string
	CustomDomain                        string `validate:"omitempty,fqdn"`
	QuotaProjects                       int
	QuotaDeployments                    int
	QuotaSlotsTotal                     int
	QuotaSlotsPerDeployment             int
	QuotaOutstandingInvites             int
	QuotaStorageLimitBytesPerDeployment int64
	BillingCustomerID                   string
	PaymentCustomerID                   string
	BillingEmail                        string
	CreatedByUserID                     *string
}

// UpdateOrganizationOptions defines options for updating an existing org
type UpdateOrganizationOptions struct {
	Name                                string `validate:"slug"`
	DisplayName                         string
	Description                         string
	CustomDomain                        string `validate:"omitempty,fqdn"`
	QuotaProjects                       int
	QuotaDeployments                    int
	QuotaSlotsTotal                     int
	QuotaSlotsPerDeployment             int
	QuotaOutstandingInvites             int
	QuotaStorageLimitBytesPerDeployment int64
	BillingCustomerID                   string
	PaymentCustomerID                   string
	BillingEmail                        string
	CreatedByUserID                     *string
}

// Project represents one Git connection.
// Projects belong to an organization.
type Project struct {
	ID              string
	OrganizationID  string `db:"org_id"`
	Name            string
	Description     string
	Public          bool
	CreatedByUserID *string `db:"created_by_user_id"`
	Provisioner     string
	// ArchiveAssetID is set when project files are managed by Rill instead of maintained in Git.
	// If ArchiveAssetID is set all git related fields will be empty.
	ArchiveAssetID               *string           `db:"archive_asset_id"`
	GithubURL                    *string           `db:"github_url"`
	GithubInstallationID         *int64            `db:"github_installation_id"`
	Subpath                      string            `db:"subpath"`
	ProdVersion                  string            `db:"prod_version"`
	ProdBranch                   string            `db:"prod_branch"`
	ProdVariables                map[string]string `db:"prod_variables"`
	ProdVariablesEncryptionKeyID string            `db:"prod_variables_encryption_key_id"`
	ProdOLAPDriver               string            `db:"prod_olap_driver"`
	ProdOLAPDSN                  string            `db:"prod_olap_dsn"`
	ProdSlots                    int               `db:"prod_slots"`
	ProdTTLSeconds               *int64            `db:"prod_ttl_seconds"`
	ProdDeploymentID             *string           `db:"prod_deployment_id"`
	Annotations                  map[string]string `db:"annotations"`
	CreatedOn                    time.Time         `db:"created_on"`
	UpdatedOn                    time.Time         `db:"updated_on"`
}

// InsertProjectOptions defines options for inserting a new Project.
type InsertProjectOptions struct {
	OrganizationID       string `validate:"required"`
	Name                 string `validate:"slug"`
	Description          string
	Public               bool
	CreatedByUserID      *string
	Provisioner          string
	ArchiveAssetID       *string
	GithubURL            *string `validate:"omitempty,http_url"`
	GithubInstallationID *int64  `validate:"omitempty,ne=0"`
	Subpath              string
	ProdVersion          string
	ProdBranch           string
	ProdOLAPDriver       string
	ProdOLAPDSN          string
	ProdSlots            int
	ProdTTLSeconds       *int64
}

// UpdateProjectOptions defines options for updating a Project.
type UpdateProjectOptions struct {
	Name                 string `validate:"slug"`
	Description          string
	Public               bool
	Provisioner          string
	ArchiveAssetID       *string
	GithubURL            *string `validate:"omitempty,http_url"`
	GithubInstallationID *int64  `validate:"omitempty,ne=0"`
	Subpath              string
	ProdVersion          string
	ProdBranch           string
	ProdDeploymentID     *string
	ProdSlots            int
	ProdTTLSeconds       *int64
	Annotations          map[string]string
}

// DeploymentStatus is an enum representing the state of a deployment
type DeploymentStatus int

const (
	DeploymentStatusUnspecified DeploymentStatus = 0
	DeploymentStatusPending     DeploymentStatus = 1
	DeploymentStatusOK          DeploymentStatus = 2
	DeploymentStatusError       DeploymentStatus = 4
)

func (d DeploymentStatus) String() string {
	switch d {
	case DeploymentStatusPending:
		return "Pending"
	case DeploymentStatusOK:
		return "OK"
	case DeploymentStatusError:
		return "Error"
	default:
		return "Unspecified"
	}
}

// Deployment is a single deployment of a git branch.
// Deployments belong to a project.
type Deployment struct {
	ID                string           `db:"id"`
	ProjectID         string           `db:"project_id"`
	Provisioner       string           `db:"provisioner"`
	ProvisionID       string           `db:"provision_id"`
	RuntimeVersion    string           `db:"runtime_version"`
	Slots             int              `db:"slots"`
	Branch            string           `db:"branch"`
	RuntimeHost       string           `db:"runtime_host"`
	RuntimeInstanceID string           `db:"runtime_instance_id"`
	RuntimeAudience   string           `db:"runtime_audience"`
	Status            DeploymentStatus `db:"status"`
	StatusMessage     string           `db:"status_message"`
	CreatedOn         time.Time        `db:"created_on"`
	UpdatedOn         time.Time        `db:"updated_on"`
	UsedOn            time.Time        `db:"used_on"`
}

// InsertDeploymentOptions defines options for inserting a new Deployment.
type InsertDeploymentOptions struct {
	ProjectID         string
	Provisioner       string `validate:"required"`
	ProvisionID       string
	RuntimeVersion    string
	Slots             int
	Branch            string
	RuntimeHost       string `validate:"required"`
	RuntimeInstanceID string `validate:"required"`
	RuntimeAudience   string
	Status            DeploymentStatus
	StatusMessage     string
}

// RuntimeSlotsUsed is the result of a ResolveRuntimeSlotsUsed query.
type RuntimeSlotsUsed struct {
	RuntimeHost string `db:"runtime_host"`
	SlotsUsed   int    `db:"slots_used"`
}

// User is a person registered in Rill.
// Users may belong to multiple organizations and projects.
type User struct {
	ID                    string
	Email                 string
	DisplayName           string    `db:"display_name"`
	PhotoURL              string    `db:"photo_url"`
	GithubUsername        string    `db:"github_username"`
	GithubRefreshToken    string    `db:"github_refresh_token"`
	CreatedOn             time.Time `db:"created_on"`
	UpdatedOn             time.Time `db:"updated_on"`
	ActiveOn              time.Time `db:"active_on"`
	QuotaSingleuserOrgs   int       `db:"quota_singleuser_orgs"`
	QuotaTrialOrgs        int       `db:"quota_trial_orgs"`
	CurrentTrialOrgsCount int       `db:"current_trial_orgs_count"`
	PreferenceTimeZone    string    `db:"preference_time_zone"`
	Superuser             bool      `db:"superuser"`
}

// InsertUserOptions defines options for inserting a new user
type InsertUserOptions struct {
	Email               string `validate:"email"`
	DisplayName         string
	PhotoURL            string
	QuotaSingleuserOrgs int
	QuotaTrialOrgs      int
	Superuser           bool
}

// UpdateUserOptions defines options for updating an existing user
type UpdateUserOptions struct {
	DisplayName         string
	PhotoURL            string
	GithubUsername      string
	GithubRefreshToken  string
	QuotaSingleuserOrgs int
	QuotaTrialOrgs      int
	PreferenceTimeZone  string
}

// Service represents a service account.
// Service accounts may belong to single organization
type Service struct {
	ID        string
	OrgID     string    `db:"org_id"`
	Name      string    `validate:"slug"`
	CreatedOn time.Time `db:"created_on"`
	UpdatedOn time.Time `db:"updated_on"`
	ActiveOn  time.Time `db:"active_on"`
}

// InsertServiceOptions defines options for inserting a new service
type InsertServiceOptions struct {
	OrgID string
	Name  string `validate:"slug"`
}

// UpdateServiceOptions defines options for updating an existing service
type UpdateServiceOptions struct {
	Name string `validate:"slug"`
}

// Usergroup represents a group of org members
type Usergroup struct {
	ID          string    `db:"id"`
	OrgID       string    `db:"org_id"`
	Name        string    `db:"name" validate:"slug"`
	Description string    `db:"description"`
	CreatedOn   time.Time `db:"created_on"`
	UpdatedOn   time.Time `db:"updated_on"`
}

// InsertUsergroupOptions defines options for inserting a new usergroup
type InsertUsergroupOptions struct {
	OrgID string
	Name  string `validate:"slug"`
}

// UserAuthToken is a persistent API token for a user.
type UserAuthToken struct {
	ID                 string
	SecretHash         []byte     `db:"secret_hash"`
	UserID             string     `db:"user_id"`
	DisplayName        string     `db:"display_name"`
	AuthClientID       *string    `db:"auth_client_id"`
	RepresentingUserID *string    `db:"representing_user_id"`
	CreatedOn          time.Time  `db:"created_on"`
	ExpiresOn          *time.Time `db:"expires_on"`
	UsedOn             time.Time  `db:"used_on"`
}

// InsertUserAuthTokenOptions defines options for creating a UserAuthToken.
type InsertUserAuthTokenOptions struct {
	ID                 string
	SecretHash         []byte
	UserID             string
	DisplayName        string
	AuthClientID       *string
	RepresentingUserID *string
	ExpiresOn          *time.Time
}

// ServiceAuthToken is a persistent API token for an external (tenant managed) service.
type ServiceAuthToken struct {
	ID         string
	SecretHash []byte     `db:"secret_hash"`
	ServiceID  string     `db:"service_id"`
	CreatedOn  time.Time  `db:"created_on"`
	ExpiresOn  *time.Time `db:"expires_on"`
	UsedOn     time.Time  `db:"used_on"`
}

// InsertServiceAuthTokenOptions defines options for creating a ServiceAuthToken.
type InsertServiceAuthTokenOptions struct {
	ID         string
	SecretHash []byte
	ServiceID  string
	ExpiresOn  *time.Time
}

// DeploymentAuthToken is a persistent API token for a deployment.
type DeploymentAuthToken struct {
	ID           string
	SecretHash   []byte     `db:"secret_hash"`
	DeploymentID string     `db:"deployment_id"`
	CreatedOn    time.Time  `db:"created_on"`
	ExpiresOn    *time.Time `db:"expires_on"`
	UsedOn       time.Time  `db:"used_on"`
}

// InsertDeploymentAuthTokenOptions defines options for creating a DeploymentAuthToken.
type InsertDeploymentAuthTokenOptions struct {
	ID           string
	SecretHash   []byte
	DeploymentID string
	ExpiresOn    *time.Time
}

// MagicAuthToken is a persistent API token for accessing a specific (filtered) resource in a project.
type MagicAuthToken struct {
	ID                    string
	SecretHash            []byte         `db:"secret_hash"`
	Secret                []byte         `db:"secret"`
	SecretEncryptionKeyID string         `db:"secret_encryption_key_id"`
	ProjectID             string         `db:"project_id"`
	CreatedOn             time.Time      `db:"created_on"`
	ExpiresOn             *time.Time     `db:"expires_on"`
	UsedOn                time.Time      `db:"used_on"`
	CreatedByUserID       *string        `db:"created_by_user_id"`
	Attributes            map[string]any `db:"attributes"`
	ResourceType          string         `db:"resource_type"`
	ResourceName          string         `db:"resource_name"`
	FilterJSON            string         `db:"filter_json"`
	Fields                []string       `db:"fields"`
	State                 string         `db:"state"`
<<<<<<< HEAD
	DisplayName           string         `db:"display_name"`
=======
	Title                 string         `db:"title"`
	Internal              bool           `db:"internal"`
>>>>>>> d5aa7c77
}

// MagicAuthTokenWithUser is a MagicAuthToken with additional information about the user who created it.
type MagicAuthTokenWithUser struct {
	*MagicAuthToken
	CreatedByUserEmail string `db:"created_by_user_email"`
}

// InsertMagicAuthTokenOptions defines options for creating a MagicAuthToken.
type InsertMagicAuthTokenOptions struct {
	ID              string
	SecretHash      []byte
	Secret          []byte
	ProjectID       string `validate:"required"`
	ExpiresOn       *time.Time
	CreatedByUserID *string
	Attributes      map[string]any
	ResourceType    string `validate:"required"`
	ResourceName    string `validate:"required"`
	FilterJSON      string
	Fields          []string
	State           string
<<<<<<< HEAD
	DisplayName     string
=======
	Title           string
	Internal        bool
}

type ReportToken struct {
	ID               string
	ReportName       string `db:"report_name"`
	RecipientEmail   string `db:"recipient_email"`
	MagicAuthTokenID string `db:"magic_auth_token_id"`
}

type ReportTokenWithSecret struct {
	ID                   string
	ReportName           string `db:"report_name"`
	RecipientEmail       string `db:"recipient_email"`
	MagicAuthTokenID     string `db:"magic_auth_token_id"`
	MagicAuthTokenSecret []byte `db:"magic_auth_token_secret"`
}

type InsertReportTokenOptions struct {
	ReportName       string
	RecipientEmail   string
	MagicAuthTokenID string
>>>>>>> d5aa7c77
}

// AuthClient is a client that requests and consumes auth tokens.
type AuthClient struct {
	ID          string
	DisplayName string
	CreatedOn   time.Time `db:"created_on"`
	UpdatedOn   time.Time `db:"updated_on"`
}

// Hard-coded auth client IDs (created in the migrations).
const (
	AuthClientIDRillWeb      = "12345678-0000-0000-0000-000000000001"
	AuthClientIDRillCLI      = "12345678-0000-0000-0000-000000000002"
	AuthClientIDRillSupport  = "12345678-0000-0000-0000-000000000003"
	AuthClientIDRillWebLocal = "12345678-0000-0000-0000-000000000004"
)

// DeviceAuthCodeState is an enum representing the approval state of a DeviceAuthCode
type DeviceAuthCodeState int

const (
	DeviceAuthCodeStatePending  DeviceAuthCodeState = 0
	DeviceAuthCodeStateApproved DeviceAuthCodeState = 1
	DeviceAuthCodeStateRejected DeviceAuthCodeState = 2
)

// DeviceAuthCode represents a user authentication code as part of the OAuth2 Device Authorization flow.
// They're currently used for authenticating users in the CLI.
type DeviceAuthCode struct {
	ID            string              `db:"id"`
	DeviceCode    string              `db:"device_code"`
	UserCode      string              `db:"user_code"`
	Expiry        time.Time           `db:"expires_on"`
	ApprovalState DeviceAuthCodeState `db:"approval_state"`
	ClientID      string              `db:"client_id"`
	UserID        *string             `db:"user_id"`
	CreatedOn     time.Time           `db:"created_on"`
	UpdatedOn     time.Time           `db:"updated_on"`
}

// AuthorizationCode represents an authorization code used for OAuth2 PKCE auth flow.
type AuthorizationCode struct {
	ID                  string    `db:"id"`
	Code                string    `db:"code"`
	UserID              string    `db:"user_id"`
	ClientID            string    `db:"client_id"`
	RedirectURI         string    `db:"redirect_uri"`
	CodeChallenge       string    `db:"code_challenge"`
	CodeChallengeMethod string    `db:"code_challenge_method"`
	Expiration          time.Time `db:"expires_on"`
	CreatedOn           time.Time `db:"created_on"`
	UpdatedOn           time.Time `db:"updated_on"`
}

// Constants for known role names (created in migrations).
const (
	OrganizationRoleNameAdmin        = "admin"
	OrganizationRoleNameCollaborator = "collaborator"
	OrganizationRoleNameViewer       = "viewer"
	ProjectRoleNameAdmin             = "admin"
	ProjectRoleNameCollaborator      = "collaborator"
	ProjectRoleNameViewer            = "viewer"
)

// OrganizationRole represents roles for orgs.
type OrganizationRole struct {
	ID               string
	Name             string
	ReadOrg          bool `db:"read_org"`
	ManageOrg        bool `db:"manage_org"`
	ReadProjects     bool `db:"read_projects"`
	CreateProjects   bool `db:"create_projects"`
	ManageProjects   bool `db:"manage_projects"`
	ReadOrgMembers   bool `db:"read_org_members"`
	ManageOrgMembers bool `db:"manage_org_members"`
}

// ProjectRole represents roles for projects.
type ProjectRole struct {
	ID                    string
	Name                  string
	ReadProject           bool `db:"read_project"`
	ManageProject         bool `db:"manage_project"`
	ReadProd              bool `db:"read_prod"`
	ReadProdStatus        bool `db:"read_prod_status"`
	ManageProd            bool `db:"manage_prod"`
	ReadDev               bool `db:"read_dev"`
	ReadDevStatus         bool `db:"read_dev_status"`
	ManageDev             bool `db:"manage_dev"`
	ReadProjectMembers    bool `db:"read_project_members"`
	ManageProjectMembers  bool `db:"manage_project_members"`
	CreateMagicAuthTokens bool `db:"create_magic_auth_tokens"`
	ManageMagicAuthTokens bool `db:"manage_magic_auth_tokens"`
	CreateReports         bool `db:"create_reports"`
	ManageReports         bool `db:"manage_reports"`
	CreateAlerts          bool `db:"create_alerts"`
	ManageAlerts          bool `db:"manage_alerts"`
	CreateBookmarks       bool `db:"create_bookmarks"`
	ManageBookmarks       bool `db:"manage_bookmarks"`
}

// MemberUser is a convenience type used for display-friendly representation of an org or project member.
type MemberUser struct {
	ID          string
	Email       string
	DisplayName string    `db:"display_name"`
	PhotoURL    string    `db:"photo_url"`
	RoleName    string    `db:"name"`
	CreatedOn   time.Time `db:"created_on"`
	UpdatedOn   time.Time `db:"updated_on"`
}

type MemberUsergroup struct {
	ID        string    `db:"id"`
	Name      string    `db:"name" validate:"slug"`
	RoleName  string    `db:"role_name"`
	CreatedOn time.Time `db:"created_on"`
	UpdatedOn time.Time `db:"updated_on"`
}

// OrganizationInvite represents an outstanding invitation to join an org.
type OrganizationInvite struct {
	ID              string
	Email           string
	OrgID           string    `db:"org_id"`
	OrgRoleID       string    `db:"org_role_id"`
	UsergroupIDs    []string  `db:"usergroup_ids"`
	InvitedByUserID string    `db:"invited_by_user_id"`
	CreatedOn       time.Time `db:"created_on"`
}

// ProjectInvite represents an outstanding invitation to join a project.
type ProjectInvite struct {
	ID              string
	Email           string
	ProjectID       string    `db:"project_id"`
	ProjectRoleID   string    `db:"project_role_id"`
	InvitedByUserID string    `db:"invited_by_user_id"`
	CreatedOn       time.Time `db:"created_on"`
}

// Invite is a convenience type used for display-friendly representation of an OrganizationInvite or ProjectInvite.
type Invite struct {
	Email     string
	Role      string
	InvitedBy string `db:"invited_by"`
}

type DeploymentsCount struct {
	Deployments int
	Slots       int
}

type OrganizationWhitelistedDomain struct {
	ID        string
	OrgID     string `db:"org_id"`
	OrgRoleID string `db:"org_role_id"`
	Domain    string
	CreatedOn time.Time `db:"created_on"`
	UpdatedOn time.Time `db:"updated_on"`
}

type InsertOrganizationWhitelistedDomainOptions struct {
	OrgID     string `validate:"required"`
	OrgRoleID string `validate:"required"`
	Domain    string `validate:"fqdn"`
}

// OrganizationWhitelistedDomainWithJoinedRoleNames convenience type used for display-friendly representation of an OrganizationWhitelistedDomain.
type OrganizationWhitelistedDomainWithJoinedRoleNames struct {
	Domain   string
	RoleName string `db:"name"`
}

type ProjectWhitelistedDomain struct {
	ID            string
	ProjectID     string `db:"project_id"`
	ProjectRoleID string `db:"project_role_id"`
	Domain        string
	CreatedOn     time.Time `db:"created_on"`
	UpdatedOn     time.Time `db:"updated_on"`
}

type InsertProjectWhitelistedDomainOptions struct {
	ProjectID     string `validate:"required"`
	ProjectRoleID string `validate:"required"`
	Domain        string `validate:"fqdn"`
}

type ProjectWhitelistedDomainWithJoinedRoleNames struct {
	Domain   string
	RoleName string `db:"name"`
}

const (
	DefaultQuotaProjects                       = 1
	DefaultQuotaDeployments                    = 2
	DefaultQuotaSlotsTotal                     = 4
	DefaultQuotaSlotsPerDeployment             = 2
	DefaultQuotaOutstandingInvites             = 200
	DefaultQuotaSingleuserOrgs                 = 100
	DefaultQuotaTrialOrgs                      = 2
	DefaultQuotaStorageLimitBytesPerDeployment = int64(10737418240) // 10GB
)

type InsertOrganizationInviteOptions struct {
	Email     string `validate:"email"`
	InviterID string
	OrgID     string `validate:"required"`
	RoleID    string `validate:"required"`
}

type InsertProjectInviteOptions struct {
	Email     string `validate:"email"`
	InviterID string
	ProjectID string `validate:"required"`
	RoleID    string `validate:"required"`
}

type ProjectAccessRequest struct {
	ID        string
	UserID    string    `db:"user_id"`
	ProjectID string    `db:"project_id"`
	CreatedOn time.Time `db:"created_on"`
}

type InsertProjectAccessRequestOptions struct {
	UserID    string `validate:"required"`
	ProjectID string `validate:"required"`
}

type Bookmark struct {
	ID           string
	DisplayName  string    `db:"display_name"`
	Description  string    `db:"description"`
	Data         []byte    `db:"data"`
	ResourceKind string    `db:"resource_kind"`
	ResourceName string    `db:"resource_name"`
	ProjectID    string    `db:"project_id"`
	UserID       string    `db:"user_id"`
	Default      bool      `db:"default"`
	Shared       bool      `db:"shared"`
	CreatedOn    time.Time `db:"created_on"`
	UpdatedOn    time.Time `db:"updated_on"`
}

// InsertBookmarkOptions defines options for inserting a new bookmark
type InsertBookmarkOptions struct {
	DisplayName  string `json:"display_name"`
	Data         []byte `json:"data"`
	ResourceKind string `json:"resource_kind"`
	ResourceName string `json:"resource_name"`
	Description  string `json:"description"`
	ProjectID    string `json:"project_id"`
	UserID       string `json:"user_id"`
	Default      bool   `json:"default"`
	Shared       bool   `json:"shared"`
}

// UpdateBookmarkOptions defines options for updating an existing bookmark
type UpdateBookmarkOptions struct {
	BookmarkID  string `json:"bookmark_id"`
	DisplayName string `json:"display_name"`
	Description string `json:"description"`
	Data        []byte `json:"data"`
	Shared      bool   `json:"shared"`
}

// VirtualFile represents an ad-hoc file for a project (not managed in Git)
type VirtualFile struct {
	Path      string    `db:"path"`
	Data      []byte    `db:"data"`
	Deleted   bool      `db:"deleted"`
	UpdatedOn time.Time `db:"updated_on"`
}

// InsertVirtualFileOptions defines options for inserting a VirtualFile
type InsertVirtualFileOptions struct {
	ProjectID string
	Branch    string
	Path      string `validate:"required"`
	Data      []byte `validate:"max=8192"` // 8kb
}

type Asset struct {
	ID             string
	OrganizationID *string   `db:"org_id"`
	Path           string    `db:"path"`
	OwnerID        string    `db:"owner_id"`
	CreatedOn      time.Time `db:"created_on"`
}

type ProjectVariable struct {
	ID                   string    `db:"id"`
	ProjectID            string    `db:"project_id"`
	Environment          string    `db:"environment"`
	Name                 string    `db:"name"`
	Value                string    `db:"value"`
	ValueEncryptionKeyID string    `db:"value_encryption_key_id"`
	UpdatedByUserID      *string   `db:"updated_by_user_id"`
	CreatedOn            time.Time `db:"created_on"`
	UpdatedOn            time.Time `db:"updated_on"`
}

// EncryptionKey represents an encryption key for column-level encryption/decryption.
// Column-level encryption provides an extra layer of security for highly sensitive columns in the database.
// It is implemented on the application side before writes to and after reads from the database.
type EncryptionKey struct {
	ID     string `json:"key_id"`
	Secret []byte `json:"key"`
}

// ParseEncryptionKeyring parses a JSON string containing an array of EncryptionKey objects.
// If the provided string is empty, an empty keyring is returned.
// When using an empty keyring, columns will be read and written without applying encryption/decryption.
func ParseEncryptionKeyring(keyring string) ([]*EncryptionKey, error) {
	if keyring == "" {
		return nil, nil
	}

	var encKeyring []*EncryptionKey
	err := json.Unmarshal([]byte(keyring), &encKeyring)
	if err != nil {
		return nil, err
	}

	return encKeyring, nil
}

func NewRandomKeyring() ([]*EncryptionKey, error) {
	secret := make([]byte, 32) // 32 bytes for AES-256
	_, err := rand.Read(secret)
	if err != nil {
		return nil, err
	}

	encKeyRing := []*EncryptionKey{
		{ID: uuid.New().String(), Secret: secret},
	}

	return encKeyRing, nil
}

const BillingGracePeriodDays = 9

type BillingIssueType int

const (
	BillingIssueTypeUnspecified           BillingIssueType = iota
	BillingIssueTypeOnTrial                                = 1
	BillingIssueTypeTrialEnded                             = 2
	BillingIssueTypeNoPaymentMethod                        = 3
	BillingIssueTypeNoBillableAddress                      = 4
	BillingIssueTypePaymentFailed                          = 5
	BillingIssueTypeSubscriptionCancelled                  = 6
	BillingIssueTypeNeverSubscribed                        = 7
)

type BillingIssueLevel int

const (
	BillingIssueLevelUnspecified BillingIssueLevel = iota
	BillingIssueLevelWarning                       = 1
	BillingIssueLevelError                         = 2
)

type BillingIssue struct {
	ID        string
	OrgID     string
	Type      BillingIssueType
	Level     BillingIssueLevel
	Metadata  BillingIssueMetadata
	EventTime time.Time
	CreatedOn time.Time
}

type BillingIssueMetadata interface{}

type BillingIssueMetadataOnTrial struct {
	SubID              string    `json:"subscription_id"`
	PlanID             string    `json:"plan_id"`
	EndDate            time.Time `json:"end_date"`
	GracePeriodEndDate time.Time `json:"grace_period_end_date"`
}

type BillingIssueMetadataTrialEnded struct {
	SubID              string    `json:"subscription_id"`
	PlanID             string    `json:"plan_id"`
	EndDate            time.Time `json:"end_date"`
	GracePeriodEndDate time.Time `json:"grace_period_end_date"`
}

type BillingIssueMetadataNoPaymentMethod struct{}

type BillingIssueMetadataNoBillableAddress struct{}

type BillingIssueMetadataPaymentFailed struct {
	Invoices map[string]*BillingIssueMetadataPaymentFailedMeta `json:"invoices"`
}

type BillingIssueMetadataPaymentFailedMeta struct {
	ID                 string    `json:"id"`
	Number             string    `json:"invoice_number"`
	URL                string    `json:"invoice_url"`
	Amount             string    `json:"amount"`
	Currency           string    `json:"currency"`
	DueDate            time.Time `json:"due_date"`
	FailedOn           time.Time `json:"failed_on"`
	GracePeriodEndDate time.Time `json:"grace_period_end_date"`
}

type BillingIssueMetadataSubscriptionCancelled struct {
	EndDate time.Time `json:"end_date"`
}

type BillingIssueMetadataNeverSubscribed struct{}

type UpsertBillingIssueOptions struct {
	OrgID     string           `validate:"required"`
	Type      BillingIssueType `validate:"required"`
	Metadata  BillingIssueMetadata
	EventTime time.Time `validate:"required"`
}<|MERGE_RESOLUTION|>--- conflicted
+++ resolved
@@ -644,12 +644,8 @@
 	FilterJSON            string         `db:"filter_json"`
 	Fields                []string       `db:"fields"`
 	State                 string         `db:"state"`
-<<<<<<< HEAD
 	DisplayName           string         `db:"display_name"`
-=======
-	Title                 string         `db:"title"`
 	Internal              bool           `db:"internal"`
->>>>>>> d5aa7c77
 }
 
 // MagicAuthTokenWithUser is a MagicAuthToken with additional information about the user who created it.
@@ -672,10 +668,7 @@
 	FilterJSON      string
 	Fields          []string
 	State           string
-<<<<<<< HEAD
 	DisplayName     string
-=======
-	Title           string
 	Internal        bool
 }
 
@@ -698,7 +691,6 @@
 	ReportName       string
 	RecipientEmail   string
 	MagicAuthTokenID string
->>>>>>> d5aa7c77
 }
 
 // AuthClient is a client that requests and consumes auth tokens.
