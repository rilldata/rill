--- conflicted
+++ resolved
@@ -217,16 +217,13 @@
 	FindAsset(ctx context.Context, id string) (*Asset, error)
 	FindUnusedAssets(ctx context.Context, limit int) ([]*Asset, error)
 	InsertAsset(ctx context.Context, organizationID, path, ownerID string) (*Asset, error)
-<<<<<<< HEAD
+	DeleteAssets(ctx context.Context, ids []string) error
 
 	FindOrganizationIDsWithBilling(ctx context.Context) ([]string, error)
 	// CountBillingProjectsForOrganization counts the projects which are not hibernated and created before the given time
 	CountBillingProjectsForOrganization(ctx context.Context, orgID string, createdBefore time.Time) (int, error)
 	FindBillingUsageReportedOn(ctx context.Context) (time.Time, error)
 	UpdateBillingUsageReportedOn(ctx context.Context, usageReportedOn time.Time) error
-=======
-	DeleteAssets(ctx context.Context, ids []string) error
->>>>>>> 2f3b78a8
 }
 
 // Tx represents a database transaction. It can only be used to commit and rollback transactions.
