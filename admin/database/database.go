--- conflicted
+++ resolved
@@ -1065,44 +1065,26 @@
 // ProjectInvite represents an outstanding invitation to join a project.
 // A ProjectInvite must have a corresponding OrganizationInvite.
 type ProjectInvite struct {
-<<<<<<< HEAD
 	ID                string
 	Email             string
 	OrgInviteID       string    `db:"org_invite_id"`
 	ProjectID         string    `db:"project_id"`
 	ProjectRoleID     string    `db:"project_role_id"`
-	InvitedByUserID   string    `db:"invited_by_user_id"`
+	InvitedByUserID   *string   `db:"invited_by_user_id"`
 	CreatedOn         time.Time `db:"created_on"`
 	Resources         []ResourceName
 	RestrictResources bool `db:"restrict_resources"`
-=======
-	ID              string
-	Email           string
-	OrgInviteID     string    `db:"org_invite_id"`
-	ProjectID       string    `db:"project_id"`
-	ProjectRoleID   string    `db:"project_role_id"`
-	InvitedByUserID *string   `db:"invited_by_user_id"`
-	CreatedOn       time.Time `db:"created_on"`
->>>>>>> 4907580e
 }
 
 // ProjectInviteWithRole is a convenience type used for display-friendly representation of a ProjectInvite.
 type ProjectInviteWithRole struct {
-<<<<<<< HEAD
 	ID                string
 	Email             string
-	RoleName          string `db:"role_name"`
-	OrgRoleName       string `db:"org_role_name"`
-	InvitedBy         string `db:"invited_by"`
+	RoleName          string  `db:"role_name"`
+	OrgRoleName       string  `db:"org_role_name"`
+	InvitedBy         *string `db:"invited_by"`
 	Resources         []ResourceName
 	RestrictResources bool `db:"restrict_resources"`
-=======
-	ID          string
-	Email       string
-	RoleName    string  `db:"role_name"`
-	OrgRoleName string  `db:"org_role_name"`
-	InvitedBy   *string `db:"invited_by"`
->>>>>>> 4907580e
 }
 
 type ProjectsQuotaUsage struct {
