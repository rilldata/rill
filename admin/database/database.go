package database

import (
	"context"
<<<<<<< HEAD
	"database/sql"
=======
	"crypto/rand"
	"encoding/json"
>>>>>>> 5dfc44aa
	"errors"
	"fmt"
	"time"

<<<<<<< HEAD
	"github.com/riverqueue/river/riverdriver"
=======
	"github.com/google/uuid"
>>>>>>> 5dfc44aa
)

// Drivers is a registry of drivers
var Drivers = make(map[string]Driver)

// Register registers a new driver.
func Register(name string, driver Driver) {
	if Drivers[name] != nil {
		panic(fmt.Errorf("already registered database driver with name '%s'", name))
	}
	Drivers[name] = driver
}

// Open opens a new database connection.
// See ParseEncryptionKeyring for the expected format for encKeyringConfig.
func Open(driver, dsn, encKeyringConfig string) (DB, error) {
	d, ok := Drivers[driver]
	if !ok {
		return nil, fmt.Errorf("unknown database driver: %s", driver)
	}

	encKeyring, err := ParseEncryptionKeyring(encKeyringConfig)
	if err != nil {
		return nil, fmt.Errorf("error parsing encryption keyring: %w", err)
	}

	db, err := d.Open(dsn, encKeyring)
	if err != nil {
		return nil, err
	}

	return db, nil
}

// Driver is the interface for DB drivers.
type Driver interface {
	Open(dsn string, encKeyring []*EncryptionKey) (DB, error)
}

// DB is the interface for a database connection.
type DB interface {
	Close() error
	NewTx(ctx context.Context) (context.Context, Tx, error)

	Migrate(ctx context.Context) error
	FindMigrationVersion(ctx context.Context) (int, error)

	AsRiverDriver() (riverdriver.Driver[*sql.Tx], *sql.DB, bool)

	FindOrganizations(ctx context.Context, afterName string, limit int) ([]*Organization, error)
	FindOrganizationsForUser(ctx context.Context, userID string, afterName string, limit int) ([]*Organization, error)
	FindOrganization(ctx context.Context, id string) (*Organization, error)
	FindOrganizationByName(ctx context.Context, name string) (*Organization, error)
	FindOrganizationByCustomDomain(ctx context.Context, domain string) (*Organization, error)
	CheckOrganizationHasOutsideUser(ctx context.Context, orgID, userID string) (bool, error)
	CheckOrganizationHasPublicProjects(ctx context.Context, orgID string) (bool, error)
	InsertOrganization(ctx context.Context, opts *InsertOrganizationOptions) (*Organization, error)
	DeleteOrganization(ctx context.Context, name string) error
	UpdateOrganization(ctx context.Context, id string, opts *UpdateOrganizationOptions) (*Organization, error)
	UpdateOrganizationAllUsergroup(ctx context.Context, orgID, groupID string) (*Organization, error)

	FindOrganizationWhitelistedDomain(ctx context.Context, orgID string, domain string) (*OrganizationWhitelistedDomain, error)
	FindOrganizationWhitelistedDomainForOrganizationWithJoinedRoleNames(ctx context.Context, orgID string) ([]*OrganizationWhitelistedDomainWithJoinedRoleNames, error)
	FindOrganizationWhitelistedDomainsForDomain(ctx context.Context, domain string) ([]*OrganizationWhitelistedDomain, error)
	InsertOrganizationWhitelistedDomain(ctx context.Context, opts *InsertOrganizationWhitelistedDomainOptions) (*OrganizationWhitelistedDomain, error)
	DeleteOrganizationWhitelistedDomain(ctx context.Context, id string) error

	FindProjects(ctx context.Context, afterName string, limit int) ([]*Project, error)
	FindProjectsByVersion(ctx context.Context, version, afterName string, limit int) ([]*Project, error)
	FindProjectPathsByPattern(ctx context.Context, namePattern, afterName string, limit int) ([]string, error)
	FindProjectPathsByPatternAndAnnotations(ctx context.Context, namePattern, afterName string, annotationKeys []string, annotationPairs map[string]string, limit int) ([]string, error)
	FindProjectsForUser(ctx context.Context, userID string) ([]*Project, error)
	FindProjectsForOrganization(ctx context.Context, orgID, afterProjectName string, limit int) ([]*Project, error)
	// FindProjectsForOrgAndUser lists the public projects in the org and the projects where user is added as an external user
	FindProjectsForOrgAndUser(ctx context.Context, orgID, userID, afterProjectName string, limit int) ([]*Project, error)
	FindPublicProjectsInOrganization(ctx context.Context, orgID, afterProjectName string, limit int) ([]*Project, error)
	FindProjectsByGithubURL(ctx context.Context, githubURL string) ([]*Project, error)
	FindProjectsByGithubInstallationID(ctx context.Context, id int64) ([]*Project, error)
	FindProject(ctx context.Context, id string) (*Project, error)
	FindProjectByName(ctx context.Context, orgName string, name string) (*Project, error)
	InsertProject(ctx context.Context, opts *InsertProjectOptions) (*Project, error)
	DeleteProject(ctx context.Context, id string) error
	UpdateProject(ctx context.Context, id string, opts *UpdateProjectOptions) (*Project, error)
	CountProjectsForOrganization(ctx context.Context, orgID string) (int, error)
	FindProjectWhitelistedDomain(ctx context.Context, projectID, domain string) (*ProjectWhitelistedDomain, error)
	FindProjectWhitelistedDomainForProjectWithJoinedRoleNames(ctx context.Context, projectID string) ([]*ProjectWhitelistedDomainWithJoinedRoleNames, error)
	FindProjectWhitelistedDomainsForDomain(ctx context.Context, domain string) ([]*ProjectWhitelistedDomain, error)
	InsertProjectWhitelistedDomain(ctx context.Context, opts *InsertProjectWhitelistedDomainOptions) (*ProjectWhitelistedDomain, error)
	DeleteProjectWhitelistedDomain(ctx context.Context, id string) error

	FindDeployments(ctx context.Context, afterID string, limit int) ([]*Deployment, error)
	FindExpiredDeployments(ctx context.Context) ([]*Deployment, error)
	FindDeploymentsForProject(ctx context.Context, projectID string) ([]*Deployment, error)
	FindDeployment(ctx context.Context, id string) (*Deployment, error)
	FindDeploymentByInstanceID(ctx context.Context, instanceID string) (*Deployment, error)
	InsertDeployment(ctx context.Context, opts *InsertDeploymentOptions) (*Deployment, error)
	DeleteDeployment(ctx context.Context, id string) error
	UpdateDeploymentStatus(ctx context.Context, id string, status DeploymentStatus, msg string) (*Deployment, error)
	UpdateDeploymentRuntimeVersion(ctx context.Context, id, version string) (*Deployment, error)
	UpdateDeploymentBranch(ctx context.Context, id, branch string) (*Deployment, error)
	UpdateDeploymentUsedOn(ctx context.Context, ids []string) error
	CountDeploymentsForOrganization(ctx context.Context, orgID string) (*DeploymentsCount, error)

	ResolveRuntimeSlotsUsed(ctx context.Context) ([]*RuntimeSlotsUsed, error)

	FindUsers(ctx context.Context) ([]*User, error)
	FindUsersByEmailPattern(ctx context.Context, emailPattern, afterEmail string, limit int) ([]*User, error)
	FindUser(ctx context.Context, id string) (*User, error)
	FindUserByEmail(ctx context.Context, email string) (*User, error)
	InsertUser(ctx context.Context, opts *InsertUserOptions) (*User, error)
	DeleteUser(ctx context.Context, id string) error
	UpdateUser(ctx context.Context, id string, opts *UpdateUserOptions) (*User, error)
	UpdateUserActiveOn(ctx context.Context, ids []string) error
	CheckUsersEmpty(ctx context.Context) (bool, error)
	FindSuperusers(ctx context.Context) ([]*User, error)
	UpdateSuperuser(ctx context.Context, userID string, superuser bool) error
	CheckUserIsAnOrganizationMember(ctx context.Context, userID, orgID string) (bool, error)
	CheckUserIsAProjectMember(ctx context.Context, userID, projectID string) (bool, error)

	InsertUsergroup(ctx context.Context, opts *InsertUsergroupOptions) (*Usergroup, error)
	UpdateUsergroupName(ctx context.Context, name, groupID string) (*Usergroup, error)
	UpdateUsergroupDescription(ctx context.Context, description, groupID string) (*Usergroup, error)
	DeleteUsergroup(ctx context.Context, groupID string) error
	FindUsergroupByName(ctx context.Context, orgName, name string) (*Usergroup, error)
	FindUsergroupsForUser(ctx context.Context, userID, orgID string) ([]*Usergroup, error)
	InsertUsergroupMemberUser(ctx context.Context, groupID, userID string) error
	FindUsergroupMemberUsers(ctx context.Context, groupID, afterEmail string, limit int) ([]*MemberUser, error)
	DeleteUsergroupMemberUser(ctx context.Context, groupID, userID string) error
	DeleteUsergroupsMemberUser(ctx context.Context, orgID, userID string) error
	CheckUsergroupExists(ctx context.Context, groupID string) (bool, error)

	FindUserAuthTokens(ctx context.Context, userID string) ([]*UserAuthToken, error)
	FindUserAuthToken(ctx context.Context, id string) (*UserAuthToken, error)
	InsertUserAuthToken(ctx context.Context, opts *InsertUserAuthTokenOptions) (*UserAuthToken, error)
	UpdateUserAuthTokenUsedOn(ctx context.Context, ids []string) error
	DeleteUserAuthToken(ctx context.Context, id string) error
	DeleteExpiredUserAuthTokens(ctx context.Context, retention time.Duration) error

	FindServicesByOrgID(ctx context.Context, orgID string) ([]*Service, error)
	FindService(ctx context.Context, id string) (*Service, error)
	FindServiceByName(ctx context.Context, orgID, name string) (*Service, error)
	InsertService(ctx context.Context, opts *InsertServiceOptions) (*Service, error)
	DeleteService(ctx context.Context, id string) error
	UpdateService(ctx context.Context, id string, opts *UpdateServiceOptions) (*Service, error)
	UpdateServiceActiveOn(ctx context.Context, ids []string) error

	FindServiceAuthTokens(ctx context.Context, serviceID string) ([]*ServiceAuthToken, error)
	FindServiceAuthToken(ctx context.Context, id string) (*ServiceAuthToken, error)
	InsertServiceAuthToken(ctx context.Context, opts *InsertServiceAuthTokenOptions) (*ServiceAuthToken, error)
	UpdateServiceAuthTokenUsedOn(ctx context.Context, ids []string) error
	DeleteServiceAuthToken(ctx context.Context, id string) error
	DeleteExpiredServiceAuthTokens(ctx context.Context, retention time.Duration) error

	FindDeploymentAuthToken(ctx context.Context, id string) (*DeploymentAuthToken, error)
	InsertDeploymentAuthToken(ctx context.Context, opts *InsertDeploymentAuthTokenOptions) (*DeploymentAuthToken, error)
	UpdateDeploymentAuthTokenUsedOn(ctx context.Context, ids []string) error
	DeleteExpiredDeploymentAuthTokens(ctx context.Context, retention time.Duration) error

	FindMagicAuthTokensWithUser(ctx context.Context, projectID string, createdByUserID *string, afterID string, limit int) ([]*MagicAuthTokenWithUser, error)
	FindMagicAuthToken(ctx context.Context, id string) (*MagicAuthToken, error)
	FindMagicAuthTokenWithUser(ctx context.Context, id string) (*MagicAuthTokenWithUser, error)
	InsertMagicAuthToken(ctx context.Context, opts *InsertMagicAuthTokenOptions) (*MagicAuthToken, error)
	UpdateMagicAuthTokenUsedOn(ctx context.Context, ids []string) error
	DeleteMagicAuthToken(ctx context.Context, id string) error
	DeleteExpiredMagicAuthTokens(ctx context.Context, retention time.Duration) error

	FindDeviceAuthCodeByDeviceCode(ctx context.Context, deviceCode string) (*DeviceAuthCode, error)
	FindPendingDeviceAuthCodeByUserCode(ctx context.Context, userCode string) (*DeviceAuthCode, error)
	InsertDeviceAuthCode(ctx context.Context, deviceCode, userCode, clientID string, expiresOn time.Time) (*DeviceAuthCode, error)
	DeleteDeviceAuthCode(ctx context.Context, deviceCode string) error
	UpdateDeviceAuthCode(ctx context.Context, id, userID string, state DeviceAuthCodeState) error
	DeleteExpiredDeviceAuthCodes(ctx context.Context, retention time.Duration) error

	FindAuthorizationCode(ctx context.Context, code string) (*AuthorizationCode, error)
	InsertAuthorizationCode(ctx context.Context, code, userID, clientID, redirectURI, codeChallenge, codeChallengeMethod string, expiration time.Time) (*AuthorizationCode, error)
	DeleteAuthorizationCode(ctx context.Context, code string) error
	DeleteExpiredAuthorizationCodes(ctx context.Context, retention time.Duration) error

	FindOrganizationRole(ctx context.Context, name string) (*OrganizationRole, error)
	FindProjectRole(ctx context.Context, name string) (*ProjectRole, error)
	ResolveOrganizationRolesForUser(ctx context.Context, userID, orgID string) ([]*OrganizationRole, error)
	ResolveProjectRolesForUser(ctx context.Context, userID, projectID string) ([]*ProjectRole, error)

	FindOrganizationMemberUsers(ctx context.Context, orgID, afterEmail string, limit int) ([]*MemberUser, error)
	FindOrganizationMemberUsersByRole(ctx context.Context, orgID, roleID string) ([]*User, error)
	InsertOrganizationMemberUser(ctx context.Context, orgID, userID, roleID string) error
	DeleteOrganizationMemberUser(ctx context.Context, orgID, userID string) error
	UpdateOrganizationMemberUserRole(ctx context.Context, orgID, userID, roleID string) error
	CountSingleuserOrganizationsForMemberUser(ctx context.Context, userID string) (int, error)
	FindOrganizationMembersWithManageUsersRole(ctx context.Context, orgID string) ([]*MemberUser, error)

	FindProjectMemberUsers(ctx context.Context, projectID, afterEmail string, limit int) ([]*MemberUser, error)
	InsertProjectMemberUser(ctx context.Context, projectID, userID, roleID string) error
	DeleteProjectMemberUser(ctx context.Context, projectID, userID string) error
	DeleteAllProjectMemberUserForOrganization(ctx context.Context, orgID, userID string) error
	UpdateProjectMemberUserRole(ctx context.Context, projectID, userID, roleID string) error

	FindOrganizationMemberUsergroups(ctx context.Context, orgID, afterName string, limit int) ([]*MemberUsergroup, error)
	InsertOrganizationMemberUsergroup(ctx context.Context, groupID, orgID, roleID string) error
	UpdateOrganizationMemberUsergroup(ctx context.Context, groupID, orgID, roleID string) error
	DeleteOrganizationMemberUsergroup(ctx context.Context, groupID, orgID string) error

	FindProjectMemberUsergroups(ctx context.Context, projectID, afterName string, limit int) ([]*MemberUsergroup, error)
	InsertProjectMemberUsergroup(ctx context.Context, groupID, projectID, roleID string) error
	UpdateProjectMemberUsergroup(ctx context.Context, groupID, projectID, roleID string) error
	DeleteProjectMemberUsergroup(ctx context.Context, groupID, projectID string) error

	FindOrganizationInvites(ctx context.Context, orgID, afterEmail string, limit int) ([]*Invite, error)
	FindOrganizationInvitesByEmail(ctx context.Context, userEmail string) ([]*OrganizationInvite, error)
	FindOrganizationInvite(ctx context.Context, orgID, userEmail string) (*OrganizationInvite, error)
	InsertOrganizationInvite(ctx context.Context, opts *InsertOrganizationInviteOptions) error
	UpdateOrganizationInviteUsergroups(ctx context.Context, id string, groupIDs []string) error
	DeleteOrganizationInvite(ctx context.Context, id string) error
	CountInvitesForOrganization(ctx context.Context, orgID string) (int, error)
	UpdateOrganizationInviteRole(ctx context.Context, id, roleID string) error

	FindProjectInvites(ctx context.Context, projectID, afterEmail string, limit int) ([]*Invite, error)
	FindProjectInvitesByEmail(ctx context.Context, userEmail string) ([]*ProjectInvite, error)
	FindProjectInvite(ctx context.Context, projectID, userEmail string) (*ProjectInvite, error)
	InsertProjectInvite(ctx context.Context, opts *InsertProjectInviteOptions) error
	DeleteProjectInvite(ctx context.Context, id string) error
	UpdateProjectInviteRole(ctx context.Context, id, roleID string) error

	FindProjectAccessRequests(ctx context.Context, projectID, afterID string, limit int) ([]*ProjectAccessRequest, error)
	FindProjectAccessRequest(ctx context.Context, projectID, userID string) (*ProjectAccessRequest, error)
	FindProjectAccessRequestByID(ctx context.Context, id string) (*ProjectAccessRequest, error)
	InsertProjectAccessRequest(ctx context.Context, opts *InsertProjectAccessRequestOptions) (*ProjectAccessRequest, error)
	DeleteProjectAccessRequest(ctx context.Context, id string) error

	FindBookmarks(ctx context.Context, projectID, resourceKind, resourceName, userID string) ([]*Bookmark, error)
	FindBookmark(ctx context.Context, bookmarkID string) (*Bookmark, error)
	FindDefaultBookmark(ctx context.Context, projectID, resourceKind, resourceName string) (*Bookmark, error)
	InsertBookmark(ctx context.Context, opts *InsertBookmarkOptions) (*Bookmark, error)
	UpdateBookmark(ctx context.Context, opts *UpdateBookmarkOptions) error
	DeleteBookmark(ctx context.Context, bookmarkID string) error

	SearchProjectUsers(ctx context.Context, projectID, emailQuery string, afterEmail string, limit int) ([]*User, error)

	FindVirtualFiles(ctx context.Context, projectID, branch string, afterUpdatedOn time.Time, afterPath string, limit int) ([]*VirtualFile, error)
	FindVirtualFile(ctx context.Context, projectID, branch, path string) (*VirtualFile, error)
	UpsertVirtualFile(ctx context.Context, opts *InsertVirtualFileOptions) error
	UpdateVirtualFileDeleted(ctx context.Context, projectID, branch, path string) error
	DeleteExpiredVirtualFiles(ctx context.Context, retention time.Duration) error

	FindAsset(ctx context.Context, id string) (*Asset, error)
	FindUnusedAssets(ctx context.Context, limit int) ([]*Asset, error)
	InsertAsset(ctx context.Context, organizationID, path, ownerID string) (*Asset, error)
	DeleteAssets(ctx context.Context, ids []string) error

	FindOrganizationIDsWithBilling(ctx context.Context) ([]string, error)
	// CountBillingProjectsForOrganization counts the projects which are not hibernated and created before the given time
	CountBillingProjectsForOrganization(ctx context.Context, orgID string, createdBefore time.Time) (int, error)
	FindBillingUsageReportedOn(ctx context.Context) (time.Time, error)
	UpdateBillingUsageReportedOn(ctx context.Context, usageReportedOn time.Time) error

	FindOrganizationsWithoutBillingCustomerID(ctx context.Context) ([]*Organization, error)

	FindOrganizationForPaymentCustomerID(ctx context.Context, customerID string) (*Organization, error)
	FindOrganizationForBillingCustomerID(ctx context.Context, customerID string) (*Organization, error)

	FindBillingErrors(ctx context.Context, orgID string) ([]*BillingError, error)
	FindBillingErrorByType(ctx context.Context, orgID string, errorType BillingErrorType) (*BillingError, error)
	UpsertBillingError(ctx context.Context, opts *UpsertBillingErrorOptions) (*BillingError, error)
	DeleteBillingError(ctx context.Context, id string) error
	DeleteBillingErrorByType(ctx context.Context, orgID string, errorType BillingErrorType) error

	FindBillingWarnings(ctx context.Context, orgID string) ([]*BillingWarning, error)
	FindBillingWarningByType(ctx context.Context, orgID string, warningType BillingWarningType) (*BillingWarning, error)
	UpsertBillingWarning(ctx context.Context, opts *UpsertBillingWarningOptions) (*BillingWarning, error)
	DeleteBillingWarning(ctx context.Context, id string) error
	DeleteBillingWarningByType(ctx context.Context, orgID string, warningType BillingWarningType) error
}

// Tx represents a database transaction. It can only be used to commit and rollback transactions.
// Actual database calls should be made by passing the ctx returned from DB.NewTx to functions on the DB.
type Tx interface {
	// Commit commits the transaction
	Commit() error
	// Rollback discards the transaction *unless* it has already been committed.
	// It does nothing if Commit has already been called.
	// This means that a call to Rollback should almost always be defer'ed right after a call to NewTx.
	Rollback() error
}

// ErrNotFound is returned for single row queries that return no values.
var ErrNotFound = errors.New("database: not found")

// ErrNotUnique is returned when a unique constraint is violated
var ErrNotUnique = errors.New("database: violates unique constraint")

// Organization represents a tenant.
type Organization struct {
	ID                                  string
	Name                                string
	DisplayName                         string `db:"display_name"`
	Description                         string
	CustomDomain                        string    `db:"custom_domain"`
	AllUsergroupID                      *string   `db:"all_usergroup_id"`
	CreatedOn                           time.Time `db:"created_on"`
	UpdatedOn                           time.Time `db:"updated_on"`
	QuotaProjects                       int       `db:"quota_projects"`
	QuotaDeployments                    int       `db:"quota_deployments"`
	QuotaSlotsTotal                     int       `db:"quota_slots_total"`
	QuotaSlotsPerDeployment             int       `db:"quota_slots_per_deployment"`
	QuotaOutstandingInvites             int       `db:"quota_outstanding_invites"`
	QuotaStorageLimitBytesPerDeployment int64     `db:"quota_storage_limit_bytes_per_deployment"`
	BillingCustomerID                   string    `db:"billing_customer_id"`
	PaymentCustomerID                   string    `db:"payment_customer_id"`
	BillingEmail                        string    `db:"billing_email"`
}

// InsertOrganizationOptions defines options for inserting a new org
type InsertOrganizationOptions struct {
	Name                                string `validate:"slug"`
	DisplayName                         string
	Description                         string
	CustomDomain                        string `validate:"omitempty,fqdn"`
	QuotaProjects                       int
	QuotaDeployments                    int
	QuotaSlotsTotal                     int
	QuotaSlotsPerDeployment             int
	QuotaOutstandingInvites             int
	QuotaStorageLimitBytesPerDeployment int64
	BillingCustomerID                   string
	PaymentCustomerID                   string
	BillingEmail                        string
}

// UpdateOrganizationOptions defines options for updating an existing org
type UpdateOrganizationOptions struct {
	Name                                string `validate:"slug"`
	DisplayName                         string
	Description                         string
	CustomDomain                        string `validate:"omitempty,fqdn"`
	QuotaProjects                       int
	QuotaDeployments                    int
	QuotaSlotsTotal                     int
	QuotaSlotsPerDeployment             int
	QuotaOutstandingInvites             int
	QuotaStorageLimitBytesPerDeployment int64
	BillingCustomerID                   string
	PaymentCustomerID                   string
	BillingEmail                        string
}

// Project represents one Git connection.
// Projects belong to an organization.
type Project struct {
	ID              string
	OrganizationID  string `db:"org_id"`
	Name            string
	Description     string
	Public          bool
	CreatedByUserID *string `db:"created_by_user_id"`
	Provisioner     string
	// ArchiveAssetID is set when project files are managed by Rill instead of maintained in Git.
	// If ArchiveAssetID is set all git related fields will be empty.
	ArchiveAssetID               *string           `db:"archive_asset_id"`
	GithubURL                    *string           `db:"github_url"`
	GithubInstallationID         *int64            `db:"github_installation_id"`
	Subpath                      string            `db:"subpath"`
	ProdVersion                  string            `db:"prod_version"`
	ProdBranch                   string            `db:"prod_branch"`
	ProdVariables                map[string]string `db:"prod_variables"`
	ProdVariablesEncryptionKeyID string            `db:"prod_variables_encryption_key_id"`
	ProdOLAPDriver               string            `db:"prod_olap_driver"`
	ProdOLAPDSN                  string            `db:"prod_olap_dsn"`
	ProdSlots                    int               `db:"prod_slots"`
	ProdTTLSeconds               *int64            `db:"prod_ttl_seconds"`
	ProdDeploymentID             *string           `db:"prod_deployment_id"`
	Annotations                  map[string]string `db:"annotations"`
	CreatedOn                    time.Time         `db:"created_on"`
	UpdatedOn                    time.Time         `db:"updated_on"`
}

// InsertProjectOptions defines options for inserting a new Project.
type InsertProjectOptions struct {
	OrganizationID       string `validate:"required"`
	Name                 string `validate:"slug"`
	Description          string
	Public               bool
	CreatedByUserID      *string
	Provisioner          string
	ArchiveAssetID       *string
	GithubURL            *string `validate:"omitempty,http_url"`
	GithubInstallationID *int64  `validate:"omitempty,ne=0"`
	Subpath              string
	ProdVersion          string
	ProdBranch           string
	ProdVariables        map[string]string
	ProdOLAPDriver       string
	ProdOLAPDSN          string
	ProdSlots            int
	ProdTTLSeconds       *int64
}

// UpdateProjectOptions defines options for updating a Project.
type UpdateProjectOptions struct {
	Name                 string `validate:"slug"`
	Description          string
	Public               bool
	Provisioner          string
	ArchiveAssetID       *string
	GithubURL            *string `validate:"omitempty,http_url"`
	GithubInstallationID *int64  `validate:"omitempty,ne=0"`
	Subpath              string
	ProdVersion          string
	ProdBranch           string
	ProdVariables        map[string]string
	ProdDeploymentID     *string
	ProdSlots            int
	ProdTTLSeconds       *int64
	Annotations          map[string]string
}

// DeploymentStatus is an enum representing the state of a deployment
type DeploymentStatus int

const (
	DeploymentStatusUnspecified DeploymentStatus = 0
	DeploymentStatusPending     DeploymentStatus = 1
	DeploymentStatusOK          DeploymentStatus = 2
	DeploymentStatusError       DeploymentStatus = 4
)

func (d DeploymentStatus) String() string {
	switch d {
	case DeploymentStatusPending:
		return "Pending"
	case DeploymentStatusOK:
		return "OK"
	case DeploymentStatusError:
		return "Error"
	default:
		return "Unspecified"
	}
}

// Deployment is a single deployment of a git branch.
// Deployments belong to a project.
type Deployment struct {
	ID                string           `db:"id"`
	ProjectID         string           `db:"project_id"`
	Provisioner       string           `db:"provisioner"`
	ProvisionID       string           `db:"provision_id"`
	RuntimeVersion    string           `db:"runtime_version"`
	Slots             int              `db:"slots"`
	Branch            string           `db:"branch"`
	RuntimeHost       string           `db:"runtime_host"`
	RuntimeInstanceID string           `db:"runtime_instance_id"`
	RuntimeAudience   string           `db:"runtime_audience"`
	Status            DeploymentStatus `db:"status"`
	StatusMessage     string           `db:"status_message"`
	CreatedOn         time.Time        `db:"created_on"`
	UpdatedOn         time.Time        `db:"updated_on"`
	UsedOn            time.Time        `db:"used_on"`
}

// InsertDeploymentOptions defines options for inserting a new Deployment.
type InsertDeploymentOptions struct {
	ProjectID         string
	Provisioner       string `validate:"required"`
	ProvisionID       string
	RuntimeVersion    string
	Slots             int
	Branch            string
	RuntimeHost       string `validate:"required"`
	RuntimeInstanceID string `validate:"required"`
	RuntimeAudience   string
	Status            DeploymentStatus
	StatusMessage     string
}

// RuntimeSlotsUsed is the result of a ResolveRuntimeSlotsUsed query.
type RuntimeSlotsUsed struct {
	RuntimeHost string `db:"runtime_host"`
	SlotsUsed   int    `db:"slots_used"`
}

// User is a person registered in Rill.
// Users may belong to multiple organizations and projects.
type User struct {
	ID                  string
	Email               string
	DisplayName         string    `db:"display_name"`
	PhotoURL            string    `db:"photo_url"`
	GithubUsername      string    `db:"github_username"`
	GithubRefreshToken  string    `db:"github_refresh_token"`
	CreatedOn           time.Time `db:"created_on"`
	UpdatedOn           time.Time `db:"updated_on"`
	ActiveOn            time.Time `db:"active_on"`
	QuotaSingleuserOrgs int       `db:"quota_singleuser_orgs"`
	PreferenceTimeZone  string    `db:"preference_time_zone"`
	Superuser           bool      `db:"superuser"`
}

// InsertUserOptions defines options for inserting a new user
type InsertUserOptions struct {
	Email               string `validate:"email"`
	DisplayName         string
	PhotoURL            string
	QuotaSingleuserOrgs int
	Superuser           bool
}

// UpdateUserOptions defines options for updating an existing user
type UpdateUserOptions struct {
	DisplayName         string
	PhotoURL            string
	GithubUsername      string
	GithubRefreshToken  string
	QuotaSingleuserOrgs int
	PreferenceTimeZone  string
}

// Service represents a service account.
// Service accounts may belong to single organization
type Service struct {
	ID        string
	OrgID     string    `db:"org_id"`
	Name      string    `validate:"slug"`
	CreatedOn time.Time `db:"created_on"`
	UpdatedOn time.Time `db:"updated_on"`
	ActiveOn  time.Time `db:"active_on"`
}

// InsertServiceOptions defines options for inserting a new service
type InsertServiceOptions struct {
	OrgID string
	Name  string `validate:"slug"`
}

// UpdateServiceOptions defines options for updating an existing service
type UpdateServiceOptions struct {
	Name string `validate:"slug"`
}

// Usergroup represents a group of org members
type Usergroup struct {
	ID          string    `db:"id"`
	OrgID       string    `db:"org_id"`
	Name        string    `db:"name" validate:"slug"`
	Description string    `db:"description"`
	CreatedOn   time.Time `db:"created_on"`
	UpdatedOn   time.Time `db:"updated_on"`
}

// InsertUsergroupOptions defines options for inserting a new usergroup
type InsertUsergroupOptions struct {
	OrgID string
	Name  string `validate:"slug"`
}

// UserAuthToken is a persistent API token for a user.
type UserAuthToken struct {
	ID                 string
	SecretHash         []byte     `db:"secret_hash"`
	UserID             string     `db:"user_id"`
	DisplayName        string     `db:"display_name"`
	AuthClientID       *string    `db:"auth_client_id"`
	RepresentingUserID *string    `db:"representing_user_id"`
	CreatedOn          time.Time  `db:"created_on"`
	ExpiresOn          *time.Time `db:"expires_on"`
	UsedOn             time.Time  `db:"used_on"`
}

// InsertUserAuthTokenOptions defines options for creating a UserAuthToken.
type InsertUserAuthTokenOptions struct {
	ID                 string
	SecretHash         []byte
	UserID             string
	DisplayName        string
	AuthClientID       *string
	RepresentingUserID *string
	ExpiresOn          *time.Time
}

// ServiceAuthToken is a persistent API token for an external (tenant managed) service.
type ServiceAuthToken struct {
	ID         string
	SecretHash []byte     `db:"secret_hash"`
	ServiceID  string     `db:"service_id"`
	CreatedOn  time.Time  `db:"created_on"`
	ExpiresOn  *time.Time `db:"expires_on"`
	UsedOn     time.Time  `db:"used_on"`
}

// InsertServiceAuthTokenOptions defines options for creating a ServiceAuthToken.
type InsertServiceAuthTokenOptions struct {
	ID         string
	SecretHash []byte
	ServiceID  string
	ExpiresOn  *time.Time
}

// DeploymentAuthToken is a persistent API token for a deployment.
type DeploymentAuthToken struct {
	ID           string
	SecretHash   []byte     `db:"secret_hash"`
	DeploymentID string     `db:"deployment_id"`
	CreatedOn    time.Time  `db:"created_on"`
	ExpiresOn    *time.Time `db:"expires_on"`
	UsedOn       time.Time  `db:"used_on"`
}

// InsertDeploymentAuthTokenOptions defines options for creating a DeploymentAuthToken.
type InsertDeploymentAuthTokenOptions struct {
	ID           string
	SecretHash   []byte
	DeploymentID string
	ExpiresOn    *time.Time
}

// MagicAuthToken is a persistent API token for accessing a specific (filtered) resource in a project.
type MagicAuthToken struct {
	ID                    string
	SecretHash            []byte         `db:"secret_hash"`
	ProjectID             string         `db:"project_id"`
	CreatedOn             time.Time      `db:"created_on"`
	ExpiresOn             *time.Time     `db:"expires_on"`
	UsedOn                time.Time      `db:"used_on"`
	CreatedByUserID       *string        `db:"created_by_user_id"`
	Attributes            map[string]any `db:"attributes"`
	MetricsView           string         `db:"metrics_view"`
	MetricsViewFilterJSON string         `db:"metrics_view_filter_json"`
	MetricsViewFields     []string       `db:"metrics_view_fields"`
	State                 string         `db:"state"`
}

// MagicAuthTokenWithUser is a MagicAuthToken with additional information about the user who created it.
type MagicAuthTokenWithUser struct {
	*MagicAuthToken
	CreatedByUserEmail string `db:"created_by_user_email"`
}

// InsertMagicAuthTokenOptions defines options for creating a MagicAuthToken.
type InsertMagicAuthTokenOptions struct {
	ID                    string
	SecretHash            []byte
	ProjectID             string `validate:"required"`
	ExpiresOn             *time.Time
	CreatedByUserID       *string
	Attributes            map[string]any
	MetricsView           string `validate:"required"`
	MetricsViewFilterJSON string
	MetricsViewFields     []string
	State                 string
}

// AuthClient is a client that requests and consumes auth tokens.
type AuthClient struct {
	ID          string
	DisplayName string
	CreatedOn   time.Time `db:"created_on"`
	UpdatedOn   time.Time `db:"updated_on"`
}

// Hard-coded auth client IDs (created in the migrations).
const (
	AuthClientIDRillWeb      = "12345678-0000-0000-0000-000000000001"
	AuthClientIDRillCLI      = "12345678-0000-0000-0000-000000000002"
	AuthClientIDRillSupport  = "12345678-0000-0000-0000-000000000003"
	AuthClientIDRillWebLocal = "12345678-0000-0000-0000-000000000004"
)

// DeviceAuthCodeState is an enum representing the approval state of a DeviceAuthCode
type DeviceAuthCodeState int

const (
	DeviceAuthCodeStatePending  DeviceAuthCodeState = 0
	DeviceAuthCodeStateApproved DeviceAuthCodeState = 1
	DeviceAuthCodeStateRejected DeviceAuthCodeState = 2
)

// DeviceAuthCode represents a user authentication code as part of the OAuth2 Device Authorization flow.
// They're currently used for authenticating users in the CLI.
type DeviceAuthCode struct {
	ID            string              `db:"id"`
	DeviceCode    string              `db:"device_code"`
	UserCode      string              `db:"user_code"`
	Expiry        time.Time           `db:"expires_on"`
	ApprovalState DeviceAuthCodeState `db:"approval_state"`
	ClientID      string              `db:"client_id"`
	UserID        *string             `db:"user_id"`
	CreatedOn     time.Time           `db:"created_on"`
	UpdatedOn     time.Time           `db:"updated_on"`
}

// AuthorizationCode represents an authorization code used for OAuth2 PKCE auth flow.
type AuthorizationCode struct {
	ID                  string    `db:"id"`
	Code                string    `db:"code"`
	UserID              string    `db:"user_id"`
	ClientID            string    `db:"client_id"`
	RedirectURI         string    `db:"redirect_uri"`
	CodeChallenge       string    `db:"code_challenge"`
	CodeChallengeMethod string    `db:"code_challenge_method"`
	Expiration          time.Time `db:"expires_on"`
	CreatedOn           time.Time `db:"created_on"`
	UpdatedOn           time.Time `db:"updated_on"`
}

// Constants for known role names (created in migrations).
const (
	OrganizationRoleNameAdmin        = "admin"
	OrganizationRoleNameCollaborator = "collaborator"
	OrganizationRoleNameViewer       = "viewer"
	ProjectRoleNameAdmin             = "admin"
	ProjectRoleNameCollaborator      = "collaborator"
	ProjectRoleNameViewer            = "viewer"
)

// OrganizationRole represents roles for orgs.
type OrganizationRole struct {
	ID               string
	Name             string
	ReadOrg          bool `db:"read_org"`
	ManageOrg        bool `db:"manage_org"`
	ReadProjects     bool `db:"read_projects"`
	CreateProjects   bool `db:"create_projects"`
	ManageProjects   bool `db:"manage_projects"`
	ReadOrgMembers   bool `db:"read_org_members"`
	ManageOrgMembers bool `db:"manage_org_members"`
}

// ProjectRole represents roles for projects.
type ProjectRole struct {
	ID                    string
	Name                  string
	ReadProject           bool `db:"read_project"`
	ManageProject         bool `db:"manage_project"`
	ReadProd              bool `db:"read_prod"`
	ReadProdStatus        bool `db:"read_prod_status"`
	ManageProd            bool `db:"manage_prod"`
	ReadDev               bool `db:"read_dev"`
	ReadDevStatus         bool `db:"read_dev_status"`
	ManageDev             bool `db:"manage_dev"`
	ReadProjectMembers    bool `db:"read_project_members"`
	ManageProjectMembers  bool `db:"manage_project_members"`
	CreateMagicAuthTokens bool `db:"create_magic_auth_tokens"`
	ManageMagicAuthTokens bool `db:"manage_magic_auth_tokens"`
	CreateReports         bool `db:"create_reports"`
	ManageReports         bool `db:"manage_reports"`
	CreateAlerts          bool `db:"create_alerts"`
	ManageAlerts          bool `db:"manage_alerts"`
	CreateBookmarks       bool `db:"create_bookmarks"`
	ManageBookmarks       bool `db:"manage_bookmarks"`
}

// MemberUser is a convenience type used for display-friendly representation of an org or project member.
type MemberUser struct {
	ID          string
	Email       string
	DisplayName string    `db:"display_name"`
	RoleName    string    `db:"name"`
	CreatedOn   time.Time `db:"created_on"`
	UpdatedOn   time.Time `db:"updated_on"`
}

type MemberUsergroup struct {
	ID        string    `db:"id"`
	Name      string    `db:"name" validate:"slug"`
	RoleName  string    `db:"role_name"`
	CreatedOn time.Time `db:"created_on"`
	UpdatedOn time.Time `db:"updated_on"`
}

// OrganizationInvite represents an outstanding invitation to join an org.
type OrganizationInvite struct {
	ID              string
	Email           string
	OrgID           string    `db:"org_id"`
	OrgRoleID       string    `db:"org_role_id"`
	UsergroupIDs    []string  `db:"usergroup_ids"`
	InvitedByUserID string    `db:"invited_by_user_id"`
	CreatedOn       time.Time `db:"created_on"`
}

// ProjectInvite represents an outstanding invitation to join a project.
type ProjectInvite struct {
	ID              string
	Email           string
	ProjectID       string    `db:"project_id"`
	ProjectRoleID   string    `db:"project_role_id"`
	InvitedByUserID string    `db:"invited_by_user_id"`
	CreatedOn       time.Time `db:"created_on"`
}

// Invite is a convenience type used for display-friendly representation of an OrganizationInvite or ProjectInvite.
type Invite struct {
	Email     string
	Role      string
	InvitedBy string `db:"invited_by"`
}

type DeploymentsCount struct {
	Deployments int
	Slots       int
}

type OrganizationWhitelistedDomain struct {
	ID        string
	OrgID     string `db:"org_id"`
	OrgRoleID string `db:"org_role_id"`
	Domain    string
	CreatedOn time.Time `db:"created_on"`
	UpdatedOn time.Time `db:"updated_on"`
}

type InsertOrganizationWhitelistedDomainOptions struct {
	OrgID     string `validate:"required"`
	OrgRoleID string `validate:"required"`
	Domain    string `validate:"fqdn"`
}

// OrganizationWhitelistedDomainWithJoinedRoleNames convenience type used for display-friendly representation of an OrganizationWhitelistedDomain.
type OrganizationWhitelistedDomainWithJoinedRoleNames struct {
	Domain   string
	RoleName string `db:"name"`
}

type ProjectWhitelistedDomain struct {
	ID            string
	ProjectID     string `db:"project_id"`
	ProjectRoleID string `db:"project_role_id"`
	Domain        string
	CreatedOn     time.Time `db:"created_on"`
	UpdatedOn     time.Time `db:"updated_on"`
}

type InsertProjectWhitelistedDomainOptions struct {
	ProjectID     string `validate:"required"`
	ProjectRoleID string `validate:"required"`
	Domain        string `validate:"fqdn"`
}

type ProjectWhitelistedDomainWithJoinedRoleNames struct {
	Domain   string
	RoleName string `db:"name"`
}

const (
	DefaultQuotaProjects                       = 5
	DefaultQuotaDeployments                    = 10
	DefaultQuotaSlotsTotal                     = 20
	DefaultQuotaSlotsPerDeployment             = 5
	DefaultQuotaOutstandingInvites             = 200
	DefaultQuotaSingleuserOrgs                 = 3
	DefaultQuotaStorageLimitBytesPerDeployment = int64(10737418240) // 10GB
)

type InsertOrganizationInviteOptions struct {
	Email     string `validate:"email"`
	InviterID string
	OrgID     string `validate:"required"`
	RoleID    string `validate:"required"`
}

type InsertProjectInviteOptions struct {
	Email     string `validate:"email"`
	InviterID string
	ProjectID string `validate:"required"`
	RoleID    string `validate:"required"`
}

type ProjectAccessRequest struct {
	ID        string
	UserID    string    `db:"user_id"`
	ProjectID string    `db:"project_id"`
	CreatedOn time.Time `db:"created_on"`
}

type InsertProjectAccessRequestOptions struct {
	UserID    string `validate:"required"`
	ProjectID string `validate:"required"`
}

type Bookmark struct {
	ID           string
	DisplayName  string    `db:"display_name"`
	Description  string    `db:"description"`
	Data         []byte    `db:"data"`
	ResourceKind string    `db:"resource_kind"`
	ResourceName string    `db:"resource_name"`
	ProjectID    string    `db:"project_id"`
	UserID       string    `db:"user_id"`
	Default      bool      `db:"default"`
	Shared       bool      `db:"shared"`
	CreatedOn    time.Time `db:"created_on"`
	UpdatedOn    time.Time `db:"updated_on"`
}

// InsertBookmarkOptions defines options for inserting a new bookmark
type InsertBookmarkOptions struct {
	DisplayName  string `json:"display_name"`
	Data         []byte `json:"data"`
	ResourceKind string `json:"resource_kind"`
	ResourceName string `json:"resource_name"`
	Description  string `json:"description"`
	ProjectID    string `json:"project_id"`
	UserID       string `json:"user_id"`
	Default      bool   `json:"default"`
	Shared       bool   `json:"shared"`
}

// UpdateBookmarkOptions defines options for updating an existing bookmark
type UpdateBookmarkOptions struct {
	BookmarkID  string `json:"bookmark_id"`
	DisplayName string `json:"display_name"`
	Description string `json:"description"`
	Data        []byte `json:"data"`
	Shared      bool   `json:"shared"`
}

// VirtualFile represents an ad-hoc file for a project (not managed in Git)
type VirtualFile struct {
	Path      string    `db:"path"`
	Data      []byte    `db:"data"`
	Deleted   bool      `db:"deleted"`
	UpdatedOn time.Time `db:"updated_on"`
}

// InsertVirtualFileOptions defines options for inserting a VirtualFile
type InsertVirtualFileOptions struct {
	ProjectID string
	Branch    string
	Path      string `validate:"required"`
	Data      []byte `validate:"max=8192"` // 8kb
}

type Asset struct {
	ID             string
	OrganizationID *string   `db:"org_id"`
	Path           string    `db:"path"`
	OwnerID        string    `db:"owner_id"`
	CreatedOn      time.Time `db:"created_on"`
}

<<<<<<< HEAD
type BillingErrorType int

const (
	BillingErrorTypeUnspecified BillingErrorType = iota
	BillingErrorTypeNoPaymentMethod
	BillingErrorTypeNoBillableAddress
	BillingErrorTypeInvoicePaymentFailed
	BillingErrorTypeTrialEnded
	BillingErrorTypeSubscriptionCancelled
)

type BillingError struct {
	ID        string
	OrgID     string
	Type      BillingErrorType
	Metadata  BillingErrorMetadata
	EventTime time.Time
	CreatedOn time.Time
}

type BillingErrorMetadata interface{}

type BillingErrorMetadataNoPaymentMethod struct{}

type BillingErrorMetadataNoBillableAddress struct{}

type BillingErrorMetadataInvoicePaymentFailed struct {
	Invoices map[string]InvoicePaymentFailedMeta `json:"invoices"`
}

type InvoicePaymentFailedMeta struct {
	ID                  string    `json:"id"`
	Number              string    `json:"invoice_number"`
	URL                 string    `json:"invoice_url"`
	Amount              string    `json:"amount"`
	Currency            string    `json:"currency"`
	DueDate             time.Time `json:"due_date"`
	FailedOn            time.Time `json:"failed_on"`
	GracePeriodEndJobID int64     `json:"grace_period_end_job_id"`
}

type BillingErrorMetadataTrialEnded struct {
	GracePeriodEndDate  time.Time `json:"grace_period_end_date"`
	GracePeriodEndJobID int64     `json:"grace_period_end_job_id"`
}

type BillingErrorMetadataSubscriptionCancelled struct {
	EndDate     time.Time `json:"end_date"`
	SubEndJobID int64     `json:"sub_end_job_id"`
}

type UpsertBillingErrorOptions struct {
	OrgID     string           `validate:"required"`
	Type      BillingErrorType `validate:"required"`
	Metadata  BillingErrorMetadata
	EventTime time.Time `validate:"required"`
}

type BillingWarningType int

const (
	BillingWarningTypeUnspecified BillingWarningType = iota
	BillingWarningTypeTrialEnding
)

type BillingWarning struct {
	ID        string
	OrgID     string
	Type      BillingWarningType
	Metadata  BillingWarningMetadata
	EventTime time.Time
	CreatedOn time.Time
}

type UpsertBillingWarningOptions struct {
	OrgID     string             `validate:"required"`
	Type      BillingWarningType `validate:"required"`
	Metadata  BillingWarningMetadata
	EventTime time.Time `validate:"required"`
}

type BillingWarningMetadata interface{}

type BillingWarningMetadataTrialEnding struct {
	TrialEndsOn time.Time `json:"trial_ends_on"`
=======
// EncryptionKey represents an encryption key for column-level encryption/decryption.
// Column-level encryption provides an extra layer of security for highly sensitive columns in the database.
// It is implemented on the application side before writes to and after reads from the database.
type EncryptionKey struct {
	ID     string `json:"key_id"`
	Secret []byte `json:"key"`
}

// ParseEncryptionKeyring parses a JSON string containing an array of EncryptionKey objects.
// If the provided string is empty, an empty keyring is returned.
// When using an empty keyring, columns will be read and written without applying encryption/decryption.
func ParseEncryptionKeyring(keyring string) ([]*EncryptionKey, error) {
	if keyring == "" {
		return nil, nil
	}

	var encKeyring []*EncryptionKey
	err := json.Unmarshal([]byte(keyring), &encKeyring)
	if err != nil {
		return nil, err
	}

	return encKeyring, nil
}

func NewRandomKeyring() ([]*EncryptionKey, error) {
	secret := make([]byte, 32) // 32 bytes for AES-256
	_, err := rand.Read(secret)
	if err != nil {
		return nil, err
	}

	encKeyRing := []*EncryptionKey{
		{ID: uuid.New().String(), Secret: secret},
	}

	return encKeyRing, nil
>>>>>>> 5dfc44aa
}<|MERGE_RESOLUTION|>--- conflicted
+++ resolved
@@ -2,21 +2,15 @@
 
 import (
 	"context"
-<<<<<<< HEAD
+	"crypto/rand"
 	"database/sql"
-=======
-	"crypto/rand"
 	"encoding/json"
->>>>>>> 5dfc44aa
 	"errors"
 	"fmt"
 	"time"
 
-<<<<<<< HEAD
+	"github.com/google/uuid"
 	"github.com/riverqueue/river/riverdriver"
-=======
-	"github.com/google/uuid"
->>>>>>> 5dfc44aa
 )
 
 // Drivers is a registry of drivers
@@ -955,7 +949,45 @@
 	CreatedOn      time.Time `db:"created_on"`
 }
 
-<<<<<<< HEAD
+// EncryptionKey represents an encryption key for column-level encryption/decryption.
+// Column-level encryption provides an extra layer of security for highly sensitive columns in the database.
+// It is implemented on the application side before writes to and after reads from the database.
+type EncryptionKey struct {
+	ID     string `json:"key_id"`
+	Secret []byte `json:"key"`
+}
+
+// ParseEncryptionKeyring parses a JSON string containing an array of EncryptionKey objects.
+// If the provided string is empty, an empty keyring is returned.
+// When using an empty keyring, columns will be read and written without applying encryption/decryption.
+func ParseEncryptionKeyring(keyring string) ([]*EncryptionKey, error) {
+	if keyring == "" {
+		return nil, nil
+	}
+
+	var encKeyring []*EncryptionKey
+	err := json.Unmarshal([]byte(keyring), &encKeyring)
+	if err != nil {
+		return nil, err
+	}
+
+	return encKeyring, nil
+}
+
+func NewRandomKeyring() ([]*EncryptionKey, error) {
+	secret := make([]byte, 32) // 32 bytes for AES-256
+	_, err := rand.Read(secret)
+	if err != nil {
+		return nil, err
+	}
+
+	encKeyRing := []*EncryptionKey{
+		{ID: uuid.New().String(), Secret: secret},
+	}
+
+	return encKeyRing, nil
+}
+
 type BillingErrorType int
 
 const (
@@ -1041,43 +1073,4 @@
 
 type BillingWarningMetadataTrialEnding struct {
 	TrialEndsOn time.Time `json:"trial_ends_on"`
-=======
-// EncryptionKey represents an encryption key for column-level encryption/decryption.
-// Column-level encryption provides an extra layer of security for highly sensitive columns in the database.
-// It is implemented on the application side before writes to and after reads from the database.
-type EncryptionKey struct {
-	ID     string `json:"key_id"`
-	Secret []byte `json:"key"`
-}
-
-// ParseEncryptionKeyring parses a JSON string containing an array of EncryptionKey objects.
-// If the provided string is empty, an empty keyring is returned.
-// When using an empty keyring, columns will be read and written without applying encryption/decryption.
-func ParseEncryptionKeyring(keyring string) ([]*EncryptionKey, error) {
-	if keyring == "" {
-		return nil, nil
-	}
-
-	var encKeyring []*EncryptionKey
-	err := json.Unmarshal([]byte(keyring), &encKeyring)
-	if err != nil {
-		return nil, err
-	}
-
-	return encKeyring, nil
-}
-
-func NewRandomKeyring() ([]*EncryptionKey, error) {
-	secret := make([]byte, 32) // 32 bytes for AES-256
-	_, err := rand.Read(secret)
-	if err != nil {
-		return nil, err
-	}
-
-	encKeyRing := []*EncryptionKey{
-		{ID: uuid.New().String(), Secret: secret},
-	}
-
-	return encKeyRing, nil
->>>>>>> 5dfc44aa
 }