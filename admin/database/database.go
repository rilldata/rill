--- conflicted
+++ resolved
@@ -58,16 +58,13 @@
 	UpdateOrganization(ctx context.Context, id string, opts *UpdateOrganizationOptions) (*Organization, error)
 	UpdateOrganizationAllUsergroup(ctx context.Context, orgID, groupID string) (*Organization, error)
 
-<<<<<<< HEAD
 	FindAllProjects(ctx context.Context) ([]*Project, error)
-=======
 	FindOrganizationAutoinviteDomain(ctx context.Context, orgID string, domain string) (*OrganizationAutoinviteDomain, error)
 	FindOrganizationAutoinviteDomainsForOrganization(ctx context.Context, orgID string) ([]*OrganizationAutoinviteDomain, error)
 	FindOrganizationAutoinviteDomainsForDomain(ctx context.Context, domain string) ([]*OrganizationAutoinviteDomain, error)
 	InsertOrganizationAutoinviteDomain(ctx context.Context, opts *InsertOrganizationAutoinviteDomainOptions) (*OrganizationAutoinviteDomain, error)
 	DeleteOrganizationAutoinviteDomain(ctx context.Context, id string) error
 
->>>>>>> ea894477
 	FindProjects(ctx context.Context, orgName string) ([]*Project, error)
 	FindProjectsForUser(ctx context.Context, userID string) ([]*Project, error)
 	FindProjectsForOrganization(ctx context.Context, orgID, afterProjectName string, limit int) ([]*Project, error)
@@ -212,9 +209,9 @@
 	Description          string
 	Public               bool
 	Region               string
-<<<<<<< HEAD
 	GithubURL            *string       `db:"github_url"`
 	GithubInstallationID *int64        `db:"github_installation_id"`
+	Subpath              string        `db:"subpath"`
 	ProdBranch           string        `db:"prod_branch"`
 	ProdVariables        Variables     `db:"prod_variables"`
 	ProdOLAPDriver       string        `db:"prod_olap_driver"`
@@ -225,19 +222,6 @@
 	PreviewTTL           time.Duration `db:"preview_ttl"`
 	CreatedOn            time.Time     `db:"created_on"`
 	UpdatedOn            time.Time     `db:"updated_on"`
-=======
-	GithubURL            *string   `db:"github_url"`
-	GithubInstallationID *int64    `db:"github_installation_id"`
-	Subpath              string    `db:"subpath"`
-	ProdBranch           string    `db:"prod_branch"`
-	ProdVariables        Variables `db:"prod_variables"`
-	ProdOLAPDriver       string    `db:"prod_olap_driver"`
-	ProdOLAPDSN          string    `db:"prod_olap_dsn"`
-	ProdSlots            int       `db:"prod_slots"`
-	ProdDeploymentID     *string   `db:"prod_deployment_id"`
-	CreatedOn            time.Time `db:"created_on"`
-	UpdatedOn            time.Time `db:"updated_on"`
->>>>>>> ea894477
 }
 
 // Variables implements JSON SQL encoding of variables in Project.
