package database

import (
	"context"
	"errors"
	"fmt"
	"time"
)

// Drivers is a registry of drivers
var Drivers = make(map[string]Driver)

// Register registers a new driver.
func Register(name string, driver Driver) {
	if Drivers[name] != nil {
		panic(fmt.Errorf("already registered database driver with name '%s'", name))
	}
	Drivers[name] = driver
}

// Open opens a new database connection.
func Open(driver, dsn string) (DB, error) {
	d, ok := Drivers[driver]
	if !ok {
		return nil, fmt.Errorf("unknown database driver: %s", driver)
	}

	db, err := d.Open(dsn)
	if err != nil {
		return nil, err
	}

	return db, nil
}

// Driver is the interface for DB drivers.
type Driver interface {
	Open(dsn string) (DB, error)
}

// DB is the interface for a database connection.
type DB interface {
	Close() error
	NewTx(ctx context.Context) (context.Context, Tx, error)

	Migrate(ctx context.Context) error
	FindMigrationVersion(ctx context.Context) (int, error)

	FindOrganizations(ctx context.Context, afterName string, limit int) ([]*Organization, error)
	FindOrganizationsForUser(ctx context.Context, userID string, afterName string, limit int) ([]*Organization, error)
	FindOrganization(ctx context.Context, id string) (*Organization, error)
	FindOrganizationByName(ctx context.Context, name string) (*Organization, error)
	CheckOrganizationHasOutsideUser(ctx context.Context, orgID, userID string) (bool, error)
	CheckOrganizationHasPublicProjects(ctx context.Context, orgID string) (bool, error)
	InsertOrganization(ctx context.Context, opts *InsertOrganizationOptions) (*Organization, error)
	DeleteOrganization(ctx context.Context, name string) error
	UpdateOrganization(ctx context.Context, id string, opts *UpdateOrganizationOptions) (*Organization, error)
	UpdateOrganizationAllUsergroup(ctx context.Context, orgID, groupID string) (*Organization, error)

	FindOrganizationWhitelistedDomain(ctx context.Context, orgID string, domain string) (*OrganizationWhitelistedDomain, error)
	FindOrganizationWhitelistedDomainForOrganizationWithJoinedRoleNames(ctx context.Context, orgID string) ([]*OrganizationWhitelistedDomainWithJoinedRoleNames, error)
	FindOrganizationWhitelistedDomainsForDomain(ctx context.Context, domain string) ([]*OrganizationWhitelistedDomain, error)
	InsertOrganizationWhitelistedDomain(ctx context.Context, opts *InsertOrganizationWhitelistedDomainOptions) (*OrganizationWhitelistedDomain, error)
	DeleteOrganizationWhitelistedDomain(ctx context.Context, id string) error

	FindProjects(ctx context.Context, afterName string, limit int) ([]*Project, error)
	FindProjectPathsByPattern(ctx context.Context, namePattern, afterName string, limit int) ([]string, error)
	FindProjectPathsByPatternAndAnnotations(ctx context.Context, namePattern, afterName string, annotationKeys []string, annotationPairs map[string]string, limit int) ([]string, error)
	FindProjectsForUser(ctx context.Context, userID string) ([]*Project, error)
	FindProjectsForOrganization(ctx context.Context, orgID, afterProjectName string, limit int) ([]*Project, error)
	// FindProjectsForOrgAndUser lists the public projects in the org and the projects where user is added as an external user
	FindProjectsForOrgAndUser(ctx context.Context, orgID, userID, afterProjectName string, limit int) ([]*Project, error)
	FindPublicProjectsInOrganization(ctx context.Context, orgID, afterProjectName string, limit int) ([]*Project, error)
	FindProjectsByGithubURL(ctx context.Context, githubURL string) ([]*Project, error)
	FindProjectsByGithubInstallationID(ctx context.Context, id int64) ([]*Project, error)
	FindProject(ctx context.Context, id string) (*Project, error)
	FindProjectByName(ctx context.Context, orgName string, name string) (*Project, error)
	InsertProject(ctx context.Context, opts *InsertProjectOptions) (*Project, error)
	DeleteProject(ctx context.Context, id string) error
	UpdateProject(ctx context.Context, id string, opts *UpdateProjectOptions) (*Project, error)
	CountProjectsForOrganization(ctx context.Context, orgID string) (int, error)

	FindExpiredDeployments(ctx context.Context) ([]*Deployment, error)
	FindDeploymentsForProject(ctx context.Context, projectID string) ([]*Deployment, error)
	FindDeployment(ctx context.Context, id string) (*Deployment, error)
	FindDeploymentByInstanceID(ctx context.Context, instanceID string) (*Deployment, error)
	InsertDeployment(ctx context.Context, opts *InsertDeploymentOptions) (*Deployment, error)
	DeleteDeployment(ctx context.Context, id string) error
	UpdateDeploymentStatus(ctx context.Context, id string, status DeploymentStatus, msg string) (*Deployment, error)
	UpdateDeploymentBranch(ctx context.Context, id, branch string) (*Deployment, error)
	UpdateDeploymentUsedOn(ctx context.Context, ids []string) error
	CountDeploymentsForOrganization(ctx context.Context, orgID string) (*DeploymentsCount, error)

	ResolveRuntimeSlotsUsed(ctx context.Context) ([]*RuntimeSlotsUsed, error)

	FindUsers(ctx context.Context) ([]*User, error)
	FindUsersByEmailPattern(ctx context.Context, emailPattern, afterEmail string, limit int) ([]*User, error)
	FindUser(ctx context.Context, id string) (*User, error)
	FindUserByEmail(ctx context.Context, email string) (*User, error)
	InsertUser(ctx context.Context, opts *InsertUserOptions) (*User, error)
	DeleteUser(ctx context.Context, id string) error
	UpdateUser(ctx context.Context, id string, opts *UpdateUserOptions) (*User, error)
	UpdateUserActiveOn(ctx context.Context, ids []string) error
	CheckUsersEmpty(ctx context.Context) (bool, error)
	FindSuperusers(ctx context.Context) ([]*User, error)
	UpdateSuperuser(ctx context.Context, userID string, superuser bool) error
	CheckUserIsAnOrganizationMember(ctx context.Context, userID, orgID string) (bool, error)

	InsertUsergroup(ctx context.Context, opts *InsertUsergroupOptions) (*Usergroup, error)
	FindUsergroupsForUser(ctx context.Context, userID, orgID string) ([]*Usergroup, error)
	InsertUsergroupMember(ctx context.Context, groupID, userID string) error
	DeleteUsergroupMember(ctx context.Context, groupID, userID string) error

	FindUserAuthTokens(ctx context.Context, userID string) ([]*UserAuthToken, error)
	FindUserAuthToken(ctx context.Context, id string) (*UserAuthToken, error)
	InsertUserAuthToken(ctx context.Context, opts *InsertUserAuthTokenOptions) (*UserAuthToken, error)
	UpdateUserAuthTokenUsedOn(ctx context.Context, ids []string) error
	DeleteUserAuthToken(ctx context.Context, id string) error
	DeleteExpiredUserAuthTokens(ctx context.Context, retention time.Duration) error

	FindServicesByOrgID(ctx context.Context, orgID string) ([]*Service, error)
	FindService(ctx context.Context, id string) (*Service, error)
	FindServiceByName(ctx context.Context, orgID, name string) (*Service, error)
	InsertService(ctx context.Context, opts *InsertServiceOptions) (*Service, error)
	DeleteService(ctx context.Context, id string) error
	UpdateService(ctx context.Context, id string, opts *UpdateServiceOptions) (*Service, error)
	UpdateServiceActiveOn(ctx context.Context, ids []string) error

	FindServiceAuthTokens(ctx context.Context, serviceID string) ([]*ServiceAuthToken, error)
	FindServiceAuthToken(ctx context.Context, id string) (*ServiceAuthToken, error)
	InsertServiceAuthToken(ctx context.Context, opts *InsertServiceAuthTokenOptions) (*ServiceAuthToken, error)
	UpdateServiceAuthTokenUsedOn(ctx context.Context, ids []string) error
	DeleteServiceAuthToken(ctx context.Context, id string) error
	DeleteExpiredServiceAuthTokens(ctx context.Context, retention time.Duration) error

	FindDeploymentAuthToken(ctx context.Context, id string) (*DeploymentAuthToken, error)
	InsertDeploymentAuthToken(ctx context.Context, opts *InsertDeploymentAuthTokenOptions) (*DeploymentAuthToken, error)
	UpdateDeploymentAuthTokenUsedOn(ctx context.Context, ids []string) error
	DeleteExpiredDeploymentAuthTokens(ctx context.Context, retention time.Duration) error

	FindDeviceAuthCodeByDeviceCode(ctx context.Context, deviceCode string) (*DeviceAuthCode, error)
	FindPendingDeviceAuthCodeByUserCode(ctx context.Context, userCode string) (*DeviceAuthCode, error)
	InsertDeviceAuthCode(ctx context.Context, deviceCode, userCode, clientID string, expiresOn time.Time) (*DeviceAuthCode, error)
	DeleteDeviceAuthCode(ctx context.Context, deviceCode string) error
	UpdateDeviceAuthCode(ctx context.Context, id, userID string, state DeviceAuthCodeState) error
	DeleteExpiredDeviceAuthCodes(ctx context.Context, retention time.Duration) error

	FindOrganizationRole(ctx context.Context, name string) (*OrganizationRole, error)
	FindProjectRole(ctx context.Context, name string) (*ProjectRole, error)
	ResolveOrganizationRolesForUser(ctx context.Context, userID, orgID string) ([]*OrganizationRole, error)
	ResolveProjectRolesForUser(ctx context.Context, userID, projectID string) ([]*ProjectRole, error)

	FindOrganizationMemberUsers(ctx context.Context, orgID, afterEmail string, limit int) ([]*Member, error)
	FindOrganizationMemberUsersByRole(ctx context.Context, orgID, roleID string) ([]*User, error)
	InsertOrganizationMemberUser(ctx context.Context, orgID, userID, roleID string) error
	DeleteOrganizationMemberUser(ctx context.Context, orgID, userID string) error
	UpdateOrganizationMemberUserRole(ctx context.Context, orgID, userID, roleID string) error
	CountSingleuserOrganizationsForMemberUser(ctx context.Context, userID string) (int, error)

	FindProjectMemberUsers(ctx context.Context, projectID, afterEmail string, limit int) ([]*Member, error)
	InsertProjectMemberUser(ctx context.Context, projectID, userID, roleID string) error
	InsertProjectMemberUsergroup(ctx context.Context, groupID, projectID, roleID string) error
	DeleteProjectMemberUser(ctx context.Context, projectID, userID string) error
	DeleteAllProjectMemberUserForOrganization(ctx context.Context, orgID, userID string) error
	UpdateProjectMemberUserRole(ctx context.Context, projectID, userID, roleID string) error

	FindOrganizationInvites(ctx context.Context, orgID, afterEmail string, limit int) ([]*Invite, error)
	FindOrganizationInvitesByEmail(ctx context.Context, userEmail string) ([]*OrganizationInvite, error)
	FindOrganizationInvite(ctx context.Context, orgID, userEmail string) (*OrganizationInvite, error)
	InsertOrganizationInvite(ctx context.Context, opts *InsertOrganizationInviteOptions) error
	DeleteOrganizationInvite(ctx context.Context, id string) error
	CountInvitesForOrganization(ctx context.Context, orgID string) (int, error)
	UpdateOrganizationInviteRole(ctx context.Context, id, roleID string) error

	FindProjectInvites(ctx context.Context, projectID, afterEmail string, limit int) ([]*Invite, error)
	FindProjectInvitesByEmail(ctx context.Context, userEmail string) ([]*ProjectInvite, error)
	FindProjectInvite(ctx context.Context, projectID, userEmail string) (*ProjectInvite, error)
	InsertProjectInvite(ctx context.Context, opts *InsertProjectInviteOptions) error
	DeleteProjectInvite(ctx context.Context, id string) error
	UpdateProjectInviteRole(ctx context.Context, id, roleID string) error

<<<<<<< HEAD
	FindBookmarks(ctx context.Context, projectID, dashboardName, userID string) ([]*Bookmark, error)
=======
	FindBookmarks(ctx context.Context, projectID, resourceKind, resourceName, userID string) ([]*Bookmark, error)
>>>>>>> 6ecd4369
	FindBookmark(ctx context.Context, bookmarkID string) (*Bookmark, error)
	FindDefaultBookmark(ctx context.Context, projectID, resourceKind, resourceName string) (*Bookmark, error)
	InsertBookmark(ctx context.Context, opts *InsertBookmarkOptions) (*Bookmark, error)
	UpdateBookmark(ctx context.Context, opts *UpdateBookmarkOptions) error
	DeleteBookmark(ctx context.Context, bookmarkID string) error

	SearchProjectUsers(ctx context.Context, projectID, emailQuery string, afterEmail string, limit int) ([]*User, error)

	FindVirtualFiles(ctx context.Context, projectID, branch string, afterUpdatedOn time.Time, afterPath string, limit int) ([]*VirtualFile, error)
	FindVirtualFile(ctx context.Context, projectID, branch, path string) (*VirtualFile, error)
	UpsertVirtualFile(ctx context.Context, opts *InsertVirtualFileOptions) error
	UpdateVirtualFileDeleted(ctx context.Context, projectID, branch, path string) error
	DeleteExpiredVirtualFiles(ctx context.Context, retention time.Duration) error
}

// Tx represents a database transaction. It can only be used to commit and rollback transactions.
// Actual database calls should be made by passing the ctx returned from DB.NewTx to functions on the DB.
type Tx interface {
	// Commit commits the transaction
	Commit() error
	// Rollback discards the transaction *unless* it has already been committed.
	// It does nothing if Commit has already been called.
	// This means that a call to Rollback should almost always be defer'ed right after a call to NewTx.
	Rollback() error
}

// ErrNotFound is returned for single row queries that return no values.
var ErrNotFound = errors.New("database: not found")

// ErrNotUnique is returned when a unique constraint is violated
var ErrNotUnique = errors.New("database: violates unique constraint")

// Organization represents a tenant.
type Organization struct {
	ID                      string
	Name                    string
	Description             string
	AllUsergroupID          *string   `db:"all_usergroup_id"`
	CreatedOn               time.Time `db:"created_on"`
	UpdatedOn               time.Time `db:"updated_on"`
	QuotaProjects           int       `db:"quota_projects"`
	QuotaDeployments        int       `db:"quota_deployments"`
	QuotaSlotsTotal         int       `db:"quota_slots_total"`
	QuotaSlotsPerDeployment int       `db:"quota_slots_per_deployment"`
	QuotaOutstandingInvites int       `db:"quota_outstanding_invites"`
}

// InsertOrganizationOptions defines options for inserting a new org
type InsertOrganizationOptions struct {
	Name                    string `validate:"slug"`
	Description             string
	QuotaProjects           int
	QuotaDeployments        int
	QuotaSlotsTotal         int
	QuotaSlotsPerDeployment int
	QuotaOutstandingInvites int
}

// UpdateOrganizationOptions defines options for updating an existing org
type UpdateOrganizationOptions struct {
	Name                    string `validate:"slug"`
	Description             string
	QuotaProjects           int
	QuotaDeployments        int
	QuotaSlotsTotal         int
	QuotaSlotsPerDeployment int
	QuotaOutstandingInvites int
}

// Project represents one Git connection.
// Projects belong to an organization.
type Project struct {
	ID                   string
	OrganizationID       string `db:"org_id"`
	Name                 string
	Description          string
	Public               bool
	Region               string
	GithubURL            *string           `db:"github_url"`
	GithubInstallationID *int64            `db:"github_installation_id"`
	Subpath              string            `db:"subpath"`
	ProdBranch           string            `db:"prod_branch"`
	ProdVariables        map[string]string `db:"prod_variables"`
	ProdOLAPDriver       string            `db:"prod_olap_driver"`
	ProdOLAPDSN          string            `db:"prod_olap_dsn"`
	ProdSlots            int               `db:"prod_slots"`
	ProdTTLSeconds       *int64            `db:"prod_ttl_seconds"`
	ProdDeploymentID     *string           `db:"prod_deployment_id"`
	Annotations          map[string]string `db:"annotations"`
	CreatedOn            time.Time         `db:"created_on"`
	UpdatedOn            time.Time         `db:"updated_on"`
}

// InsertProjectOptions defines options for inserting a new Project.
type InsertProjectOptions struct {
	OrganizationID       string `validate:"required"`
	Name                 string `validate:"slug"`
	Description          string
	Public               bool
	Region               string
	GithubURL            *string `validate:"omitempty,http_url"`
	GithubInstallationID *int64  `validate:"omitempty,ne=0"`
	Subpath              string
	ProdBranch           string
	ProdVariables        map[string]string
	ProdOLAPDriver       string
	ProdOLAPDSN          string
	ProdSlots            int
	ProdTTLSeconds       *int64
}

// UpdateProjectOptions defines options for updating a Project.
type UpdateProjectOptions struct {
	Name                 string `validate:"slug"`
	Description          string
	Public               bool
	GithubURL            *string `validate:"omitempty,http_url"`
	GithubInstallationID *int64  `validate:"omitempty,ne=0"`
	ProdBranch           string
	ProdVariables        map[string]string
	ProdDeploymentID     *string
	ProdSlots            int
	ProdTTLSeconds       *int64
	Region               string
	Annotations          map[string]string
}

// DeploymentStatus is an enum representing the state of a deployment
type DeploymentStatus int

const (
	DeploymentStatusUnspecified DeploymentStatus = 0
	DeploymentStatusPending     DeploymentStatus = 1
	DeploymentStatusOK          DeploymentStatus = 2
	DeploymentStatusError       DeploymentStatus = 4
)

// Deployment is a single deployment of a git branch.
// Deployments belong to a project.
type Deployment struct {
	ID                string           `db:"id"`
	ProjectID         string           `db:"project_id"`
	Slots             int              `db:"slots"`
	Branch            string           `db:"branch"`
	RuntimeHost       string           `db:"runtime_host"`
	RuntimeInstanceID string           `db:"runtime_instance_id"`
	RuntimeAudience   string           `db:"runtime_audience"`
	Status            DeploymentStatus `db:"status"`
	StatusMessage     string           `db:"status_message"`
	CreatedOn         time.Time        `db:"created_on"`
	UpdatedOn         time.Time        `db:"updated_on"`
	UsedOn            time.Time        `db:"used_on"`
}

// InsertDeploymentOptions defines options for inserting a new Deployment.
type InsertDeploymentOptions struct {
	ProjectID         string
	Slots             int
	Branch            string `validate:"required"`
	RuntimeHost       string `validate:"required"`
	RuntimeInstanceID string `validate:"required"`
	RuntimeAudience   string
	Status            DeploymentStatus
	StatusMessage     string
}

// RuntimeSlotsUsed is the result of a ResolveRuntimeSlotsUsed query.
type RuntimeSlotsUsed struct {
	RuntimeHost string `db:"runtime_host"`
	SlotsUsed   int    `db:"slots_used"`
}

// User is a person registered in Rill.
// Users may belong to multiple organizations and projects.
type User struct {
	ID                  string
	Email               string
	DisplayName         string    `db:"display_name"`
	PhotoURL            string    `db:"photo_url"`
	GithubUsername      string    `db:"github_username"`
	CreatedOn           time.Time `db:"created_on"`
	UpdatedOn           time.Time `db:"updated_on"`
	ActiveOn            time.Time `db:"active_on"`
	QuotaSingleuserOrgs int       `db:"quota_singleuser_orgs"`
	PreferenceTimeZone  string    `db:"preference_time_zone"`
	Superuser           bool      `db:"superuser"`
}

// InsertUserOptions defines options for inserting a new user
type InsertUserOptions struct {
	Email               string `validate:"email"`
	DisplayName         string
	PhotoURL            string
	QuotaSingleuserOrgs int
	Superuser           bool
}

// UpdateUserOptions defines options for updating an existing user
type UpdateUserOptions struct {
	DisplayName         string
	PhotoURL            string
	GithubUsername      string
	QuotaSingleuserOrgs int
	PreferenceTimeZone  string
}

// Service represents a service account.
// Service accounts may belong to single organization
type Service struct {
	ID        string
	OrgID     string    `db:"org_id"`
	Name      string    `validate:"slug"`
	CreatedOn time.Time `db:"created_on"`
	UpdatedOn time.Time `db:"updated_on"`
	ActiveOn  time.Time `db:"active_on"`
}

// InsertServiceOptions defines options for inserting a new service
type InsertServiceOptions struct {
	OrgID string
	Name  string `validate:"slug"`
}

// UpdateServiceOptions defines options for updating an existing service
type UpdateServiceOptions struct {
	Name string `validate:"slug"`
}

// Usergroup represents a group of org members
type Usergroup struct {
	ID    string `db:"id"`
	OrgID string `db:"org_id"`
	Name  string `db:"name" validate:"slug"`
}

// InsertUsergroupOptions defines options for inserting a new usergroup
type InsertUsergroupOptions struct {
	OrgID string
	Name  string `validate:"slug"`
}

// UserAuthToken is a persistent API token for a user.
type UserAuthToken struct {
	ID                 string
	SecretHash         []byte     `db:"secret_hash"`
	UserID             string     `db:"user_id"`
	DisplayName        string     `db:"display_name"`
	AuthClientID       *string    `db:"auth_client_id"`
	RepresentingUserID *string    `db:"representing_user_id"`
	CreatedOn          time.Time  `db:"created_on"`
	ExpiresOn          *time.Time `db:"expires_on"`
	UsedOn             time.Time  `db:"used_on"`
}

// InsertUserAuthTokenOptions defines options for creating a UserAuthToken.
type InsertUserAuthTokenOptions struct {
	ID                 string
	SecretHash         []byte
	UserID             string
	DisplayName        string
	AuthClientID       *string
	RepresentingUserID *string
	ExpiresOn          *time.Time
}

// ServiceAuthToken is a persistent API token for an external (tenant managed) service.
type ServiceAuthToken struct {
	ID         string
	SecretHash []byte     `db:"secret_hash"`
	ServiceID  string     `db:"service_id"`
	CreatedOn  time.Time  `db:"created_on"`
	ExpiresOn  *time.Time `db:"expires_on"`
	UsedOn     time.Time  `db:"used_on"`
}

// InsertServiceAuthTokenOptions defines options for creating a ServiceAuthToken.
type InsertServiceAuthTokenOptions struct {
	ID         string
	SecretHash []byte
	ServiceID  string
	ExpiresOn  *time.Time
}

// DeploymentAuthToken is a persistent API token for a deployment.
type DeploymentAuthToken struct {
	ID           string
	SecretHash   []byte     `db:"secret_hash"`
	DeploymentID string     `db:"deployment_id"`
	CreatedOn    time.Time  `db:"created_on"`
	ExpiresOn    *time.Time `db:"expires_on"`
	UsedOn       time.Time  `db:"used_on"`
}

// InsertDeploymentAuthTokenOptions defines options for creating a DeploymentAuthToken.
type InsertDeploymentAuthTokenOptions struct {
	ID           string
	SecretHash   []byte
	DeploymentID string
	ExpiresOn    *time.Time
}

// AuthClient is a client that requests and consumes auth tokens.
type AuthClient struct {
	ID          string
	DisplayName string
	CreatedOn   time.Time `db:"created_on"`
	UpdatedOn   time.Time `db:"updated_on"`
}

// Hard-coded auth client IDs (created in the migrations).
const (
	AuthClientIDRillWeb     = "12345678-0000-0000-0000-000000000001"
	AuthClientIDRillCLI     = "12345678-0000-0000-0000-000000000002"
	AuthClientIDRillSupport = "12345678-0000-0000-0000-000000000003"
)

// DeviceAuthCodeState is an enum representing the approval state of a DeviceAuthCode
type DeviceAuthCodeState int

const (
	DeviceAuthCodeStatePending  DeviceAuthCodeState = 0
	DeviceAuthCodeStateApproved DeviceAuthCodeState = 1
	DeviceAuthCodeStateRejected DeviceAuthCodeState = 2
)

// DeviceAuthCode represents a user authentication code as part of the OAuth2 Device Authorization flow.
// They're currently used for authenticating users in the CLI.
type DeviceAuthCode struct {
	ID            string              `db:"id"`
	DeviceCode    string              `db:"device_code"`
	UserCode      string              `db:"user_code"`
	Expiry        time.Time           `db:"expires_on"`
	ApprovalState DeviceAuthCodeState `db:"approval_state"`
	ClientID      string              `db:"client_id"`
	UserID        *string             `db:"user_id"`
	CreatedOn     time.Time           `db:"created_on"`
	UpdatedOn     time.Time           `db:"updated_on"`
}

// Constants for known role names (created in migrations).
const (
	OrganizationRoleNameAdmin        = "admin"
	OrganizationRoleNameCollaborator = "collaborator"
	OrganizationRoleNameViewer       = "viewer"
	ProjectRoleNameAdmin             = "admin"
	ProjectRoleNameCollaborator      = "collaborator"
	ProjectRoleNameViewer            = "viewer"
)

// OrganizationRole represents roles for orgs.
type OrganizationRole struct {
	ID               string
	Name             string
	ReadOrg          bool `db:"read_org"`
	ManageOrg        bool `db:"manage_org"`
	ReadProjects     bool `db:"read_projects"`
	CreateProjects   bool `db:"create_projects"`
	ManageProjects   bool `db:"manage_projects"`
	ReadOrgMembers   bool `db:"read_org_members"`
	ManageOrgMembers bool `db:"manage_org_members"`
}

// ProjectRole represents roles for projects.
type ProjectRole struct {
	ID                   string
	Name                 string
	ReadProject          bool `db:"read_project"`
	ManageProject        bool `db:"manage_project"`
	ReadProd             bool `db:"read_prod"`
	ReadProdStatus       bool `db:"read_prod_status"`
	ManageProd           bool `db:"manage_prod"`
	ReadDev              bool `db:"read_dev"`
	ReadDevStatus        bool `db:"read_dev_status"`
	ManageDev            bool `db:"manage_dev"`
	ReadProjectMembers   bool `db:"read_project_members"`
	ManageProjectMembers bool `db:"manage_project_members"`
	CreateReports        bool `db:"create_reports"`
	ManageReports        bool `db:"manage_reports"`
	CreateAlerts         bool `db:"create_alerts"`
	ManageAlerts         bool `db:"manage_alerts"`
}

// Member is a convenience type used for display-friendly representation of an org or project member.
type Member struct {
	ID          string
	Email       string
	DisplayName string    `db:"display_name"`
	RoleName    string    `db:"name"`
	CreatedOn   time.Time `db:"created_on"`
	UpdatedOn   time.Time `db:"updated_on"`
}

// OrganizationInvite represents an outstanding invitation to join an org.
type OrganizationInvite struct {
	ID              string
	Email           string
	OrgID           string    `db:"org_id"`
	OrgRoleID       string    `db:"org_role_id"`
	InvitedByUserID string    `db:"invited_by_user_id"`
	CreatedOn       time.Time `db:"created_on"`
}

// ProjectInvite represents an outstanding invitation to join a project.
type ProjectInvite struct {
	ID              string
	Email           string
	ProjectID       string    `db:"project_id"`
	ProjectRoleID   string    `db:"project_role_id"`
	InvitedByUserID string    `db:"invited_by_user_id"`
	CreatedOn       time.Time `db:"created_on"`
}

// Invite is a convenience type used for display-friendly representation of an OrganizationInvite or ProjectInvite.
type Invite struct {
	Email     string
	Role      string
	InvitedBy string `db:"invited_by"`
}

type DeploymentsCount struct {
	Deployments int
	Slots       int
}

type OrganizationWhitelistedDomain struct {
	ID        string
	OrgID     string `db:"org_id"`
	OrgRoleID string `db:"org_role_id"`
	Domain    string
	CreatedOn time.Time `db:"created_on"`
	UpdatedOn time.Time `db:"updated_on"`
}

type InsertOrganizationWhitelistedDomainOptions struct {
	OrgID     string `validate:"required"`
	OrgRoleID string `validate:"required"`
	Domain    string `validate:"domain"`
}

// OrganizationWhitelistedDomainWithJoinedRoleNames convenience type used for display-friendly representation of an OrganizationWhitelistedDomain.
type OrganizationWhitelistedDomainWithJoinedRoleNames struct {
	Domain   string
	RoleName string `db:"name"`
}

const (
	DefaultQuotaProjects           = 5
	DefaultQuotaDeployments        = 10
	DefaultQuotaSlotsTotal         = 20
	DefaultQuotaSlotsPerDeployment = 5
	DefaultQuotaOutstandingInvites = 200
	DefaultQuotaSingleuserOrgs     = 3
)

type InsertOrganizationInviteOptions struct {
	Email     string `validate:"email"`
	InviterID string
	OrgID     string `validate:"required"`
	RoleID    string `validate:"required"`
}

type InsertProjectInviteOptions struct {
	Email     string `validate:"email"`
	InviterID string
	ProjectID string `validate:"required"`
	RoleID    string `validate:"required"`
}

type Bookmark struct {
<<<<<<< HEAD
	ID            string
	DisplayName   string    `db:"display_name"`
	Description   string    `db:"description"`
	Data          []byte    `db:"data"`
	DashboardName string    `db:"dashboard_name"`
	ProjectID     string    `db:"project_id"`
	UserID        string    `db:"user_id"`
	Default       bool      `db:"default"`
	Shared        bool      `db:"shared"`
	CreatedOn     time.Time `db:"created_on"`
	UpdatedOn     time.Time `db:"updated_on"`
=======
	ID           string
	DisplayName  string    `db:"display_name"`
	Description  string    `db:"description"`
	Data         []byte    `db:"data"`
	ResourceKind string    `db:"resource_kind"`
	ResourceName string    `db:"resource_name"`
	ProjectID    string    `db:"project_id"`
	UserID       string    `db:"user_id"`
	Default      bool      `db:"default"`
	Shared       bool      `db:"shared"`
	CreatedOn    time.Time `db:"created_on"`
	UpdatedOn    time.Time `db:"updated_on"`
>>>>>>> 6ecd4369
}

// InsertBookmarkOptions defines options for inserting a new bookmark
type InsertBookmarkOptions struct {
<<<<<<< HEAD
	DisplayName   string `json:"display_name"`
	Data          []byte `json:"data"`
	DashboardName string `json:"dashboard_name"`
	Description   string `json:"description"`
	ProjectID     string `json:"project_id"`
	UserID        string `json:"user_id"`
	Default       bool   `json:"default"`
	Shared        bool   `json:"shared"`
=======
	DisplayName  string `json:"display_name"`
	Data         []byte `json:"data"`
	ResourceKind string `json:"resource_kind"`
	ResourceName string `json:"resource_name"`
	Description  string `json:"description"`
	ProjectID    string `json:"project_id"`
	UserID       string `json:"user_id"`
	Default      bool   `json:"default"`
	Shared       bool   `json:"shared"`
>>>>>>> 6ecd4369
}

// UpdateBookmarkOptions defines options for updating an existing bookmark
type UpdateBookmarkOptions struct {
	BookmarkID  string `json:"bookmark_id"`
	DisplayName string `json:"display_name"`
	Description string `json:"description"`
	Data        []byte `json:"data"`
}

// VirtualFile represents an ad-hoc file for a project (not managed in Git)
type VirtualFile struct {
	Path      string    `db:"path"`
	Data      []byte    `db:"data"`
	Deleted   bool      `db:"deleted"`
	UpdatedOn time.Time `db:"updated_on"`
}

// InsertVirtualFileOptions defines options for inserting a VirtualFile
type InsertVirtualFileOptions struct {
	ProjectID string
	Branch    string
	Path      string `validate:"required"`
	Data      []byte `validate:"max=8192"` // 8kb
}<|MERGE_RESOLUTION|>--- conflicted
+++ resolved
@@ -179,11 +179,7 @@
 	DeleteProjectInvite(ctx context.Context, id string) error
 	UpdateProjectInviteRole(ctx context.Context, id, roleID string) error
 
-<<<<<<< HEAD
-	FindBookmarks(ctx context.Context, projectID, dashboardName, userID string) ([]*Bookmark, error)
-=======
 	FindBookmarks(ctx context.Context, projectID, resourceKind, resourceName, userID string) ([]*Bookmark, error)
->>>>>>> 6ecd4369
 	FindBookmark(ctx context.Context, bookmarkID string) (*Bookmark, error)
 	FindDefaultBookmark(ctx context.Context, projectID, resourceKind, resourceName string) (*Bookmark, error)
 	InsertBookmark(ctx context.Context, opts *InsertBookmarkOptions) (*Bookmark, error)
@@ -653,19 +649,6 @@
 }
 
 type Bookmark struct {
-<<<<<<< HEAD
-	ID            string
-	DisplayName   string    `db:"display_name"`
-	Description   string    `db:"description"`
-	Data          []byte    `db:"data"`
-	DashboardName string    `db:"dashboard_name"`
-	ProjectID     string    `db:"project_id"`
-	UserID        string    `db:"user_id"`
-	Default       bool      `db:"default"`
-	Shared        bool      `db:"shared"`
-	CreatedOn     time.Time `db:"created_on"`
-	UpdatedOn     time.Time `db:"updated_on"`
-=======
 	ID           string
 	DisplayName  string    `db:"display_name"`
 	Description  string    `db:"description"`
@@ -678,31 +661,19 @@
 	Shared       bool      `db:"shared"`
 	CreatedOn    time.Time `db:"created_on"`
 	UpdatedOn    time.Time `db:"updated_on"`
->>>>>>> 6ecd4369
 }
 
 // InsertBookmarkOptions defines options for inserting a new bookmark
 type InsertBookmarkOptions struct {
-<<<<<<< HEAD
-	DisplayName   string `json:"display_name"`
-	Data          []byte `json:"data"`
-	DashboardName string `json:"dashboard_name"`
-	Description   string `json:"description"`
-	ProjectID     string `json:"project_id"`
-	UserID        string `json:"user_id"`
-	Default       bool   `json:"default"`
-	Shared        bool   `json:"shared"`
-=======
 	DisplayName  string `json:"display_name"`
 	Data         []byte `json:"data"`
-	ResourceKind string `json:"resource_kind"`
-	ResourceName string `json:"resource_name"`
+	ResourceKind string `db:"resource_kind"`
+	ResourceName string `db:"resource_name"`
 	Description  string `json:"description"`
 	ProjectID    string `json:"project_id"`
 	UserID       string `json:"user_id"`
 	Default      bool   `json:"default"`
 	Shared       bool   `json:"shared"`
->>>>>>> 6ecd4369
 }
 
 // UpdateBookmarkOptions defines options for updating an existing bookmark
