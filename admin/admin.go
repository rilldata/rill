package admin

import (
	"context"
	"sync"

	"github.com/rilldata/rill/admin/database"
	"github.com/rilldata/rill/admin/email"
	"github.com/rilldata/rill/admin/provisioner"
	"github.com/rilldata/rill/runtime/server/auth"
	"go.uber.org/zap"
)

type Options struct {
	DatabaseDriver  string
	DatabaseDSN     string
	ProvisionerSpec string
}

type updateTSCache struct {
	cache map[string]bool
	lock  sync.Mutex
}

type Service struct {
	DB             database.DB
	Provisioner    *provisioner.StaticProvisioner
	Email          *email.Client
	opts           *Options
	logger         *zap.Logger
	github         Github
	issuer         *auth.Issuer
	closeCtx       context.Context
	closeCtxCancel context.CancelFunc
<<<<<<< HEAD
	deplTSCache    *updateTSCache
=======
	reconcileWg    sync.WaitGroup
>>>>>>> 45217f3c
}

func New(ctx context.Context, opts *Options, logger *zap.Logger, issuer *auth.Issuer, emailClient *email.Client, github Github) (*Service, error) {
	// Init db
	db, err := database.Open(opts.DatabaseDriver, opts.DatabaseDSN)
	if err != nil {
		logger.Fatal("error connecting to database", zap.Error(err))
	}

	// Auto-run migrations
	v1, err := db.FindMigrationVersion(ctx)
	if err != nil {
		logger.Fatal("error getting migration version", zap.Error(err))
	}
	err = db.Migrate(ctx)
	if err != nil {
		logger.Fatal("error migrating database", zap.Error(err))
	}
	v2, err := db.FindMigrationVersion(ctx)
	if err != nil {
		logger.Fatal("error getting migration version", zap.Error(err))
	}
	if v1 == v2 {
		logger.Info("database is up to date", zap.Int("version", v2))
	} else {
		logger.Info("database migrated", zap.Int("from_version", v1), zap.Int("to_version", v2))
	}

	// Create provisioner
	prov, err := provisioner.NewStatic(opts.ProvisionerSpec, db)
	if err != nil {
		return nil, err
	}

	// Create context that we cancel in Close() (for background reconciles)
	ctx, cancel := context.WithCancel(context.Background())

	adm := &Service{
		DB:             db,
		Provisioner:    prov,
		Email:          emailClient,
		opts:           opts,
		logger:         logger,
		github:         github,
		issuer:         issuer,
		closeCtx:       ctx,
		closeCtxCancel: cancel,
		deplTSCache:    &updateTSCache{cache: make(map[string]bool)},
	}

	adm.LastUsedFlusher(ctx)

	return adm, nil
}

func (s *Service) Close() error {
	s.closeCtxCancel()
	s.reconcileWg.Wait()

	return s.DB.Close()
}

// UnsafeWaitForReconciles waits for all background reconciles to finish.
// It is unsafe because while it is running, no new reconciles should be started.
// It's a temporary solution until the runtime is able to reconcile asynchronously.
// Unlike s.Close(), it does not cancel currently running reconciles, it just waits for them to finish.
func (s *Service) UnsafeWaitForReconciles() {
	s.reconcileWg.Wait()
}<|MERGE_RESOLUTION|>--- conflicted
+++ resolved
@@ -32,11 +32,8 @@
 	issuer         *auth.Issuer
 	closeCtx       context.Context
 	closeCtxCancel context.CancelFunc
-<<<<<<< HEAD
 	deplTSCache    *updateTSCache
-=======
 	reconcileWg    sync.WaitGroup
->>>>>>> 45217f3c
 }
 
 func New(ctx context.Context, opts *Options, logger *zap.Logger, issuer *auth.Issuer, emailClient *email.Client, github Github) (*Service, error) {
