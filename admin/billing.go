package admin

import (
	"context"
	"errors"
	"fmt"
	"time"

	"github.com/rilldata/rill/admin/billing"
	"github.com/rilldata/rill/admin/billing/payment"
	"github.com/rilldata/rill/admin/database"
	"go.uber.org/zap"
)

func (s *Service) InitOrganizationBilling(ctx context.Context, org *database.Organization) (*database.Organization, error) {
	// create payment customer
	pc, err := s.PaymentProvider.CreateCustomer(ctx, org)
	if err != nil {
		return nil, err
	}
	s.Logger.Info("created payment customer", zap.String("org_id", org.ID), zap.String("org_name", org.Name), zap.String("payment_customer_id", pc.ID))
	org.PaymentCustomerID = pc.ID

	// create billing customer
	bc, err := s.Biller.CreateCustomer(ctx, org, billing.PaymentProviderStripe)
	if err != nil {
		return nil, err
	}
	s.Logger.Info("created billing customer", zap.String("org", org.Name), zap.String("billing_customer_id", bc.ID))
	org.BillingCustomerID = bc.ID

	org, err = s.DB.UpdateOrganization(ctx, org.ID, &database.UpdateOrganizationOptions{
		Name:                                org.Name,
		DisplayName:                         org.DisplayName,
		Description:                         org.Description,
		CustomDomain:                        org.CustomDomain,
		QuotaProjects:                       org.QuotaProjects,
		QuotaDeployments:                    org.QuotaDeployments,
		QuotaSlotsTotal:                     org.QuotaSlotsTotal,
		QuotaSlotsPerDeployment:             org.QuotaSlotsPerDeployment,
		QuotaOutstandingInvites:             org.QuotaOutstandingInvites,
		QuotaStorageLimitBytesPerDeployment: org.QuotaStorageLimitBytesPerDeployment,
		BillingCustomerID:                   org.BillingCustomerID,
		PaymentCustomerID:                   org.PaymentCustomerID,
		BillingEmail:                        org.BillingEmail,
	})
	if err != nil {
		return nil, fmt.Errorf("failed to update organization: %w", err)
	}

	err = s.RaiseNewOrgBillingIssues(ctx, org.ID, org.CreatedOn, pc.HasPaymentMethod, bc.HasBillableAddress)
	if err != nil {
		return nil, err
	}

	return org, nil
}

// RepairOrganizationBilling repairs billing for an organization by checking if customer exists in billing systems, if not creating new. Useful for migrating existing orgs to billing system and in rare case when InitOrganizationBilling fails in the middle
func (s *Service) RepairOrganizationBilling(ctx context.Context, org *database.Organization, initSub bool) (*database.Organization, []*billing.Subscription, error) {
	var bc *billing.Customer
	var pc *payment.Customer
	var err error

	bc, err = s.Biller.FindCustomer(ctx, org.ID)
	if err != nil && !errors.Is(err, billing.ErrNotFound) {
		return nil, nil, fmt.Errorf("error finding billing customer: %w", err)
	}

	if bc != nil {
		org.BillingCustomerID = bc.ID
		if bc.PaymentProviderID != "" {
			org.PaymentCustomerID = bc.PaymentProviderID
		}
	}

	if org.PaymentCustomerID == "" {
		pc, err = s.PaymentProvider.FindCustomerForOrg(ctx, org)
		if err != nil {
			if errors.Is(err, billing.ErrNotFound) {
				// Create a new customer
				pc, err = s.PaymentProvider.CreateCustomer(ctx, org)
				if err != nil {
					return nil, nil, fmt.Errorf("failed to create payment customer: %w", err)
				}
				s.Logger.Info("created payment customer", zap.String("org_id", org.ID), zap.String("org_name", org.Name), zap.String("payment_customer_id", pc.ID))
			} else {
				return nil, nil, fmt.Errorf("error finding payment customer: %w", err)
			}
		}
		org.PaymentCustomerID = pc.ID
	}

	if pc == nil {
		pc, err = s.PaymentProvider.FindCustomer(ctx, org.PaymentCustomerID)
		if err != nil {
			return nil, nil, fmt.Errorf("error finding payment customer: %w", err)
		}
	}

	if bc == nil {
		bc, err = s.Biller.CreateCustomer(ctx, org, billing.PaymentProviderStripe)
		if err != nil {
			return nil, nil, fmt.Errorf("failed to create billing customer: %w", err)
		}
		s.Logger.Info("created billing customer", zap.String("org_id", org.ID), zap.String("org_name", org.Name), zap.String("billing_customer_id", bc.ID))
		org.BillingCustomerID = bc.ID
	} else if bc.PaymentProviderID == "" {
		// update payment customer id in billing system
		err = s.Biller.UpdateCustomerPaymentID(ctx, org.BillingCustomerID, billing.PaymentProviderStripe, org.PaymentCustomerID)
		if err != nil {
			return nil, nil, fmt.Errorf("failed to update payment customer id: %w", err)
		}
	}

	// update billing and payment customer id
	org, err = s.DB.UpdateOrganization(ctx, org.ID, &database.UpdateOrganizationOptions{
		Name:                                org.Name,
		DisplayName:                         org.DisplayName,
		Description:                         org.Description,
		CustomDomain:                        org.CustomDomain,
		QuotaProjects:                       org.QuotaProjects,
		QuotaDeployments:                    org.QuotaDeployments,
		QuotaSlotsTotal:                     org.QuotaSlotsTotal,
		QuotaSlotsPerDeployment:             org.QuotaSlotsPerDeployment,
		QuotaOutstandingInvites:             org.QuotaOutstandingInvites,
		QuotaStorageLimitBytesPerDeployment: org.QuotaStorageLimitBytesPerDeployment,
		BillingCustomerID:                   org.BillingCustomerID,
		PaymentCustomerID:                   org.PaymentCustomerID,
		BillingEmail:                        org.BillingEmail,
	})
	if err != nil {
		return nil, nil, fmt.Errorf("failed to update organization: %w", err)
	}

	err = s.RaiseNewOrgBillingIssues(ctx, org.ID, org.CreatedOn, pc.HasPaymentMethod, bc.HasBillableAddress)
	if err != nil {
		return nil, nil, err
	}

	if !initSub {
		return org, nil, nil
	}

	subs, err := s.Biller.GetActiveSubscriptionsForCustomer(ctx, org.BillingCustomerID)
	if err != nil {
		return nil, nil, fmt.Errorf("failed to get subscriptions for customer: %w", err)
	}

	if len(subs) > 1 {
		s.Logger.Named("billing").Warn("multiple subscriptions found for org, please check manually", zap.String("org_id", org.ID), zap.String("org_name", org.Name))
		return org, subs, nil
	}

	var updatedOrg *database.Organization
	if len(subs) == 0 {
		var sub *billing.Subscription
		updatedOrg, sub, err = s.StartTrial(ctx, org)
		if err != nil {
			return nil, nil, fmt.Errorf("failed to start trial: %w", err)
		}
		subs = append(subs, sub)
	} else {
		s.Logger.Named("billing").Warn("subscription already exists for org", zap.String("org_id", org.ID), zap.String("org_name", org.Name))
		// update org quotas, this subscription might have been manually created
		updatedOrg, err = s.DB.UpdateOrganization(ctx, org.ID, &database.UpdateOrganizationOptions{
			Name:                                org.Name,
			DisplayName:                         org.DisplayName,
			Description:                         org.Description,
			CustomDomain:                        org.CustomDomain,
			QuotaProjects:                       biggerOfInt(subs[0].Plan.Quotas.NumProjects, org.QuotaProjects),
			QuotaDeployments:                    biggerOfInt(subs[0].Plan.Quotas.NumDeployments, org.QuotaDeployments),
			QuotaSlotsTotal:                     biggerOfInt(subs[0].Plan.Quotas.NumSlotsTotal, org.QuotaSlotsTotal),
			QuotaSlotsPerDeployment:             biggerOfInt(subs[0].Plan.Quotas.NumSlotsPerDeployment, org.QuotaSlotsPerDeployment),
			QuotaOutstandingInvites:             biggerOfInt(subs[0].Plan.Quotas.NumOutstandingInvites, org.QuotaOutstandingInvites),
			QuotaStorageLimitBytesPerDeployment: biggerOfInt64(subs[0].Plan.Quotas.StorageLimitBytesPerDeployment, org.QuotaStorageLimitBytesPerDeployment),
			BillingCustomerID:                   org.BillingCustomerID,
			PaymentCustomerID:                   org.PaymentCustomerID,
			BillingEmail:                        org.BillingEmail,
		})
		if err != nil {
			return nil, nil, fmt.Errorf("failed to update organization: %w", err)
		}
	}

	return updatedOrg, subs, nil
}

func (s *Service) StartTrial(ctx context.Context, org *database.Organization) (*database.Organization, *billing.Subscription, error) {
	// get default plan
	plan, err := s.Biller.GetDefaultPlan(ctx)
	if err != nil {
		return nil, nil, fmt.Errorf("failed to get default plan: %w", err)
	}

	subs, err := s.Biller.GetActiveSubscriptionsForCustomer(ctx, org.BillingCustomerID)
	if err != nil {
		return nil, nil, fmt.Errorf("failed to get subscriptions for customer: %w", err)
	}

	if len(subs) > 1 {
		s.Logger.Named("billing").Warn("multiple subscriptions found for org, please check manually", zap.String("org_id", org.ID), zap.String("org_name", org.Name))
		return nil, nil, nil
	}

	if len(subs) == 1 && subs[0].Plan.ID != plan.ID {
		s.Logger.Named("billing").Warn("subscription already exists for org with different plan, please check manually", zap.String("org_id", org.ID), zap.String("org_name", org.Name))
		return nil, nil, nil
	}

	var sub *billing.Subscription
	if len(subs) == 0 {
		sub, err = s.Biller.CreateSubscription(ctx, org.BillingCustomerID, plan)
		if err != nil {
			return nil, nil, fmt.Errorf("failed to create subscription: %w", err)
		}
	} else {
		sub = subs[0]
	}

	if sub.ID == "" || sub.Plan.ID == "" {
		// happens with noop biller
		s.Logger.Named("billing").Warn("no subscription or plan ID provided, skipping org and billing issues update", zap.String("org_id", org.ID))
		return org, sub, nil
	}

	s.Logger.Named("billing").Info("started trial", zap.String("org_id", org.ID), zap.String("org_name", org.Name), zap.String("subscription_id", sub.ID))

	org, err = s.DB.UpdateOrganization(ctx, org.ID, &database.UpdateOrganizationOptions{
		Name:                                org.Name,
		DisplayName:                         org.DisplayName,
		Description:                         org.Description,
		CustomDomain:                        org.CustomDomain,
		QuotaProjects:                       valOrDefault(plan.Quotas.NumProjects, org.QuotaProjects),
		QuotaDeployments:                    valOrDefault(plan.Quotas.NumDeployments, org.QuotaDeployments),
		QuotaSlotsTotal:                     valOrDefault(plan.Quotas.NumSlotsTotal, org.QuotaSlotsTotal),
		QuotaSlotsPerDeployment:             valOrDefault(plan.Quotas.NumSlotsPerDeployment, org.QuotaSlotsPerDeployment),
		QuotaOutstandingInvites:             valOrDefault(plan.Quotas.NumOutstandingInvites, org.QuotaOutstandingInvites),
		QuotaStorageLimitBytesPerDeployment: valOrDefault(plan.Quotas.StorageLimitBytesPerDeployment, org.QuotaStorageLimitBytesPerDeployment),
		BillingCustomerID:                   org.BillingCustomerID,
		PaymentCustomerID:                   org.PaymentCustomerID,
		BillingEmail:                        org.BillingEmail,
	})
	if err != nil {
		return nil, nil, fmt.Errorf("failed to update organization: %w", err)
	}

	// delete never subscribed billing issue
	bins, err := s.DB.FindBillingIssueByType(ctx, org.ID, database.BillingIssueTypeNeverSubscribed)
	if err != nil {
		if !errors.Is(err, database.ErrNotFound) {
			return nil, nil, fmt.Errorf("failed to find billing issue: %w", err)
		}
	}
	if bins != nil {
		err = s.DB.DeleteBillingIssue(ctx, bins.ID)
		if err != nil {
			return nil, nil, fmt.Errorf("failed to delete billing issue: %w", err)
		}
	}

	// raise on-trial billing warning
	_, err = s.DB.UpsertBillingIssue(ctx, &database.UpsertBillingIssueOptions{
		OrgID: org.ID,
		Type:  database.BillingIssueTypeOnTrial,
		Metadata: &database.BillingIssueMetadataOnTrial{
			SubID:   sub.ID,
			PlanID:  sub.Plan.ID,
			EndDate: sub.TrialEndDate,
		},
		EventTime: sub.StartDate,
	})
	if err != nil {
		return nil, nil, fmt.Errorf("failed to upsert billing warning: %w", err)
	}

	return org, sub, nil
}

// RaiseNewOrgBillingIssues raises billing issues for a new organization
func (s *Service) RaiseNewOrgBillingIssues(ctx context.Context, orgID string, creationTime time.Time, hasPaymentMethod, hasBillableAddress bool) error {
	if !hasPaymentMethod {
		_, err := s.DB.UpsertBillingIssue(ctx, &database.UpsertBillingIssueOptions{
			OrgID:     orgID,
			Type:      database.BillingIssueTypeNoPaymentMethod,
			Metadata:  &database.BillingIssueMetadataNoPaymentMethod{},
			EventTime: creationTime,
		})
		if err != nil {
			return fmt.Errorf("failed to upsert billing error: %w", err)
		}
	}

	if !hasBillableAddress {
		_, err := s.DB.UpsertBillingIssue(ctx, &database.UpsertBillingIssueOptions{
			OrgID:     orgID,
			Type:      database.BillingIssueTypeNoBillableAddress,
			Metadata:  &database.BillingIssueMetadataNoBillableAddress{},
			EventTime: creationTime,
		})
		if err != nil {
			return fmt.Errorf("failed to upsert billing error: %w", err)
		}
	}

	return nil
}

// CleanupTrialBillingIssues removes trial related billing issues
func (s *Service) CleanupTrialBillingIssues(ctx context.Context, orgID string) error {
	bite, err := s.DB.FindBillingIssueByTypeForOrg(ctx, orgID, database.BillingIssueTypeTrialEnded)
	if err != nil {
		if !errors.Is(err, database.ErrNotFound) {
			return fmt.Errorf("failed to find billing issue: %w", err)
		}
	}

	if bite != nil {
		err = s.DB.DeleteBillingIssue(ctx, bite.ID)
		if err != nil {
			return fmt.Errorf("failed to delete billing issue: %w", err)
		}
	}

	biot, err := s.DB.FindBillingIssueByTypeForOrg(ctx, orgID, database.BillingIssueTypeOnTrial)
	if err != nil {
		if !errors.Is(err, database.ErrNotFound) {
			return fmt.Errorf("failed to find billing issue: %w", err)
		}
	}

	if biot != nil {
		err = s.DB.DeleteBillingIssue(ctx, biot.ID)
		if err != nil {
			return fmt.Errorf("failed to delete billing issue: %w", err)
		}
	}

	return nil
}

<<<<<<< HEAD
// CleanupSubscriptionBillingIssues removes subscription related billing issues
func (s *Service) CleanupSubscriptionBillingIssues(ctx context.Context, orgID string) error {
	bins, err := s.DB.FindBillingIssueByType(ctx, orgID, database.BillingIssueTypeNeverSubscribed)
	if err != nil {
		if !errors.Is(err, database.ErrNotFound) {
			return fmt.Errorf("failed to find billing issue: %w", err)
		}
	}

	if bins != nil {
		err = s.DB.DeleteBillingIssue(ctx, bins.ID)
		if err != nil {
			return fmt.Errorf("failed to delete billing issue: %w", err)
		}
	}

	bisc, err := s.DB.FindBillingIssueByType(ctx, orgID, database.BillingIssueTypeSubscriptionCancelled)
=======
// CleanupBillingErrorSubCancellation removes subscription cancellation related billing error
func (s *Service) CleanupBillingErrorSubCancellation(ctx context.Context, orgID string) error {
	bisc, err := s.DB.FindBillingIssueByTypeForOrg(ctx, orgID, database.BillingIssueTypeSubscriptionCancelled)
>>>>>>> c5eee0c5
	if err != nil {
		if !errors.Is(err, database.ErrNotFound) {
			return fmt.Errorf("failed to find billing errors: %w", err)
		}
	}

	if bisc != nil {
		err = s.DB.DeleteBillingIssue(ctx, bisc.ID)
		if err != nil {
			return fmt.Errorf("failed to delete billing error: %w", err)
		}
	}

	return nil
}

<<<<<<< HEAD
func (s *Service) CheckBlockingBillingErrors(ctx context.Context, orgID string) error {
	be, err := s.DB.FindBillingIssueByType(ctx, orgID, database.BillingIssueTypeTrialEnded)
=======
func (s *Service) CheckBillingErrors(ctx context.Context, orgID string) error {
	be, err := s.DB.FindBillingIssueByTypeForOrg(ctx, orgID, database.BillingIssueTypeTrialEnded)
>>>>>>> c5eee0c5
	if err != nil {
		if !errors.Is(err, database.ErrNotFound) {
			return err
		}
	}

	if be != nil {
		return fmt.Errorf("trial has ended")
	}

	be, err = s.DB.FindBillingIssueByTypeForOrg(ctx, orgID, database.BillingIssueTypePaymentFailed)
	if err != nil {
		if !errors.Is(err, database.ErrNotFound) {
			return err
		}
	}

	if be != nil {
		earliestGracePeriodEndDate := time.Time{}
		invoices := be.Metadata.(*database.BillingIssueMetadataPaymentFailed).Invoices
		for _, inv := range invoices {
			if inv.GracePeriodEndDate.Before(earliestGracePeriodEndDate) || earliestGracePeriodEndDate.IsZero() {
				earliestGracePeriodEndDate = inv.GracePeriodEndDate
			}
		}

		if earliestGracePeriodEndDate.AddDate(0, 0, 1).After(time.Now()) || earliestGracePeriodEndDate.IsZero() {
			return fmt.Errorf("payment overdue")
		}
	}

	be, err = s.DB.FindBillingIssueByTypeForOrg(ctx, orgID, database.BillingIssueTypeSubscriptionCancelled)
	if err != nil {
		if !errors.Is(err, database.ErrNotFound) {
			return err
		}
	}

	if be != nil && be.Metadata.(*database.BillingIssueMetadataSubscriptionCancelled).EndDate.AddDate(0, 0, 1).After(time.Now()) {
		return fmt.Errorf("subscription cancelled")
	}

	return nil
}

// InitSubscription with the default plan
/*func (s *Service) InitSubscription(ctx context.Context, org *database.Organization) error {
	plan, err := s.Biller.GetDefaultPlan(ctx)
	if err != nil {
		return fmt.Errorf("failed to get default plan: %w", err)
	}

	sub, err := s.Biller.CreateSubscription(ctx, org.BillingCustomerID, plan)
	if err != nil {
		return err
	}
	s.Logger.Info("created subscription", zap.String("org", org.Name), zap.String("subscription_id", sub.ID))

	org, err = s.DB.UpdateOrganization(ctx, org.ID, &database.UpdateOrganizationOptions{
		Name:                                org.Name,
		DisplayName:                         org.DisplayName,
		Description:                         org.Description,
		CustomDomain:                        org.CustomDomain,
		QuotaProjects:                       valOrDefault(plan.Quotas.NumProjects, org.QuotaProjects),
		QuotaDeployments:                    valOrDefault(plan.Quotas.NumDeployments, org.QuotaDeployments),
		QuotaSlotsTotal:                     valOrDefault(plan.Quotas.NumSlotsTotal, org.QuotaSlotsTotal),
		QuotaSlotsPerDeployment:             valOrDefault(plan.Quotas.NumSlotsPerDeployment, org.QuotaSlotsPerDeployment),
		QuotaOutstandingInvites:             valOrDefault(plan.Quotas.NumOutstandingInvites, org.QuotaOutstandingInvites),
		QuotaStorageLimitBytesPerDeployment: valOrDefault(plan.Quotas.StorageLimitBytesPerDeployment, org.QuotaStorageLimitBytesPerDeployment),
		BillingCustomerID:                   org.BillingCustomerID,
		PaymentCustomerID:                   org.PaymentCustomerID,
		BillingEmail:                        org.BillingEmail,
	})
	if err != nil {
		return err
	}

	if sub.ID == "" || sub.Plan.ID == "" {
		s.Logger.Named("billing").Warn("no subscription or plan ID provided, skipping trial billing issues", zap.String("org_id", org.ID))
		return nil
	}

	// raise on-trial billing warning
	_, err = s.DB.UpsertBillingIssue(ctx, &database.UpsertBillingIssueOptions{
		OrgID: org.ID,
		Type:  database.BillingIssueTypeOnTrial,
		Metadata: &database.BillingIssueMetadataOnTrial{
			SubID:   sub.ID,
			PlanID:  sub.Plan.ID,
			EndDate: sub.TrialEndDate,
		},
		EventTime: sub.StartDate,
	})
	if err != nil {
		return fmt.Errorf("failed to upsert billing warning: %w", err)
	}

	return nil
}*/

func valOrDefault[T any](ptr *T, def T) T {
	if ptr != nil {
		return *ptr
	}
	return def
}

func biggerOfInt(ptr *int, def int) int {
	if ptr != nil {
		if *ptr < 0 || *ptr > def {
			return *ptr
		}
	}
	return def
}

func biggerOfInt64(ptr *int64, def int64) int64 {
	if ptr != nil {
		if *ptr < 0 || *ptr > def {
			return *ptr
		}
	}
	return def
}<|MERGE_RESOLUTION|>--- conflicted
+++ resolved
@@ -246,7 +246,7 @@
 	}
 
 	// delete never subscribed billing issue
-	bins, err := s.DB.FindBillingIssueByType(ctx, org.ID, database.BillingIssueTypeNeverSubscribed)
+	bins, err := s.DB.FindBillingIssueByTypeForOrg(ctx, org.ID, database.BillingIssueTypeNeverSubscribed)
 	if err != nil {
 		if !errors.Is(err, database.ErrNotFound) {
 			return nil, nil, fmt.Errorf("failed to find billing issue: %w", err)
@@ -339,10 +339,9 @@
 	return nil
 }
 
-<<<<<<< HEAD
 // CleanupSubscriptionBillingIssues removes subscription related billing issues
 func (s *Service) CleanupSubscriptionBillingIssues(ctx context.Context, orgID string) error {
-	bins, err := s.DB.FindBillingIssueByType(ctx, orgID, database.BillingIssueTypeNeverSubscribed)
+	bins, err := s.DB.FindBillingIssueByTypeForOrg(ctx, orgID, database.BillingIssueTypeNeverSubscribed)
 	if err != nil {
 		if !errors.Is(err, database.ErrNotFound) {
 			return fmt.Errorf("failed to find billing issue: %w", err)
@@ -356,12 +355,7 @@
 		}
 	}
 
-	bisc, err := s.DB.FindBillingIssueByType(ctx, orgID, database.BillingIssueTypeSubscriptionCancelled)
-=======
-// CleanupBillingErrorSubCancellation removes subscription cancellation related billing error
-func (s *Service) CleanupBillingErrorSubCancellation(ctx context.Context, orgID string) error {
 	bisc, err := s.DB.FindBillingIssueByTypeForOrg(ctx, orgID, database.BillingIssueTypeSubscriptionCancelled)
->>>>>>> c5eee0c5
 	if err != nil {
 		if !errors.Is(err, database.ErrNotFound) {
 			return fmt.Errorf("failed to find billing errors: %w", err)
@@ -378,13 +372,8 @@
 	return nil
 }
 
-<<<<<<< HEAD
 func (s *Service) CheckBlockingBillingErrors(ctx context.Context, orgID string) error {
-	be, err := s.DB.FindBillingIssueByType(ctx, orgID, database.BillingIssueTypeTrialEnded)
-=======
-func (s *Service) CheckBillingErrors(ctx context.Context, orgID string) error {
 	be, err := s.DB.FindBillingIssueByTypeForOrg(ctx, orgID, database.BillingIssueTypeTrialEnded)
->>>>>>> c5eee0c5
 	if err != nil {
 		if !errors.Is(err, database.ErrNotFound) {
 			return err
@@ -430,61 +419,6 @@
 	return nil
 }
 
-// InitSubscription with the default plan
-/*func (s *Service) InitSubscription(ctx context.Context, org *database.Organization) error {
-	plan, err := s.Biller.GetDefaultPlan(ctx)
-	if err != nil {
-		return fmt.Errorf("failed to get default plan: %w", err)
-	}
-
-	sub, err := s.Biller.CreateSubscription(ctx, org.BillingCustomerID, plan)
-	if err != nil {
-		return err
-	}
-	s.Logger.Info("created subscription", zap.String("org", org.Name), zap.String("subscription_id", sub.ID))
-
-	org, err = s.DB.UpdateOrganization(ctx, org.ID, &database.UpdateOrganizationOptions{
-		Name:                                org.Name,
-		DisplayName:                         org.DisplayName,
-		Description:                         org.Description,
-		CustomDomain:                        org.CustomDomain,
-		QuotaProjects:                       valOrDefault(plan.Quotas.NumProjects, org.QuotaProjects),
-		QuotaDeployments:                    valOrDefault(plan.Quotas.NumDeployments, org.QuotaDeployments),
-		QuotaSlotsTotal:                     valOrDefault(plan.Quotas.NumSlotsTotal, org.QuotaSlotsTotal),
-		QuotaSlotsPerDeployment:             valOrDefault(plan.Quotas.NumSlotsPerDeployment, org.QuotaSlotsPerDeployment),
-		QuotaOutstandingInvites:             valOrDefault(plan.Quotas.NumOutstandingInvites, org.QuotaOutstandingInvites),
-		QuotaStorageLimitBytesPerDeployment: valOrDefault(plan.Quotas.StorageLimitBytesPerDeployment, org.QuotaStorageLimitBytesPerDeployment),
-		BillingCustomerID:                   org.BillingCustomerID,
-		PaymentCustomerID:                   org.PaymentCustomerID,
-		BillingEmail:                        org.BillingEmail,
-	})
-	if err != nil {
-		return err
-	}
-
-	if sub.ID == "" || sub.Plan.ID == "" {
-		s.Logger.Named("billing").Warn("no subscription or plan ID provided, skipping trial billing issues", zap.String("org_id", org.ID))
-		return nil
-	}
-
-	// raise on-trial billing warning
-	_, err = s.DB.UpsertBillingIssue(ctx, &database.UpsertBillingIssueOptions{
-		OrgID: org.ID,
-		Type:  database.BillingIssueTypeOnTrial,
-		Metadata: &database.BillingIssueMetadataOnTrial{
-			SubID:   sub.ID,
-			PlanID:  sub.Plan.ID,
-			EndDate: sub.TrialEndDate,
-		},
-		EventTime: sub.StartDate,
-	})
-	if err != nil {
-		return fmt.Errorf("failed to upsert billing warning: %w", err)
-	}
-
-	return nil
-}*/
-
 func valOrDefault[T any](ptr *T, def T) T {
 	if ptr != nil {
 		return *ptr
