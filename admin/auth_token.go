package admin

import (
	"bytes"
	"context"
	"fmt"
	"time"

	"github.com/rilldata/rill/admin/database"
	"github.com/rilldata/rill/admin/pkg/authtoken"
)

// AuthToken is the interface package admin uses to provide a consolidated view of a token string and its DB model.
type AuthToken interface {
	Token() *authtoken.Token
	TokenModel() any
	OwnerID() string
}

// userAuthToken implements AuthToken for tokens belonging to a user.
type userAuthToken struct {
	model *database.UserAuthToken
	token *authtoken.Token
}

func (t *userAuthToken) Token() *authtoken.Token {
	return t.token
}

func (t *userAuthToken) TokenModel() any {
	return t.model
}

func (t *userAuthToken) OwnerID() string {
	if t.model.RepresentingUserID != nil {
		return *t.model.RepresentingUserID
	}

	return t.model.UserID
}

// IssueUserAuthToken generates and persists a new auth token for a user.
func (s *Service) IssueUserAuthToken(ctx context.Context, userID, clientID, displayName string, representingUserID *string, ttl *time.Duration) (AuthToken, error) {
	tkn := authtoken.NewRandom(authtoken.TypeUser)

	var expiresOn *time.Time
	if ttl != nil {
		t := time.Now().Add(*ttl)
		expiresOn = &t
	}

	uat, err := s.DB.InsertUserAuthToken(ctx, &database.InsertUserAuthTokenOptions{
		ID:                 tkn.ID.String(),
		SecretHash:         tkn.SecretHash(),
		UserID:             userID,
		AuthClientID:       &clientID,
		DisplayName:        displayName,
		RepresentingUserID: representingUserID,
		ExpiresOn:          expiresOn,
	})
	if err != nil {
		return nil, err
	}

	return &userAuthToken{model: uat, token: tkn}, nil
}

// serviceAuthToken implements AuthToken for tokens belonging to a service.
type serviceAuthToken struct {
	model *database.ServiceAuthToken
	token *authtoken.Token
}

func (t *serviceAuthToken) Token() *authtoken.Token {
	return t.token
}

func (t *serviceAuthToken) TokenModel() any {
	return t.model
}

func (t *serviceAuthToken) OwnerID() string {
	return t.model.ServiceID
}

// IssueServiceAuthToken generates and persists a new auth token for a service.
func (s *Service) IssueServiceAuthToken(ctx context.Context, serviceID string, ttl *time.Duration) (AuthToken, error) {
	tkn := authtoken.NewRandom(authtoken.TypeService)

	var expiresOn *time.Time
	if ttl != nil {
		t := time.Now().Add(*ttl)
		expiresOn = &t
	}

	sat, err := s.DB.InsertServiceAuthToken(ctx, &database.InsertServiceAuthTokenOptions{
		ID:         tkn.ID.String(),
		SecretHash: tkn.SecretHash(),
		ServiceID:  serviceID,
		ExpiresOn:  expiresOn,
	})
	if err != nil {
		return nil, err
	}

	return &serviceAuthToken{model: sat, token: tkn}, nil
}

// deploymentAuthToken implements AuthToken for tokens belonging to a deployment.
type deploymentAuthToken struct {
	model *database.DeploymentAuthToken
	token *authtoken.Token
}

func (t *deploymentAuthToken) Token() *authtoken.Token {
	return t.token
}

func (t *deploymentAuthToken) TokenModel() any {
	return t.model
}

func (t *deploymentAuthToken) OwnerID() string {
	return t.model.DeploymentID
}

// IssueDeploymentAuthToken generates and persists a new auth token for a deployment.
func (s *Service) IssueDeploymentAuthToken(ctx context.Context, deploymentID string, ttl *time.Duration) (AuthToken, error) {
	tkn := authtoken.NewRandom(authtoken.TypeDeployment)

	var expiresOn *time.Time
	if ttl != nil {
		t := time.Now().Add(*ttl)
		expiresOn = &t
	}

	dat, err := s.DB.InsertDeploymentAuthToken(ctx, &database.InsertDeploymentAuthTokenOptions{
		ID:           tkn.ID.String(),
		SecretHash:   tkn.SecretHash(),
		DeploymentID: deploymentID,
		ExpiresOn:    expiresOn,
	})
	if err != nil {
		return nil, err
	}

	return &deploymentAuthToken{model: dat, token: tkn}, nil
}

// magicAuthToken implements AuthToken for magic tokens belonging to a project.
type magicAuthToken struct {
	model *database.MagicAuthToken
	token *authtoken.Token
}

func (t *magicAuthToken) Token() *authtoken.Token {
	return t.token
}

func (t *magicAuthToken) TokenModel() any {
	return t.model
}

func (t *magicAuthToken) OwnerID() string {
	return t.model.ID
}

// IssueMagicAuthTokenOptions provides options for IssueMagicAuthToken.
type IssueMagicAuthTokenOptions struct {
	ProjectID       string
	TTL             *time.Duration
	CreatedByUserID *string
	Attributes      map[string]any
	ResourceType    string
	ResourceName    string
	FilterJSON      string
	Fields          []string
	State           string
<<<<<<< HEAD
	DisplayName     string
=======
	Title           string
	Internal        bool
>>>>>>> d5aa7c77
}

// IssueMagicAuthToken generates and persists a new magic auth token for a project.
func (s *Service) IssueMagicAuthToken(ctx context.Context, opts *IssueMagicAuthTokenOptions) (AuthToken, error) {
	tkn := authtoken.NewRandom(authtoken.TypeMagic)

	var expiresOn *time.Time
	if opts.TTL != nil {
		t := time.Now().Add(*opts.TTL)
		expiresOn = &t
	}

	dat, err := s.DB.InsertMagicAuthToken(ctx, &database.InsertMagicAuthTokenOptions{
		ID:              tkn.ID.String(),
		SecretHash:      tkn.SecretHash(),
		Secret:          tkn.Secret[:],
		ProjectID:       opts.ProjectID,
		ExpiresOn:       expiresOn,
		CreatedByUserID: opts.CreatedByUserID,
		Attributes:      opts.Attributes,
		ResourceType:    opts.ResourceType,
		ResourceName:    opts.ResourceName,
		FilterJSON:      opts.FilterJSON,
		Fields:          opts.Fields,
		State:           opts.State,
<<<<<<< HEAD
		DisplayName:     opts.DisplayName,
=======
		Title:           opts.Title,
		Internal:        opts.Internal,
>>>>>>> d5aa7c77
	})
	if err != nil {
		return nil, err
	}

	return &magicAuthToken{model: dat, token: tkn}, nil
}

// ValidateAuthToken validates an auth token against persistent storage.
func (s *Service) ValidateAuthToken(ctx context.Context, token string) (AuthToken, error) {
	parsed, err := authtoken.FromString(token)
	if err != nil {
		return nil, err
	}

	switch parsed.Type {
	case authtoken.TypeUser:
		uat, err := s.DB.FindUserAuthToken(ctx, parsed.ID.String())
		if err != nil {
			return nil, err
		}

		if uat.ExpiresOn != nil && uat.ExpiresOn.Before(time.Now()) {
			return nil, fmt.Errorf("auth token is expired")
		}

		if !bytes.Equal(uat.SecretHash, parsed.SecretHash()) {
			return nil, fmt.Errorf("invalid auth token")
		}

		s.Used.UserToken(uat.ID)
		s.Used.User(uat.UserID)

		return &userAuthToken{model: uat, token: parsed}, nil
	case authtoken.TypeService:
		sat, err := s.DB.FindServiceAuthToken(ctx, parsed.ID.String())
		if err != nil {
			return nil, err
		}

		if sat.ExpiresOn != nil && sat.ExpiresOn.Before(time.Now()) {
			return nil, fmt.Errorf("auth token is expired")
		}

		if !bytes.Equal(sat.SecretHash, parsed.SecretHash()) {
			return nil, fmt.Errorf("invalid auth token")
		}

		s.Used.ServiceToken(sat.ID)
		s.Used.Service(sat.ServiceID)

		return &serviceAuthToken{model: sat, token: parsed}, nil
	case authtoken.TypeDeployment:
		dat, err := s.DB.FindDeploymentAuthToken(ctx, parsed.ID.String())
		if err != nil {
			return nil, err
		}

		if dat.ExpiresOn != nil && dat.ExpiresOn.Before(time.Now()) {
			return nil, fmt.Errorf("auth token is expired")
		}

		if !bytes.Equal(dat.SecretHash, parsed.SecretHash()) {
			return nil, fmt.Errorf("invalid auth token")
		}

		s.Used.DeploymentToken(dat.ID)

		return &deploymentAuthToken{model: dat, token: parsed}, nil
	case authtoken.TypeMagic:
		mat, err := s.DB.FindMagicAuthToken(ctx, parsed.ID.String(), false)
		if err != nil {
			return nil, err
		}

		if mat.ExpiresOn != nil && mat.ExpiresOn.Before(time.Now()) {
			return nil, fmt.Errorf("auth token is expired")
		}

		if !bytes.Equal(mat.SecretHash, parsed.SecretHash()) {
			return nil, fmt.Errorf("invalid auth token")
		}

		s.Used.MagicAuthToken(mat.ID)

		return &magicAuthToken{model: mat, token: parsed}, nil
	default:
		return nil, fmt.Errorf("unknown auth token type %q", parsed.Type)
	}
}

// RevokeAuthToken removes an auth token from persistent storage.
func (s *Service) RevokeAuthToken(ctx context.Context, token string) error {
	parsed, err := authtoken.FromString(token)
	if err != nil {
		return err
	}
	switch parsed.Type {
	case authtoken.TypeUser:
		return s.DB.DeleteUserAuthToken(ctx, parsed.ID.String())
	case authtoken.TypeService:
		return s.DB.DeleteServiceAuthToken(ctx, parsed.ID.String())
	case authtoken.TypeDeployment:
		return fmt.Errorf("deployment auth tokens cannot be revoked")
	case authtoken.TypeMagic:
		return s.DB.DeleteMagicAuthToken(ctx, parsed.ID.String())
	default:
		return fmt.Errorf("unknown auth token type %q", parsed.Type)
	}
}<|MERGE_RESOLUTION|>--- conflicted
+++ resolved
@@ -176,12 +176,8 @@
 	FilterJSON      string
 	Fields          []string
 	State           string
-<<<<<<< HEAD
 	DisplayName     string
-=======
-	Title           string
 	Internal        bool
->>>>>>> d5aa7c77
 }
 
 // IssueMagicAuthToken generates and persists a new magic auth token for a project.
@@ -207,12 +203,8 @@
 		FilterJSON:      opts.FilterJSON,
 		Fields:          opts.Fields,
 		State:           opts.State,
-<<<<<<< HEAD
 		DisplayName:     opts.DisplayName,
-=======
-		Title:           opts.Title,
 		Internal:        opts.Internal,
->>>>>>> d5aa7c77
 	})
 	if err != nil {
 		return nil, err
