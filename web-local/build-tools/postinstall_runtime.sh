#!/usr/bin/env bash
set -e

# Hardcoded runtime version to install
<<<<<<< HEAD
RUNTIME_VERSION="93464d674cd5f2d8445738a466baa9ebded06822"
=======
RUNTIME_VERSION="6241e5388247c5b47ed7a98d991f6131b04c6916"
>>>>>>> 7c1cc80a

# Targets dist/runtime as the output directory
SCRIPT_DIR=$( cd -- "$( dirname -- "${BASH_SOURCE[0]}" )" &> /dev/null && pwd )
OUTPUT_DIR=$SCRIPT_DIR/../dist/runtime

# Get OS and ARCH from env (if set) or as current platform
OS=${OS:-$(uname -s | tr '[:upper:]' '[:lower:]')}
ARCH=${ARCH:-$(uname -m)}
if [ $ARCH == "x86_64" ]; then
   ARCH="amd64"
fi

# Map platform to runtime release
if [ $OS == "darwin" ] && [ $ARCH == "amd64" ]; then
   TARGET="macos-amd64"
elif [ $OS == "darwin" ] && [ $ARCH == "arm64" ]; then
   TARGET="macos-arm64"
elif [ $OS == "linux" ] && [ $ARCH == "amd64" ]; then
   TARGET="linux-amd64"
elif [ $OS == "windows" ] && [ $ARCH == "amd64" ]; then
   TARGET="windows-amd64"
else
    echo "Platform not supported: os=$OS arch=$ARCH"
    exit 1
fi

# Install runtime
mkdir -p "$OUTPUT_DIR"
cd "$OUTPUT_DIR"
curl -Lso runtime.zip https://storage.googleapis.com/pkg.rilldata.com/runtime/releases/$RUNTIME_VERSION/runtime-$TARGET.zip
unzip -q -o runtime.zip
rm runtime.zip<|MERGE_RESOLUTION|>--- conflicted
+++ resolved
@@ -2,11 +2,7 @@
 set -e
 
 # Hardcoded runtime version to install
-<<<<<<< HEAD
-RUNTIME_VERSION="93464d674cd5f2d8445738a466baa9ebded06822"
-=======
 RUNTIME_VERSION="6241e5388247c5b47ed7a98d991f6131b04c6916"
->>>>>>> 7c1cc80a
 
 # Targets dist/runtime as the output directory
 SCRIPT_DIR=$( cd -- "$( dirname -- "${BASH_SOURCE[0]}" )" &> /dev/null && pwd )
