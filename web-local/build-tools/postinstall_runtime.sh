--- conflicted
+++ resolved
@@ -2,11 +2,7 @@
 set -e
 
 # Hardcoded runtime version to install
-<<<<<<< HEAD
-RUNTIME_VERSION="7d0c7d486a5938e1ca610aee261bccf425e8f71d"
-=======
 RUNTIME_VERSION="6a4411eabff82037a1125d612a9c490f6e13ad1a"
->>>>>>> c780d156
 
 # Targets dist/runtime as the output directory
 SCRIPT_DIR=$( cd -- "$( dirname -- "${BASH_SOURCE[0]}" )" &> /dev/null && pwd )
