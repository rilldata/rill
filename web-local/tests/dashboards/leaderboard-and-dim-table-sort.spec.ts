import { expect, type Locator } from "@playwright/test";
import { useDashboardFlowTestSetup } from "web-local/tests/dashboards/dashboard-flow-test-setup";
import { test } from "../utils/test";

async function assertAAboveB(locA: Locator, locB: Locator) {
  const topA = await locA.boundingBox().then((box) => box?.y);
  const topB = await locB.boundingBox().then((box) => box?.y);

  expect(topA).toBeDefined();
  expect(topB).toBeDefined();

  // Safety: topB is defined
  expect(topA).toBeLessThan(topB as number);
}

test.describe("leaderboard and dimension table sorting", () => {
  useDashboardFlowTestSetup();

  test("leaderboard and dimension table sorting", async ({ page }) => {
    await page.getByRole("button", { name: "Preview" }).click();

    // Change time zone to UTC
    await page.getByLabel("Timezone selector").click();
    await page.getByRole("menuitem", { name: "UTC GMT +00:00 UTC" }).click();

    /**
     * LEADERBOARD
     */
    await assertAAboveB(
      page.getByRole("row", { name: "null 32.9k" }),
      page.getByRole("row", { name: "Microsoft 10.4k" }),
    );

    await page
      .getByLabel("publisher leaderboard")
      .getByLabel("Toggle sort leaderboards by value")
      .click();

    await assertAAboveB(
      page.getByRole("row", { name: "Microsoft 10.4k" }),
      page.getByRole("row", { name: "null 32.9k" }),
    );

    const timeRangeMenu = page.getByRole("button", {
      name: "Select time range",
    });

    async function openTimeRangeMenu() {
      await timeRangeMenu.click();
      await page
        .getByRole("menu", { name: "Select time range" })
        .waitFor({ state: "visible" });
    }

    await assertAAboveB(
      page.getByRole("row", { name: "Microsoft 10.4k 10%" }),
      page.getByRole("row", { name: "null 32.9k 33%" }),
    );

    //toggle sort by pct of total
    await page
      .getByLabel("publisher leaderboard")
      .getByLabel("Toggle sort leaderboards by percent of total")
      .click();

    await assertAAboveB(
      page.getByRole("row", { name: "facebook.com 15.6k 16%" }),
      page.getByRole("row", { name: "news.google.com 12.9k 13%" }),
    );

    // add time comparison and select Pct change
    await page.getByRole("button", { name: "Comparing" }).click();

    await openTimeRangeMenu();
    await page.getByRole("menuitem", { name: "Last 24 Hours" }).click();

    // need a slight delay for the time range to update
    // and the "Pct change" option to be available
    // in the context column dropdown
    await page.waitForTimeout(1000);

    await page
      .getByLabel("publisher leaderboard")
      .getByLabel("Toggle sort leaderboards by percent change")
      .click();

    // need a slight delay for the rankings to update
    await page.waitForTimeout(1000);

    // Broader selectors using RegEx to account for some Playwright runs triggering the display
    // of the starting value on hover
    await assertAAboveB(
      page.getByRole("row", { name: /^Google/ }),
      page.getByRole("row", { name: /^Facebook/ }),
    );

    await assertAAboveB(
      page.getByRole("row", { name: "news.yahoo.com 89 12 16%" }),
      page.getByRole("row", { name: "sports.yahoo.com 67 -25 -27%" }),
    );

    // Sort by absolute change
    await page
      .getByLabel("publisher leaderboard")
      .getByRole("button", {
        name: "Toggle sort leaderboards by absolute change",
      })
      .click();

    await assertAAboveB(
      page.getByRole("row", { name: "Google 116 5 5%" }),
      page.getByRole("row", { name: "Facebook 283 -14 -5%" }),
    );

    // toggle sort by absolute change
    await page
      .getByLabel("publisher leaderboard")
      .getByRole("button", {
        name: "Toggle sort leaderboards by absolute change",
      })
      .click();

    await assertAAboveB(
      page.getByRole("row", { name: "Facebook 283 -14 -5%" }),
      page.getByRole("row", { name: "Google 116 5 5%" }),
    );

    /**
     * DIMENSION TABLE
     */
    // click publisher leaderboard header to enter dimension table for that dim
    await page.locator("#svelte").getByText("Publisher").click();

    // click publisher column header to sort by publisher
    await page.getByRole("button", { name: "Publisher", exact: true }).click();
    await assertAAboveB(
      page
        .locator("div")
        .filter({ hasText: /^Yahoo$/ })
        .getByRole("button", { name: "Filter dimension value" }),
      page
        .locator("div")
        .filter({ hasText: /^Microsoft$/ })
        .getByRole("button", { name: "Filter dimension value" }),
    );

    // sort by total records
    await page
      .getByRole("table", { name: "Dimension table" })
      .getByRole("button")
      .filter({ hasText: "Total records" })
      .click();
    await assertAAboveB(
      page
        .getByRole("table", { name: "Dimension table" })
        .locator("div")
        .filter({ hasText: /^383$/ }),
      page
        .locator("div")
        .filter({ hasText: /^283$/ })
        .getByRole("button", { name: "Filter dimension value" }),
    );

    // sort by absolute change once to sort by absolute change descending
    await page.locator(".w-full > button:nth-child(2)").click();
    await assertAAboveB(
      page
        .getByRole("table", { name: "Dimension table" })
        .locator("div")
        .filter({ hasText: /^2$/ })
        .getByRole("button", { name: "Filter dimension value" }),
      page
        .getByRole("table", { name: "Dimension table" })
        .locator("div")
        .filter({ hasText: /^-14$/ })
        .getByRole("button", { name: "Filter dimension value" }),
    );

    // sort by absolute change TWICE to sort by absolute change ascending
    await page.locator(".w-full > button:nth-child(2)").click();
    await assertAAboveB(
      page
        .getByRole("table", { name: "Dimension table" })
        .locator("div")
        .filter({ hasText: /^-14$/ })
        .getByRole("button", { name: "Filter dimension value" }),
      page
        .getByRole("table", { name: "Dimension table" })
        .locator("div")
        .filter({ hasText: /^2$/ })
        .getByRole("button", { name: "Filter dimension value" }),
    );

    // await page.waitForTimeout(60000);

    // sort by pct change ONCE to sort by pct change descending
<<<<<<< HEAD
    await page
      .getByRole("table", { name: "Dimension table" })
      .locator("button:nth-child(3)")
      .first()
      .click();
=======
    // await page.locator(".w-full > button:nth-child(3)").first().click();
    await page.getByRole("button", { name: "%" }).first().click();
>>>>>>> d62a5dd9
    await assertAAboveB(
      page
        .locator("div")
        .filter({ hasText: /^5%$/ })
        .getByRole("button", { name: "Filter dimension value" }),
      page
        .locator("div")
        .filter({ hasText: /^3%$/ })
        .getByRole("button", { name: "Filter dimension value" }),
    );

    // sort by pct change TWICE to sort by pct change ascending
<<<<<<< HEAD
    await page
      .getByRole("table", { name: "Dimension table" })
      .locator("button:nth-child(3)")
      .first()
      .click();
=======
    await page.getByRole("button", { name: "%" }).first().click();
>>>>>>> d62a5dd9
    await assertAAboveB(
      page
        .locator("div")
        .filter({ hasText: /^3%$/ })
        .getByRole("button", { name: "Filter dimension value" }),
      page
        .locator("div")
        .filter({ hasText: /^5%$/ })
        .getByRole("button", { name: "Filter dimension value" }),
    );

    // sort by pct of total ONCE to sort by pct of total descending
<<<<<<< HEAD
    await page
      .getByRole("table", { name: "Dimension table" })
      .locator("button:nth-child(4)")
      .first()
      .click();
=======
    await page.getByRole("button", { name: "%" }).nth(1).click();
>>>>>>> d62a5dd9
    await assertAAboveB(
      page
        .locator("div")
        .filter({ hasText: /^34%$/ })
        .getByRole("button", { name: "Filter dimension value" }),
      page
        .locator("div")
        .filter({ hasText: /^25%$/ })
        .getByRole("button", { name: "Filter dimension value" }),
    );
    // sort by pct of total TWICE to sort by pct of total ascending
<<<<<<< HEAD
    await page
      .getByRole("table", { name: "Dimension table" })
      .locator("button:nth-child(4)")
      .first()
      .click();
=======
    await page.getByRole("button", { name: "%" }).nth(1).click();
>>>>>>> d62a5dd9
    await assertAAboveB(
      page
        .locator("div")
        .filter({ hasText: /^25%$/ })
        .getByRole("button", { name: "Filter dimension value" }),
      page
        .locator("div")
        .filter({ hasText: /^34%$/ })
        .getByRole("button", { name: "Filter dimension value" }),
    );
  });
});<|MERGE_RESOLUTION|>--- conflicted
+++ resolved
@@ -194,16 +194,8 @@
     // await page.waitForTimeout(60000);
 
     // sort by pct change ONCE to sort by pct change descending
-<<<<<<< HEAD
-    await page
-      .getByRole("table", { name: "Dimension table" })
-      .locator("button:nth-child(3)")
-      .first()
-      .click();
-=======
     // await page.locator(".w-full > button:nth-child(3)").first().click();
     await page.getByRole("button", { name: "%" }).first().click();
->>>>>>> d62a5dd9
     await assertAAboveB(
       page
         .locator("div")
@@ -216,15 +208,7 @@
     );
 
     // sort by pct change TWICE to sort by pct change ascending
-<<<<<<< HEAD
-    await page
-      .getByRole("table", { name: "Dimension table" })
-      .locator("button:nth-child(3)")
-      .first()
-      .click();
-=======
     await page.getByRole("button", { name: "%" }).first().click();
->>>>>>> d62a5dd9
     await assertAAboveB(
       page
         .locator("div")
@@ -237,15 +221,7 @@
     );
 
     // sort by pct of total ONCE to sort by pct of total descending
-<<<<<<< HEAD
-    await page
-      .getByRole("table", { name: "Dimension table" })
-      .locator("button:nth-child(4)")
-      .first()
-      .click();
-=======
     await page.getByRole("button", { name: "%" }).nth(1).click();
->>>>>>> d62a5dd9
     await assertAAboveB(
       page
         .locator("div")
@@ -257,15 +233,7 @@
         .getByRole("button", { name: "Filter dimension value" }),
     );
     // sort by pct of total TWICE to sort by pct of total ascending
-<<<<<<< HEAD
-    await page
-      .getByRole("table", { name: "Dimension table" })
-      .locator("button:nth-child(4)")
-      .first()
-      .click();
-=======
     await page.getByRole("button", { name: "%" }).nth(1).click();
->>>>>>> d62a5dd9
     await assertAAboveB(
       page
         .locator("div")
