import { expect } from "@playwright/test";
import { test } from "../setup/base";
import { gotoNavEntry } from "../utils/waitHelpers";

test.describe("visual explore editing", () => {
  test.use({ project: "AdBids" });

  test("visual explore editor runthrough", async ({ page }) => {
    test.setTimeout(45_000); // Note: we should make this test smaller!

    await page.getByLabel("/dashboards").click();
    await page.waitForTimeout(1000);
    await gotoNavEntry(page, "/dashboards/AdBids_metrics_explore.yaml");
    await page.getByRole("button", { name: "switch to code editor" }).click();

    await page.getByRole("button", { name: "Subset" }).first().click();
    await page.getByRole("button", { name: "Subset" }).nth(1).click();

    await page.getByRole("button", { name: "Custom" }).first().click();
    await page.getByRole("button", { name: "Custom" }).nth(1).click();
    await page.getByRole("button", { name: "Custom" }).nth(2).click();

    let text = await page
      .getByRole("textbox", { name: "codemirror editor" })
      .textContent();

    expect(text).toEqual(
<<<<<<< HEAD
      ' 5212345678910111213141516171819202122232425262728293031323334353637383940414243444546474849505152# Explore YAML# Reference documentation: https://docs.rilldata.com/reference/project-files/explore-dashboardstype: exploretitle: "Adbids dashboard"metrics_view: AdBids_metricsdimensions:  - timestamp  - publisher  - domainmeasures:  - total_records  - bid_price_sumtime_ranges:  - PT6H  - PT24H  - P7D  - P14D  - P4W  - P12M  - rill-TD  - rill-WTD  - rill-MTD  - rill-QTD  - rill-YTD  - rill-PDC  - rill-PWC  - rill-PMC  - rill-PQC  - rill-PYC  - inftime_zones:  - UTC  - America/Los_Angeles  - America/Chicago  - America/New_York  - Europe/London  - Europe/Paris  - Asia/Jerusalem  - Europe/Moscow  - Asia/Kolkata  - Asia/Shanghai  - Asia/Tokyo  - Australia/Sydneytheme:  colors:    primary: hsl(180, 100%, 50%)    secondary: lightgreen',
=======
      ' 51123456789101112131415161718192021222324252627282930313233343536373839404142434445464748495051# Explore YAML# Reference documentation: https://docs.rilldata.com/reference/project-files/explore-dashboardstype: exploretitle: "Adbids dashboard"metrics_view: AdBids_metricsdimensions:  - publisher  - domainmeasures:  - total_records  - bid_price_sumtime_ranges:  - PT6H  - PT24H  - P7D  - P14D  - P4W  - P12M  - rill-TD  - rill-WTD  - rill-MTD  - rill-QTD  - rill-YTD  - rill-PDC  - rill-PWC  - rill-PMC  - rill-PQC  - rill-PYC  - inftime_zones:  - UTC  - America/Los_Angeles  - America/Chicago  - America/New_York  - Europe/London  - Europe/Paris  - Asia/Jerusalem  - Europe/Moscow  - Asia/Kolkata  - Asia/Shanghai  - Asia/Tokyo  - Australia/Sydneytheme:  light:    primary: hsl(180, 100%, 50%)    secondary: lightgreen',
>>>>>>> 8da88d95
    );

    await page.getByRole("button", { name: "Expression" }).first().click();
    await page.getByRole("button", { name: "Expression" }).nth(1).click();

    await page.getByRole("button", { name: "Default" }).first().click();
    await page.getByRole("button", { name: "Presets" }).click();

    text = await page
      .getByRole("textbox", { name: "codemirror editor" })
      .textContent();

    expect(text).toEqual(
      ' 45123456789101112131415161718192021222324252627282930313233343536373839404142434445# Explore YAML# Reference documentation: https://docs.rilldata.com/reference/project-files/explore-dashboardstype: exploretitle: "Adbids dashboard"metrics_view: AdBids_metricsdimensions:  expr: "*"measures:  expr: "*"time_ranges:  - PT6H  - PT24H  - P7D  - P14D  - P4W  - P3M  - P12M  - rill-TD  - rill-WTD  - rill-MTD  - rill-QTD  - rill-YTD  - rill-PDC  - rill-PWC  - rill-PMC  - rill-PQC  - rill-PYCtime_zones:  - UTC  - America/Los_Angeles  - America/Chicago  - America/New_York  - Europe/London  - Europe/Paris  - Asia/Jerusalem  - Europe/Moscow  - Asia/Kolkata  - Asia/Shanghai  - Asia/Tokyo  - Australia/Sydney',
    );
  });
});<|MERGE_RESOLUTION|>--- conflicted
+++ resolved
@@ -25,11 +25,7 @@
       .textContent();
 
     expect(text).toEqual(
-<<<<<<< HEAD
-      ' 5212345678910111213141516171819202122232425262728293031323334353637383940414243444546474849505152# Explore YAML# Reference documentation: https://docs.rilldata.com/reference/project-files/explore-dashboardstype: exploretitle: "Adbids dashboard"metrics_view: AdBids_metricsdimensions:  - timestamp  - publisher  - domainmeasures:  - total_records  - bid_price_sumtime_ranges:  - PT6H  - PT24H  - P7D  - P14D  - P4W  - P12M  - rill-TD  - rill-WTD  - rill-MTD  - rill-QTD  - rill-YTD  - rill-PDC  - rill-PWC  - rill-PMC  - rill-PQC  - rill-PYC  - inftime_zones:  - UTC  - America/Los_Angeles  - America/Chicago  - America/New_York  - Europe/London  - Europe/Paris  - Asia/Jerusalem  - Europe/Moscow  - Asia/Kolkata  - Asia/Shanghai  - Asia/Tokyo  - Australia/Sydneytheme:  colors:    primary: hsl(180, 100%, 50%)    secondary: lightgreen',
-=======
       ' 51123456789101112131415161718192021222324252627282930313233343536373839404142434445464748495051# Explore YAML# Reference documentation: https://docs.rilldata.com/reference/project-files/explore-dashboardstype: exploretitle: "Adbids dashboard"metrics_view: AdBids_metricsdimensions:  - publisher  - domainmeasures:  - total_records  - bid_price_sumtime_ranges:  - PT6H  - PT24H  - P7D  - P14D  - P4W  - P12M  - rill-TD  - rill-WTD  - rill-MTD  - rill-QTD  - rill-YTD  - rill-PDC  - rill-PWC  - rill-PMC  - rill-PQC  - rill-PYC  - inftime_zones:  - UTC  - America/Los_Angeles  - America/Chicago  - America/New_York  - Europe/London  - Europe/Paris  - Asia/Jerusalem  - Europe/Moscow  - Asia/Kolkata  - Asia/Shanghai  - Asia/Tokyo  - Australia/Sydneytheme:  light:    primary: hsl(180, 100%, 50%)    secondary: lightgreen',
->>>>>>> 8da88d95
     );
 
     await page.getByRole("button", { name: "Expression" }).first().click();
