--- conflicted
+++ resolved
@@ -57,10 +57,7 @@
 
     await page.goto(`http://localhost:${TEST_PORT}`);
 
-<<<<<<< HEAD
-=======
     // Seems to help with issues related to DOM elements not being ready
->>>>>>> 043aa8e3
     await page.waitForTimeout(1000);
 
     await use(page);
