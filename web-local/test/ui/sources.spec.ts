--- conflicted
+++ resolved
@@ -1,9 +1,4 @@
-<<<<<<< HEAD
-import { describe, it } from "@jest/globals";
-import { expect as playwrightExpect } from "@playwright/test";
-=======
 import { expect, test } from "@playwright/test";
->>>>>>> c4ef4df1
 import {
   deleteEntity,
   renameEntityUsingMenu,
@@ -14,19 +9,13 @@
   waitForAdImpressions,
 } from "./utils/dataSpecifcHelpers";
 import { TestEntityType } from "./utils/helpers";
-<<<<<<< HEAD
 import { useRegisteredServer } from "./utils/serverConfigs";
-=======
->>>>>>> c4ef4df1
 import {
   TestDataPath,
   createOrReplaceSource,
   uploadFile,
 } from "./utils/sourceHelpers";
-<<<<<<< HEAD
-=======
 import { startRuntimeForEachTest } from "./utils/startRuntimeForEachTest";
->>>>>>> c4ef4df1
 import { entityNotPresent, waitForEntity } from "./utils/waitHelpers";
 
 test.describe("sources", () => {
@@ -73,13 +62,8 @@
     await entityNotPresent(page, "AdBids");
   });
 
-<<<<<<< HEAD
-  it("Edit source", async () => {
-    const { page } = testBrowser;
-=======
   test("Edit source", async ({ page }) => {
     await page.goto("/");
->>>>>>> c4ef4df1
 
     // Upload data & create two sources
     await createOrReplaceSource(page, "AdImpressions.tsv", "AdImpressions");
@@ -92,36 +76,17 @@
     await page.getByRole("button", { name: "Save and refresh" }).click();
 
     // Observe error message "file does not exist"
-<<<<<<< HEAD
-    await playwrightExpect(page.getByText("file does not exist")).toBeVisible();
-=======
     await expect(page.getByText("file does not exist")).toBeVisible();
->>>>>>> c4ef4df1
 
     // Edit source path to an existent file
     const adImpressionsSource = `type: local_file
 path: ${TestDataPath}/AdImpressions.tsv`;
     await updateCodeEditor(page, adImpressionsSource);
-<<<<<<< HEAD
-    const tableRowsPromise = page.waitForResponse(
-      // (We're editing the AdBids source, though the new data is from AdImpressions)
-      new RegExp(`/queries/rows/tables/AdBids`)
-    );
-    await page.getByRole("button", { name: "Save and refresh" }).click();
-
-    // Wait for data to be loaded
-    await tableRowsPromise;
-
-    // Check that the source data is updated
-    // (The column "user_id" exists in AdImpressions, but not in AdBids)
-    await playwrightExpect(
-=======
     await page.getByRole("button", { name: "Save and refresh" }).click();
 
     // Check that the source data is updated
     // (The column "user_id" exists in AdImpressions, but not in AdBids)
     await expect(
->>>>>>> c4ef4df1
       page.getByRole("button").filter({ hasText: "user_id" }).first()
     ).toBeVisible();
   });
