--- conflicted
+++ resolved
@@ -18,31 +18,17 @@
     });
 
     childProcess = spawn(
-<<<<<<< HEAD
-      // path.join(__dirname, "../../../..", "rill"),
-      "go",
-=======
       path.join(__dirname, "../../../.jest/rill-e2e-test"),
->>>>>>> 1cbcaa40
       [
         "run",
         path.join(__dirname, "../../../..", "cli/main.go"),
         "start",
         "--no-open",
-<<<<<<< HEAD
-        "--port",
-        port + "",
-        "--port-grpc",
-        port + 1000 + "",
-        // "--project",
-        dir,
-=======
         `--port`,
         port.toString(),
         `--port-grpc`,
         (port + 1000).toString(),
         dir
->>>>>>> 1cbcaa40
       ],
       {
         stdio: "inherit",
@@ -69,8 +55,8 @@
 
   beforeAll(async () => {
     browser = await chromium.launch({
-      headless: false,
-      slowMo: 100
+      // headless: false,
+      // slowMo: 100
       // devtools: true,
     });
   });
