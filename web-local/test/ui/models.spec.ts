<<<<<<< HEAD
import { describe, it } from "@jest/globals";
=======
import { test } from "@playwright/test";
import { createAdBidsModel } from "./utils/dataSpecifcHelpers";
>>>>>>> 9c63c1bb
import {
  deleteEntity,
  gotoEntity,
  renameEntityUsingMenu,
  updateCodeEditor,
} from "./utils/commonHelpers";
import { createAdBidsModel } from "./utils/dataSpecifcHelpers";
import {
  TestEntityType,
  waitForProfiling,
  wrapRetryAssertion,
} from "./utils/helpers";
import {
  createModel,
  createModelFromSource,
  modelHasError,
} from "./utils/modelHelpers";
import { createOrReplaceSource } from "./utils/sourceHelpers";
import { entityNotPresent, waitForEntity } from "./utils/waitHelpers";
import { startRuntimeForEachTest } from "./utils/startRuntimeForEachTest";

test.describe("models", () => {
  startRuntimeForEachTest();

  test("Create and edit model", async ({ page }) => {
    await page.goto("/");

    await createOrReplaceSource(page, "AdBids.csv", "AdBids");
    await createOrReplaceSource(page, "AdImpressions.tsv", "AdImpressions");

    await createModel(page, "AdBids_model_t");
    await waitForEntity(page, TestEntityType.Model, "AdBids_model_t", true);
    await Promise.all([
      waitForProfiling(page, "AdBids_model_t", [
        "publisher",
        "domain",
        "timestamp",
      ]),
      updateCodeEditor(page, "select * from AdBids"),
    ]);
    await wrapRetryAssertion(() => modelHasError(page, false));

    // Catalog error
    await updateCodeEditor(page, "select * from AdBid");
    await wrapRetryAssertion(() => modelHasError(page, true, "Catalog Error"));

    // Query parse error
    await updateCodeEditor(page, "select from AdBids");
    await wrapRetryAssertion(() => modelHasError(page, true, "Parser Error"));
  });

  test("Rename and delete model", async ({ page }) => {
    await page.goto("/");

    // make sure AdBids_rename_delete is present
    await createModel(page, "AdBids_rename_delete");

    // rename
    await renameEntityUsingMenu(
      page,
      "AdBids_rename_delete",
      "AdBids_rename_delete_new"
    );
    await waitForEntity(
      page,
      TestEntityType.Model,
      "AdBids_rename_delete_new",
      true
    );
    await entityNotPresent(page, "AdBids_rename_delete");

    // delete
    await deleteEntity(page, "AdBids_rename_delete_new");
    await entityNotPresent(page, "AdBids_rename_delete_new");
    await entityNotPresent(page, "AdBids_rename_delete");
  });

  test("Create model from source", async ({ page }) => {
    await page.goto("/");

    await createOrReplaceSource(page, "AdBids.csv", "AdBids");

    await Promise.all([
      waitForProfiling(page, "AdBids_model", [
        "publisher",
        "domain",
        "timestamp",
      ]),
      createModelFromSource(page, "AdBids"),
    ]);
    await waitForEntity(page, TestEntityType.Model, "AdBids_model", true);

    // navigate to another source
    await createOrReplaceSource(page, "AdImpressions.tsv", "AdImpressions");
    // delete the source of model
    await deleteEntity(page, "AdBids");
    // go to model
    await gotoEntity(page, "AdBids_model");
    // make sure error has propagated
    await wrapRetryAssertion(() => modelHasError(page, true, "Catalog Error"));
  });

  test("Embedded source", async ({ page }) => {
    await page.goto("/");
    await createAdBidsModel(page);
  });
});<|MERGE_RESOLUTION|>--- conflicted
+++ resolved
@@ -1,9 +1,4 @@
-<<<<<<< HEAD
-import { describe, it } from "@jest/globals";
-=======
 import { test } from "@playwright/test";
-import { createAdBidsModel } from "./utils/dataSpecifcHelpers";
->>>>>>> 9c63c1bb
 import {
   deleteEntity,
   gotoEntity,
@@ -22,8 +17,8 @@
   modelHasError,
 } from "./utils/modelHelpers";
 import { createOrReplaceSource } from "./utils/sourceHelpers";
+import { startRuntimeForEachTest } from "./utils/startRuntimeForEachTest";
 import { entityNotPresent, waitForEntity } from "./utils/waitHelpers";
-import { startRuntimeForEachTest } from "./utils/startRuntimeForEachTest";
 
 test.describe("models", () => {
   startRuntimeForEachTest();
