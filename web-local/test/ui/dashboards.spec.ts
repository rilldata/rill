import { expect, Page, test } from "@playwright/test";
<<<<<<< HEAD
import { updateCodeEditor, waitForDashboard } from "./utils/commonHelpers";
=======
import { updateCodeEditor } from "./utils/commonHelpers";
>>>>>>> 140f0f94
import {
  assertLeaderboards,
  clickOnFilter,
  createDashboardFromModel,
  createDashboardFromSource,
  interactWithTimeRangeMenu,
  metricsViewRequestFilterMatcher,
  RequestMatcher,
  waitForComparisonTopLists,
  waitForDashboard,
  waitForTimeSeries,
} from "./utils/dashboardHelpers";
import {
  assertAdBidsDashboard,
  createAdBidsModel,
} from "./utils/dataSpecifcHelpers";
import { TestEntityType, wrapRetryAssertion } from "./utils/helpers";
import { createOrReplaceSource } from "./utils/sourceHelpers";
import { startRuntimeForEachTest } from "./utils/startRuntimeForEachTest";
import { waitForEntity } from "./utils/waitHelpers";

test.describe("dashboard", () => {
  startRuntimeForEachTest();

  test("Autogenerate dashboard from source", async ({ page }) => {
    await page.goto("/");

    await createOrReplaceSource(page, "AdBids.csv", "AdBids");
    await createDashboardFromSource(page, "AdBids");
    await waitForEntity(
      page,
      TestEntityType.Dashboard,
      "AdBids_dashboard",
      true
    );
    await assertAdBidsDashboard(page);
  });

  test("Autogenerate dashboard from model", async ({ page }) => {
    await page.goto("/");

    await createAdBidsModel(page);
    await Promise.all([
      waitForEntity(
        page,
        TestEntityType.Dashboard,
        "AdBids_model_dashboard",
        true
      ),
      waitForTimeSeries(page, "AdBids_model_dashboard"),
      waitForComparisonTopLists(page, "AdBids_model_dashboard", ["domain"]),
      createDashboardFromModel(page, "AdBids_model"),
    ]);
    await assertAdBidsDashboard(page);

    // metrics view filter matcher to select just publisher=Facebook since we click on it
    const domainFilterMatcher: RequestMatcher = (response) =>
      metricsViewRequestFilterMatcher(
        response,
        [{ label: "publisher", values: ["Facebook"] }],
        []
      );
    await Promise.all([
      waitForTimeSeries(page, "AdBids_model_dashboard", domainFilterMatcher),
      waitForComparisonTopLists(
        page,
        "AdBids_model_dashboard",
        ["domain"],
        domainFilterMatcher
      ),
      // click on publisher=Facebook leaderboard value
      clickOnFilter(page, "Publisher", "Facebook"),
    ]);
    await wrapRetryAssertion(() =>
      assertLeaderboards(page, [
        {
          label: "Publisher",
          values: ["null", "Facebook", "Google", "Yahoo", "Microsoft"],
        },
        {
          label: "Domain",
          values: ["facebook.com", "instagram.com"],
        },
      ])
    );
  });

  test("Dashboard runthrough", async ({ page }) => {
    // Enable to get logs in CI
    // page.on("console", async (msg) => {
    //   console.log(msg.text());
    // });
    // page.on("pageerror", (exception) => {
    //   console.log(
    //     `Uncaught exception: "${exception.message}"\n${exception.stack}`
    //   );
    // });

    test.setTimeout(60000);
    await page.goto("/");
    // disable animations
    await page.addStyleTag({
      content: `
        *, *::before, *::after {
          animation-duration: 0s !important;
          transition-duration: 0s !important;
        }
      `,
    });
    await createAdBidsModel(page);
    await createDashboardFromModel(page, "AdBids_model");

    // Check the total records are 100k
    await expect(page.getByText("Total records 100.0k")).toBeVisible();

    // Check the row viewer accordion is visible
    await expect(page.getByText("Model Data 100k of 100k rows")).toBeVisible();

    // Change the metric trend granularity
    await page.getByRole("button", { name: "Metric trends by day" }).click();
    await page.getByRole("menuitem", { name: "day" }).click();

    // Change the time range
    await interactWithTimeRangeMenu(page, async () => {
      await page.getByRole("menuitem", { name: "Last 6 Hours" }).click();
    });

    // Change time zone to UTC
    await page.getByLabel("Timezone selector").click();
    await page
      .getByRole("menuitem", { name: "UTC GMT +00:00 Etc/UTC" })
      .click();
    // Wait for menu to close
    await expect(
      page.getByRole("menuitem", { name: "UTC GMT +00:00 Etc/UTC" })
    ).not.toBeVisible();

    // Check that the total records are 272 and have comparisons
    await expect(page.getByText("272 -23 -7%")).toBeVisible();

    // Check the row viewer accordion is updated
    await expect(page.getByText("Model Data 272 of 100k rows")).toBeVisible();

    // Check row viewer is collapsed by looking for the cell value "7029", which should be in the table
    await expect(page.getByRole("button", { name: "7029" })).not.toBeVisible();

    // Expand row viewer and check data is there
    await page.getByRole("button", { name: "Toggle rows viewer" }).click();
    await expect(page.getByRole("button", { name: "7029" })).toBeVisible();

    await page.getByRole("button", { name: "Toggle rows viewer" }).click();
    // Check row viewer is collapsed
    await expect(page.getByRole("button", { name: "7029" })).not.toBeVisible();

    // Download the data as CSV
    // Start waiting for download before clicking. Note no await.
    const downloadCSVPromise = page.waitForEvent("download");
    await page.getByRole("button", { name: "Export model data" }).click();
    await page.getByText("Export as CSV").click();
    const downloadCSV = await downloadCSVPromise;
    await downloadCSV.saveAs("temp/" + downloadCSV.suggestedFilename());
    const csvRegex = /^AdBids_model_filtered_.*\.csv$/;
    expect(csvRegex.test(downloadCSV.suggestedFilename())).toBe(true);

    // Download the data as XLSX
    // Start waiting for download before clicking. Note no await.
    const downloadXLSXPromise = page.waitForEvent("download");
    await page.getByRole("button", { name: "Export model data" }).click();
    await page.getByText("Export as XLSX").click();
    const downloadXLSX = await downloadXLSXPromise;
    await downloadXLSX.saveAs("temp/" + downloadXLSX.suggestedFilename());
    const xlsxRegex = /^AdBids_model_filtered_.*\.xlsx$/;
    expect(xlsxRegex.test(downloadXLSX.suggestedFilename())).toBe(true);

    // Download the data as Parquet
    // Start waiting for download before clicking. Note no await.
    const downloadParquetPromise = page.waitForEvent("download");
    await page.getByRole("button", { name: "Export model data" }).click();
    await page.getByText("Export as Parquet").click();
    const downloadParquet = await downloadParquetPromise;
    await downloadParquet.saveAs("temp/" + downloadParquet.suggestedFilename());

    const parquetRegex = /^AdBids_model_filtered_.*\.parquet$/;
    expect(parquetRegex.test(downloadParquet.suggestedFilename())).toBe(true);

    // Turn off comparison
    await page.getByRole("button", { name: "Comparing by Time" }).click();
    await page
      .getByLabel("Comparison selector")
      .getByRole("menuitem", { name: "No comparison" })
      .click();

    // Check number
    await expect(page.getByText("272", { exact: true })).toBeVisible();

    // Add comparison back
    await page.getByRole("button", { name: "No comparison" }).click();
    await page
      .getByLabel("Comparison selector")
      .getByRole("menuitem", { name: "Time" })
      .click();

    /*
      There is a bug where if you programmatically click the Time Range Selector button right after clicking the "Last Period" menu item,
      the comparison menu closes, the time range menu opens, and then the comparison menu opens again. You can reproduce with a script like this in console
      after opening up comparison menu when "no comparison" is selected:
      (() => {
        document.evaluate("//button[contains(., 'last period')]", document, null, XPathResult.ANY_TYPE, null ).iterateNext().click();
        document.querySelector('[aria-label="Select time range"]').click();
      })()

      For now, we will wait for the menu to disappear before clicking the next menu
     */
    await expect(page.getByLabel("Comparison selector")).not.toBeVisible();

    // Switch to a custom time range
    await interactWithTimeRangeMenu(page, async () => {
      const timeRangeMenu = page.getByRole("menu", {
        name: "Time range selector",
      });

      await timeRangeMenu
        .getByRole("menuitem", { name: "Custom range" })
        .click();
      await timeRangeMenu.getByLabel("Start date").fill("2022-02-01");
      await timeRangeMenu.getByLabel("Start date").blur();
      await timeRangeMenu.getByRole("button", { name: "Apply" }).click();
    });

    // Check number
    await expect(page.getByText("Total records 65.1k")).toBeVisible();

    // Flip back to All Time
    await interactWithTimeRangeMenu(page, async () => {
      await page.getByRole("menuitem", { name: "All Time" }).click();
    });

    // Check number
    await expect(
      page.getByText("Total records 100.0k", { exact: true })
    ).toBeVisible();

    // Filter to Facebook via leaderboard
    await page.getByRole("button", { name: "Facebook 19.3k" }).click();

    // Change filter to excluded
    await page.getByText("Publisher Facebook").click();
    await page.getByRole("button", { name: "Exclude" }).click();
    await page.getByText("Exclude Publisher Facebook").click();

    // Check number
    await expect(
      page.getByText("Total records 80.7k", { exact: true })
    ).toBeVisible();

    // Clear the filter from filter bar
    await page.getByLabel("View filter").getByLabel("Remove").click();

    // Apply a different filter
    await page.getByRole("button", { name: "google.com 15.1k" }).click();

    // Check number
    await expect(
      page.getByText("Total records 15.1k", { exact: true })
    ).toBeVisible();

    // Clear all filters button
    await page.getByRole("button", { name: "Clear filters" }).click();

    // Check number
    await expect(
      page.getByText("Total records 100.0k", { exact: true })
    ).toBeVisible();

    // Check no filters label
    await expect(
      page.getByText("No filters selected", { exact: true })
    ).toBeVisible();

    // TODO
    //    Change time range to last 6 hours
    //    Check that the data is updated for last 6 hours
    //    Change time range back to all time

    // Open Edit Metrics
    await page.getByRole("button", { name: "Edit Metrics" }).click();

    // Get the dashboard name field and change it

    const changeDisplayNameDoc = `# Visit https://docs.rilldata.com/reference/project-files to learn more about Rill project files.

    title: "AdBids_model_dashboard_rename"
    model: "AdBids_model"
    default_time_range: ""
    smallest_time_grain: ""
    measures:
      - label: Total records
        expression: count(*)
        name: total_records
        description: Total number of records present
        format_preset: humanize
    dimensions:
      - name: publisher
        label: Publisher
        column: publisher
        description: ""
      - name: domain
        label: Domain
        column: domain
        description: ""

        `;
    await updateCodeEditor(page, changeDisplayNameDoc);
    await waitForDashboard(page);

    // Remove timestamp column
    // await page.getByLabel("Remove timestamp column").click();

    await page.getByRole("button", { name: "Go to Dashboard" }).click();

    // Assert that name changed
    await expect(page.getByText("AdBids_model_dashboard_rename")).toBeVisible();

    // Assert that no time dimension specified
    await expect(page.getByText("No time dimension specified")).toBeVisible();

    // Open Edit Metrics
    await page.getByRole("button", { name: "Edit Metrics" }).click();

    // Add timestamp column back

    const addBackTimestampColumnDoc = `# Visit https://docs.rilldata.com/reference/project-files to learn more about Rill project files.

    title: "AdBids_model_dashboard_rename"
    model: "AdBids_model"
    default_time_range: ""
    smallest_time_grain: "week"
    timeseries: "timestamp"
    measures:
      - label: Total records
        expression: count(*)
        name: total_records
        description: Total number of records present
        format_preset: humanize
    dimensions:
      - name: publisher
        label: Publisher
        column: publisher
        description: ""
      - name: domain
        label: Domain
        column: domain
        description: ""

        `;
    await updateCodeEditor(page, addBackTimestampColumnDoc);
    await waitForDashboard(page);

    // Go to dashboard
    await page.getByRole("button", { name: "Go to Dashboard" }).click();

    // Assert that time dimension is now week
    await expect(
      page.getByRole("button", { name: "Metric trends by week" })
    ).toBeVisible();

    // Open Edit Metrics
    await page.getByRole("button", { name: "Edit Metrics" }).click();

    const deleteOnlyMeasureDoc = `# Visit https://docs.rilldata.com/reference/project-files to learn more about Rill project files.

    title: "AdBids_model_dashboard_rename"
    model: "AdBids_model"
    default_time_range: ""
    smallest_time_grain: "week"
    timeseries: "timestamp"
    measures: []
    dimensions:
      - name: publisher
        label: Publisher
        column: publisher
        description: ""
      - name: domain
        label: Domain
        column: domain
        description: ""

        `;
    await updateCodeEditor(page, deleteOnlyMeasureDoc);
    // Check warning message appears, Go to Dashboard is disabled
    await expect(
      page.getByText("must define at least one measure")
    ).toBeVisible();

    await expect(
      page.getByRole("button", { name: "Go to dashboard" })
    ).toBeDisabled();

    // Add back the total rows measure for
    const docWithIncompleteMeasure = `# Visit https://docs.rilldata.com/reference/project-files to learn more about Rill project files.

    title: "AdBids_model_dashboard_rename"
    model: "AdBids_model"
    default_time_range: ""
    smallest_time_grain: "week"
    timeseries: "timestamp"
    measures:
      - label: Avg Bid Price
    dimensions:
      - name: publisher
        label: Publisher
        column: publisher
        description: ""
      - name: domain
        label: Domain
        column: domain
        description: ""
        
        `;

    await updateCodeEditor(page, docWithIncompleteMeasure);
    await expect(
      page.getByRole("button", { name: "Go to dashboard" })
    ).toBeDisabled();

    const docWithCompleteMeasure = `# Visit https://docs.rilldata.com/reference/project-files to learn more about Rill project files.

title: "AdBids_model_dashboard_rename"
model: "AdBids_model"
default_time_range: ""
smallest_time_grain: "week"
timeseries: "timestamp"
measures:
  - label: Total rows
    expression: count(*)
    name: total_rows
    description: Total number of records present
  - label: Avg Bid Price
    expression: avg(bid_price)
    name: avg_bid_price
    format_preset: currency_usd
dimensions:
  - name: publisher
    label: Publisher
    column: publisher
    description: ""
  - name: domain
    label: Domain Name
    column: domain
    description: ""
        `;

    await updateCodeEditor(page, docWithCompleteMeasure);
    await expect(
      page.getByRole("button", { name: "Go to dashboard" })
    ).toBeEnabled();

    // Go to dashboard
    await page.getByRole("button", { name: "Go to dashboard" }).click();

    // Check Avg Bid Price
    await expect(page.getByText("Avg Bid Price $3.01")).toBeVisible();

    // Change the leaderboard metric
    await page.getByRole("button", { name: "Total rows", exact: true }).click();
    await page.getByRole("menuitem", { name: "Avg Bid Price" }).click();

    // Check domain and sample value in leaderboard
    await expect(page.getByText("Domain Name")).toBeVisible();
    await expect(page.getByText("facebook.com $3.13")).toBeVisible();

    // Open the Publisher details table
    await page
      .getByLabel("Open dimension details")
      .filter({ hasText: "Publisher" })
      .click();

    // Check that table is shown
    await expect(
      page.getByRole("table", { name: "Dimension table" })
    ).toBeVisible();

    // Check for a table value
    // Can do better table checking in the future when table is refactored to use proper row setup
    // For now, just check the dimensions
    await expect(
      page.locator("button").filter({ hasText: /^Microsoft$/ })
    ).toBeVisible();

    // TODO when table is better formatted
    //    Change sort direction
    //    Check new sort direction worked in first table row
    //    Change sort column and check

    // Click a table value to filter
    await page
      .locator("button")
      .filter({ hasText: /^Microsoft$/ })
      .click();

    // Check that filter was applied
    await expect(
      page.getByLabel("View filter").getByText("Publisher Microsoft")
    ).toBeVisible();

    // go back to the leaderboards.
    await page.getByText("All dimensions").click();
    // clear all filters
    await page.getByText("Clear filters").click();

    // run through TDD table view
    await page.getByText("Total rows 100.0k").click();

    await expect(
      page.getByText("No comparison dimension selected")
    ).toBeVisible();

    await page.getByRole("button", { name: "No comparison" }).nth(1).click();
    await page.getByRole("menuitem", { name: "Domain Name" }).click();

    await page.getByText("google.com", { exact: true }).click();
    await page.getByText("instagram.com").click();
    await page.getByText("news.google.com").click();

    await expect(page.getByText(" Total rows 41.1k")).toBeVisible();

    await page.getByRole("cell", { name: "Total rows" }).locator("div").click();

    await page.getByRole("button", { name: "Total rows", exact: true }).click();
    await page.getByRole("menuitem", { name: "Avg Bid Price" }).click();

    await expect(page.getByText(" Avg Bid Price $2.93")).toBeVisible();

    await interactWithTimeRangeMenu(page, async () => {
      await page.getByRole("menuitem", { name: "Last 4 Weeks" }).click();
    });

    await page.getByRole("button", { name: "Domain name" }).nth(1).click();
    await page.getByRole("menuitem", { name: "Time" }).click();

    await expect(page.getByText("-52.2%")).toBeVisible();

    await page.getByRole("button", { name: "Edit metrics" }).click();
    /** walk through empty metrics def  */
    await runThroughEmptyMetricsFlows(page);

    await runThroughLeaderboardContextColumnFlows(page);

    // go back to the dashboard

    // TODO
    //    Check that details table can exclude
    //    Add search criteria
    //    Check that table got search
    //    Clear search
    //    Change the sort column to total rows
    //    Go back to leaderboard
    //    Check that selected metric is total rows
    //    Change the leaderboard metric to avg bid price
    //    await page.getByRole("button", { name: "Total records" }).click();
  });
});

async function runThroughLeaderboardContextColumnFlows(page: Page) {
  // NOTE: this flow picks up from the end of runThroughEmptyMetricsFlows,
  // at which point we are in the metrics editor

  /*
   * SUBFLOW: setup state for the leaderboard context column tests
   */

  // reset metrics, and add a metric with `valid_percent_of_total: true`
  const metricsWithValidPercentOfTotal = `# Visit https://docs.rilldata.com/reference/project-files to learn more about Rill project files.

  title: "AdBids_model_dashboard"
  model: "AdBids_model"
  default_time_range: ""
  smallest_time_grain: ""
  timeseries: "timestamp"
  measures:
    - label: Total rows
      expression: count(*)
      name: total_rows
      description: Total number of records present
    - label: Total Bid Price
      expression: sum(bid_price)
      name: total_bid_price
      format_preset: currency_usd
      valid_percent_of_total: true
  dimensions:
    - name: publisher
      label: Publisher
      column: publisher
      description: ""
    - name: domain
      label: Domain Name
      column: domain
      description: ""
      `;
  await updateCodeEditor(page, metricsWithValidPercentOfTotal);
  await waitForDashboard(page);

  // Go to dashboard
  await page.getByRole("button", { name: "Go to dashboard" }).click();

  // make sure "All time" is selected to clear any time comparison
  await interactWithTimeRangeMenu(page, async () => {
    await page.getByRole("menuitem", { name: "All Time" }).click();
  });

  /**
   * SUBFLOW:
   * check menu items are disabled/enabled as expected
   * when there is no time comparison
   */

  // click to open the context column menu
  await page.getByLabel("Select a context column").click();
  // Check "percent change" menuitem disabled since there is no time comparison
  await expect(
    page.getByRole("menuitem", { name: "Percent change" })
  ).toBeDisabled();
  // Check "percent of total" item is disabled since `valid_percent_of_total` is not set for the measure "total rows"
  await expect(
    page.getByRole("menuitem", { name: "Percent of total" })
  ).toBeDisabled();
  // click to close the context column menu
  await page.getByLabel("Select a context column").click();

  /**
   * SUBFLOW: check correct behavior when a time comparison
   * is activated, but there is no valid_percent_of_total
   */

  // Select a time range, which should automatically enable a time comparison (including context column)
  await interactWithTimeRangeMenu(page, async () => {
    await page.getByRole("menuitem", { name: "Last 6 Hours" }).click();
  });

  // check that the "select a context column" button now reads "with Percent change"
  await expect(
    page.getByLabel("Select a context column")
    // getByRole("button", { name: "with Percent change" })
  ).toContainText("Percent change");

  // This regex matches a line that:
  // - starts with "Facebook"
  // - has two white space separated sets of characters (the number and the percent change)
  // - ends with a percent sign literal
  // e.g. "Facebook 68.9k -12%".
  // This will detect both percent change and percent of total
  const comparisonColumnRegex = /Facebook\s*\S*\s*\S*%/;

  // Check that time comparison context column is visible with correct value now that there is a time comparison
  await expect(page.getByText(comparisonColumnRegex)).toBeVisible();

  // click to open the context column menu
  await page.getByLabel("Select a context column").click();
  // Check that the "percent change" menuitem is enabled
  await expect(
    page.getByRole("menuitem", { name: "Percent change" })
  ).toBeEnabled();
  // check that the "percent of total" menuitem is still disabled
  await expect(
    page.getByRole("menuitem", { name: "Percent of total" })
  ).toBeDisabled();
  // click to close the context column menu
  await page.getByLabel("Select a context column").click();

  /**
   * SUBFLOW: check correct behavior when
   * - a time comparison is activated,
   * - there is no valid_percent_of_total,
   * - and then the context column is turned off
   */

  // turn off the context column
  await page.getByLabel("Select a context column").click();
  await page.getByRole("menuitem", { name: "No context column" }).click();
  // Check that time comparison context column is hidden
  await expect(page.getByText(comparisonColumnRegex)).not.toBeVisible();
  await expect(page.getByText("Facebook 68")).toBeVisible();

  /**
   * SUBFLOW: check correct behavior when
   * - the context column is turned back on,
   * - there is no valid_percent_of_total,
   * - and then time comparison is turned off
   */

  // turn on the context column
  await page.getByLabel("Select a context column").click();
  await page.getByRole("menuitem", { name: "Percent change" }).click();
  await expect(page.getByText(comparisonColumnRegex)).toBeVisible();

  // click back to "All time" to clear the time comparison
  await interactWithTimeRangeMenu(page, async () => {
    await page.getByRole("menuitem", { name: "All Time" }).click();
  });

  // Check that time comparison context column is hidden
  await expect(page.getByText(comparisonColumnRegex)).not.toBeVisible();
  await expect(page.getByText("Facebook 19.3k")).toBeVisible();
  // Check that the "percent change" menuitem is disabled
  await page.getByLabel("Select a context column").click();
  await expect(
    page.getByRole("menuitem", { name: "Percent change" })
  ).toBeDisabled();

  /**
   * SUBFLOW: check correct behavior when
   * - switching to a measure with valid_percent_of_total
   * - but no time comparison enabled
   */

  // Switch to measure "total bid price"
  await page.getByRole("button", { name: "Total rows", exact: true }).click();
  await page.getByRole("menuitem", { name: "Total Bid Price" }).click();
  await page.getByRole("button", { name: "Total Bid Price" }).isVisible();

  // open the context column menu
  await page.getByLabel("Select a context column").click();
  // Check that the "0ercent of total" menuitem is enabled
  await expect(
    page.getByRole("menuitem", { name: "Percent of total" })
  ).toBeDisabled();
  // Check that the "percent change" menuitem is disabled
  await expect(
    page.getByRole("menuitem", { name: "Percent change" })
  ).toBeDisabled();
  // close the context column menu
  await page.getByLabel("Select a context column").click();

  // Check that the percent of total is hidden
  await expect(page.getByText(comparisonColumnRegex)).not.toBeVisible();

  /**
   * SUBFLOW: check correct behavior when
   * - measure with valid_percent_of_total
   * - no time comparison enabled
   * - percent of total context column is turned on
   */

  // open the context column menu
  await page.getByLabel("Select a context column").click();
  // click on "percent of total" menuitem
  await page.getByRole("menuitem", { name: "Percent of total" }).click();
  //close the context column menu
  await page.getByLabel("Select a context column").click();
  // check that the percent of total is visible
  await expect(page.getByText("Facebook $57.8k 19%")).toBeVisible();

  /**
   * SUBFLOW: check correct behavior when
   * - measure with valid_percent_of_total
   * - no time comparison enabled
   * - percent of total context column is turned on
   * - and then time comparison is enabled
   */

  // Add a time comparison
  await interactWithTimeRangeMenu(page, async () => {
    await page.getByRole("menuitem", { name: "Last 6 Hours" }).click();
  });
  // Wait for menu to close
  await expect(
    page.getByRole("menuitem", { name: "Last 6 Hours" })
  ).not.toBeVisible();
  // check that the percent of total remains visible,
  // with updated value for the time comparison
  await expect(page.getByText("Facebook $229.26 28%")).toBeVisible();

  /**
   * SUBFLOW: check correct behavior when
   * - switch context column to percent change
   * - and then switch back to percent of total
   */

  // open the context column menu
  await page.getByLabel("Select a context column").click();
  // click on "percent change" menuitem
  await page.getByRole("menuitem", { name: "Percent change" }).click();
  //close the context column menu
  await page.getByLabel("Select a context column").click();
  // check that the percent change is visible+correct
  await expect(page.getByText("Facebook $229.26 3%")).toBeVisible();

  // open the context column menu
  await page.getByLabel("Select a context column").click();
  // click on "percent of total" menuitem
  await page.getByRole("menuitem", { name: "Percent of total" }).click();
  //close the context column menu
  await page.getByLabel("Select a context column").click();
  // check that the percent of total is visible+correct
  await expect(page.getByText("Facebook $229.26 28%")).toBeVisible();

  /**
   * Go back to measure without valid_percent_of_total
   * while percent of total context column is enabled.
   * Make sure the context column is hidden,
   * and the menuitems have the correct enabled/disabled state.
   */

  // Switch to measure "total rows" (no valid_percent_of_total)
  await page
    .getByRole("button", { name: "Total Bid Price", exact: true })
    .click();
  await page.getByRole("menuitem", { name: "Total rows" }).click();
  // check that the context column is hidden
  await expect(page.getByText(comparisonColumnRegex)).not.toBeVisible();
  // open the context column menu
  await page.getByLabel("Select a context column").click();
  // check that the "percent of total" menuitem is disabled
  await expect(
    page.getByRole("menuitem", { name: "Percent of total" })
  ).toBeDisabled();

  // Go back to metrics editor
  await page.getByRole("button", { name: "Edit metrics" }).click();
}

async function runThroughEmptyMetricsFlows(page: Page) {
  await updateCodeEditor(page, "");

  // the inspector should be empty.
  await expect(await page.getByText("Let's get started.")).toBeVisible();

  // skeleton should result in an empty skeleton YAML file
  await page.getByText("start with a skeleton").click();

  // check to see that the placeholder is gone by looking for the button
  // that was once there.
  await wrapRetryAssertion(async () => {
    await expect(await page.getByText("start with a skeleton")).toBeHidden();
  });

  // the  button should be disabled.
  await expect(
    await page.getByRole("button", { name: "Go to dashboard" })
  ).toBeDisabled();

  // the inspector should be empty.
  await expect(await page.getByText("Model not defined.")).toBeVisible();

  // now let's scaffold things in
  await updateCodeEditor(page, "");

  await wrapRetryAssertion(async () => {
    await expect(
      await page.getByText("metrics configuration from an existing model")
    ).toBeVisible();
  });

  // select the first menu item.
  await page.getByText("metrics configuration from an existing model").click();
  await page.getByRole("menuitem").getByText("AdBids_model").click();
  // Wait for menu to close
  await expect(
    page.getByRole("menuitem", { name: "Last 6 Hours" })
  ).not.toBeVisible();

  // let's check the inspector.
  await expect(await page.getByText("Model summary")).toBeVisible();
  await expect(await page.getByText("Model columns")).toBeVisible();

  // go to teh dashboard and make sure the metrics and dimensions are there.

  await page.getByRole("button", { name: "Go to dashboard" }).click();

  // check to see metrics make sense.
  await expect(await page.getByText("Total Records 100.0k")).toBeVisible();

  // double-check that leaderboards make sense.
  await expect(
    await page.getByRole("button", { name: "google.com 15.1k" })
  ).toBeVisible();

  // go back to the metrics page.
  await page.getByRole("button", { name: "Edit metrics" }).click();
<<<<<<< HEAD
}

async function runThroughDefaultTimeRanges(page: Page) {
  /**
   * SUBFLOW: Change default time range and assert it updates the selected range.
   */

  // Set a time range that is one of the supported presets
  const docWithPresetDefaultTimeRange = `# Visit https://docs.rilldata.com/reference/project-files to learn more about Rill project files.

title: "AdBids_model_dashboard_rename"
model: "AdBids_model"
default_time_range: "P4W"
smallest_time_grain: "week"
timeseries: "timestamp"
measures:
  - label: Total rows
    expression: count(*)
    name: total_rows
    description: Total number of records present
dimensions:
  - name: publisher
    label: Publisher
    column: publisher
    description: ""
  - name: domain
    label: Domain Name
    column: domain
    description: ""
        `;
  await updateCodeEditor(page, docWithPresetDefaultTimeRange);
  await waitForDashboard(page);
  // Go to dashboard
  await page.getByRole("button", { name: "Go to dashboard" }).click();

  // Time range has changed
  await expect(page.getByText("Last 4 Weeks")).toBeVisible();
  // Data has changed as well
  await expect(page.getByText("Total rows 26.7k")).toBeVisible();
  await expect(page.getByText("Facebook 7.0k")).toBeVisible();
  await page.getByRole("button", { name: "Edit metrics" }).click();

  // Set a time range that is not one of the supported presets
  const docWithCustomDefaultTimeRange = `# Visit https://docs.rilldata.com/reference/project-files to learn more about Rill project files.

title: "AdBids_model_dashboard_rename"
model: "AdBids_model"
default_time_range: "P2W"
smallest_time_grain: "week"
timeseries: "timestamp"
measures:
  - label: Total rows
    expression: count(*)
    name: total_rows
    description: Total number of records present
dimensions:
  - name: publisher
    label: Publisher
    column: publisher
    description: ""
  - name: domain
    label: Domain Name
    column: domain
    description: ""
        `;
  await updateCodeEditor(page, docWithCustomDefaultTimeRange);
  await waitForDashboard(page);
  // Go to dashboard
  await page.getByRole("button", { name: "Go to dashboard" }).click();

  // Time range has changed
  await expect(page.getByText("Last 2 Weeks")).toBeVisible();
  // Data has changed as well
  await expect(page.getByText("Total rows 11.2k")).toBeVisible();
  await expect(page.getByText("Facebook 2.9k")).toBeVisible();

  // Select a different time range
  await interactWithTimeRangeMenu(page, async () => {
    await page.getByRole("menuitem", { name: "Last 7 Days" }).click();
  });
  // Wait for menu to close
  await expect(
    page.getByRole("menuitem", { name: "Last 7 Days" })
  ).not.toBeVisible();
  // Data has changed
  await expect(page.getByText("Total rows 7.9k")).toBeVisible();
  await expect(page.getByText("Facebook 2.0k")).toBeVisible();

  // Last 2 weeks is still available in the menu
  // Select a different time range
  await interactWithTimeRangeMenu(page, async () => {
    await page.getByRole("menuitem", { name: "Last 2 Weeks" }).click();
  });
  // Wait for menu to close
  await expect(
    page.getByRole("menuitem", { name: "Last 2 Weeks" })
  ).not.toBeVisible();
  // Data has changed
  await expect(page.getByText("Total rows 11.2k")).toBeVisible();
  await expect(page.getByText("Facebook 2.9k")).toBeVisible();

  // Go back to metrics editor
  await page.getByRole("button", { name: "Edit metrics" }).click();
}

async function runThroughDefaultComparisons(page: Page) {
  /**
   * SUBFLOW: Change default time comparison and assert it updates the selections.
   */

  // Set comparison to time
  const docWithPresetDefaultTimeComparison = `# Visit https://docs.rilldata.com/reference/project-files to learn more about Rill project files.

title: "AdBids_model_dashboard_rename"
model: "AdBids_model"
default_time_range: "P4W"
smallest_time_grain: "week"
timeseries: "timestamp"
default_comparison:
  mode: time
measures:
  - label: Total rows
    expression: count(*)
    name: total_rows
    description: Total number of records present
dimensions:
  - name: publisher
    label: Publisher
    column: publisher
    description: ""
  - name: domain
    label: Domain Name
    column: domain
    description: ""
        `;
  await updateCodeEditor(page, docWithPresetDefaultTimeComparison);
  await waitForDashboard(page);
  // Go to dashboard
  await page.getByRole("button", { name: "Go to dashboard" }).click();
  // Comparison is selected
  await expect(page.getByText("Comparing by Time")).toBeVisible();
  // Go back to metrics editor
  await page.getByRole("button", { name: "Edit metrics" }).click();

  // Set comparison to dimension
  const docWithPresetDefaultDimensionComparison = `# Visit https://docs.rilldata.com/reference/project-files to learn more about Rill project files.

title: "AdBids_model_dashboard_rename"
model: "AdBids_model"
default_time_range: "P4W"
smallest_time_grain: "week"
timeseries: "timestamp"
default_comparison:
  mode: dimension
  dimension: publisher
measures:
  - label: Total rows
    expression: count(*)
    name: total_rows
    description: Total number of records present
dimensions:
  - name: publisher
    label: Publisher
    column: publisher
    description: ""
  - name: domain
    label: Domain Name
    column: domain
    description: ""
        `;
  await updateCodeEditor(page, docWithPresetDefaultDimensionComparison);
  await waitForDashboard(page);
  // Go to dashboard
  await page.getByRole("button", { name: "Go to dashboard" }).click();
  // Comparison is selected
  await expect(page.getByText("Comparing by Publisher")).toBeVisible();
  // Go back to metrics editor
  await page.getByRole("button", { name: "Edit metrics" }).click();

  // Set comparison to none
  const docWithPresetDefaultNoComparison = `# Visit https://docs.rilldata.com/reference/project-files to learn more about Rill project files.

title: "AdBids_model_dashboard_rename"
model: "AdBids_model"
default_time_range: "P4W"
smallest_time_grain: "week"
timeseries: "timestamp"
default_comparison:
  mode: none
measures:
  - label: Total rows
    expression: count(*)
    name: total_rows
    description: Total number of records present
dimensions:
  - name: publisher
    label: Publisher
    column: publisher
    description: ""
  - name: domain
    label: Domain Name
    column: domain
    description: ""
        `;
  await updateCodeEditor(page, docWithPresetDefaultNoComparison);
  await waitForDashboard(page);
  // Go to dashboard
  await page.getByRole("button", { name: "Go to dashboard" }).click();
  // No Comparison
  await expect(page.getByText("No Comparison")).toBeVisible();
  // Go back to metrics editor
  await page.getByRole("button", { name: "Edit metrics" }).click();
}

// Helper that opens the time range menu, calls your interactions, and then waits until the menu closes
async function interactWithTimeRangeMenu(
  page: Page,
  cb: () => void | Promise<void>
) {
  // Open the menu
  await page.getByLabel("Select time range").click();
  // Run the defined interactions
  await cb();
  // Wait for menu to close
  await expect(
    page.getByRole("menu", { name: "Time range selector" })
  ).not.toBeVisible();
=======
>>>>>>> 140f0f94
}<|MERGE_RESOLUTION|>--- conflicted
+++ resolved
@@ -1,9 +1,5 @@
 import { expect, Page, test } from "@playwright/test";
-<<<<<<< HEAD
-import { updateCodeEditor, waitForDashboard } from "./utils/commonHelpers";
-=======
 import { updateCodeEditor } from "./utils/commonHelpers";
->>>>>>> 140f0f94
 import {
   assertLeaderboards,
   clickOnFilter,
@@ -883,234 +879,4 @@
 
   // go back to the metrics page.
   await page.getByRole("button", { name: "Edit metrics" }).click();
-<<<<<<< HEAD
-}
-
-async function runThroughDefaultTimeRanges(page: Page) {
-  /**
-   * SUBFLOW: Change default time range and assert it updates the selected range.
-   */
-
-  // Set a time range that is one of the supported presets
-  const docWithPresetDefaultTimeRange = `# Visit https://docs.rilldata.com/reference/project-files to learn more about Rill project files.
-
-title: "AdBids_model_dashboard_rename"
-model: "AdBids_model"
-default_time_range: "P4W"
-smallest_time_grain: "week"
-timeseries: "timestamp"
-measures:
-  - label: Total rows
-    expression: count(*)
-    name: total_rows
-    description: Total number of records present
-dimensions:
-  - name: publisher
-    label: Publisher
-    column: publisher
-    description: ""
-  - name: domain
-    label: Domain Name
-    column: domain
-    description: ""
-        `;
-  await updateCodeEditor(page, docWithPresetDefaultTimeRange);
-  await waitForDashboard(page);
-  // Go to dashboard
-  await page.getByRole("button", { name: "Go to dashboard" }).click();
-
-  // Time range has changed
-  await expect(page.getByText("Last 4 Weeks")).toBeVisible();
-  // Data has changed as well
-  await expect(page.getByText("Total rows 26.7k")).toBeVisible();
-  await expect(page.getByText("Facebook 7.0k")).toBeVisible();
-  await page.getByRole("button", { name: "Edit metrics" }).click();
-
-  // Set a time range that is not one of the supported presets
-  const docWithCustomDefaultTimeRange = `# Visit https://docs.rilldata.com/reference/project-files to learn more about Rill project files.
-
-title: "AdBids_model_dashboard_rename"
-model: "AdBids_model"
-default_time_range: "P2W"
-smallest_time_grain: "week"
-timeseries: "timestamp"
-measures:
-  - label: Total rows
-    expression: count(*)
-    name: total_rows
-    description: Total number of records present
-dimensions:
-  - name: publisher
-    label: Publisher
-    column: publisher
-    description: ""
-  - name: domain
-    label: Domain Name
-    column: domain
-    description: ""
-        `;
-  await updateCodeEditor(page, docWithCustomDefaultTimeRange);
-  await waitForDashboard(page);
-  // Go to dashboard
-  await page.getByRole("button", { name: "Go to dashboard" }).click();
-
-  // Time range has changed
-  await expect(page.getByText("Last 2 Weeks")).toBeVisible();
-  // Data has changed as well
-  await expect(page.getByText("Total rows 11.2k")).toBeVisible();
-  await expect(page.getByText("Facebook 2.9k")).toBeVisible();
-
-  // Select a different time range
-  await interactWithTimeRangeMenu(page, async () => {
-    await page.getByRole("menuitem", { name: "Last 7 Days" }).click();
-  });
-  // Wait for menu to close
-  await expect(
-    page.getByRole("menuitem", { name: "Last 7 Days" })
-  ).not.toBeVisible();
-  // Data has changed
-  await expect(page.getByText("Total rows 7.9k")).toBeVisible();
-  await expect(page.getByText("Facebook 2.0k")).toBeVisible();
-
-  // Last 2 weeks is still available in the menu
-  // Select a different time range
-  await interactWithTimeRangeMenu(page, async () => {
-    await page.getByRole("menuitem", { name: "Last 2 Weeks" }).click();
-  });
-  // Wait for menu to close
-  await expect(
-    page.getByRole("menuitem", { name: "Last 2 Weeks" })
-  ).not.toBeVisible();
-  // Data has changed
-  await expect(page.getByText("Total rows 11.2k")).toBeVisible();
-  await expect(page.getByText("Facebook 2.9k")).toBeVisible();
-
-  // Go back to metrics editor
-  await page.getByRole("button", { name: "Edit metrics" }).click();
-}
-
-async function runThroughDefaultComparisons(page: Page) {
-  /**
-   * SUBFLOW: Change default time comparison and assert it updates the selections.
-   */
-
-  // Set comparison to time
-  const docWithPresetDefaultTimeComparison = `# Visit https://docs.rilldata.com/reference/project-files to learn more about Rill project files.
-
-title: "AdBids_model_dashboard_rename"
-model: "AdBids_model"
-default_time_range: "P4W"
-smallest_time_grain: "week"
-timeseries: "timestamp"
-default_comparison:
-  mode: time
-measures:
-  - label: Total rows
-    expression: count(*)
-    name: total_rows
-    description: Total number of records present
-dimensions:
-  - name: publisher
-    label: Publisher
-    column: publisher
-    description: ""
-  - name: domain
-    label: Domain Name
-    column: domain
-    description: ""
-        `;
-  await updateCodeEditor(page, docWithPresetDefaultTimeComparison);
-  await waitForDashboard(page);
-  // Go to dashboard
-  await page.getByRole("button", { name: "Go to dashboard" }).click();
-  // Comparison is selected
-  await expect(page.getByText("Comparing by Time")).toBeVisible();
-  // Go back to metrics editor
-  await page.getByRole("button", { name: "Edit metrics" }).click();
-
-  // Set comparison to dimension
-  const docWithPresetDefaultDimensionComparison = `# Visit https://docs.rilldata.com/reference/project-files to learn more about Rill project files.
-
-title: "AdBids_model_dashboard_rename"
-model: "AdBids_model"
-default_time_range: "P4W"
-smallest_time_grain: "week"
-timeseries: "timestamp"
-default_comparison:
-  mode: dimension
-  dimension: publisher
-measures:
-  - label: Total rows
-    expression: count(*)
-    name: total_rows
-    description: Total number of records present
-dimensions:
-  - name: publisher
-    label: Publisher
-    column: publisher
-    description: ""
-  - name: domain
-    label: Domain Name
-    column: domain
-    description: ""
-        `;
-  await updateCodeEditor(page, docWithPresetDefaultDimensionComparison);
-  await waitForDashboard(page);
-  // Go to dashboard
-  await page.getByRole("button", { name: "Go to dashboard" }).click();
-  // Comparison is selected
-  await expect(page.getByText("Comparing by Publisher")).toBeVisible();
-  // Go back to metrics editor
-  await page.getByRole("button", { name: "Edit metrics" }).click();
-
-  // Set comparison to none
-  const docWithPresetDefaultNoComparison = `# Visit https://docs.rilldata.com/reference/project-files to learn more about Rill project files.
-
-title: "AdBids_model_dashboard_rename"
-model: "AdBids_model"
-default_time_range: "P4W"
-smallest_time_grain: "week"
-timeseries: "timestamp"
-default_comparison:
-  mode: none
-measures:
-  - label: Total rows
-    expression: count(*)
-    name: total_rows
-    description: Total number of records present
-dimensions:
-  - name: publisher
-    label: Publisher
-    column: publisher
-    description: ""
-  - name: domain
-    label: Domain Name
-    column: domain
-    description: ""
-        `;
-  await updateCodeEditor(page, docWithPresetDefaultNoComparison);
-  await waitForDashboard(page);
-  // Go to dashboard
-  await page.getByRole("button", { name: "Go to dashboard" }).click();
-  // No Comparison
-  await expect(page.getByText("No Comparison")).toBeVisible();
-  // Go back to metrics editor
-  await page.getByRole("button", { name: "Edit metrics" }).click();
-}
-
-// Helper that opens the time range menu, calls your interactions, and then waits until the menu closes
-async function interactWithTimeRangeMenu(
-  page: Page,
-  cb: () => void | Promise<void>
-) {
-  // Open the menu
-  await page.getByLabel("Select time range").click();
-  // Run the defined interactions
-  await cb();
-  // Wait for menu to close
-  await expect(
-    page.getByRole("menu", { name: "Time range selector" })
-  ).not.toBeVisible();
-=======
->>>>>>> 140f0f94
 }