import { Page, expect, test } from "@playwright/test";
import { updateCodeEditor } from "./utils/commonHelpers";
import {
  RequestMatcher,
  assertLeaderboards,
  clickOnFilter,
  createDashboardFromModel,
  createDashboardFromSource,
  metricsViewRequestFilterMatcher,
  waitForTimeSeries,
  waitForTopLists,
} from "./utils/dashboardHelpers";
import {
  assertAdBidsDashboard,
  createAdBidsModel,
} from "./utils/dataSpecifcHelpers";
import { TestEntityType, wrapRetryAssertion } from "./utils/helpers";
import { createOrReplaceSource } from "./utils/sourceHelpers";
import { startRuntimeForEachTest } from "./utils/startRuntimeForEachTest";
import { waitForEntity } from "./utils/waitHelpers";

test.describe("dashboard", () => {
  startRuntimeForEachTest();

  test("Autogenerate dashboard from source", async ({ page }) => {
    await page.goto("/");

    await createOrReplaceSource(page, "AdBids.csv", "AdBids");
    await createDashboardFromSource(page, "AdBids");
    await waitForEntity(
      page,
      TestEntityType.Dashboard,
      "AdBids_dashboard",
      true
    );
    await assertAdBidsDashboard(page);
  });

  test("Autogenerate dashboard from model", async ({ page }) => {
    await page.goto("/");

    await createAdBidsModel(page);
    await Promise.all([
      waitForEntity(
        page,
        TestEntityType.Dashboard,
        "AdBids_model_dashboard",
        true
      ),
      waitForTimeSeries(page, "AdBids_model_dashboard"),
      waitForTopLists(page, "AdBids_model_dashboard", ["domain"]),
      createDashboardFromModel(page, "AdBids_model"),
    ]);
    await assertAdBidsDashboard(page);

    // metrics view filter matcher to select just publisher=Facebook since we click on it
    const domainFilterMatcher: RequestMatcher = (response) =>
      metricsViewRequestFilterMatcher(
        response,
        [{ label: "publisher", values: ["Facebook"] }],
        []
      );
    await Promise.all([
      waitForTimeSeries(page, "AdBids_model_dashboard", domainFilterMatcher),
      waitForTopLists(
        page,
        "AdBids_model_dashboard",
        ["domain"],
        domainFilterMatcher
      ),
      // click on publisher=Facebook leaderboard value
      clickOnFilter(page, "Publisher", "Facebook"),
    ]);
    await wrapRetryAssertion(() =>
      assertLeaderboards(page, [
        {
          label: "Publisher",
          values: ["null", "Facebook", "Google", "Yahoo", "Microsoft"],
        },
        {
          label: "Domain",
          values: ["facebook.com", "instagram.com"],
        },
      ])
    );
  });

  test("Dashboard runthrough", async ({ page }) => {
    test.setTimeout(60000);
    await page.goto("/");
    // disable animations
    await page.addStyleTag({
      content: `
        *, *::before, *::after {
          animation-duration: 0s !important;
          transition-duration: 0s !important;
        }
      `,
    });
    await createAdBidsModel(page);
    await createDashboardFromModel(page, "AdBids_model");

    // Check the total records are 100k
    await expect(page.getByText("Total records 100.0k")).toBeVisible();

    // Check the row viewer accordion is visible
    await expect(page.getByText("Model Data 100k of 100k rows")).toBeVisible();

    // Change the metric trend granularity
    await page.getByRole("button", { name: "Metric trends by day" }).click();
    await page.getByRole("menuitem", { name: "day" }).click();

    // Change the time range
    await interactWithTimeRangeMenu(page, async () => {
      await page.getByRole("menuitem", { name: "Last 6 Hours" }).click();
    });

    // Change time zone to UTC
    await page.getByLabel("Timezone selector").click();
    await page
      .getByRole("menuitem", { name: "UTC GMT +00:00 Etc/UTC" })
      .click();
    // Wait for menu to close
    await expect(
      page.getByRole("menuitem", { name: "UTC GMT +00:00 Etc/UTC" })
    ).not.toBeVisible();

    // Check that the total records are 272 and have comparisons
    await expect(page.getByText("272 -23 -7%")).toBeVisible();

    // Check the row viewer accordion is updated
    await expect(page.getByText("Model Data 272 of 100k rows")).toBeVisible();

    // Check row viewer is collapsed by looking for the cell value "7029", which should be in the table
    await expect(page.getByRole("button", { name: "7029" })).not.toBeVisible();

    // Expand row viewer and check data is there
    await page.getByRole("button", { name: "Toggle rows viewer" }).click();
    await expect(page.getByRole("button", { name: "7029" })).toBeVisible();

    await page.getByRole("button", { name: "Toggle rows viewer" }).click();
    // Check row viewer is collapsed
    await expect(page.getByRole("button", { name: "7029" })).not.toBeVisible();

    // Download the data as CSV
    // Start waiting for download before clicking. Note no await.
    const downloadCSVPromise = page.waitForEvent("download");
    await page.getByRole("button", { name: "Export model data" }).click();
    await page.getByText("Export as CSV").click();
    const downloadCSV = await downloadCSVPromise;
    await downloadCSV.path();
    const csvRegex = /^AdBids_model_filtered_.*\.csv$/;
    expect(csvRegex.test(downloadCSV.suggestedFilename())).toBe(true);

    // Download the data as XLSX
    // Start waiting for download before clicking. Note no await.
    const downloadXLSXPromise = page.waitForEvent("download");
    await page.getByRole("button", { name: "Export model data" }).click();
    await page.getByText("Export as XLSX").click();
    const downloadXLSX = await downloadXLSXPromise;
    await downloadXLSX.path();
    const xlsxRegex = /^AdBids_model_filtered_.*\.xlsx$/;
    expect(xlsxRegex.test(downloadXLSX.suggestedFilename())).toBe(true);

    // Download the data as Parquet
    // Start waiting for download before clicking. Note no await.
    const downloadParquetPromise = page.waitForEvent("download");
    await page.getByRole("button", { name: "Export model data" }).click();
    await page.getByText("Export as Parquet").click();
    const downloadParquet = await downloadParquetPromise;
    await downloadParquet.path();
    const parquetRegex = /^AdBids_model_filtered_.*\.parquet$/;
    expect(parquetRegex.test(downloadParquet.suggestedFilename())).toBe(true);

    // Turn off comparison
    await page
      .getByRole("button", { name: "Comparing to last period" })
      .click();
    await page
      .getByLabel("Time comparison selector")
      .getByRole("menuitem", { name: "no comparison" })
      .click();

    // Check number
    await expect(page.getByText("272", { exact: true })).toBeVisible();

    // Add comparison back
    await page.getByRole("button", { name: "no comparison" }).click();
    await page
      .getByLabel("Time comparison selector")
      .getByRole("menuitem", { name: "last period" })
      .click();

    /*
      There is a bug where if you programmatically click the Time Range Selector button right after clicking the "Last Period" menu item,
      the comparison menu closes, the time range menu opens, and then the comparison menu opens again. You can reproduce with a script like this in console
      after opening up comparison menu when "no comparison" is selected:
      (() => {
        document.evaluate("//button[contains(., 'last period')]", document, null, XPathResult.ANY_TYPE, null ).iterateNext().click();
        document.querySelector('[aria-label="Select time range"]').click();
      })()

      For now, we will wait for the menu to disappear before clicking the next menu
     */
    await expect(page.getByLabel("Time comparison selector")).not.toBeVisible();

    // Switch to a custom time range
    await interactWithTimeRangeMenu(page, async () => {
      const timeRangeMenu = page.getByRole("menu", {
        name: "Time range selector",
      });

      await timeRangeMenu
        .getByRole("menuitem", { name: "Custom range" })
        .click();
      await timeRangeMenu.getByLabel("Start date").fill("2022-02-01");
      await timeRangeMenu.getByLabel("Start date").blur();
      await timeRangeMenu.getByRole("button", { name: "Apply" }).click();
    });

    // Check number
    await expect(page.getByText("Total records 65.1k")).toBeVisible();

    // Flip back to All Time
    await interactWithTimeRangeMenu(page, async () => {
      await page.getByRole("menuitem", { name: "All Time" }).click();
    });

    // Check number
    await expect(
      page.getByText("Total records 100.0k", { exact: true })
    ).toBeVisible();

    // Filter to Facebook via leaderboard
    await page.getByRole("button", { name: "Facebook 19.3k" }).click();

    // Change filter to excluded
    await page.getByText("Publisher Facebook").click();
    await page.getByRole("button", { name: "Exclude" }).click();
    await page.getByText("Exclude Publisher Facebook").click();

    // Check number
    await expect(
      page.getByText("Total records 80.7k", { exact: true })
    ).toBeVisible();

    // Clear the filter from filter bar
    await page.getByLabel("View filter").getByLabel("Remove").click();

    // Apply a different filter
    await page.getByRole("button", { name: "google.com 15.1k" }).click();

    // Check number
    await expect(
      page.getByText("Total records 15.1k", { exact: true })
    ).toBeVisible();

    // Clear all filters button
    await page.getByRole("button", { name: "Clear filters" }).click();

    // Check number
    await expect(
      page.getByText("Total records 100.0k", { exact: true })
    ).toBeVisible();

    // Check no filters label
    await expect(
      page.getByText("No filters selected", { exact: true })
    ).toBeVisible();

    // TODO
    //    Change time range to last 6 hours
    //    Check that the data is updated for last 6 hours
    //    Change time range back to all time

    // Open Edit Metrics
    await page.getByRole("button", { name: "Edit Metrics" }).click();

    // Get the dashboard name field and change it

    const changeDisplayNameDoc = `# Visit https://docs.rilldata.com/reference/project-files to learn more about Rill project files.

    title: "AdBids_model_dashboard_rename"
    model: "AdBids_model"
    default_time_range: ""
    smallest_time_grain: ""
    measures:
      - label: Total records
        expression: count(*)
        name: total_records
        description: Total number of records present
        format_preset: humanize
    dimensions:
      - name: publisher
        label: Publisher
        column: publisher
        description: ""
      - name: domain
        label: Domain
        column: domain
        description: ""

        `;
    await updateCodeEditor(page, changeDisplayNameDoc);

    // Remove timestamp column
    // await page.getByLabel("Remove timestamp column").click();

    await page.getByRole("button", { name: "Go to Dashboard" }).click();

    // Assert that name changed
    await expect(page.getByText("AdBids_model_dashboard_rename")).toBeVisible();

    // Assert that no time dimension specified
    await expect(page.getByText("No time dimension specified")).toBeVisible();

    // Open Edit Metrics
    await page.getByRole("button", { name: "Edit Metrics" }).click();

    // Add timestamp column back

    const addBackTimestampColumnDoc = `# Visit https://docs.rilldata.com/reference/project-files to learn more about Rill project files.

    title: "AdBids_model_dashboard_rename"
    model: "AdBids_model"
    default_time_range: ""
    smallest_time_grain: "week"
    timeseries: "timestamp"
    measures:
      - label: Total records
        expression: count(*)
        name: total_records
        description: Total number of records present
        format_preset: humanize
    dimensions:
      - name: publisher
        label: Publisher
        column: publisher
        description: ""
      - name: domain
        label: Domain
        column: domain
        description: ""

        `;
    await updateCodeEditor(page, addBackTimestampColumnDoc);

    // Go to dashboard
    await page.getByRole("button", { name: "Go to Dashboard" }).click();

    // Assert that time dimension is now week
    await expect(
      page.getByRole("button", { name: "Metric trends by week" })
    ).toBeVisible();

    // Open Edit Metrics
    await page.getByRole("button", { name: "Edit Metrics" }).click();

    const deleteOnlyMeasureDoc = `# Visit https://docs.rilldata.com/reference/project-files to learn more about Rill project files.

    title: "AdBids_model_dashboard_rename"
    model: "AdBids_model"
    default_time_range: ""
    smallest_time_grain: "week"
    timeseries: "timestamp"
    measures: []
    dimensions:
      - name: publisher
        label: Publisher
        column: publisher
        description: ""
      - name: domain
        label: Domain
        column: domain
        description: ""

        `;
    await updateCodeEditor(page, deleteOnlyMeasureDoc);
    // Check warning message appears, Go to Dashboard is disabled
    await expect(
      page.getByText("at least one measure should be present")
    ).toBeVisible();

    await expect(
      page.getByRole("button", { name: "Go to dashboard" })
    ).toBeDisabled();

    // Add back the total rows measure for
    const docWithIncompleteMeasure = `# Visit https://docs.rilldata.com/reference/project-files to learn more about Rill project files.

    title: "AdBids_model_dashboard_rename"
    model: "AdBids_model"
    default_time_range: ""
    smallest_time_grain: "week"
    timeseries: "timestamp"
    measures:
      - label: Avg Bid Price
    dimensions:
      - name: publisher
        label: Publisher
        column: publisher
        description: ""
      - name: domain
        label: Domain
        column: domain
        description: ""
        
        `;

    await updateCodeEditor(page, docWithIncompleteMeasure);
    await expect(
      page.getByRole("button", { name: "Go to dashboard" })
    ).toBeDisabled();

    const docWithCompleteMeasure = `# Visit https://docs.rilldata.com/reference/project-files to learn more about Rill project files.

title: "AdBids_model_dashboard_rename"
model: "AdBids_model"
default_time_range: ""
smallest_time_grain: "week"
timeseries: "timestamp"
measures:
  - label: Total rows
    expression: count(*)
    name: total_rows
    description: Total number of records present
  - label: Avg Bid Price
    expression: avg(bid_price)
    name: avg_bid_price
    format_preset: currency_usd
dimensions:
  - name: publisher
    label: Publisher
    column: publisher
    description: ""
  - name: domain
    label: Domain Name
    column: domain
    description: ""
        `;

    await updateCodeEditor(page, docWithCompleteMeasure);
    await expect(
      page.getByRole("button", { name: "Go to dashboard" })
    ).toBeEnabled();

    // Go to dashboard
    await page.getByRole("button", { name: "Go to dashboard" }).click();

    // Check Avg Bid Price
    await expect(page.getByText("Avg Bid Price $3.01")).toBeVisible();

    // Change the leaderboard metric
    await page.getByRole("button", { name: "Total rows" }).click();
    await page.getByRole("menuitem", { name: "Avg Bid Price" }).click();

    // Check domain and sample value in leaderboard
    await expect(page.getByText("Domain Name")).toBeVisible();
    await expect(page.getByText("facebook.com $3.13")).toBeVisible();

    // Open the Publisher details table
    await page
      .getByLabel("Open dimension details")
      .filter({ hasText: "Publisher" })
      .click();

    // Check that table is shown
    await expect(
      page.getByRole("table", { name: "Dimension table" })
    ).toBeVisible();

    // Check for a table value
    // Can do better table checking in the future when table is refactored to use proper row setup
    // For now, just check the dimensions
    await expect(
      page
        .getByRole("button", { name: "Filter dimension value" })
        .filter({ hasText: "Microsoft" })
    ).toBeVisible();

    // TODO when table is better formatted
    //    Change sort direction
    //    Check new sort direction worked in first table row
    //    Change sort column and check

    // Click a table value to filter
    await page
      .getByRole("button", { name: "Filter dimension value" })
      .filter({ hasText: "Microsoft" })
      .click();

    // Check that filter was applied
    await expect(
      page.getByLabel("View filter").getByText("Publisher Microsoft")
    ).toBeVisible();

    // go back to the leaderboards.
    await page.getByText("All dimensions").click();
    // clear all filters
    await page.getByText("Clear filters").click();

    await page.getByRole("button", { name: "Edit metrics" }).click();

    /** walk through empty metrics def  */
    await runThroughEmptyMetricsFlows(page);

    await runThroughLeaderboardContextColumnFlows(page);

    // go back to the dashboard

    // TODO
    //    Check that details table can exclude
    //    Add search criteria
    //    Check that table got search
    //    Clear search
    //    Change the sort column to total rows
    //    Go back to leaderboard
    //    Check that selected metric is total rows
    //    Change the leaderboard metric to avg bid price
    //    await page.getByRole("button", { name: "Total records" }).click();
  });
});

async function runThroughLeaderboardContextColumnFlows(page: Page) {
  // NOTE: this flow pick up from the end of runThroughEmptyMetricsFlows,
  // at which point we are in the metrics editor

  // reset metrics, and add a metric with `valid_percent_of_total: true`
  const metricsWithValidPercentOfTotal = `# Visit https://docs.rilldata.com/reference/project-files to learn more about Rill project files.

  title: "AdBids_model_dashboard"
  model: "AdBids_model"
  default_time_range: ""
  smallest_time_grain: ""
  timeseries: "timestamp"
  measures:
    - label: Total rows
      expression: count(*)
      name: total_rows
      description: Total number of records present
    - label: Total Bid Price
      expression: sum(bid_price)
      name: total_bid_price
      format_preset: currency_usd
      valid_percent_of_total: true
  dimensions:
    - name: publisher
      label: Publisher
      column: publisher
      description: ""
    - name: domain
      label: Domain Name
      column: domain
      description: ""
      `;
  await updateCodeEditor(page, metricsWithValidPercentOfTotal);

  // Go to dashboard
  await page.getByRole("button", { name: "Go to dashboard" }).click();

  // make sure "All time" is selected to clear any time comparison
  await interactWithTimeRangeMenu(page, async () => {
    await page.getByRole("menuitem", { name: "All Time" }).click();
  });

  // Check "toggle percent change" button is disabled since there is no time comparison
  await expect(
    page.getByRole("button", { name: "Toggle percent change" })
  ).toBeDisabled();
  // Check "toggle percent of total" button is disabled since `valid_percent_of_total` is not set for the measure "total rows"
  await expect(
    page.getByRole("button", { name: "Toggle percent change" })
  ).toBeDisabled();

  // Select a time range, which should automatically enable a time comparison (including context column)
  await interactWithTimeRangeMenu(page, async () => {
    await page.getByRole("menuitem", { name: "Last 6 Hours" }).click();
  });

  // This regex matches a line that:
  // - starts with "Facebook"
  // - has two white space separated sets of characters (the number and the percent change)
  // - ends with a percent sign literal
  // e.g. "Facebook 68.9k -12%".
  // This will detect both percent change and percent of total
  const comparisonColumnRegex = /Facebook\s*\S*\s*\S*%/;

  // Check that time comparison context column is visible with correct value now that there is a time comparison
  await expect(page.getByText(comparisonColumnRegex)).toBeVisible();
  // Check that the "toggle percent change" button is enabled
  await expect(
    page.getByRole("button", { name: "Toggle percent change" })
  ).toBeEnabled();
  // Check that the "toggle percent change" button is pressed
  await expect(
    page.getByRole("button", { name: "Toggle percent change" })
  ).toHaveAttribute("aria-pressed", "true");

  // click the "toggle percent change" button, and check that the percent change is hidden
  await page.getByRole("button", { name: "Toggle percent change" }).click();
  // Check that time comparison context column is hidden
  await expect(page.getByText(comparisonColumnRegex)).not.toBeVisible();
  await expect(page.getByText("Facebook 68")).toBeVisible();

  // click the "toggle percent change" button, and check that the percent change is visible again
  await page.getByRole("button", { name: "Toggle percent change" }).click();
  await expect(page.getByText(comparisonColumnRegex)).toBeVisible();

  // click back to "All time" to clear the time comparison
<<<<<<< HEAD
  await page.getByLabel("Select time range").click();
  await page.getByRole("menuitem", { name: "All Time" }).click();
  // Wait for menu to close
  await expect(
    page.getByRole("menuitem", { name: "Last 6 Hours" })
  ).not.toBeVisible();
=======
  await interactWithTimeRangeMenu(page, async () => {
    await page.getByRole("menuitem", { name: "All Time" }).click();
  });

>>>>>>> 4d568979
  // Check that time comparison context column is hidden
  await expect(page.getByText(comparisonColumnRegex)).not.toBeVisible();
  await expect(page.getByText("Facebook 19.3k")).toBeVisible();
  // Check that the "toggle percent change" button is disabled
  await expect(
    page.getByRole("button", { name: "Toggle percent change" })
  ).toBeDisabled();

  // Switch to metric "total bid price"
  await page.getByRole("button", { name: "Total rows" }).click();
  await page.getByRole("menuitem", { name: "Total Bid Price" }).click();

  // Check that the "toggle percent of total" button is enabled for this measure
  await expect(
    page.getByRole("button", { name: "Toggle percent of total" })
  ).toBeEnabled();
  // Check that the "toggle percent change" button is disabled since there is no time comparison
  await expect(
    page.getByRole("button", { name: "Toggle percent change" })
  ).toBeDisabled();

  // Check that the percent of total is hidden
  await expect(page.getByText(comparisonColumnRegex)).not.toBeVisible();

  // Click on the "toggle percent of total" button
  await page.getByRole("button", { name: "Toggle percent of total" }).click();
  // check that the percent of total is visible
  await expect(page.getByText("Facebook $57.8k 19%")).toBeVisible();

  // Add a time comparison
  await interactWithTimeRangeMenu(page, async () => {
    await page.getByRole("menuitem", { name: "Last 6 Hours" }).click();
  });

  // check that the percent of total button remains pressed after adding a time comparison
  await expect(
    page.getByRole("button", { name: "Toggle percent of total" })
  ).toHaveAttribute("aria-pressed", "true");

  // Click on "toggle percent change" button
  await page.getByRole("button", { name: "Toggle percent change" }).click();
  // check that the percent change is visible+correct
  await expect(page.getByText("Facebook $229.26 3%")).toBeVisible();
  // click on "toggle percent of total" button
  await page.getByRole("button", { name: "Toggle percent of total" }).click();
  // check that the percent of total is visible+correct
  await expect(page.getByText("Facebook $229.26 28%")).toBeVisible();

  // Go back to measure without valid_percent_of_total
  // while percent of total is still pressed, and make
  // sure that it is unpressed and disabled.
  await page.getByRole("button", { name: "Total Bid Price" }).click();
  await page.getByRole("menuitem", { name: "Total rows" }).click();
  await expect(
    page.getByRole("button", { name: "Toggle percent of total" })
  ).toHaveAttribute("aria-pressed", "false");
  await expect(
    page.getByRole("button", { name: "Toggle percent of total" })
  ).toBeDisabled();
  // check that the context column is hidden
  await expect(page.getByText(comparisonColumnRegex)).not.toBeVisible();
}

async function runThroughEmptyMetricsFlows(page) {
  await updateCodeEditor(page, "");

  // the inspector should be empty.
  await expect(await page.getByText("Let's get started.")).toBeVisible();

  // skeleton should result in an empty skeleton YAML file
  await page.getByText("start with a skeleton").click();

  // check to see that the placeholder is gone by looking for the button
  // that was once there.
  await wrapRetryAssertion(async () => {
    await expect(await page.getByText("start with a skeleton")).toBeHidden();
  });

  // the  button should be disabled.
  await expect(
    await page.getByRole("button", { name: "Go to dashboard" })
  ).toBeDisabled();

  // the inspector should be empty.
  await expect(await page.getByText("Model not defined.")).toBeVisible();

  // now let's scaffold things in
  await updateCodeEditor(page, "");

  await wrapRetryAssertion(async () => {
    await expect(
      await page.getByText("metrics configuration from an existing model")
    ).toBeVisible();
  });

  // select the first menu item.
  await page.getByText("metrics configuration from an existing model").click();
  await page.getByRole("menuitem").getByText("AdBids_model").click();
  // Wait for menu to close
  await expect(
    page.getByRole("menuitem", { name: "Last 6 Hours" })
  ).not.toBeVisible();

  // let's check the inspector.
  await expect(await page.getByText("Model summary")).toBeVisible();
  await expect(await page.getByText("Model columns")).toBeVisible();

  // go to teh dashboard and make sure the metrics and dimensions are there.

  await page.getByRole("button", { name: "Go to dashboard" }).click();

  // check to see metrics make sense.
  await expect(await page.getByText("Total Records 100.0k")).toBeVisible();

  // double-check that leaderboards make sense.
  await expect(
    await page.getByRole("button", { name: "google.com 15.1k" })
  ).toBeVisible();

  // go back to the metrics page.
  await page.getByRole("button", { name: "Edit metrics" }).click();
}

// Helper that opens the time range menu, calls your interactions, and then waits until the menu closes
async function interactWithTimeRangeMenu(
  page: Page,
  cb: () => void | Promise<void>
) {
  // Open the menu
  await page.getByLabel("Select time range").click();
  // Run the defined interactions
  await cb();
  // Wait for menu to close
  await expect(
    page.getByRole("menu", { name: "Time range selector" })
  ).not.toBeVisible();
}<|MERGE_RESOLUTION|>--- conflicted
+++ resolved
@@ -607,19 +607,10 @@
   await expect(page.getByText(comparisonColumnRegex)).toBeVisible();
 
   // click back to "All time" to clear the time comparison
-<<<<<<< HEAD
-  await page.getByLabel("Select time range").click();
-  await page.getByRole("menuitem", { name: "All Time" }).click();
-  // Wait for menu to close
-  await expect(
-    page.getByRole("menuitem", { name: "Last 6 Hours" })
-  ).not.toBeVisible();
-=======
   await interactWithTimeRangeMenu(page, async () => {
     await page.getByRole("menuitem", { name: "All Time" }).click();
   });
 
->>>>>>> 4d568979
   // Check that time comparison context column is hidden
   await expect(page.getByText(comparisonColumnRegex)).not.toBeVisible();
   await expect(page.getByText("Facebook 19.3k")).toBeVisible();
