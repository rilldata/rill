--- conflicted
+++ resolved
@@ -1,9 +1,4 @@
-<<<<<<< HEAD
-import { describe, it } from "@jest/globals";
-import { expect as playwrightExpect } from "@playwright/test";
-=======
 import { Page, expect, test } from "@playwright/test";
->>>>>>> c4ef4df1
 import { updateCodeEditor } from "./utils/commonHelpers";
 import {
   RequestMatcher,
@@ -393,11 +388,7 @@
         `;
 
     await updateCodeEditor(page, docWithIncompleteMeasure);
-<<<<<<< HEAD
-    await playwrightExpect(
-=======
-    await expect(
->>>>>>> c4ef4df1
+    await expect(
       page.getByRole("button", { name: "Go to dashboard" })
     ).toBeDisabled();
 
@@ -429,11 +420,7 @@
         `;
 
     await updateCodeEditor(page, docWithCompleteMeasure);
-<<<<<<< HEAD
-    await playwrightExpect(
-=======
-    await expect(
->>>>>>> c4ef4df1
+    await expect(
       page.getByRole("button", { name: "Go to dashboard" })
     ).toBeEnabled();
 
