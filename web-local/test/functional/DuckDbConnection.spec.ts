--- conflicted
+++ resolved
@@ -7,6 +7,7 @@
   AdBidsColumnsTestData,
   AdImpressionColumnsTestData,
   TestDataColumns,
+  UserColumnsTestData,
 } from "../data/DataLoader.data";
 import { CLI_COMMAND } from "../utils/getCliCommand";
 import { FunctionalTestBase } from "./FunctionalTestBase";
@@ -25,7 +26,7 @@
 const CLI_TEST_FOLDER_ARG = `--project ${CLI_TEST_FOLDER}`;
 
 const CLI_TEST_DUCKDB_FOLDER = "temp/test-duckdb";
-// const CLI_STATE_DUCKDB_FOLDER = `${CLI_TEST_DUCKDB_FOLDER}/state`;
+const CLI_STATE_DUCKDB_FOLDER = `${CLI_TEST_DUCKDB_FOLDER}/state`;
 const CLI_TEST_DUCKDB_FILE = `${CLI_TEST_DUCKDB_FOLDER}/stage.db`;
 const CLI_TEST_DUCKDB_FOLDER_ARG = `--project ${CLI_TEST_DUCKDB_FOLDER}`;
 
@@ -51,60 +52,12 @@
     );
   }
 
-<<<<<<< HEAD
   @FunctionalTestBase.Test()
   public dummyTest() {
     // This dummy test is here to make sure the test suite is not empty. If it's empty, CI/CD will fail.
     // We can remove this once we enable at least one of the below tests.
   }
 
-  // @FunctionalTestBase.Test()
-  // public async shouldLoadTablesFromDB() {
-  //   await execVerbose(
-  //     `${CLI_COMMAND} init ${CLI_TEST_FOLDER_ARG} ` +
-  //       `--db ${CLI_TEST_DUCKDB_FILE}`
-  //   );
-  //   this.assertTables(
-  //     CLI_STATE_FOLDER,
-  //     ["AdBids", "Impressions"],
-  //     [AdBidsColumnsTestData, AdImpressionColumnsTestData]
-  //   );
-
-  //   // drop a table and import another in source
-  //   await execVerbose(
-  //     `${CLI_COMMAND} drop-source AdBids ${CLI_TEST_DUCKDB_FOLDER_ARG}`
-  //   );
-  //   await execVerbose(
-  //     `${CLI_COMMAND} import-source test/data/Users.csv ${CLI_TEST_DUCKDB_FOLDER_ARG}`
-  //   );
-  //   // trigger sync
-  //   await execVerbose(`${CLI_COMMAND} init ${CLI_TEST_FOLDER_ARG}`);
-
-  //   // verify tables are reflected in connected project
-  //   this.assertTables(
-  //     CLI_STATE_FOLDER,
-  //     ["Impressions", "Users"],
-  //     [AdImpressionColumnsTestData, UserColumnsTestData]
-  //   );
-
-  //   // drop a table and import another in connected project
-  //   await execVerbose(
-  //     `${CLI_COMMAND} drop-source Impressions ${CLI_TEST_FOLDER_ARG}`
-  //   );
-  //   await execVerbose(
-  //     `${CLI_COMMAND} import-source test/data/AdBids.csv ${CLI_TEST_FOLDER_ARG}`
-  //   );
-  //   // trigger sync
-  //   await execVerbose(`${CLI_COMMAND} init ${CLI_TEST_DUCKDB_FOLDER_ARG}`);
-
-  //   // verify tables are reflected in source project
-  //   // this happens without explicitly connecting during init
-  //   this.assertTables(CLI_STATE_DUCKDB_FOLDER, ["AdBids", "Users"]);
-  // }
-
-  // This test modifies the DB in a separate file.
-  // This needs a feature in runtime to close the opened instance to work.
-=======
   // This is not supported in runtime
   // @FunctionalTestBase.Test()
   public async shouldLoadTablesFromDB() {
@@ -151,7 +104,6 @@
   }
 
   // This is not supported in runtime
->>>>>>> 3e8fab5a
   // @FunctionalTestBase.Test()
   public async shouldUpdateProfilingData() {
     await execVerbose(
