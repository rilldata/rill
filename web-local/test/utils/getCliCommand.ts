--- conflicted
+++ resolved
@@ -1,6 +1,2 @@
-<<<<<<< HEAD
 export const CLI_COMMAND =
-  "npx ts-node-dev --quiet --project tsconfig.node.json -- src/cli/data-modeler-cli.ts";
-=======
-export const CLI_COMMAND = "RILL_EXTERNAL_RUNTIME=true npm run cli --";
->>>>>>> e8701ea0
+  "RILL_EXTERNAL_RUNTIME=true npx ts-node-dev --quiet --project tsconfig.node.json -- src/cli/data-modeler-cli.ts";