--- conflicted
+++ resolved
@@ -126,7 +126,6 @@
         ? "exclude"
         : "include";
 
-<<<<<<< HEAD
       const dimensionEntryIndex = metricsExplorer.filters[
         relevantFilterKey
       ].findIndex((filter) => filter.name === dimensionId);
@@ -134,44 +133,13 @@
       if (dimensionEntryIndex >= 0) {
         if (
           removeIfExists(
-            metricsExplorer.filters[relevantFilterKey][dimensionEntryIndex]
-              .values,
+            metricsExplorer.filters[relevantFilterKey][dimensionEntryIndex].in,
             (value) => value === dimensionValue
           )
-=======
-      // if entry for dimension doesnt exist, add it
-      if (existingDimensionIndex === -1) {
-        metricsExplorer.filters.include.push({
-          name: dimensionId,
-          in: [dimensionValue],
-        });
-        return;
-      }
-
-      const existingIncludeIndex =
-        metricsExplorer.filters.include[existingDimensionIndex].in.indexOf(
-          dimensionValue
-        ) ?? -1;
-
-      // add the value if it doesn't exist, remove the value if it does exist
-      if (existingIncludeIndex === -1) {
-        metricsExplorer.filters.include[existingDimensionIndex].in.push(
-          dimensionValue
-        );
-      } else {
-        metricsExplorer.filters.include[existingDimensionIndex].in.splice(
-          existingIncludeIndex,
-          1
-        );
-        // remove the entry for dimension if no values are selected.
-        if (
-          metricsExplorer.filters.include[existingDimensionIndex].in.length ===
-          0
->>>>>>> e6d01bf6
         ) {
           if (
-            metricsExplorer.filters[relevantFilterKey][dimensionEntryIndex]
-              .values.length === 0
+            metricsExplorer.filters[relevantFilterKey][dimensionEntryIndex].in
+              .length === 0
           ) {
             metricsExplorer.filters[relevantFilterKey].splice(
               dimensionEntryIndex,
@@ -181,13 +149,13 @@
           return;
         }
 
-        metricsExplorer.filters[relevantFilterKey][
-          dimensionEntryIndex
-        ].values.push(dimensionValue);
+        metricsExplorer.filters[relevantFilterKey][dimensionEntryIndex].in.push(
+          dimensionValue
+        );
       } else {
         metricsExplorer.filters[relevantFilterKey].push({
           name: dimensionId,
-          values: [dimensionValue],
+          in: [dimensionValue],
         });
       }
     });
