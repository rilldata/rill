import type {
  V1MetricsView,
<<<<<<< HEAD
  V1MetricsViewRequestFilter,
=======
  V1MetricsViewFilter,
>>>>>>> 60c76993
} from "@rilldata/web-common/runtime-client";
import type { TimeSeriesTimeRange } from "@rilldata/web-local/lib/temp/time-control-types";
import { removeIfExists } from "@rilldata/web-local/lib/util/arrayUtils";
import { Readable, writable } from "svelte/store";

export interface LeaderboardValue {
  value: number;
  label: string;
}

export interface LeaderboardValues {
  values: Array<LeaderboardValue>;
  dimensionName: string;
}

export type ActiveValues = Record<string, Array<[unknown, boolean]>>;

export interface MetricsExplorerEntity {
  name: string;
  // selected measure names to be shown
  selectedMeasureNames: Array<string>;
  // this is used to show leaderboard values
  leaderboardMeasureName: string;
<<<<<<< HEAD
  filters: V1MetricsViewRequestFilter;
=======
  filters: V1MetricsViewFilter;
>>>>>>> 60c76993
  // stores whether a dimension is in include/exclude filter mode
  // false/absence = include, true = exclude
  dimensionFilterExcludeMode: Map<string, boolean>;
  // user selected time range
  selectedTimeRange?: TimeSeriesTimeRange;
  // user selected dimension
  selectedDimensionName?: string;
}

export interface MetricsExplorerStoreType {
  entities: Record<string, MetricsExplorerEntity>;
}
const { update, subscribe } = writable({
  entities: {},
} as MetricsExplorerStoreType);

const updateMetricsExplorerByName = (
  name: string,
  callback: (metricsExplorer: MetricsExplorerEntity) => void,
  absenceCallback?: () => MetricsExplorerEntity
) => {
  update((state) => {
    if (!state.entities[name]) {
      if (absenceCallback) {
        state.entities[name] = absenceCallback();
      }
      return state;
    }
    callback(state.entities[name]);
    return state;
  });
};

const metricViewReducers = {
  sync(name: string, meta: V1MetricsView) {
    if (!name || !meta || !meta.measures) return;
    updateMetricsExplorerByName(
      name,
      (metricsExplorer) => {
        // sync measures with selected leaderboard measure.
        if (
          meta.measures.length &&
          (!metricsExplorer.leaderboardMeasureName ||
            !meta.measures.find(
              (measure) =>
                measure.name === metricsExplorer.leaderboardMeasureName
            ))
        ) {
          metricsExplorer.leaderboardMeasureName = meta.measures[0].name;
        } else if (!meta.measures.length) {
          metricsExplorer.leaderboardMeasureName = undefined;
        }
        metricsExplorer.selectedMeasureNames = meta.measures.map(
          (measure) => measure.name
        );
      },
      () => ({
        name,
        selectedMeasureNames: meta.measures.map((measure) => measure.name),
        leaderboardMeasureName: meta.measures[0]?.name,
        filters: {
          include: [],
          exclude: [],
        },
        dimensionFilterExcludeMode: new Map(),
      })
    );
  },

  setLeaderboardMeasureName(name: string, measureName: string) {
    updateMetricsExplorerByName(name, (metricsExplorer) => {
      metricsExplorer.leaderboardMeasureName = measureName;
    });
  },

  clearLeaderboardMeasureName(name: string) {
    updateMetricsExplorerByName(name, (metricsExplorer) => {
      metricsExplorer.leaderboardMeasureName = undefined;
    });
  },

  setSelectedTimeRange(name: string, timeRange: TimeSeriesTimeRange) {
    updateMetricsExplorerByName(name, (metricsExplorer) => {
      metricsExplorer.selectedTimeRange = timeRange;
    });
  },

  setMetricDimensionName(name: string, dimensionName: string) {
    updateMetricsExplorerByName(name, (metricsExplorer) => {
      metricsExplorer.selectedDimensionName = dimensionName;
    });
  },

  toggleFilter(name: string, dimensionName: string, dimensionValue: string) {
    updateMetricsExplorerByName(name, (metricsExplorer) => {
      const relevantFilterKey = metricsExplorer.dimensionFilterExcludeMode.get(
        dimensionName
      )
        ? "exclude"
        : "include";

      const dimensionEntryIndex = metricsExplorer.filters[
        relevantFilterKey
      ].findIndex((filter) => filter.name === dimensionName);

      if (dimensionEntryIndex >= 0) {
        if (
          removeIfExists(
            metricsExplorer.filters[relevantFilterKey][dimensionEntryIndex].in,
            (value) => value === dimensionValue
          )
        ) {
          if (
            metricsExplorer.filters[relevantFilterKey][dimensionEntryIndex].in
              .length === 0
          ) {
            metricsExplorer.filters[relevantFilterKey].splice(
              dimensionEntryIndex,
              1
            );
          }
          return;
        }

        metricsExplorer.filters[relevantFilterKey][dimensionEntryIndex].in.push(
          dimensionValue
        );
      } else {
        metricsExplorer.filters[relevantFilterKey].push({
          name: dimensionName,
          in: [dimensionValue],
        });
      }
    });
  },

  clearFilters(name: string) {
    updateMetricsExplorerByName(name, (metricsExplorer) => {
      metricsExplorer.filters.include = [];
      metricsExplorer.filters.exclude = [];
      metricsExplorer.dimensionFilterExcludeMode.clear();
    });
  },

  clearFilterForDimension(
    name: string,
    dimensionName: string,
    include: boolean
  ) {
    updateMetricsExplorerByName(name, (metricsExplorer) => {
      if (include) {
        removeIfExists(
          metricsExplorer.filters.include,
          (dimensionValues) => dimensionValues.name === dimensionName
        );
      } else {
        removeIfExists(
          metricsExplorer.filters.exclude,
          (dimensionValues) => dimensionValues.name === dimensionName
        );
      }
    });
  },

  /**
   * Toggle a dimension filter between include/exclude modes
   */
  toggleFilterMode(name: string, dimensionName: string) {
    updateMetricsExplorerByName(name, (metricsExplorer) => {
      const exclude =
        metricsExplorer.dimensionFilterExcludeMode.get(dimensionName);
      metricsExplorer.dimensionFilterExcludeMode.set(dimensionName, !exclude);

      const relevantFilterKey = exclude ? "exclude" : "include";
      const otherFilterKey = exclude ? "include" : "exclude";

      const otherFilterEntryIndex = metricsExplorer.filters[
        relevantFilterKey
      ].findIndex((filter) => filter.name === dimensionName);
      // if relevant filter is not present then return
      if (otherFilterEntryIndex === -1) return;

      // push relevant filters to other filter
      metricsExplorer.filters[otherFilterKey].push(
        metricsExplorer.filters[relevantFilterKey][otherFilterEntryIndex]
      );
      // remove entry from relevant filter
      metricsExplorer.filters[relevantFilterKey].splice(
        otherFilterEntryIndex,
        1
      );
    });
  },
};
export const metricsExplorerStore: Readable<MetricsExplorerStoreType> &
  typeof metricViewReducers = {
  subscribe,

  ...metricViewReducers,
};<|MERGE_RESOLUTION|>--- conflicted
+++ resolved
@@ -1,10 +1,6 @@
 import type {
   V1MetricsView,
-<<<<<<< HEAD
-  V1MetricsViewRequestFilter,
-=======
   V1MetricsViewFilter,
->>>>>>> 60c76993
 } from "@rilldata/web-common/runtime-client";
 import type { TimeSeriesTimeRange } from "@rilldata/web-local/lib/temp/time-control-types";
 import { removeIfExists } from "@rilldata/web-local/lib/util/arrayUtils";
@@ -28,11 +24,7 @@
   selectedMeasureNames: Array<string>;
   // this is used to show leaderboard values
   leaderboardMeasureName: string;
-<<<<<<< HEAD
-  filters: V1MetricsViewRequestFilter;
-=======
   filters: V1MetricsViewFilter;
->>>>>>> 60c76993
   // stores whether a dimension is in include/exclude filter mode
   // false/absence = include, true = exclude
   dimensionFilterExcludeMode: Map<string, boolean>;
