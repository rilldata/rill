--- conflicted
+++ resolved
@@ -40,58 +40,6 @@
 
   const renameSource = useRuntimeServiceRenameFileAndReconcile();
 
-  const onChangeCallback = async (e) => {
-    if (!e.target.value.match(/^[a-zA-Z_][a-zA-Z0-9_]*$/)) {
-      notifications.send({
-        message:
-          "Source name must start with a letter or underscore and contain only letters, numbers, and underscores",
-      });
-      e.target.value = currentSource.name; // resets the input
-      return;
-    }
-
-<<<<<<< HEAD
-    try {
-      await renameEntity(
-        $runtimeStore,
-        name,
-        e.target.value,
-        EntityType.Table,
-        $renameSource
-      );
-    } catch (err) {
-      console.error(err.response.data.message);
-    }
-=======
-    dataModelerService.dispatch("updateTableName", [id, e.target.value]);
-    $renameSource.mutate(
-      {
-        data: {
-          instanceId: runtimeInstanceId,
-          fromPath: `sources/${name}.yaml`,
-          toPath: `sources/${e.target.value}.yaml`,
-        },
-      },
-      {
-        onSuccess: () => {
-          goto(`/source/${e.target.value}`, { replaceState: true });
-          return queryClient.invalidateQueries(
-            getRuntimeServiceListFilesQueryKey($runtimeStore.instanceId)
-          );
-        },
-        onError: (err) => {
-          console.error(err.response.data.message);
-          // reset the new table name
-          dataModelerService.dispatch("updateTableName", [
-            currentSource?.id,
-            "",
-          ]);
-        },
-      }
-    );
->>>>>>> 4a794b70
-  };
-
   $: runtimeInstanceId = $runtimeStore.instanceId;
   const refreshSourceMutation = useRuntimeServiceTriggerRefresh();
   const createSource = useRuntimeServicePutFileAndReconcile();
@@ -103,12 +51,35 @@
 
   $: connector = $getSource.data?.entry?.source.connector as string;
 
+  const onChangeCallback = async (e) => {
+    if (!e.target.value.match(/^[a-zA-Z_][a-zA-Z0-9_]*$/)) {
+      notifications.send({
+        message:
+          "Source name must start with a letter or underscore and contain only letters, numbers, and underscores",
+      });
+      e.target.value = currentSource.name; // resets the input
+      return;
+    }
+
+    try {
+      await renameEntity(
+        runtimeInstanceId,
+        name,
+        e.target.value,
+        EntityType.Table,
+        $renameSource
+      );
+    } catch (err) {
+      console.error(err.response.data.message);
+    }
+  };
+
   const onRefreshClick = async (tableName: string) => {
     try {
       await refreshSource(
         connector,
         tableName,
-        $runtimeStore,
+        runtimeInstanceId,
         $refreshSourceMutation,
         $createSource
       );
