<script lang="ts">
  import {
<<<<<<< HEAD
    getRuntimeServiceGetCatalogObjectQueryKey,
    useRuntimeServiceGetCatalogObject,
=======
    getRuntimeServiceGetCatalogEntryQueryKey,
    getRuntimeServiceListFilesQueryKey,
    useRuntimeServiceGetCatalogEntry,
>>>>>>> fe865244
    useRuntimeServicePutFileAndMigrate,
    useRuntimeServiceRenameFileAndMigrate,
    useRuntimeServiceTriggerRefresh,
  } from "@rilldata/web-common/runtime-client";
  import { EntityType } from "@rilldata/web-local/common/data-modeler-state-service/entity-state-service/EntityStateService";
  import { refreshSource } from "@rilldata/web-local/lib/components/navigation/sources/refreshSource";
  import { renameEntity } from "@rilldata/web-local/lib/svelte-query/actions";
  import { queryClient } from "@rilldata/web-local/lib/svelte-query/globalQueryClient";
  import { getContext } from "svelte";
  import { fade } from "svelte/transition";
  import {
    dataModelerService,
    runtimeStore,
  } from "../../../application-state-stores/application-store";
  import { overlay } from "../../../application-state-stores/overlay-store";
  import type { PersistentTableStore } from "../../../application-state-stores/table-stores";
  import { IconButton } from "../../button";
  import Import from "../../icons/Import.svelte";
  import RefreshIcon from "../../icons/RefreshIcon.svelte";
  import Source from "../../icons/Source.svelte";
  import notifications from "../../notifications";
  import Tooltip from "../../tooltip/Tooltip.svelte";
  import TooltipContent from "../../tooltip/TooltipContent.svelte";
  import WorkspaceHeader from "../core/WorkspaceHeader.svelte";

  export let id;
  export let name: string;

  const persistentTableStore = getContext(
    "rill:app:persistent-table-store"
  ) as PersistentTableStore;

  $: currentSource = $persistentTableStore?.entities?.find(
    (entity) => entity.id === id || entity.tableName === name
  );

  const renameSource = useRuntimeServiceRenameFileAndMigrate();

  const onChangeCallback = async (e) => {
    if (!e.target.value.match(/^[a-zA-Z_][a-zA-Z0-9_]*$/)) {
      notifications.send({
        message:
          "Source name must start with a letter or underscore and contain only letters, numbers, and underscores",
      });
      e.target.value = currentSource.name; // resets the input
      return;
    }

    try {
      await renameEntity(
        $runtimeStore,
        name,
        e.target.value,
        EntityType.Table,
        $renameSource
      );
    } catch (err) {
      console.error(err.response.data.message);
    }
  };

  $: runtimeInstanceId = $runtimeStore.instanceId;
  const refreshSourceMutation = useRuntimeServiceTriggerRefresh();
  const createSource = useRuntimeServicePutFileAndMigrate();

  $: getSource = useRuntimeServiceGetCatalogEntry(
    runtimeInstanceId,
    currentSource?.tableName
  );

  $: connector = $getSource.data?.entry?.source.connector as string;

  const onRefreshClick = async (tableName: string) => {
    try {
      await refreshSource(
        connector,
        tableName,
        $runtimeStore,
        $refreshSourceMutation,
        $createSource
      );
      // invalidate the data preview (async)
      dataModelerService.dispatch("collectTableInfo", [currentSource?.id]);

      // invalidate the "refreshed_on" time
      const queryKey = getRuntimeServiceGetCatalogEntryQueryKey(
        runtimeInstanceId,
        tableName
      );
      await queryClient.invalidateQueries(queryKey);
    } catch (err) {
      // no-op
    }
    overlay.set(null);
  };

  function formatRefreshedOn(refreshedOn: string) {
    const date = new Date(refreshedOn);
    return date.toLocaleString(undefined, {
      month: "short",
      day: "numeric",
      year: "numeric",
      hour: "numeric",
      minute: "numeric",
    });
  }
</script>

<div class="grid  items-center" style:grid-template-columns="auto max-content">
  <WorkspaceHeader
    {...{ titleInput: name, onChangeCallback }}
    showStatus={false}
  >
    <svelte:fragment slot="icon">
      <Source />
    </svelte:fragment>
    <svelte:fragment slot="right">
      {#if $refreshSourceMutation.isLoading}
        Refreshing...
      {:else}
        <div class="flex items-center">
          {#if $getSource.isSuccess && $getSource.data?.entry?.refreshedOn}
            <div
              class="ui-copy-muted"
              transition:fade|local={{ duration: 200 }}
            >
              Imported on {formatRefreshedOn(
                $getSource.data?.entry?.refreshedOn
              )}
            </div>
          {/if}
          {#if connector === "file"}
            <Tooltip location="bottom" distance={8}>
              <div style="transformY(-1px)">
                <IconButton
                  on:click={() => onRefreshClick(currentSource.tableName)}
                >
                  <Import size="16px" />
                </IconButton>
              </div>
              <TooltipContent slot="tooltip-content">
                Import local file to refresh source
              </TooltipContent>
            </Tooltip>
          {:else}
            <Tooltip location="bottom" distance={8}>
              <IconButton
                on:click={() => onRefreshClick(currentSource.tableName)}
              >
                <RefreshIcon size="16px" />
              </IconButton>
              <TooltipContent slot="tooltip-content">
                Refresh the source data
              </TooltipContent>
            </Tooltip>
          {/if}
        </div>
      {/if}
    </svelte:fragment>
  </WorkspaceHeader>
</div><|MERGE_RESOLUTION|>--- conflicted
+++ resolved
@@ -1,13 +1,7 @@
 <script lang="ts">
   import {
-<<<<<<< HEAD
-    getRuntimeServiceGetCatalogObjectQueryKey,
-    useRuntimeServiceGetCatalogObject,
-=======
     getRuntimeServiceGetCatalogEntryQueryKey,
-    getRuntimeServiceListFilesQueryKey,
     useRuntimeServiceGetCatalogEntry,
->>>>>>> fe865244
     useRuntimeServicePutFileAndMigrate,
     useRuntimeServiceRenameFileAndMigrate,
     useRuntimeServiceTriggerRefresh,
