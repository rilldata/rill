<script lang="ts">
  import {
<<<<<<< HEAD
    useRuntimeServiceGetCatalogObject,
    useRuntimeServicePutFileAndMigrate,
=======
    useRuntimeServiceGetCatalogEntry,
>>>>>>> fe865244
    V1Source,
  } from "@rilldata/web-common/runtime-client";
  import type { DerivedTableEntity } from "@rilldata/web-local/common/data-modeler-state-service/entity-state-service/DerivedTableEntityService";
  import type { PersistentTableEntity } from "@rilldata/web-local/common/data-modeler-state-service/entity-state-service/PersistentTableEntityService";
  import { BehaviourEventMedium } from "@rilldata/web-local/common/metrics-service/BehaviourEventTypes";
  import {
    MetricsEventScreenName,
    MetricsEventSpace,
  } from "@rilldata/web-local/common/metrics-service/MetricsTypes";
  import { runtimeStore } from "@rilldata/web-local/lib/application-state-stores/application-store";
  import type { PersistentModelStore } from "@rilldata/web-local/lib/application-state-stores/model-stores";
  import type {
    DerivedTableStore,
    PersistentTableStore,
  } from "@rilldata/web-local/lib/application-state-stores/table-stores";
  import { Button } from "@rilldata/web-local/lib/components/button";
  import CollapsibleSectionTitle from "@rilldata/web-local/lib/components/CollapsibleSectionTitle.svelte";
  import ColumnProfile from "@rilldata/web-local/lib/components/column-profile/ColumnProfile.svelte";
  import Explore from "@rilldata/web-local/lib/components/icons/Explore.svelte";
  import Model from "@rilldata/web-local/lib/components/icons/Model.svelte";
  import {
    GridCell,
    LeftRightGrid,
  } from "@rilldata/web-local/lib/components/left-right-grid";
  import { createModelFromSource } from "@rilldata/web-local/lib/components/navigation/models/createModel";
  import PanelCTA from "@rilldata/web-local/lib/components/panel/PanelCTA.svelte";
  import ResponsiveButtonText from "@rilldata/web-local/lib/components/panel/ResponsiveButtonText.svelte";
  import StickToHeaderDivider from "@rilldata/web-local/lib/components/panel/StickToHeaderDivider.svelte";
  import Tooltip from "@rilldata/web-local/lib/components/tooltip/Tooltip.svelte";
  import TooltipContent from "@rilldata/web-local/lib/components/tooltip/TooltipContent.svelte";
  import { navigationEvent } from "@rilldata/web-local/lib/metrics/initMetrics";
  import { autoCreateMetricsDefinitionForSource } from "@rilldata/web-local/lib/redux-store/source/source-apis";
  import { selectTimestampColumnFromProfileEntity } from "@rilldata/web-local/lib/redux-store/source/source-selectors";
  import { useModelNames } from "@rilldata/web-local/lib/svelte-query/models";
  import {
    formatBigNumberPercentage,
    formatInteger,
  } from "@rilldata/web-local/lib/util/formatters";
  import { getContext } from "svelte";
  import { slide } from "svelte/transition";

  const persistentModelStore = getContext(
    "rill:app:persistent-model-store"
  ) as PersistentModelStore;
  const persistentTableStore = getContext(
    "rill:app:persistent-table-store"
  ) as PersistentTableStore;
  const derivedTableStore = getContext(
    "rill:app:derived-table-store"
  ) as DerivedTableStore;

  export let sourceID: string;

  $: runtimeInstanceId = $runtimeStore.instanceId;

  $: getSource = useRuntimeServiceGetCatalogEntry(
    runtimeInstanceId,
    currentTable?.tableName
  );

  $: modelNames = useModelNames($runtimeStore.repoId);
  const createModelMutation = useRuntimeServicePutFileAndMigrate();

  let showColumns = true;

  let currentTable: PersistentTableEntity;
  $: currentTable =
    sourceID && $persistentTableStore?.entities
      ? $persistentTableStore.entities.find((q) => q.id === sourceID)
      : undefined;
  let currentDerivedTable: DerivedTableEntity;
  $: currentDerivedTable =
    sourceID && $derivedTableStore?.entities
      ? $derivedTableStore.entities.find((q) => q.id === sourceID)
      : undefined;
  // get source table references.

  // toggle state for inspector sections

  $: timestampColumns =
    selectTimestampColumnFromProfileEntity(currentDerivedTable);

  const handleCreateModelFromSource = async () => {
    const modelName = await createModelFromSource(
      $runtimeStore,
      $modelNames.data,
      currentTable.tableName,
      $createModelMutation
    );
    navigationEvent.fireEvent(
      modelName,
      BehaviourEventMedium.Button,
      MetricsEventSpace.RightPanel,
      MetricsEventScreenName.Source,
      MetricsEventScreenName.Model
    );
  };

  const handleCreateMetric = () => {
    // A side effect of the createMetricsDefsApi is we switch active assets to
    // the newly created metrics definition. So, this'll bring us to the
    // MetricsDefinition page. (The logic for this is contained in the
    // not-pictured async thunk.)
    autoCreateMetricsDefinitionForSource(
      $persistentModelStore.entities,
      $derivedTableStore.entities,
      currentTable.id,
      $persistentTableStore.entities.find((table) => table.id === sourceID)
        .tableName
    ).then((createdMetricsId) => {
      navigationEvent.fireEvent(
        createdMetricsId,
        BehaviourEventMedium.Button,
        MetricsEventSpace.RightPanel,
        MetricsEventScreenName.Source,
        MetricsEventScreenName.Dashboard
      );
    });
  };

  /** source summary information */
  let rowCount;
  let columnCount;
  let nullPercentage;

  function formatConnectorType(connectorType: string) {
    switch (connectorType) {
      case "s3":
        return "S3";
      case "gcs":
        return "GCS";
      case "https":
        return "http(s)";
      case "file":
        return "Local file";
      default:
        return "";
    }
  }

  function getFileExtension(source: V1Source): string {
    const path = source?.properties?.path?.toLowerCase();
    if (path?.includes(".csv")) return "CSV";
    if (path?.includes(".parquet")) return "Parquet";
    return "";
  }

  $: connectorType = formatConnectorType(
    $getSource.data?.entry?.source?.connector
  );
  $: fileExtension = getFileExtension($getSource.data?.entry?.source);

  /** get the current row count */
  $: {
    rowCount = `${formatInteger(currentDerivedTable?.cardinality)} row${
      currentDerivedTable?.cardinality !== 1 ? "s" : ""
    }`;
  }

  /** get the current column count */
  $: {
    columnCount = `${formatInteger(
      currentDerivedTable?.profile?.length
    )} columns`;
  }

  /** total % null cells */

  $: {
    const totalCells =
      currentDerivedTable?.profile?.length * currentDerivedTable?.cardinality;
    const totalNulls = currentDerivedTable?.profile
      .map((profile) => profile?.nullCount)
      .reduce((total, count) => total + count, 0);
    nullPercentage = formatBigNumberPercentage(totalNulls / totalCells);
  }
</script>

<div class="table-profile">
  {#if currentTable}
    <!-- CTAs -->
    <PanelCTA side="right" let:width>
      <Tooltip location="left" distance={16}>
        <Button type="secondary" on:click={handleCreateModelFromSource}>
          <ResponsiveButtonText {width}>Create Model</ResponsiveButtonText>
          <Model size="16px" /></Button
        >
        <TooltipContent slot="tooltip-content">
          Create a model with these source columns
        </TooltipContent>
      </Tooltip>
      <Tooltip location="bottom" alignment="right" distance={16}>
        <Button
          type="primary"
          disabled={!timestampColumns?.length}
          on:click={handleCreateMetric}
        >
          <ResponsiveButtonText {width}>Create Dashboard</ResponsiveButtonText>
          <Explore size="16px" /></Button
        >
        <TooltipContent slot="tooltip-content">
          {#if timestampColumns?.length}
            Auto create metrics based on your data source and go to dashboard
          {:else}
            This data source does not have a TIMESTAMP column
          {/if}
        </TooltipContent>
      </Tooltip>
    </PanelCTA>

    <!-- summary info -->
    <div class=" p-4 pt-2">
      <LeftRightGrid>
        <GridCell side="left"
          >{connectorType}
          {fileExtension !== "" ? `(${fileExtension})` : ""}</GridCell
        >
        <GridCell side="right" classes="text-gray-800 font-bold">
          {rowCount}
        </GridCell>

        <Tooltip location="left" alignment="start" distance={24}>
          <GridCell side="left" classes="text-gray-600 italic">
            {nullPercentage} null
          </GridCell>
          <TooltipContent slot="tooltip-content">
            {nullPercentage} of table values are null
          </TooltipContent>
        </Tooltip>
        <GridCell side="right" classes="text-gray-800 font-bold">
          {columnCount}
        </GridCell>
      </LeftRightGrid>
    </div>

    <StickToHeaderDivider />

    <div class="pb-4 pt-4">
      <div class=" pl-4 pr-4">
        <CollapsibleSectionTitle
          tooltipText="source tables"
          bind:active={showColumns}
        >
          columns
        </CollapsibleSectionTitle>
      </div>

      {#if currentDerivedTable?.profile && showColumns}
        <div transition:slide|local={{ duration: 200 }}>
          <ColumnProfile
            entityId={currentTable.id}
            indentLevel={0}
            cardinality={currentDerivedTable?.cardinality ?? 0}
            profile={currentDerivedTable?.profile ?? []}
            head={currentDerivedTable?.preview ?? []}
          />
        </div>
      {/if}
    </div>
  {/if}
</div><|MERGE_RESOLUTION|>--- conflicted
+++ resolved
@@ -1,11 +1,7 @@
 <script lang="ts">
   import {
-<<<<<<< HEAD
-    useRuntimeServiceGetCatalogObject,
+    useRuntimeServiceGetCatalogEntry,
     useRuntimeServicePutFileAndMigrate,
-=======
-    useRuntimeServiceGetCatalogEntry,
->>>>>>> fe865244
     V1Source,
   } from "@rilldata/web-common/runtime-client";
   import type { DerivedTableEntity } from "@rilldata/web-local/common/data-modeler-state-service/entity-state-service/DerivedTableEntityService";
