<script lang="ts">
  import { goto } from "$app/navigation";
  import { EntityType } from "@rilldata/web-common/lib/entity";
  import { runtimeStore } from "@rilldata/web-local/lib/application-state-stores/application-store";
  import { useModelHasTimeSeries } from "@rilldata/web-local/lib/svelte-query/dashboards";

  $: instanceId = $runtimeStore.instanceId;
  import { appStore } from "@rilldata/web-local/lib/application-state-stores/app-store";
  import { runtimeStore } from "@rilldata/web-local/lib/application-state-stores/application-store";
  import { metricsExplorerStore } from "../../../application-state-stores/explorer-stores";
  import { useMetaQuery } from "../../../svelte-query/dashboards";
  import WorkspaceContainer from "../core/WorkspaceContainer.svelte";
  import ExploreHeader from "./ExploreHeader.svelte";
  import DimensionDisplay from "./leaderboards/DimensionDisplay.svelte";
  import LeaderboardDisplay from "./leaderboards/LeaderboardDisplay.svelte";
  import MetricsTimeSeriesCharts from "./metrics-container/MetricsTimeSeriesCharts.svelte";
  import MeasuresContainer from "./metrics-container/MeasuresContainer.svelte";
  import ExploreContainer from "./ExploreContainer.svelte";

  export let metricViewName: string;

  let exploreContainerWidth;

  $: metricTimeSeries = useModelHasTimeSeries(instanceId, metricViewName);
  $: hasTimeSeries = $metricTimeSeries.data;

  const switchToMetrics = async (metricViewName: string) => {
    if (!metricViewName) return;

    appStore.setActiveEntity(metricViewName, EntityType.MetricsExplorer);
  };

  $: switchToMetrics(metricViewName);

  $: metricsExplorer = $metricsExplorerStore.entities[metricViewName];
  $: selectedDimensionName = metricsExplorer?.selectedDimensionName;

<<<<<<< HEAD
  $: metaQuery = useMetaQuery($runtimeStore.instanceId, metricViewName);
  $: if ($metaQuery.data) {
    metricsExplorerStore.sync(metricViewName, $metaQuery.data);
  }

  $: if ($metaQuery.isError) {
    goto(`/dashboard/${metricViewName}/edit`);
  }
=======
  $: gridConfig = hasTimeSeries
    ? "560px minmax(355px, auto)"
    : "max-content minmax(355px, auto)";
>>>>>>> 41ca2f80
</script>

<WorkspaceContainer
  top="0px"
  assetID={metricViewName}
  bgClass="bg-white"
  inspector={false}
>
  <ExploreContainer bind:exploreContainerWidth {gridConfig} slot="body">
    <ExploreHeader {metricViewName} slot="header" />

    <svelte:fragment slot="metrics">
      {#key metricViewName}
        {#if hasTimeSeries}
          <MetricsTimeSeriesCharts {metricViewName} />
        {:else}
          <MeasuresContainer {exploreContainerWidth} {metricViewName} />
        {/if}
      {/key}
    </svelte:fragment>

    <svelte:fragment slot="leaderboards">
      {#if selectedDimensionName}
        <DimensionDisplay
          {metricViewName}
          dimensionName={selectedDimensionName}
        />
      {:else}
        <LeaderboardDisplay {metricViewName} />
      {/if}
    </svelte:fragment>
  </ExploreContainer>
</WorkspaceContainer><|MERGE_RESOLUTION|>--- conflicted
+++ resolved
@@ -1,28 +1,20 @@
 <script lang="ts">
   import { goto } from "$app/navigation";
   import { EntityType } from "@rilldata/web-common/lib/entity";
+  import { appStore } from "@rilldata/web-local/lib/application-state-stores/app-store";
   import { runtimeStore } from "@rilldata/web-local/lib/application-state-stores/application-store";
   import { useModelHasTimeSeries } from "@rilldata/web-local/lib/svelte-query/dashboards";
-
-  $: instanceId = $runtimeStore.instanceId;
-  import { appStore } from "@rilldata/web-local/lib/application-state-stores/app-store";
-  import { runtimeStore } from "@rilldata/web-local/lib/application-state-stores/application-store";
   import { metricsExplorerStore } from "../../../application-state-stores/explorer-stores";
   import { useMetaQuery } from "../../../svelte-query/dashboards";
   import WorkspaceContainer from "../core/WorkspaceContainer.svelte";
+  import ExploreContainer from "./ExploreContainer.svelte";
   import ExploreHeader from "./ExploreHeader.svelte";
   import DimensionDisplay from "./leaderboards/DimensionDisplay.svelte";
   import LeaderboardDisplay from "./leaderboards/LeaderboardDisplay.svelte";
+  import MeasuresContainer from "./metrics-container/MeasuresContainer.svelte";
   import MetricsTimeSeriesCharts from "./metrics-container/MetricsTimeSeriesCharts.svelte";
-  import MeasuresContainer from "./metrics-container/MeasuresContainer.svelte";
-  import ExploreContainer from "./ExploreContainer.svelte";
 
   export let metricViewName: string;
-
-  let exploreContainerWidth;
-
-  $: metricTimeSeries = useModelHasTimeSeries(instanceId, metricViewName);
-  $: hasTimeSeries = $metricTimeSeries.data;
 
   const switchToMetrics = async (metricViewName: string) => {
     if (!metricViewName) return;
@@ -32,23 +24,30 @@
 
   $: switchToMetrics(metricViewName);
 
-  $: metricsExplorer = $metricsExplorerStore.entities[metricViewName];
-  $: selectedDimensionName = metricsExplorer?.selectedDimensionName;
-
-<<<<<<< HEAD
   $: metaQuery = useMetaQuery($runtimeStore.instanceId, metricViewName);
   $: if ($metaQuery.data) {
+    if (!$metaQuery.data?.measures?.length) {
+      goto(`/dashboard/${metricViewName}/edit`);
+    }
     metricsExplorerStore.sync(metricViewName, $metaQuery.data);
   }
-
   $: if ($metaQuery.isError) {
     goto(`/dashboard/${metricViewName}/edit`);
   }
-=======
+
+  let exploreContainerWidth;
+
+  $: metricsExplorer = $metricsExplorerStore.entities[metricViewName];
+  $: selectedDimensionName = metricsExplorer?.selectedDimensionName;
+  $: metricTimeSeries = useModelHasTimeSeries(
+    $runtimeStore.instanceId,
+    metricViewName
+  );
+  $: hasTimeSeries = $metricTimeSeries.data;
+
   $: gridConfig = hasTimeSeries
     ? "560px minmax(355px, auto)"
     : "max-content minmax(355px, auto)";
->>>>>>> 41ca2f80
 </script>
 
 <WorkspaceContainer
