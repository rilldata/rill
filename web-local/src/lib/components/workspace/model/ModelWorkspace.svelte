<script lang="ts">
  import { EntityType } from "@rilldata/web-common/lib/entity";
  import { appStore } from "@rilldata/web-local/lib/application-state-stores/app-store";
<<<<<<< HEAD
=======

  import { EntityType } from "@rilldata/web-local/lib/temp/entity";
>>>>>>> 74ccabb5
  import WorkspaceContainer from "../core/WorkspaceContainer.svelte";
  import ModelInspector from "./inspector/ModelInspector.svelte";
  import ModelBody from "./ModelBody.svelte";
  import ModelWorkspaceHeader from "./ModelWorkspaceHeader.svelte";

  export let modelName: string;

  const switchToModel = async (modelName: string) => {
    if (!modelName) return;

    appStore.setActiveEntity(modelName, EntityType.Model);
  };

  $: switchToModel(modelName);
</script>

{#key modelName}
  <WorkspaceContainer assetID={modelName}>
    <div slot="header">
      <ModelWorkspaceHeader {modelName} />
    </div>
    <div slot="body">
      <ModelBody {modelName} />
    </div>
    <ModelInspector {modelName} slot="inspector" />
  </WorkspaceContainer>
{/key}<|MERGE_RESOLUTION|>--- conflicted
+++ resolved
@@ -1,11 +1,6 @@
 <script lang="ts">
   import { EntityType } from "@rilldata/web-common/lib/entity";
   import { appStore } from "@rilldata/web-local/lib/application-state-stores/app-store";
-<<<<<<< HEAD
-=======
-
-  import { EntityType } from "@rilldata/web-local/lib/temp/entity";
->>>>>>> 74ccabb5
   import WorkspaceContainer from "../core/WorkspaceContainer.svelte";
   import ModelInspector from "./inspector/ModelInspector.svelte";
   import ModelBody from "./ModelBody.svelte";
