<script lang="ts">
  import { goto } from "$app/navigation";
  import {
    useRuntimeServiceGetCatalogEntry,
    useRuntimeServicePutFileAndReconcile,
    V1ReconcileResponse,
  } from "@rilldata/web-common/runtime-client";
  import { runtimeStore } from "@rilldata/web-local/lib/application-state-stores/application-store";
  import { fileArtifactsStore } from "@rilldata/web-local/lib/application-state-stores/file-artifacts-store";
  import {
    addQuickMetricsToDashboardYAML,
    initBlankDashboardYAML,
  } from "@rilldata/web-local/lib/application-state-stores/metrics-internal-store";
  import { Button } from "@rilldata/web-local/lib/components/button";
  import Explore from "@rilldata/web-local/lib/components/icons/Explore.svelte";
  import ResponsiveButtonText from "@rilldata/web-local/lib/components/panel/ResponsiveButtonText.svelte";
  import Tooltip from "@rilldata/web-local/lib/components/tooltip/Tooltip.svelte";
  import TooltipContent from "@rilldata/web-local/lib/components/tooltip/TooltipContent.svelte";
  import { navigationEvent } from "@rilldata/web-local/lib/metrics/initMetrics";
  import { BehaviourEventMedium } from "@rilldata/web-local/lib/metrics/service/BehaviourEventTypes";
  import {
    MetricsEventScreenName,
    MetricsEventSpace,
  } from "@rilldata/web-local/lib/metrics/service/MetricsTypes";
  import { selectTimestampColumnFromSchema } from "@rilldata/web-local/lib/svelte-query/column-selectors";
  import { EntityType } from "@rilldata/web-local/lib/temp/entity";
  import { getFilePathFromNameAndType } from "@rilldata/web-local/lib/util/entity-mappers";
  import { getName } from "@rilldata/web-local/lib/util/incrementName";
  import { useQueryClient } from "@sveltestack/svelte-query";
  import { overlay } from "../../../../../application-state-stores/overlay-store";
  import { useDashboardNames } from "../../../../../svelte-query/dashboards";
  import { invalidateAfterReconcile } from "../../../../../svelte-query/invalidation";

  export let modelName: string;
  export let hasError = false;
  export let width = undefined;

  $: getModel = useRuntimeServiceGetCatalogEntry(
    $runtimeStore.instanceId,
    modelName
  );
  $: model = $getModel.data?.entry?.model;
  $: timestampColumns = selectTimestampColumnFromSchema(model?.schema);
  $: dashboardNames = useDashboardNames($runtimeStore.instanceId);

  const queryClient = useQueryClient();
  const createFileMutation = useRuntimeServicePutFileAndReconcile();

  async function handleCreateDashboard() {
    overlay.set({
      title: "Creating a dashboard for " + modelName,
    });
    const newDashboardName = getName(
      `${modelName}_dashboard`,
      $dashboardNames.data
    );
    const blankDashboardYAML = initBlankDashboardYAML(newDashboardName);
    const fullDashboardYAML = addQuickMetricsToDashboardYAML(
      blankDashboardYAML,
      model
    );

    $createFileMutation.mutate(
      {
        data: {
          instanceId: $runtimeStore.instanceId,
          path: getFilePathFromNameAndType(
            newDashboardName,
            EntityType.MetricsDefinition
          ),
          blob: fullDashboardYAML,
          create: true,
          createOnly: true,
          strict: false,
        },
      },
      {
        onSuccess: (resp: V1ReconcileResponse) => {
          fileArtifactsStore.setErrors(resp.affectedPaths, resp.errors);
          goto(`/dashboard/${newDashboardName}`);
          navigationEvent.fireEvent(
            newDashboardName,
            BehaviourEventMedium.Button,
            MetricsEventSpace.RightPanel,
            MetricsEventScreenName.Model,
            MetricsEventScreenName.Dashboard
          );
          return invalidateAfterReconcile(
            queryClient,
            $runtimeStore.instanceId,
            resp
          );
        },
        onError: (err) => {
          console.error(err);
        },
        onSettled: () => {
          overlay.set(null);
        },
      }
    );
  }
</script>

<Tooltip alignment="right" distance={16} location="bottom">
  <Button
    disabled={!timestampColumns?.length}
    on:click={handleCreateDashboard}
    type="primary"
  >
    <ResponsiveButtonText {width}>Create Dashboard</ResponsiveButtonText>
<<<<<<< HEAD
    <Explore size="14px" /></Button
  >
=======
    <Explore size="16px" />
  </Button>
>>>>>>> 7bd9ac0e
  <TooltipContent slot="tooltip-content">
    {#if hasError}
      Fix the errors in your model to autogenerate dashboard
    {:else if timestampColumns?.length}
      Generate a dashboard based on your model
    {:else}
      Add a timestamp column to your model in order to generate a dashboard
    {/if}
  </TooltipContent>
</Tooltip><|MERGE_RESOLUTION|>--- conflicted
+++ resolved
@@ -109,13 +109,8 @@
     type="primary"
   >
     <ResponsiveButtonText {width}>Create Dashboard</ResponsiveButtonText>
-<<<<<<< HEAD
     <Explore size="14px" /></Button
   >
-=======
-    <Explore size="16px" />
-  </Button>
->>>>>>> 7bd9ac0e
   <TooltipContent slot="tooltip-content">
     {#if hasError}
       Fix the errors in your model to autogenerate dashboard
