--- conflicted
+++ resolved
@@ -51,11 +51,7 @@
       suppress={tooltipText === undefined}
     >
       <select
-<<<<<<< HEAD
-        class="italic hover:bg-gray-100 rounded border border-6 border-transparent hover:ui-copy-strong hover:border-gray-100"
-=======
-        class="hover:bg-gray-100 rounded border border-6 border-transparent hover:font-bold hover:border-gray-100"
->>>>>>> 505e02b0
+        class="hover:bg-gray-100 rounded border border-6 border-transparent hover:ui-copy-strong hover:border-gray-100"
         disabled={dropdownDisabled}
         on:change={updateMetricsDefinitionHandler}
         style="background-color: #FFF; width:18em;"
