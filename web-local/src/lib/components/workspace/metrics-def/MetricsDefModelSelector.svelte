<script lang="ts">
  import { runtimeStore } from "@rilldata/web-local/lib/application-state-stores/application-store";
  import { useModelNames } from "@rilldata/web-local/lib/svelte-query/models";
  import type { Readable } from "svelte/store";
  import type { MetricsInternalRepresentation } from "../../../application-state-stores/metrics-internal-store";
  import ModelIcon from "../../icons/Model.svelte";

  export let metricsInternalRep: Readable<MetricsInternalRepresentation>;

  $: sourceModelDisplayValue =
    $metricsInternalRep.getMetricKey("model") || "__DEFAULT_VALUE__";

  $: allModels = useModelNames($runtimeStore.instanceId);
  function updateMetricsDefinitionHandler(sourceModelName) {
    $metricsInternalRep.updateMetricKey("model", sourceModelName);
  }
</script>

<div class="flex items-center mb-3">
  <div class="flex items-center gap-x-2" style="width:9em">
    <ModelIcon size="16px" /> model
  </div>
  <div>
    <select
<<<<<<< HEAD
      class="hover:bg-gray-100 rounded border border-6 border-transparent hover:ui-copy-strong hover:border-gray-100"
=======
      class="hover:bg-gray-100 rounded border border-6 border-transparent hover:border-gray-300"
>>>>>>> 62cd78b5
      on:change={(evt) => {
        updateMetricsDefinitionHandler(evt.target?.value);
      }}
      style="background-color: #FFF; width:18em"
      value={sourceModelDisplayValue}
    >
      <option disabled selected value="__DEFAULT_VALUE__"
        >select a model...</option
      >
      {#each $allModels.data || [] as modelName}
        <option value={modelName}>{modelName}</option>
      {/each}
    </select>
  </div>
</div><|MERGE_RESOLUTION|>--- conflicted
+++ resolved
@@ -22,11 +22,7 @@
   </div>
   <div>
     <select
-<<<<<<< HEAD
-      class="hover:bg-gray-100 rounded border border-6 border-transparent hover:ui-copy-strong hover:border-gray-100"
-=======
       class="hover:bg-gray-100 rounded border border-6 border-transparent hover:border-gray-300"
->>>>>>> 62cd78b5
       on:change={(evt) => {
         updateMetricsDefinitionHandler(evt.target?.value);
       }}
