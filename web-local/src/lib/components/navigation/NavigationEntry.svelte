--- conflicted
+++ resolved
@@ -58,24 +58,18 @@
     style:height="24px"
     class:font-bold={open}
     class:bg-gray-200={open}
-    class="navigation-entry-title grid gap-x-1 items-center pl-2 pr-2 {!open
+    class="navigation-entry-title grid gap-x-1 items-center pl-3 pr-2 {!open
       ? 'hover:bg-gray-100'
       : ''}"
-    style:grid-template-columns="{notExpandable ? "" : "max-content"} auto max-content"
+    style:grid-template-columns="{!expandable ? "" : "max-content"} auto max-content"
     use:commandClickAction
     use:shiftClickAction
     on:command-click
     on:shift-click={shiftClickHandler}
   >
     <!-- slot for navigation click -->
-
-<<<<<<< HEAD
-    {#if !notExpandable}
-      <div class="mr-1">
-=======
-    <div>
-      {#if expandable}
->>>>>>> 8ced8033
+    {#if expandable}
+      <div>
         <ExpanderButton
           bind:isHovered={seeMoreHovered}
           rotated={showDetails}
@@ -83,15 +77,8 @@
         >
           <CaretDownIcon size="14px" />
         </ExpanderButton>
-<<<<<<< HEAD
       </div>
     {/if}
-=======
-      {:else}
-        <Spacer size="14px" />
-      {/if}
-    </div>
->>>>>>> 8ced8033
 
     <a
       class="ui-copy flex items-center gap-x-1 w-full text-ellipsis overflow-hidden whitespace-nowrap"
