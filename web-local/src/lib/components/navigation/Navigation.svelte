<script lang="ts">
  import HideLeftSidebar from "@rilldata/web-common/components/icons/HideLeftSidebar.svelte";
  import Spacer from "@rilldata/web-common/components/icons/Spacer.svelte";
  import SurfaceViewIcon from "@rilldata/web-common/components/icons/SurfaceView.svelte";
  import Portal from "@rilldata/web-common/components/Portal.svelte";
  import Tooltip from "@rilldata/web-common/components/tooltip/Tooltip.svelte";
  import TooltipContent from "@rilldata/web-common/components/tooltip/TooltipContent.svelte";
  import { useRuntimeServiceGetFile } from "@rilldata/web-common/runtime-client";
  import { runtimeStore } from "@rilldata/web-local/lib/application-state-stores/application-store";
  import SurfaceControlButton from "@rilldata/web-local/lib/components/surface/SurfaceControlButton.svelte";
  import { getContext, onMount } from "svelte";
  import { tweened } from "svelte/motion";
  import { Readable, Writable, writable } from "svelte/store";
  import { parseDocument } from "yaml";
  import { drag } from "../../drag";
  import MetricsDefinitionAssets from "./dashboards/MetricsDefinitionAssets.svelte";
  import Footer from "./Footer.svelte";
  import ModelAssets from "./models/ModelAssets.svelte";
  import { shorthandTitle } from "./shorthand-title";
  import TableAssets from "./sources/TableAssets.svelte";

  let mounted = false;
  onMount(() => {
    mounted = true;
  });

  /** FIXME: come up with strong defaults here when needed */
  const navigationLayout =
    (getContext("rill:app:navigation-layout") as Writable<{
      value: number;
      visible: boolean;
    }>) || writable({ value: DEFAULT_NAV_WIDTH, visible: true });

  const navigationWidth =
    (getContext("rill:app:navigation-width-tween") as Readable<number>) ||
    writable(DEFAULT_NAV_WIDTH);

  const navVisibilityTween =
    (getContext("rill:app:navigation-visibility-tween") as Readable<number>) ||
    tweened(0, { duration: 50 });

  $: thing = useRuntimeServiceGetFile(
    $runtimeStore?.instanceId,
    `rill.yaml`
    //getFilePathFromNameAndType(metricsDefName, EntityType.MetricsDefinition)
  );

<<<<<<< HEAD
  import { parseDocument } from "yaml";
  import { DEFAULT_NAV_WIDTH } from "../../application-config";
  import Tooltip from "../tooltip/Tooltip.svelte";
  import TooltipContent from "../tooltip/TooltipContent.svelte";
  import { shorthandTitle } from "./shorthand-title";

=======
>>>>>>> 14db2834
  $: yaml = parseDocument($thing?.data?.blob || "{}")?.toJS();
</script>

<div
  aria-hidden={!$navigationLayout?.visible}
  class="box-border	assets fixed"
  style:left="{-$navVisibilityTween * $navigationWidth}px"
>
  <div
    class="
  border-r 
  fixed 
  overflow-auto 
  border-gray-200 
  transition-colors
  h-screen
  bg-white
"
    class:hidden={$navVisibilityTween === 1}
    class:pointer-events-none={!$navigationLayout?.visible}
    style:top="0px"
    style:width="{$navigationWidth}px"
  >
    <!-- draw handler -->
    {#if $navigationLayout?.visible}
      <Portal>
        <div
          on:dblclick={() => {
            navigationLayout.update((state) => {
              state.value = DEFAULT_NAV_WIDTH;
              return state;
            });
          }}
          class="fixed drawer-handler w-4 hover:cursor-col-resize -translate-x-2 h-screen"
          style:left="{(1 - $navVisibilityTween) * $navigationWidth}px"
          use:drag={{
            minSize: DEFAULT_NAV_WIDTH,
            maxSize: 440,
            side: "assetsWidth",
            store: navigationLayout,
          }}
        />
      </Portal>
    {/if}

    <div class="w-full flex flex-col h-full">
      <div class="grow">
        <header
          style:height="var(--header-height)"
          class="sticky top-0 grid align-center bg-white z-50"
        >
          <!-- the pl-[.875rem] is a fix to move this new element over a pinch.-->
          <h1
            class="grid grid-flow-col justify-start gap-x-3 p-4 pl-[.875rem] items-center content-center"
          >
            {#if mounted}
              <a href="/">
                <div
                  style:width="20px"
                  style:font-size="9px"
                  class="grid place-items-center rounded bg-gray-800 text-white font-normal"
                  style:height="20px"
                >
                  <div>
                    {shorthandTitle(yaml?.name || "Ri")}
                  </div>
                </div>
              </a>
            {:else}
              <Spacer size="16px" />
            {/if}
            <Tooltip distance={8}>
              <a
                href="/"
                class="font-semibold text-black grow text-ellipsis overflow-hidden whitespace-nowrap pr-12"
              >
                {yaml?.name || "Untitled Rill Project"}
              </a>
              <TooltipContent maxWidth="300px" slot="tooltip-content">
                <div class="font-bold">
                  {yaml?.name || "Untitled Rill Project"}
                </div>
              </TooltipContent>
            </Tooltip>
          </h1>
        </header>
        <TableAssets />
        <ModelAssets />
        <MetricsDefinitionAssets />
      </div>
      <Footer />
    </div>
  </div>
</div>

<SurfaceControlButton
  left="{($navigationWidth - 12 - 24) * (1 - $navVisibilityTween) +
    12 * $navVisibilityTween}px"
  on:click={() => {
    //assetsVisible.set(!$assetsVisible);
    navigationLayout.update((state) => {
      state.visible = !state.visible;
      return state;
    });
  }}
  show={true}
>
  {#if $navigationLayout?.visible}
    <HideLeftSidebar size="18px" />
  {:else}
    <SurfaceViewIcon size="16px" mode={"hamburger"} />
  {/if}
  <svelte:fragment slot="tooltip-content">
    {#if $navVisibilityTween === 0} Close {:else} Show {/if} sidebar
  </svelte:fragment>
</SurfaceControlButton><|MERGE_RESOLUTION|>--- conflicted
+++ resolved
@@ -12,6 +12,7 @@
   import { tweened } from "svelte/motion";
   import { Readable, Writable, writable } from "svelte/store";
   import { parseDocument } from "yaml";
+  import { DEFAULT_NAV_WIDTH } from "../../application-config";
   import { drag } from "../../drag";
   import MetricsDefinitionAssets from "./dashboards/MetricsDefinitionAssets.svelte";
   import Footer from "./Footer.svelte";
@@ -45,15 +46,6 @@
     //getFilePathFromNameAndType(metricsDefName, EntityType.MetricsDefinition)
   );
 
-<<<<<<< HEAD
-  import { parseDocument } from "yaml";
-  import { DEFAULT_NAV_WIDTH } from "../../application-config";
-  import Tooltip from "../tooltip/Tooltip.svelte";
-  import TooltipContent from "../tooltip/TooltipContent.svelte";
-  import { shorthandTitle } from "./shorthand-title";
-
-=======
->>>>>>> 14db2834
   $: yaml = parseDocument($thing?.data?.blob || "{}")?.toJS();
 </script>
 
