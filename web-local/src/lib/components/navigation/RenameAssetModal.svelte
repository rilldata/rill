--- conflicted
+++ resolved
@@ -34,11 +34,7 @@
     currentAssetName
   );
 
-<<<<<<< HEAD
   const renameAsset = useRuntimeServiceRenameFileAndMigrate();
-=======
-  const renameSource = useRuntimeServiceRenameFileAndMigrate();
->>>>>>> 939a4719
 
   const { form, errors, handleSubmit } = createForm({
     initialValues: {
