<script lang="ts">
  import {
<<<<<<< HEAD
    getRuntimeServiceGetCatalogObjectQueryKey,
=======
    getRuntimeServiceGetCatalogEntryQueryKey,
    getRuntimeServiceListFilesQueryKey,
>>>>>>> fe865244
    useRuntimeServiceDeleteFileAndMigrate,
    useRuntimeServiceGetCatalogEntry,
    useRuntimeServicePutFileAndMigrate,
    useRuntimeServiceTriggerRefresh,
  } from "@rilldata/web-common/runtime-client";
  import { BehaviourEventMedium } from "@rilldata/web-local/common/metrics-service/BehaviourEventTypes";
  import {
    EntityTypeToScreenMap,
    MetricsEventScreenName,
    MetricsEventSpace,
  } from "@rilldata/web-local/common/metrics-service/MetricsTypes";
  import type { ApplicationStore } from "@rilldata/web-local/lib/application-state-stores/application-store";
  import type { PersistentModelStore } from "@rilldata/web-local/lib/application-state-stores/model-stores";
  import type {
    DerivedTableStore,
    PersistentTableStore,
  } from "@rilldata/web-local/lib/application-state-stores/table-stores";
  import { createModelFromSource } from "@rilldata/web-local/lib/components/navigation/models/createModel";
  import { autoCreateMetricsDefinitionForSource } from "@rilldata/web-local/lib/redux-store/source/source-apis";
  import { derivedProfileEntityHasTimestampColumn } from "@rilldata/web-local/lib/redux-store/source/source-selectors";
  import { deleteEntity } from "@rilldata/web-local/lib/svelte-query/actions";
  import { useModelNames } from "@rilldata/web-local/lib/svelte-query/models";
  import {
    useSourceFromYaml,
    useSourceNames,
  } from "@rilldata/web-local/lib/svelte-query/sources";
  import { createEventDispatcher, getContext } from "svelte";
  import { EntityType } from "../../../../common/data-modeler-state-service/entity-state-service/EntityStateService";
  import {
    dataModelerService,
    runtimeStore,
  } from "../../../application-state-stores/application-store";
  import { overlay } from "../../../application-state-stores/overlay-store";
  import { navigationEvent } from "../../../metrics/initMetrics";
  import { queryClient } from "../../../svelte-query/globalQueryClient";
  import Cancel from "../../icons/Cancel.svelte";
  import EditIcon from "../../icons/EditIcon.svelte";
  import Explore from "../../icons/Explore.svelte";
  import Import from "../../icons/Import.svelte";
  import Model from "../../icons/Model.svelte";
  import RefreshIcon from "../../icons/RefreshIcon.svelte";
  import { Divider, MenuItem } from "../../menu";
  import { refreshSource } from "./refreshSource";

  export let sourceName: string;

  // manually toggle menu to workaround: https://stackoverflow.com/questions/70662482/react-query-mutate-onsuccess-function-not-responding
  export let toggleMenu: () => void;

  $: sourceNames = useSourceNames($runtimeStore.repoId);
  $: sourceFromYaml = useSourceFromYaml(
    $runtimeStore.repoId,
    `/sources/${sourceName}.yaml`
  );

  const dispatch = createEventDispatcher();

  const rillAppStore = getContext("rill:app:store") as ApplicationStore;

  const persistentTableStore = getContext(
    "rill:app:persistent-table-store"
  ) as PersistentTableStore;

  const derivedTableStore = getContext(
    "rill:app:derived-table-store"
  ) as DerivedTableStore;

  const persistentModelStore = getContext(
    "rill:app:persistent-model-store"
  ) as PersistentModelStore;

  $: runtimeInstanceId = $runtimeStore.instanceId;
  $: getSource = useRuntimeServiceGetCatalogEntry(
    runtimeInstanceId,
    sourceName
  );

  $: sourceID = $persistentTableStore.entities.find(
    (entity) => entity.tableName === sourceName
  );
  $: derivedTable = $derivedTableStore?.entities?.find(
    (source) => source.id === sourceID
  );

  const deleteSource = useRuntimeServiceDeleteFileAndMigrate();
  const refreshSourceMutation = useRuntimeServiceTriggerRefresh();
  const createEntityMutation = useRuntimeServicePutFileAndMigrate();
  $: modelNames = useModelNames($runtimeStore.repoId);

  const handleDeleteSource = async (tableName: string) => {
    await deleteEntity(
      $runtimeStore,
      tableName,
      EntityType.Table,
      $deleteSource,
      $rillAppStore.activeEntity,
      $sourceNames.data
    );
    toggleMenu();
  };

  const handleCreateModel = async (tableName: string) => {
    try {
      const previousActiveEntity = $rillAppStore?.activeEntity?.type;
      const newModelName = await createModelFromSource(
        $runtimeStore,
        $modelNames.data,
        tableName,
        $createEntityMutation
      );

      navigationEvent.fireEvent(
        newModelName,
        BehaviourEventMedium.Menu,
        MetricsEventSpace.LeftPanel,
        EntityTypeToScreenMap[previousActiveEntity],
        MetricsEventScreenName.Model
      );
    } catch (err) {
      console.error(err);
    }
  };

  const bootstrapDashboard = async (id: string, tableName: string) => {
    const previousActiveEntity = $rillAppStore?.activeEntity?.type;
    const createdMetricsId = await autoCreateMetricsDefinitionForSource(
      $persistentModelStore.entities,
      $derivedTableStore.entities,
      sourceID,
      tableName
    );

    navigationEvent.fireEvent(
      createdMetricsId,
      BehaviourEventMedium.Menu,
      MetricsEventSpace.LeftPanel,
      EntityTypeToScreenMap[previousActiveEntity],
      MetricsEventScreenName.Dashboard
    );
  };

  const onRefreshSource = async (id: string, tableName: string) => {
    const connector: string =
      $getSource?.data?.entry.source?.connector ?? $sourceFromYaml.data?.type;
    if (!connector) {
      // if parse failed or there is no catalog entry, we cannot refresh source
      // TODO: show the import source modal with fixed tableName
      return;
    }

    try {
      await refreshSource(
        connector,
        tableName,
        $runtimeStore,
        $refreshSourceMutation,
        $createEntityMutation
      );

      if (id) {
        // invalidate the data preview (async)
        dataModelerService.dispatch("collectTableInfo", [id]);
      }

      // invalidate the "refreshed_on" time
      const queryKey = getRuntimeServiceGetCatalogEntryQueryKey(
        runtimeInstanceId,
        tableName
      );
      await queryClient.invalidateQueries(queryKey);
    } catch (err) {
      // no-op
    }
    overlay.set(null);
  };
</script>

<MenuItem icon on:select={() => handleCreateModel(sourceName)}>
  <Model slot="icon" />
  create new model
</MenuItem>

<MenuItem
  disabled={!derivedProfileEntityHasTimestampColumn(derivedTable)}
  icon
  on:select={() => bootstrapDashboard(sourceID, sourceName)}
>
  <Explore slot="icon" />
  autogenerate dashboard
  <svelte:fragment slot="description">
    {#if !derivedProfileEntityHasTimestampColumn(derivedTable)}
      requires a timestamp column
    {/if}
  </svelte:fragment>
</MenuItem>

{#if $getSource?.data?.entry?.source?.connector === "file"}
  <MenuItem icon on:select={() => onRefreshSource(sourceID, sourceName)}>
    <svelte:fragment slot="icon">
      <Import />
    </svelte:fragment>
    import local file to refresh source
  </MenuItem>
{:else}
  <MenuItem icon on:select={() => onRefreshSource(sourceID, sourceName)}>
    <svelte:fragment slot="icon">
      <RefreshIcon />
    </svelte:fragment>
    refresh source data
  </MenuItem>
{/if}

<Divider />
<MenuItem
  icon
  on:select={() => {
    dispatch("rename-asset");
  }}
>
  <EditIcon slot="icon" />

  rename...
</MenuItem>
<!-- FIXME: this should pop up an "are you sure?" modal -->
<MenuItem
  icon
  on:select={() => handleDeleteSource(sourceName)}
  propogateSelect={false}
>
  <Cancel slot="icon" />
  delete</MenuItem
><|MERGE_RESOLUTION|>--- conflicted
+++ resolved
@@ -1,11 +1,6 @@
 <script lang="ts">
   import {
-<<<<<<< HEAD
-    getRuntimeServiceGetCatalogObjectQueryKey,
-=======
     getRuntimeServiceGetCatalogEntryQueryKey,
-    getRuntimeServiceListFilesQueryKey,
->>>>>>> fe865244
     useRuntimeServiceDeleteFileAndMigrate,
     useRuntimeServiceGetCatalogEntry,
     useRuntimeServicePutFileAndMigrate,
