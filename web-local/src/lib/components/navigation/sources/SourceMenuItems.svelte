--- conflicted
+++ resolved
@@ -243,9 +243,5 @@
   propogateSelect={false}
 >
   <Cancel slot="icon" />
-<<<<<<< HEAD
-  delete
-=======
   Delete
->>>>>>> 38a3fd7a
 </MenuItem>