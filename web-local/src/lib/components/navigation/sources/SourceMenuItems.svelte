<script lang="ts">
  import { goto } from "$app/navigation";
  import {
    getRuntimeServiceGetCatalogEntryQueryKey,
    useRuntimeServiceDeleteFileAndReconcile,
    useRuntimeServiceGetCatalogEntry,
    useRuntimeServicePutFileAndReconcile,
    useRuntimeServiceRefreshAndReconcile,
    V1ReconcileResponse,
    V1Source,
  } from "@rilldata/web-common/runtime-client";
  import { appStore } from "@rilldata/web-local/lib/application-state-stores/app-store";
  import { BehaviourEventMedium } from "@rilldata/web-local/lib/metrics/service/BehaviourEventTypes";
  import { schemaHasTimestampColumn } from "@rilldata/web-local/lib/svelte-query/column-selectors";
  import { invalidateAfterReconcile } from "@rilldata/web-local/lib/svelte-query/invalidation";
  import {
    useSourceFromYaml,
    useSourceNames,
  } from "@rilldata/web-local/lib/svelte-query/sources";
  import { EntityType } from "@rilldata/web-local/lib/temp/entity";
  import { useQueryClient } from "@sveltestack/svelte-query";
  import { createEventDispatcher } from "svelte";
<<<<<<< HEAD
=======
  import { EntityType } from "../../../../common/data-modeler-state-service/entity-state-service/EntityStateService";
  import { getName } from "../../../../common/utils/incrementName";
>>>>>>> 22534ed6
  import { runtimeStore } from "../../../application-state-stores/application-store";
  import { fileArtifactsStore } from "../../../application-state-stores/file-artifacts-store";
  import { overlay } from "../../../application-state-stores/overlay-store";
  import { navigationEvent } from "../../../metrics/initMetrics";
  import {
    EntityTypeToScreenMap,
    MetricsEventScreenName,
    MetricsEventSpace,
  } from "../../../metrics/service/MetricsTypes";
  import {
    deleteFileArtifact,
    useCreateDashboardFromSource,
  } from "../../../svelte-query/actions";
  import { useDashboardNames } from "../../../svelte-query/dashboards";
  import { useModelNames } from "../../../svelte-query/models";
  import { getFilePathFromNameAndType } from "../../../util/entity-mappers";
  import Cancel from "../../icons/Cancel.svelte";
  import EditIcon from "../../icons/EditIcon.svelte";
  import Explore from "../../icons/Explore.svelte";
  import Import from "../../icons/Import.svelte";
  import Model from "../../icons/Model.svelte";
  import RefreshIcon from "../../icons/RefreshIcon.svelte";
  import { Divider, MenuItem } from "../../menu";
  import { createModelFromSource } from "../models/createModel";
  import { refreshSource } from "./refreshSource";

  export let sourceName: string;
  // manually toggle menu to workaround: https://stackoverflow.com/questions/70662482/react-query-mutate-onsuccess-function-not-responding
  export let toggleMenu: () => void;

  const queryClient = useQueryClient();

  $: runtimeInstanceId = $runtimeStore.instanceId;

  const dispatch = createEventDispatcher();

  $: getSource = useRuntimeServiceGetCatalogEntry(
    runtimeInstanceId,
    sourceName
  );
  let source: V1Source;
  $: source = $getSource?.data?.entry?.source;
  $: sourceFromYaml = useSourceFromYaml(
    $runtimeStore.instanceId,
    getFilePathFromNameAndType(sourceName, EntityType.Table)
  );

  $: sourceNames = useSourceNames($runtimeStore.instanceId);
  $: modelNames = useModelNames($runtimeStore.instanceId);
  $: dashboardNames = useDashboardNames($runtimeStore.instanceId);

  const deleteSource = useRuntimeServiceDeleteFileAndReconcile();
  const refreshSourceMutation = useRuntimeServiceRefreshAndReconcile();
  const createEntityMutation = useRuntimeServicePutFileAndReconcile();
  const createDashboardFromSourceMutation = useCreateDashboardFromSource();
  const createFileMutation = useRuntimeServicePutFileAndReconcile();

  const handleDeleteSource = async (tableName: string) => {
    await deleteFileArtifact(
      queryClient,
      runtimeInstanceId,
      tableName,
      EntityType.Table,
      $deleteSource,
      $appStore.activeEntity,
      $sourceNames.data
    );
    toggleMenu();
  };

  const handleCreateModel = async (tableName: string) => {
    try {
      const previousActiveEntity = $appStore.activeEntity?.type;
      const newModelName = await createModelFromSource(
        queryClient,
        runtimeInstanceId,
        $modelNames.data,
        tableName,
        $createFileMutation
      );

      navigationEvent.fireEvent(
        newModelName,
        BehaviourEventMedium.Menu,
        MetricsEventSpace.LeftPanel,
        EntityTypeToScreenMap[previousActiveEntity],
        MetricsEventScreenName.Model
      );
    } catch (err) {
      console.error(err);
    }
  };

  const handleCreateDashboardFromSource = (sourceName: string) => {
    overlay.set({
      title: "Creating a dashboard for " + sourceName,
    });
    const newModelName = getName(`${sourceName}_model`, $modelNames.data);
    const newDashboardName = getName(
      `${sourceName}_dashboard`,
      $dashboardNames.data
    );
    $createDashboardFromSourceMutation.mutate(
      {
        data: {
          instanceId: $runtimeStore.instanceId,
          sourceName,
          newModelName,
          newDashboardName,
        },
      },
      {
        onSuccess: async (resp: V1ReconcileResponse) => {
          fileArtifactsStore.setErrors(resp.affectedPaths, resp.errors);
          goto(`/dashboard/${newDashboardName}`);
          const previousActiveEntity = $appStore?.activeEntity?.type;
          navigationEvent.fireEvent(
            newDashboardName,
            BehaviourEventMedium.Menu,
            MetricsEventSpace.LeftPanel,
            EntityTypeToScreenMap[previousActiveEntity],
            MetricsEventScreenName.Dashboard
          );
          return invalidateAfterReconcile(queryClient, runtimeInstanceId, resp);
        },
        onSettled: () => {
          overlay.set(null);
          toggleMenu(); // unmount component
        },
      }
    );
  };

  const onRefreshSource = async (tableName: string) => {
    const connector: string =
      $getSource?.data?.entry.source?.connector ?? $sourceFromYaml.data?.type;
    if (!connector) {
      // if parse failed or there is no catalog entry, we cannot refresh source
      // TODO: show the import source modal with fixed tableName
      return;
    }

    try {
      await refreshSource(
        connector,
        tableName,
        runtimeInstanceId,
        $refreshSourceMutation,
        $createEntityMutation,
        queryClient
      );

      // invalidate the data preview (async)
      // TODO: use new runtime approach
      // Old approach: dataModelerService.dispatch("collectTableInfo", [currentSource?.id]);

      // invalidate the "refreshed_on" time
      const queryKey = getRuntimeServiceGetCatalogEntryQueryKey(
        runtimeInstanceId,
        tableName
      );
      await queryClient.refetchQueries(queryKey);
    } catch (err) {
      // no-op
    }
    overlay.set(null);
  };
</script>

<MenuItem icon on:select={() => handleCreateModel(sourceName)}>
  <Model slot="icon" />
  create new model
</MenuItem>

<MenuItem
  disabled={!schemaHasTimestampColumn(source?.schema)}
  icon
  on:select={() => handleCreateDashboardFromSource(sourceName)}
  propogateSelect={false}
>
  <Explore slot="icon" />
  autogenerate dashboard
  <svelte:fragment slot="description">
    {#if !schemaHasTimestampColumn(source?.schema)}
      requires a timestamp column
    {/if}
  </svelte:fragment>
</MenuItem>

{#if $getSource?.data?.entry?.source?.connector === "local_file"}
  <MenuItem icon on:select={() => onRefreshSource(sourceName)}>
    <svelte:fragment slot="icon">
      <Import />
    </svelte:fragment>
    import local file to refresh source
  </MenuItem>
{:else}
  <MenuItem icon on:select={() => onRefreshSource(sourceName)}>
    <svelte:fragment slot="icon">
      <RefreshIcon />
    </svelte:fragment>
    refresh source data
  </MenuItem>
{/if}

<Divider />
<MenuItem
  icon
  on:select={() => {
    dispatch("rename-asset");
  }}
>
  <EditIcon slot="icon" />

  rename...
</MenuItem>
<!-- FIXME: this should pop up an "are you sure?" modal -->
<MenuItem
  icon
  on:select={() => handleDeleteSource(sourceName)}
  propogateSelect={false}
>
  <Cancel slot="icon" />
  delete</MenuItem
><|MERGE_RESOLUTION|>--- conflicted
+++ resolved
@@ -18,13 +18,9 @@
     useSourceNames,
   } from "@rilldata/web-local/lib/svelte-query/sources";
   import { EntityType } from "@rilldata/web-local/lib/temp/entity";
+  import { getName } from "@rilldata/web-local/lib/util/incrementName";
   import { useQueryClient } from "@sveltestack/svelte-query";
   import { createEventDispatcher } from "svelte";
-<<<<<<< HEAD
-=======
-  import { EntityType } from "../../../../common/data-modeler-state-service/entity-state-service/EntityStateService";
-  import { getName } from "../../../../common/utils/incrementName";
->>>>>>> 22534ed6
   import { runtimeStore } from "../../../application-state-stores/application-store";
   import { fileArtifactsStore } from "../../../application-state-stores/file-artifacts-store";
   import { overlay } from "../../../application-state-stores/overlay-store";
@@ -248,5 +244,5 @@
   propogateSelect={false}
 >
   <Cancel slot="icon" />
-  delete</MenuItem
->+  delete
+</MenuItem>