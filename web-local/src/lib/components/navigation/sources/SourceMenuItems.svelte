--- conflicted
+++ resolved
@@ -18,24 +18,16 @@
     DerivedTableStore,
     PersistentTableStore,
   } from "@rilldata/web-local/lib/application-state-stores/table-stores";
-<<<<<<< HEAD
-  import { getFileFromName } from "@rilldata/web-local/lib/components/entity-mappers/mappers";
-  import { createModelFromSource } from "@rilldata/web-local/lib/components/navigation/models/createModel";
-  import { autoCreateMetricsDefinitionForSource } from "@rilldata/web-local/lib/redux-store/source/source-apis";
-  import { derivedProfileEntityHasTimestampColumn } from "@rilldata/web-local/lib/redux-store/source/source-selectors";
-  import { deleteEntity } from "@rilldata/web-local/lib/svelte-query/actions";
-=======
-  import { getFileFromName } from "@rilldata/web-local/lib/util/entity-mappers";
   import { createModelFromSource } from "@rilldata/web-local/lib/components/navigation/models/createModel";
   import { autoCreateMetricsDefinitionForSource } from "@rilldata/web-local/lib/redux-store/source/source-apis";
   import { derivedProfileEntityHasTimestampColumn } from "@rilldata/web-local/lib/redux-store/source/source-selectors";
   import { deleteFileArtifact } from "@rilldata/web-local/lib/svelte-query/actions";
->>>>>>> cac6d865
   import { useModelNames } from "@rilldata/web-local/lib/svelte-query/models";
   import {
     useSourceFromYaml,
     useSourceNames,
   } from "@rilldata/web-local/lib/svelte-query/sources";
+  import { getFileFromName } from "@rilldata/web-local/lib/util/entity-mappers";
   import { createEventDispatcher, getContext } from "svelte";
   import { EntityType } from "../../../../common/data-modeler-state-service/entity-state-service/EntityStateService";
   import {
@@ -100,11 +92,7 @@
   $: modelNames = useModelNames($runtimeStore.instanceId);
 
   const handleDeleteSource = async (tableName: string) => {
-<<<<<<< HEAD
-    await deleteEntity(
-=======
     await deleteFileArtifact(
->>>>>>> cac6d865
       runtimeInstanceId,
       tableName,
       EntityType.Table,
