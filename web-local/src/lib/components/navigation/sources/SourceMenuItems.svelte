<script lang="ts">
  import { goto } from "$app/navigation";
  import {
    getRuntimeServiceGetCatalogObjectQueryKey,
<<<<<<< HEAD
    getRuntimeServiceListCatalogObjectsQueryKey,
    RuntimeServiceListCatalogObjectsType,
    useRuntimeServiceListCatalogObjects,
    useRuntimeServiceMigrateDelete,
    useRuntimeServiceMigrateSingle,
    useRuntimeServicePutFileAndMigrate,
    useRuntimeServiceTriggerRefresh,
  } from "@rilldata/web-common/runtime-client";
  import { EntityType } from "@rilldata/web-local/common/data-modeler-state-service/entity-state-service/EntityStateService";
=======
    getRuntimeServiceListFilesQueryKey,
    useRuntimeServiceDeleteFileAndMigrate,
    useRuntimeServiceGetCatalogObject,
    useRuntimeServicePutFileAndMigrate,
    useRuntimeServiceTriggerRefresh,
  } from "@rilldata/web-common/runtime-client";
>>>>>>> 44119c9c
  import { BehaviourEventMedium } from "@rilldata/web-local/common/metrics-service/BehaviourEventTypes";
  import {
    EntityTypeToScreenMap,
    MetricsEventScreenName,
    MetricsEventSpace,
  } from "@rilldata/web-local/common/metrics-service/MetricsTypes";
<<<<<<< HEAD
  import { getNextEntityId } from "@rilldata/web-local/common/utils/getNextEntityId";
=======
>>>>>>> 44119c9c
  import type { ApplicationStore } from "@rilldata/web-local/lib/application-state-stores/application-store";
  import type { PersistentModelStore } from "@rilldata/web-local/lib/application-state-stores/model-stores";
  import type {
    DerivedTableStore,
    PersistentTableStore,
  } from "@rilldata/web-local/lib/application-state-stores/table-stores";
  import {
    autoCreateMetricsDefinitionForSource,
<<<<<<< HEAD
=======
    createModelForSource,
>>>>>>> 44119c9c
    sourceUpdated,
  } from "@rilldata/web-local/lib/redux-store/source/source-apis";
  import { derivedProfileEntityHasTimestampColumn } from "@rilldata/web-local/lib/redux-store/source/source-selectors";
  import { createEventDispatcher, getContext } from "svelte";
<<<<<<< HEAD
  import { getName } from "../../../../common/utils/incrementName";
=======
  import { EntityType } from "../../../../common/data-modeler-state-service/entity-state-service/EntityStateService";
  import { getNextEntityId } from "../../../../common/utils/getNextEntityId";
>>>>>>> 44119c9c
  import {
    dataModelerService,
    runtimeStore,
  } from "../../../application-state-stores/application-store";
  import { overlay } from "../../../application-state-stores/overlay-store";
  import { navigationEvent } from "../../../metrics/initMetrics";
  import { queryClient } from "../../../svelte-query/globalQueryClient";
  import Cancel from "../../icons/Cancel.svelte";
  import EditIcon from "../../icons/EditIcon.svelte";
  import Explore from "../../icons/Explore.svelte";
  import Import from "../../icons/Import.svelte";
  import Model from "../../icons/Model.svelte";
  import RefreshIcon from "../../icons/RefreshIcon.svelte";
  import { Divider, MenuItem } from "../../menu";
  import { refreshSource } from "./refreshSource";

  export let sourceName: string;
  export let sourceID: string;
  // manually toggle menu to workaround: https://stackoverflow.com/questions/70662482/react-query-mutate-onsuccess-function-not-responding
  export let toggleMenu: () => void;

  const dispatch = createEventDispatcher();

  const rillAppStore = getContext("rill:app:store") as ApplicationStore;

  const persistentTableStore = getContext(
    "rill:app:persistent-table-store"
  ) as PersistentTableStore;

  const derivedTableStore = getContext(
    "rill:app:derived-table-store"
  ) as DerivedTableStore;

  const persistentModelStore = getContext(
    "rill:app:persistent-model-store"
  ) as PersistentModelStore;

  $: runtimeInstanceId = $runtimeStore.instanceId;
  $: getSource = useRuntimeServiceGetCatalogObject(
    runtimeInstanceId,
    persistentTable.tableName
  );

  const deleteSource = useRuntimeServiceDeleteFileAndMigrate();
  const refreshSourceMutation = useRuntimeServiceTriggerRefresh();
<<<<<<< HEAD
  const createSource = useRuntimeServiceMigrateSingle();
  $: getSources = useRuntimeServiceListCatalogObjects(runtimeInstanceId, {
    type: RuntimeServiceListCatalogObjectsType.TYPE_SOURCE,
  });
  $: getModels = useRuntimeServiceListCatalogObjects(runtimeInstanceId, {
    type: RuntimeServiceListCatalogObjectsType.TYPE_MODEL,
  });
  const createModel = useRuntimeServicePutFileAndMigrate();
=======
  const createSource = useRuntimeServicePutFileAndMigrate();
>>>>>>> 44119c9c

  $: persistentTable = $persistentTableStore?.entities?.find(
    (source) => source.id === sourceID
  );

  $: derivedTable = $derivedTableStore?.entities?.find(
    (source) => source.id === sourceID
  );

  const handleDeleteSource = (tableName: string) => {
    $deleteSource.mutate(
      {
        data: {
          repoId: $runtimeStore.repoId,
          instanceId: runtimeInstanceId,
          path: `sources/${tableName}.yaml`,
        },
      },
      {
        onSuccess: () => {
          if (
            $rillAppStore.activeEntity.type === EntityType.Table &&
            $rillAppStore.activeEntity.id === sourceID
          ) {
            const nextSourceId = getNextEntityId(
              $persistentTableStore.entities,
              sourceID
            );
            const nextSourceName = $persistentTableStore.entities.find(
              (source) => source.id === nextSourceId
            ).tableName;
            if (nextSourceName) {
              goto(`/source/${nextSourceName}`);
            } else {
              goto("/");
            }
          }
          sourceUpdated(tableName);
          return queryClient.invalidateQueries(
            getRuntimeServiceListFilesQueryKey($runtimeStore.repoId)
          );
        },
        onError: (error) => {
          console.error(error);
        },
        onSettled: () => {
          // onSettled gets triggered *after* both onSuccess and onError
          toggleMenu();
        },
      }
    );
  };

  const handleCreateModel = (tableName: string) => {
    const previousActiveEntity = $rillAppStore?.activeEntity?.type;
    const newModelName = getName(
      `${tableName}_model`,
      $getModels.data.objects.map((object) => object.name)
    );

    $createModel.mutateAsync(
      {
        data: {
          repoId: $runtimeStore.repoId,
          instanceId: $runtimeStore.instanceId,
          path: `models/${newModelName}.sql`,
          blob: `select * from ${tableName}`,
          create: true,
          createOnly: true,
          strict: true,
        },
      },
      {
        onSuccess: (res) => {
          if (res.errors) {
            res.errors.forEach((error) => {
              console.error(error);
            });
            return;
          }

          navigationEvent.fireEvent(
            newModelName,
            BehaviourEventMedium.Menu,
            MetricsEventSpace.LeftPanel,
            EntityTypeToScreenMap[previousActiveEntity],
            MetricsEventScreenName.Model
          );

          queryClient.invalidateQueries(
            getRuntimeServiceListCatalogObjectsQueryKey(
              $runtimeStore.instanceId,
              {
                type: RuntimeServiceListCatalogObjectsType.TYPE_MODEL,
              }
            )
          );
        },
      }
    );
  };

  const bootstrapDashboard = async (id: string, tableName: string) => {
    const previousActiveEntity = $rillAppStore?.activeEntity?.type;
    const createdMetricsId = await autoCreateMetricsDefinitionForSource(
      $persistentModelStore.entities,
      $derivedTableStore.entities,
      sourceID,
      tableName
    );

    navigationEvent.fireEvent(
      createdMetricsId,
      BehaviourEventMedium.Menu,
      MetricsEventSpace.LeftPanel,
      EntityTypeToScreenMap[previousActiveEntity],
      MetricsEventScreenName.Dashboard
    );
  };

  const onRefreshSource = async (id: string, tableName: string) => {
    try {
      await refreshSource(
        $getSource.data.object.source.connector,
        tableName,
        $runtimeStore,
        $refreshSourceMutation,
        $createSource
      );

      // invalidate the data preview (async)
      dataModelerService.dispatch("collectTableInfo", [id]);

      // invalidate the "refreshed_on" time
      const queryKey = getRuntimeServiceGetCatalogObjectQueryKey(
        runtimeInstanceId,
        tableName
      );
      await queryClient.invalidateQueries(queryKey);
    } catch (err) {
      // no-op
    }
    overlay.set(null);
  };
</script>

<<<<<<< HEAD
<MenuItem
  icon
  on:select={() => handleCreateModel(currentSourceObject.source.name)}
>
=======
<MenuItem icon on:select={() => createModel(sourceName)}>
>>>>>>> 44119c9c
  <Model slot="icon" />
  create new model
</MenuItem>

<MenuItem
  disabled={!derivedProfileEntityHasTimestampColumn(derivedTable)}
  icon
  on:select={() => bootstrapDashboard(sourceID, sourceName)}
>
  <Explore slot="icon" />
  autogenerate dashboard
  <svelte:fragment slot="description">
    {#if !derivedProfileEntityHasTimestampColumn(derivedTable)}
      requires a timestamp column
    {/if}
  </svelte:fragment>
</MenuItem>

{#if $getSource.data.object.source.connector === "file"}
  <MenuItem icon on:select={() => onRefreshSource(sourceID, sourceName)}>
    <svelte:fragment slot="icon">
      <Import />
    </svelte:fragment>
    import local file to refresh source
  </MenuItem>
{:else}
  <MenuItem icon on:select={() => onRefreshSource(sourceID, sourceName)}>
    <svelte:fragment slot="icon">
      <RefreshIcon />
    </svelte:fragment>
    refresh source data
  </MenuItem>
{/if}

<Divider />
<MenuItem
  icon
  on:select={() => {
    dispatch("rename-asset");
  }}
>
  <EditIcon slot="icon" />

  rename...
</MenuItem>
<!-- FIXME: this should pop up an "are you sure?" modal -->
<MenuItem
  icon
  propogateSelect={false}
  on:select={() => handleDeleteSource(sourceName)}
>
  <Cancel slot="icon" />
  delete</MenuItem
><|MERGE_RESOLUTION|>--- conflicted
+++ resolved
@@ -2,34 +2,23 @@
   import { goto } from "$app/navigation";
   import {
     getRuntimeServiceGetCatalogObjectQueryKey,
-<<<<<<< HEAD
     getRuntimeServiceListCatalogObjectsQueryKey,
+    getRuntimeServiceListFilesQueryKey,
     RuntimeServiceListCatalogObjectsType,
+    useRuntimeServiceDeleteFileAndMigrate,
+    useRuntimeServiceGetCatalogObject,
     useRuntimeServiceListCatalogObjects,
-    useRuntimeServiceMigrateDelete,
-    useRuntimeServiceMigrateSingle,
     useRuntimeServicePutFileAndMigrate,
     useRuntimeServiceTriggerRefresh,
   } from "@rilldata/web-common/runtime-client";
   import { EntityType } from "@rilldata/web-local/common/data-modeler-state-service/entity-state-service/EntityStateService";
-=======
-    getRuntimeServiceListFilesQueryKey,
-    useRuntimeServiceDeleteFileAndMigrate,
-    useRuntimeServiceGetCatalogObject,
-    useRuntimeServicePutFileAndMigrate,
-    useRuntimeServiceTriggerRefresh,
-  } from "@rilldata/web-common/runtime-client";
->>>>>>> 44119c9c
   import { BehaviourEventMedium } from "@rilldata/web-local/common/metrics-service/BehaviourEventTypes";
   import {
     EntityTypeToScreenMap,
     MetricsEventScreenName,
     MetricsEventSpace,
   } from "@rilldata/web-local/common/metrics-service/MetricsTypes";
-<<<<<<< HEAD
   import { getNextEntityId } from "@rilldata/web-local/common/utils/getNextEntityId";
-=======
->>>>>>> 44119c9c
   import type { ApplicationStore } from "@rilldata/web-local/lib/application-state-stores/application-store";
   import type { PersistentModelStore } from "@rilldata/web-local/lib/application-state-stores/model-stores";
   import type {
@@ -38,20 +27,11 @@
   } from "@rilldata/web-local/lib/application-state-stores/table-stores";
   import {
     autoCreateMetricsDefinitionForSource,
-<<<<<<< HEAD
-=======
-    createModelForSource,
->>>>>>> 44119c9c
     sourceUpdated,
   } from "@rilldata/web-local/lib/redux-store/source/source-apis";
   import { derivedProfileEntityHasTimestampColumn } from "@rilldata/web-local/lib/redux-store/source/source-selectors";
   import { createEventDispatcher, getContext } from "svelte";
-<<<<<<< HEAD
   import { getName } from "../../../../common/utils/incrementName";
-=======
-  import { EntityType } from "../../../../common/data-modeler-state-service/entity-state-service/EntityStateService";
-  import { getNextEntityId } from "../../../../common/utils/getNextEntityId";
->>>>>>> 44119c9c
   import {
     dataModelerService,
     runtimeStore,
@@ -97,18 +77,11 @@
 
   const deleteSource = useRuntimeServiceDeleteFileAndMigrate();
   const refreshSourceMutation = useRuntimeServiceTriggerRefresh();
-<<<<<<< HEAD
-  const createSource = useRuntimeServiceMigrateSingle();
-  $: getSources = useRuntimeServiceListCatalogObjects(runtimeInstanceId, {
-    type: RuntimeServiceListCatalogObjectsType.TYPE_SOURCE,
-  });
   $: getModels = useRuntimeServiceListCatalogObjects(runtimeInstanceId, {
     type: RuntimeServiceListCatalogObjectsType.TYPE_MODEL,
   });
   const createModel = useRuntimeServicePutFileAndMigrate();
-=======
   const createSource = useRuntimeServicePutFileAndMigrate();
->>>>>>> 44119c9c
 
   $: persistentTable = $persistentTableStore?.entities?.find(
     (source) => source.id === sourceID
@@ -255,14 +228,7 @@
   };
 </script>
 
-<<<<<<< HEAD
-<MenuItem
-  icon
-  on:select={() => handleCreateModel(currentSourceObject.source.name)}
->
-=======
-<MenuItem icon on:select={() => createModel(sourceName)}>
->>>>>>> 44119c9c
+<MenuItem icon on:select={() => handleCreateModel(sourceName)}>
   <Model slot="icon" />
   create new model
 </MenuItem>
