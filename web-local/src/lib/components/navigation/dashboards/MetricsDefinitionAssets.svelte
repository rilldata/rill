<script lang="ts">
  import { goto } from "$app/navigation";
  import { page } from "$app/stores";
  import {
    getRuntimeServiceListFilesQueryKey,
    useRuntimeServiceDeleteFileAndReconcile,
    useRuntimeServicePutFileAndReconcile,
  } from "@rilldata/web-common/runtime-client";
  import { EntityType } from "@rilldata/web-local/common/data-modeler-state-service/entity-state-service/EntityStateService";
  import { SourceModelValidationStatus } from "@rilldata/web-local/common/data-modeler-state-service/entity-state-service/MetricsDefinitionEntityService.js";
  import { MetricsSourceSelectionError } from "@rilldata/web-local/common/errors/ErrorMessages.js";
  import { BehaviourEventMedium } from "@rilldata/web-local/common/metrics-service/BehaviourEventTypes";
  import {
    EntityTypeToScreenMap,
    MetricsEventScreenName,
    MetricsEventSpace,
  } from "@rilldata/web-local/common/metrics-service/MetricsTypes";
  import { getName } from "@rilldata/web-local/common/utils/incrementName";
  import { LIST_SLIDE_DURATION } from "@rilldata/web-local/lib/application-config";
  import { runtimeStore } from "@rilldata/web-local/lib/application-state-stores/application-store";
  import {
<<<<<<< HEAD
    commonEntitiesStore,
    CommonEntityData,
  } from "@rilldata/web-local/lib/application-state-stores/common-store.js";
  import { metricsTemplate } from "@rilldata/web-local/lib/application-state-stores/metrics-internal-store";
  import { getFileFromName } from "@rilldata/web-local/lib/components/entity-mappers/mappers.js";
  import Model from "@rilldata/web-local/lib/components/icons/Model.svelte";
  import { Divider } from "@rilldata/web-local/lib/components/menu/index.js";
  import { deleteEntity } from "@rilldata/web-local/lib/svelte-query/actions";
=======
    fileArtifactsStore,
    FileArtifactsData,
  } from "@rilldata/web-local/lib/application-state-stores/file-artifacts-store.js";
  import { metricsTemplate } from "@rilldata/web-local/lib/application-state-stores/metrics-internal-store";
  import Model from "@rilldata/web-local/lib/components/icons/Model.svelte";
  import { Divider } from "@rilldata/web-local/lib/components/menu/index.js";
  import { deleteFileArtifact } from "@rilldata/web-local/lib/svelte-query/actions";
>>>>>>> cac6d865
  import { useDashboardNames } from "@rilldata/web-local/lib/svelte-query/dashboards";
  import { getContext } from "svelte";
  import { slide } from "svelte/transition";
  import type { ApplicationStore } from "../../../application-state-stores/application-store";
  import { navigationEvent } from "../../../metrics/initMetrics";
  import { queryClient } from "../../../svelte-query/globalQueryClient";
  import Cancel from "../../icons/Cancel.svelte";
  import { default as Explore } from "../../icons/Explore.svelte";
  import { MenuItem } from "../../menu";
  import MetricsDefinitionSummary from "../../metrics-definition/MetricsDefinitionSummary.svelte";
  import NavigationEntry from "../NavigationEntry.svelte";
  import NavigationHeader from "../NavigationHeader.svelte";
  import RenameAssetModal from "../RenameAssetModal.svelte";
  import MetricsIcon from "../../icons/Metrics.svelte";
  import EditIcon from "../../icons/EditIcon.svelte";

  $: instanceId = $runtimeStore.instanceId;

  $: dashboardNames = useDashboardNames(instanceId);

  const createDashboard = useRuntimeServicePutFileAndReconcile();
  const deleteDashboard = useRuntimeServiceDeleteFileAndReconcile();

  const appStore = getContext("rill:app:store") as ApplicationStore;
  const applicationStore = getContext("rill:app:store") as ApplicationStore;

  let showMetricsDefs = true;

  let showRenameMetricsDefinitionModal = false;
  let renameMetricsDefName = null;

  const openRenameMetricsDefModal = (metricsDefName: string) => {
    showRenameMetricsDefinitionModal = true;
    renameMetricsDefName = metricsDefName;
  };

  const dispatchAddEmptyMetricsDef = async () => {
    if (!showMetricsDefs) {
      showMetricsDefs = true;
    }
    const newDashboardName = getName("dashboard", $dashboardNames.data);
    await $createDashboard.mutateAsync({
      data: {
        instanceId,
        path: `dashboards/${newDashboardName}.yaml`,
        blob: metricsTemplate,
        create: true,
        createOnly: true,
        strict: false,
      },
    });
    goto(`/dashboard/${newDashboardName}`);
    queryClient.invalidateQueries(
      getRuntimeServiceListFilesQueryKey(instanceId)
    );
  };

  const editModel = (sourceModelName: string) => {
    goto(`/model/${sourceModelName}`);

    const previousActiveEntity = $appStore?.activeEntity?.type;
    navigationEvent.fireEvent(
      sourceModelName,
      BehaviourEventMedium.Menu,
      MetricsEventSpace.LeftPanel,
      EntityTypeToScreenMap[previousActiveEntity],
      MetricsEventScreenName.Model
    );
  };

  const editMetrics = (dashboardName: string) => {
    goto(`/dashboard/${dashboardName}/edit`);

    const previousActiveEntity = $appStore?.activeEntity?.type;
    navigationEvent.fireEvent(
      dashboardName,
      BehaviourEventMedium.Menu,
      MetricsEventSpace.LeftPanel,
      EntityTypeToScreenMap[previousActiveEntity],
      MetricsEventScreenName.MetricsDefinition
    );
  };

  const deleteMetricsDef = async (dashboardName: string) => {
<<<<<<< HEAD
    await deleteEntity(
=======
    await deleteFileArtifact(
>>>>>>> cac6d865
      instanceId,
      dashboardName,
      EntityType.MetricsDefinition,
      $deleteDashboard,
      $applicationStore.activeEntity,
      $dashboardNames.data
    );
  };

  const getDashboardData = (
<<<<<<< HEAD
    entities: Record<string, CommonEntityData>,
=======
    entities: Record<string, FileArtifactsData>,
>>>>>>> cac6d865
    name: string
  ) => {
    return entities[name];
  };
</script>

<NavigationHeader
  bind:show={showMetricsDefs}
  on:add={dispatchAddEmptyMetricsDef}
  tooltipText="create a new dashboard"
>
  <Explore size="16px" /> Dashboards
</NavigationHeader>

{#if showMetricsDefs && $dashboardNames.data}
  <div
    class="pb-6 justify-self-end"
    transition:slide={{ duration: LIST_SLIDE_DURATION }}
    id="assets-metrics-list"
  >
    {#each $dashboardNames.data as dashboardName (dashboardName)}
      {@const dashboardData = getDashboardData(
<<<<<<< HEAD
        $commonEntitiesStore.entities,
=======
        $fileArtifactsStore.entities,
>>>>>>> cac6d865
        dashboardName
      )}
      <NavigationEntry
        notExpandable={true}
        name={dashboardName}
        href={`/dashboard/${dashboardName}`}
        open={$page.url.pathname === `/dashboard/${dashboardName}` ||
          $page.url.pathname === `/dashboard/${dashboardName}/edit`}
      >
        <svelte:fragment slot="summary" let:containerWidth>
          <MetricsDefinitionSummary indentLevel={1} {containerWidth} />
        </svelte:fragment>

        <svelte:fragment slot="menu-items">
<<<<<<< HEAD
          {@const selectionError = MetricsSourceSelectionError(dashboardData)}
=======
          {@const selectionError = MetricsSourceSelectionError(
            dashboardData?.errors
          )}
>>>>>>> cac6d865
          {@const hasSourceError =
            selectionError !== SourceModelValidationStatus.OK &&
            selectionError !== ""} -->
          <MenuItem
            icon
            disabled={hasSourceError}
            on:select={() => editModel(dashboardName)}
          >
            <Model slot="icon" />
            edit model
            <svelte:fragment slot="description">
              {#if hasSourceError}
                {selectionError}
              {/if}
            </svelte:fragment>
          </MenuItem>
          <MenuItem
            icon
            disabled={hasSourceError}
            on:select={() => editMetrics(dashboardName)}
          >
            <MetricsIcon slot="icon" />
            edit metrics
          </MenuItem>
          <Divider />
          <MenuItem
            icon
            on:select={() => openRenameMetricsDefModal(dashboardName)}
          >
            <EditIcon slot="icon" />
            rename...</MenuItem
          >
          <MenuItem icon on:select={() => deleteMetricsDef(dashboardName)}>
            <Cancel slot="icon" />
            delete</MenuItem
          >
        </svelte:fragment>
      </NavigationEntry>
    {/each}
  </div>
  {#if showRenameMetricsDefinitionModal}
    <RenameAssetModal
      entityType={EntityType.MetricsDefinition}
      closeModal={() => (showRenameMetricsDefinitionModal = false)}
      currentAssetName={renameMetricsDefName}
    />
  {/if}
{/if}<|MERGE_RESOLUTION|>--- conflicted
+++ resolved
@@ -19,24 +19,13 @@
   import { LIST_SLIDE_DURATION } from "@rilldata/web-local/lib/application-config";
   import { runtimeStore } from "@rilldata/web-local/lib/application-state-stores/application-store";
   import {
-<<<<<<< HEAD
-    commonEntitiesStore,
-    CommonEntityData,
-  } from "@rilldata/web-local/lib/application-state-stores/common-store.js";
-  import { metricsTemplate } from "@rilldata/web-local/lib/application-state-stores/metrics-internal-store";
-  import { getFileFromName } from "@rilldata/web-local/lib/components/entity-mappers/mappers.js";
-  import Model from "@rilldata/web-local/lib/components/icons/Model.svelte";
-  import { Divider } from "@rilldata/web-local/lib/components/menu/index.js";
-  import { deleteEntity } from "@rilldata/web-local/lib/svelte-query/actions";
-=======
+    FileArtifactsData,
     fileArtifactsStore,
-    FileArtifactsData,
   } from "@rilldata/web-local/lib/application-state-stores/file-artifacts-store.js";
   import { metricsTemplate } from "@rilldata/web-local/lib/application-state-stores/metrics-internal-store";
   import Model from "@rilldata/web-local/lib/components/icons/Model.svelte";
   import { Divider } from "@rilldata/web-local/lib/components/menu/index.js";
   import { deleteFileArtifact } from "@rilldata/web-local/lib/svelte-query/actions";
->>>>>>> cac6d865
   import { useDashboardNames } from "@rilldata/web-local/lib/svelte-query/dashboards";
   import { getContext } from "svelte";
   import { slide } from "svelte/transition";
@@ -44,14 +33,14 @@
   import { navigationEvent } from "../../../metrics/initMetrics";
   import { queryClient } from "../../../svelte-query/globalQueryClient";
   import Cancel from "../../icons/Cancel.svelte";
+  import EditIcon from "../../icons/EditIcon.svelte";
   import { default as Explore } from "../../icons/Explore.svelte";
+  import MetricsIcon from "../../icons/Metrics.svelte";
   import { MenuItem } from "../../menu";
   import MetricsDefinitionSummary from "../../metrics-definition/MetricsDefinitionSummary.svelte";
   import NavigationEntry from "../NavigationEntry.svelte";
   import NavigationHeader from "../NavigationHeader.svelte";
   import RenameAssetModal from "../RenameAssetModal.svelte";
-  import MetricsIcon from "../../icons/Metrics.svelte";
-  import EditIcon from "../../icons/EditIcon.svelte";
 
   $: instanceId = $runtimeStore.instanceId;
 
@@ -121,11 +110,7 @@
   };
 
   const deleteMetricsDef = async (dashboardName: string) => {
-<<<<<<< HEAD
-    await deleteEntity(
-=======
     await deleteFileArtifact(
->>>>>>> cac6d865
       instanceId,
       dashboardName,
       EntityType.MetricsDefinition,
@@ -136,11 +121,7 @@
   };
 
   const getDashboardData = (
-<<<<<<< HEAD
-    entities: Record<string, CommonEntityData>,
-=======
     entities: Record<string, FileArtifactsData>,
->>>>>>> cac6d865
     name: string
   ) => {
     return entities[name];
@@ -163,11 +144,7 @@
   >
     {#each $dashboardNames.data as dashboardName (dashboardName)}
       {@const dashboardData = getDashboardData(
-<<<<<<< HEAD
-        $commonEntitiesStore.entities,
-=======
         $fileArtifactsStore.entities,
->>>>>>> cac6d865
         dashboardName
       )}
       <NavigationEntry
@@ -182,13 +159,9 @@
         </svelte:fragment>
 
         <svelte:fragment slot="menu-items">
-<<<<<<< HEAD
-          {@const selectionError = MetricsSourceSelectionError(dashboardData)}
-=======
           {@const selectionError = MetricsSourceSelectionError(
             dashboardData?.errors
           )}
->>>>>>> cac6d865
           {@const hasSourceError =
             selectionError !== SourceModelValidationStatus.OK &&
             selectionError !== ""} -->
