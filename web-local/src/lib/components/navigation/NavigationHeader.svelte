<script lang="ts">
  import AddIcon from "@rilldata/web-common/components/icons/Add.svelte";
  import { createEventDispatcher } from "svelte";
  import { slide } from "svelte/transition";
  import { LIST_SLIDE_DURATION } from "../../application-config";
  import CollapsibleSectionTitle from "../CollapsibleSectionTitle.svelte";
  import ContextButton from "../column-profile/ContextButton.svelte";

  export let show = true;
  export let tooltipText: string;
  export let toggleText = "models";
  export let showContextButton = true;
  /** The CSS ID used for tests for the context button */
  export let contextButtonID: string = undefined;

  const dispatch = createEventDispatcher();
</script>

<div
<<<<<<< HEAD
  style:height="28px"
  class="pl-4 pb-1 pr-3 grid justify-between"
=======
  class="pl-4 pb-1 pr-2 grid justify-between"
>>>>>>> 8ced8033
  style="grid-template-columns: auto max-content;"
  out:slide|local={{ duration: LIST_SLIDE_DURATION }}
>
  <CollapsibleSectionTitle tooltipText={toggleText} bind:active={show}>
    <div class="flex flex-row items-center gap-x-2">
      <slot />
    </div>
  </CollapsibleSectionTitle>
  {#if showContextButton}
    <slot name="context-button">
      <ContextButton
        id={contextButtonID}
        {tooltipText}
        on:click={() => {
          dispatch("add");
        }}
        width={24}
        height={24}
        rounded
      >
        <AddIcon />
      </ContextButton>
    </slot>
  {/if}
</div><|MERGE_RESOLUTION|>--- conflicted
+++ resolved
@@ -17,12 +17,8 @@
 </script>
 
 <div
-<<<<<<< HEAD
   style:height="28px"
-  class="pl-4 pb-1 pr-3 grid justify-between"
-=======
-  class="pl-4 pb-1 pr-2 grid justify-between"
->>>>>>> 8ced8033
+  class="pl-3 pb-1 pr-2 grid justify-between"
   style="grid-template-columns: auto max-content;"
   out:slide|local={{ duration: LIST_SLIDE_DURATION }}
 >
