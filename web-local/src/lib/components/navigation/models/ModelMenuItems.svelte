--- conflicted
+++ resolved
@@ -1,44 +1,16 @@
 <script lang="ts">
-<<<<<<< HEAD
-  import {
-    useRuntimeServiceDeleteFileAndReconcile,
-    useRuntimeServicePutFileAndReconcile,
-  } from "@rilldata/web-common/runtime-client";
-  import type { DerivedModelEntity } from "@rilldata/web-local/common/data-modeler-state-service/entity-state-service/DerivedModelEntityService";
-  import { EntityType } from "@rilldata/web-local/common/data-modeler-state-service/entity-state-service/EntityStateService";
-  import { BehaviourEventMedium } from "@rilldata/web-local/common/metrics-service/BehaviourEventTypes";
-  import {
-    EntityTypeToScreenMap,
-    MetricsEventScreenName,
-    MetricsEventSpace,
-  } from "@rilldata/web-local/common/metrics-service/MetricsTypes";
-=======
   import { useRuntimeServiceDeleteFileAndReconcile } from "@rilldata/web-common/runtime-client";
   import { EntityType } from "@rilldata/web-local/common/data-modeler-state-service/entity-state-service/EntityStateService";
->>>>>>> cac6d865
   import type { ApplicationStore } from "@rilldata/web-local/lib/application-state-stores/application-store";
-  import { generateMeasuresAndDimension } from "@rilldata/web-local/lib/application-state-stores/metrics-internal-store";
   import type {
     DerivedModelStore,
     PersistentModelStore,
   } from "@rilldata/web-local/lib/application-state-stores/model-stores";
-<<<<<<< HEAD
-  import {
-    derivedProfileEntityHasTimestampColumn,
-    selectTimestampColumnFromProfileEntity,
-  } from "@rilldata/web-local/lib/redux-store/source/source-selectors";
-  import { deleteEntity } from "@rilldata/web-local/lib/svelte-query/actions";
-  import { useModelNames } from "@rilldata/web-local/lib/svelte-query/models";
-  import { createEventDispatcher, getContext } from "svelte";
-  import { runtimeStore } from "../../../application-state-stores/application-store";
-  import { navigationEvent } from "../../../metrics/initMetrics";
-=======
   import { derivedProfileEntityHasTimestampColumn } from "@rilldata/web-local/lib/redux-store/source/source-selectors";
   import { deleteFileArtifact } from "@rilldata/web-local/lib/svelte-query/actions";
   import { useModelNames } from "@rilldata/web-local/lib/svelte-query/models";
   import { createEventDispatcher, getContext } from "svelte";
   import { runtimeStore } from "../../../application-state-stores/application-store";
->>>>>>> cac6d865
   import Cancel from "../../icons/Cancel.svelte";
   import EditIcon from "../../icons/EditIcon.svelte";
   import Explore from "../../icons/Explore.svelte";
@@ -70,47 +42,15 @@
     (model) => model.id === persistentModel?.id
   );
 
-<<<<<<< HEAD
-  const metricMigrate = useRuntimeServicePutFileAndReconcile();
-
-  /** functionality for bootstrapping a dashboard */
-  const bootstrapDashboard = (modelName: string) => {
-    const previousActiveEntity = $applicationStore?.activeEntity?.type;
-
-=======
   // const metricMigrate = useRuntimeServicePutFileAndReconcile();
 
   /** functionality for bootstrapping a dashboard */
   const bootstrapDashboard = (_: string) => {
     // const previousActiveEntity = $applicationStore?.activeEntity?.type;
->>>>>>> cac6d865
     // const metricsLabel = `${modelName}_dashboard`;
     // const generatedYAML = generateMeasuresAndDimension(model, {
     //   display_name: metricsLabel,
     // });
-<<<<<<< HEAD
-
-    // await $metricMigrate.mutateAsync({
-    //   data: {
-    //     instanceId: $runtimeStore.instanceId,
-    //     path: `dashboards/${metricsLabel}.yaml`,
-    //     blob: generatedYAML,
-    //     create: false,
-    //   },
-    // });
-
-    // navigationEvent.fireEvent(
-    //     createdMetricsId,
-    //     BehaviourEventMedium.Menu,
-    //     MetricsEventSpace.LeftPanel,
-    //     EntityTypeToScreenMap[previousActiveEntity],
-    //     MetricsEventScreenName.Dashboard
-    //   );
-  };
-
-  const handleDeleteModel = async (modelName: string) => {
-    await deleteEntity(
-=======
     // await $metricMigrate.mutateAsync({
     //   data: {
     //     instanceId: $runtimeStore.instanceId,
@@ -130,7 +70,6 @@
 
   const handleDeleteModel = async (modelName: string) => {
     await deleteFileArtifact(
->>>>>>> cac6d865
       $runtimeStore.instanceId,
       modelName,
       EntityType.Model,
