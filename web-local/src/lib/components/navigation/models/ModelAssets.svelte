--- conflicted
+++ resolved
@@ -1,10 +1,6 @@
 <script lang="ts">
   import { page } from "$app/stores";
-<<<<<<< HEAD
-  import ModelIcon from "@rilldata/web-common/components/icons/Model.svelte";
   import { EntityType } from "@rilldata/web-common/lib/entity";
-=======
->>>>>>> abd72eef
   import { useRuntimeServicePutFileAndReconcile } from "@rilldata/web-common/runtime-client";
   import { LIST_SLIDE_DURATION } from "@rilldata/web-local/lib/application-config";
   import { createModel } from "@rilldata/web-local/lib/components/navigation/models/createModel";
