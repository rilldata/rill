<script lang="ts">
  import { cubicOut as easing } from "svelte/easing";
  import { tweened } from "svelte/motion";
  import type { BarAndLabelTweenParameterOptions } from "./types";
  export let value = 0;
  export let color;
  export let showBackground = true;
  export let customBackgroundColor = undefined;
  export let justify: string | boolean = "end"; // or left
  export let tweenParameters: BarAndLabelTweenParameterOptions<number> = {
    duration: 500,
    easing,
  };

  let finalParameters: BarAndLabelTweenParameterOptions<number> = {
    ...{ duration: 500, easing },
    ...tweenParameters,
  };

  const valueTween = tweened(0, finalParameters);
  $: valueTween.set(value);
  /** for the tailwind compiler: we're creating these optional classes */
  // justify-items-stretch justify-items-end justify-items-start
  // justify-stretch justify-end -justify-start
</script>

<div
  class="
    text-right grid items-center 
    {justify ? `justify-${justify}` : ''} 
<<<<<<< HEAD
    {justify ? `justify-items-${justify}` : ''} relative w-full
    {showBackground ? 'bg-gray-100 dark:bg-gray-700' : 'bg-transparent'}
    "
=======
    {justify ? `justify-items-${justify}` : ''} relative w-full"
  style:background-color={customBackgroundColor
    ? customBackgroundColor
    : showBackground
    ? "hsla(217,5%, 90%, .25)"
    : "hsl(217, 0%, 100%, .25)"}
>>>>>>> 42b46829
  style:flex="1"
>
  <div
    class="pl-2 pr-2 text-right overflow-x-hidden "
    style="position: relative;"
  >
    <slot />
  </div>
  <div
    class="number-bar {color} mix-blend-multiply dark:mix-blend-screen"
    style="--width: {Math.min(1, $valueTween)};"
  />
</div>

<style lang="postcss">
  .number-bar {
    --width: 0%;
    content: "";
    display: inline-block;
    width: calc(100% * var(--width));
    position: absolute;
    left: 0;
    top: 0;
    height: 100%;
    pointer-events: none;
  }
</style><|MERGE_RESOLUTION|>--- conflicted
+++ resolved
@@ -28,18 +28,13 @@
   class="
     text-right grid items-center 
     {justify ? `justify-${justify}` : ''} 
-<<<<<<< HEAD
     {justify ? `justify-items-${justify}` : ''} relative w-full
-    {showBackground ? 'bg-gray-100 dark:bg-gray-700' : 'bg-transparent'}
-    "
-=======
-    {justify ? `justify-items-${justify}` : ''} relative w-full"
-  style:background-color={customBackgroundColor
+    {customBackgroundColor
     ? customBackgroundColor
     : showBackground
-    ? "hsla(217,5%, 90%, .25)"
-    : "hsl(217, 0%, 100%, .25)"}
->>>>>>> 42b46829
+    ? 'bg-gray-100 dark:bg-gray-700'
+    : 'bg-transparent'}
+    "
   style:flex="1"
 >
   <div
