<script lang="ts">
  import {
    useRuntimeServiceGetCardinalityOfColumn,
    useRuntimeServiceGetNullCount,
    useRuntimeServiceGetTableRows,
    useRuntimeServiceProfileColumns,
  } from "@rilldata/web-common/runtime-client";
  import { onMount } from "svelte";
  import { derived, writable } from "svelte/store";
  import { COLUMN_PROFILE_CONFIG } from "../../application-config";
  import { runtimeStore } from "../../application-state-stores/application-store";
  import { NATIVE_SELECT } from "../../util/component-classes";
  import { defaultSort, sortByName, sortByNullity } from "./sort-utils";

  import { getColumnType } from "./column-types";

  export let containerWidth = 0;
  // const queryClient = useQueryClient();
  export let objectName: string;
<<<<<<< HEAD
  // export let profile: any;
  // export let head: any; // FIXME
  export let indentLevel = 0;
  // export let key: any;
=======
  export let indentLevel = 0;
>>>>>>> 362e9e43

  let mode = "summaries";

  let container;

  onMount(() => {
    const observer = new ResizeObserver(() => {
      containerWidth = container?.clientWidth ?? 0;
    });
    observer.observe(container);
    return () => observer.unobserve(container);
  });

  // function invalidateForModel(queryHash, modelName) {
  //   const r = new RegExp(
  //     `\/v1\/instances\/[a-zA-Z0-9-]+\/queries/[a-zA-Z0-9-]+\/tables\/${modelName}`
  //   );
  //   return r.test(queryHash);
  // }

  // invalidate any existing queries when this key changes.
  // $: if (key) {
  //   queryClient?.resetQueries({
  //     predicate: (query) => {
  //       console.log(
  //         query.queryHash,
  //         invalidateForModel(query.queryHash, objectName)
  //       );
  //       return false;
  //     },
  //   });
  // }

  // get all column profiles.
  let profileColumns;
  $: profileColumns = useRuntimeServiceProfileColumns(
    $runtimeStore?.instanceId,
    objectName,
    {},
    { query: { keepPreviousData: true } }
  );

  /** get single example */
  let exampleValue;
  $: exampleValue = useRuntimeServiceGetTableRows(
    $runtimeStore?.instanceId,
    objectName,
    { limit: 1 }
  );

  /** composes a bunch of runtime queries to create a flattened array of column metadata, null counts, and unique value counts */
  function getSummaries(objectName, instanceId, profileColumnResults) {
    return derived(
      profileColumnResults.map((column) => {
        return derived(
          [
            writable(column),
            useRuntimeServiceGetNullCount(
              instanceId,
              objectName,
              column.name,
              {},
              {
                query: { keepPreviousData: true },
              }
            ),
            useRuntimeServiceGetCardinalityOfColumn(
              instanceId,
              objectName,
              column.name,
              {},
              { query: { keepPreviousData: true } }
            ),
          ],
          ([col, nullValues, cardinality]) => {
            return {
              ...col,
              nullCount: +nullValues?.data?.count,
              cardinality: +cardinality?.data?.categoricalSummary?.cardinality,
            };
          }
        );
      }),

      (combos) => {
        return combos;
      }
    );
  }

  let nestedColumnProfileQuery;
  $: if ($profileColumns?.data?.profileColumns) {
    nestedColumnProfileQuery = getSummaries(
      objectName,
      $runtimeStore?.instanceId,
      $profileColumns?.data?.profileColumns
    );
  }

  $: profile = $nestedColumnProfileQuery;
  let sortedProfile;
  const sortByOriginalOrder = null;

  let sortMethod = defaultSort;
  $: if (profile?.length && sortMethod !== sortByOriginalOrder) {
    sortedProfile = [...profile].sort(sortMethod);
  } else {
    sortedProfile = profile;
  }
</script>

<!-- pl-16 -->
<div
  bind:this={container}
  class="pl-{indentLevel === 1
    ? '10'
    : '4'} pr-5 pb-2 flex justify-between text-gray-500"
  class:flex-col={containerWidth < 325}
>
  <select
    style:transform="translateX(-4px)"
    bind:value={sortMethod}
    class={NATIVE_SELECT}
  >
    <option value={sortByOriginalOrder}>show original order</option>
    <option value={defaultSort}>sort by type</option>
    <option value={sortByNullity}>sort by null %</option>
    <option value={sortByName}>sort by name</option>
  </select>
  <select
    style:transform="translateX(4px)"
    bind:value={mode}
    class={NATIVE_SELECT}
    class:hidden={containerWidth < 325}
  >
    <option value="summaries">show summary&nbsp;</option>
    <option value="example">show example</option>
    <option value="hide">hide reference</option>
  </select>
</div>

<div>
  {#if sortedProfile && exampleValue}
    {#each sortedProfile as column (column.name)}
      {@const hideRight = containerWidth < COLUMN_PROFILE_CONFIG.hideRight}
      {@const hideNullPercentage =
        containerWidth < COLUMN_PROFILE_CONFIG.hideNullPercentage}
      {@const compact =
        containerWidth < COLUMN_PROFILE_CONFIG.compactBreakpoint}
      <svelte:component
        this={getColumnType(column.type)}
        type={column.type}
        {objectName}
        columnName={column.name}
        example={$exampleValue?.data?.data?.[0]?.[column.name]}
        {mode}
        {hideRight}
        {hideNullPercentage}
        {compact}
      />
    {/each}
  {/if}
</div><|MERGE_RESOLUTION|>--- conflicted
+++ resolved
@@ -17,14 +17,7 @@
   export let containerWidth = 0;
   // const queryClient = useQueryClient();
   export let objectName: string;
-<<<<<<< HEAD
-  // export let profile: any;
-  // export let head: any; // FIXME
   export let indentLevel = 0;
-  // export let key: any;
-=======
-  export let indentLevel = 0;
->>>>>>> 362e9e43
 
   let mode = "summaries";
 
