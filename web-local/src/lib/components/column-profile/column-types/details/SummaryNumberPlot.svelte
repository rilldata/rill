<script lang="ts">
  import {
    GraphicContext,
    SimpleDataGraphic,
  } from "$lib/components/data-graphic/elements";
  import { format } from "d3-format";
  import { DynamicallyPlacedLabel } from "../../../data-graphic/guides";
  export let min;
  export let max;
  export let q25;
  export let q50;
  export let q75;
  export let mean;
  export let rowHeight = 24;

  $: values = [
    { label: "min", value: min },
    { label: "max", value: max },
    { label: "q25", value: q25 },
    { label: "q50", value: q50 },
    { label: "q75", value: q75 },
    { label: "mean", value: mean, format: format(".2f") },
  ].reverse();
</script>

{#if values}
  <!-- note: this currently inherits its settings from a parent GraphicContext -->
  <SimpleDataGraphic
    top={0}
    buffer={0}
    height={values?.length * rowHeight}
    let:xScale
  >
    {#each values as { label, value, format = undefined }, i}
      <g transform="translate(0 {(values.length - i - 1) * rowHeight})">
        <GraphicContext height={rowHeight}>
          <circle cx={xScale(value)} cy={rowHeight / 2} r="4" fill="red" />
          <line
            x1={xScale(value)}
            x2={xScale(value)}
            y1={rowHeight / 2 - 8}
            y2={-(rowHeight * (values.length - i - 1))}
            stroke="red"
            opacity={0.5}
          />
          <DynamicallyPlacedLabel
            dy=".35em"
            x={value}
            ry={rowHeight / 2}
            buffer={8}
            colorClass="ui-copy-muted"
          >
            <tspan>
<<<<<<< HEAD
              <tspan class="ui-copy-strong">{label}:</tspan>
              <tspan class="">{format ? format(value) : value}</tspan>
=======
              <tspan class="font-semibold ui-copy-muted">{label}</tspan>
              <tspan class="ui-copy-disabled"
                >{format ? format(value) : value}</tspan
              >
>>>>>>> e8dc3956
            </tspan>
          </DynamicallyPlacedLabel>
        </GraphicContext>
      </g>
    {/each}
  </SimpleDataGraphic>
{/if}<|MERGE_RESOLUTION|>--- conflicted
+++ resolved
@@ -51,15 +51,10 @@
             colorClass="ui-copy-muted"
           >
             <tspan>
-<<<<<<< HEAD
-              <tspan class="ui-copy-strong">{label}:</tspan>
-              <tspan class="">{format ? format(value) : value}</tspan>
-=======
               <tspan class="font-semibold ui-copy-muted">{label}</tspan>
               <tspan class="ui-copy-disabled"
                 >{format ? format(value) : value}</tspan
               >
->>>>>>> e8dc3956
             </tspan>
           </DynamicallyPlacedLabel>
         </GraphicContext>
