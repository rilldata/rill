--- conflicted
+++ resolved
@@ -1,11 +1,6 @@
 /** classes for the native select element */
 export const NATIVE_SELECT =
-<<<<<<< HEAD
-  "italic hover:bg-gray-100 rounded border border-6 border-transparent hover:ui-copy-strong hover:border-gray-100";
-=======
-  "hover:bg-gray-100 rounded border border-6 border-transparent hover:font-bold hover:border-gray-100";
->>>>>>> 505e02b0
-
+  "hover:bg-gray-100 rounded border border-6 border-transparent hover:ui-copy-strong hover:border-gray-100";
 /** classes for elements that trigger the highlight in a model query */
 export const QUERY_REFERENCE_TRIGGER =
   "hover:bg-yellow-200 hover:cursor-pointer";