--- conflicted
+++ resolved
@@ -8,12 +8,9 @@
 import { getNextEntityName } from "@rilldata/web-local/common/utils/getNextEntityId";
 import { dataModelerService } from "@rilldata/web-local/lib/application-state-stores/application-store";
 import { fileArtifactsStore } from "@rilldata/web-local/lib/application-state-stores/file-artifacts-store";
-<<<<<<< HEAD
 import { notifications } from "@rilldata/web-local/lib/components/notifications";
 import { queryClient } from "@rilldata/web-local/lib/svelte-query/globalQueryClient";
-=======
 import { invalidateAfterReconcile } from "@rilldata/web-local/lib/svelte-query/invalidation";
->>>>>>> 4e3491f9
 import {
   getFileFromName,
   getLabel,
@@ -68,16 +65,9 @@
     // Temporary until nodejs is removed
     await dataModelerService.dispatch("deleteEntity", [type, name]);
 
-<<<<<<< HEAD
     notifications.send({ message: `Deleted ${getLabel(type)} ${name}` });
 
-    // TODO: update all entities based on affected path
-    return queryClient.invalidateQueries(
-      getRuntimeServiceListFilesQueryKey(instanceId)
-    );
-=======
     return invalidateAfterReconcile(queryClient, instanceId, resp);
->>>>>>> 4e3491f9
   } catch (err) {
     console.error(err);
   }
