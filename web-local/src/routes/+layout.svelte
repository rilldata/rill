--- conflicted
+++ resolved
@@ -1,303 +1,4 @@
 <script lang="ts">
-<<<<<<< HEAD
-  import { browser } from "$app/environment";
-  import { page } from "$app/stores";
-  import { EntityStatus } from "@rilldata/web-local/common/data-modeler-state-service/entity-state-service/EntityStateService";
-  import {
-    ApplicationStore,
-    createStore,
-    duplicateSourceName,
-  } from "@rilldata/web-local/lib/application-state-stores/application-store";
-  import { config } from "@rilldata/web-local/lib/application-state-stores/application-store.js";
-  import {
-    assetsVisible,
-    assetVisibilityTween,
-    importOverlayVisible,
-    inspectorVisibilityTween,
-    inspectorVisible,
-    layout,
-    quickStartDashboardOverlay,
-    SIDE_PAD,
-  } from "@rilldata/web-local/lib/application-state-stores/layout-store";
-  import type {
-    DerivedModelStore,
-    PersistentModelStore,
-  } from "@rilldata/web-local/lib/application-state-stores/model-stores";
-  import {
-    createDerivedModelStore,
-    createPersistentModelStore,
-  } from "@rilldata/web-local/lib/application-state-stores/model-stores";
-  import { createQueryHighlightStore } from "@rilldata/web-local/lib/application-state-stores/query-highlight-store";
-  import type {
-    DerivedTableStore,
-    PersistentTableStore,
-  } from "@rilldata/web-local/lib/application-state-stores/table-stores";
-  import {
-    createDerivedTableStore,
-    createPersistentTableStore,
-  } from "@rilldata/web-local/lib/application-state-stores/table-stores";
-
-  import AssetsSidebar from "@rilldata/web-local/lib/components/assets/index.svelte";
-  import HideLeftSidebar from "@rilldata/web-local/lib/components/icons/HideLeftSidebar.svelte";
-  import HideRightSidebar from "@rilldata/web-local/lib/components/icons/HideRightSidebar.svelte";
-  import MoreHorizontal from "@rilldata/web-local/lib/components/icons/MoreHorizontal.svelte";
-  import SurfaceViewIcon from "@rilldata/web-local/lib/components/icons/SurfaceView.svelte";
-  import InspectorSidebar from "@rilldata/web-local/lib/components/inspector/index.svelte";
-  import DuplicateSource from "@rilldata/web-local/lib/components/modal/DuplicateSource.svelte";
-  import notificationStore from "@rilldata/web-local/lib/components/notifications/";
-  import NotificationCenter from "@rilldata/web-local/lib/components/notifications/NotificationCenter.svelte";
-  import ExportingDataset from "@rilldata/web-local/lib/components/overlay/ExportingDataset.svelte";
-  import FileDrop from "@rilldata/web-local/lib/components/overlay/FileDrop.svelte";
-  import ImportingTable from "@rilldata/web-local/lib/components/overlay/ImportingTable.svelte";
-  import PreparingImport from "@rilldata/web-local/lib/components/overlay/PreparingImport.svelte";
-  import QuickStartDashboard from "@rilldata/web-local/lib/components/overlay/QuickStartDashboard.svelte";
-  import SurfaceControlButton from "@rilldata/web-local/lib/components/surface/SurfaceControlButton.svelte";
-  import ConfigProvider from "@rilldata/web-local/lib/config/ConfigProvider.svelte";
-  import { initMetrics } from "@rilldata/web-local/lib/metrics/initMetrics";
-  import { syncApplicationState } from "@rilldata/web-local/lib/redux-store/application/application-apis";
-  import {
-    createQueryClient,
-    queryClient,
-  } from "@rilldata/web-local/lib/svelte-query/globalQueryClient";
-  import type { ApplicationMetadata } from "@rilldata/web-local/lib/types";
-  import { QueryClientProvider } from "@sveltestack/svelte-query";
-  import { getContext, onMount, setContext } from "svelte";
-  import "../app.css";
-  import "../fonts.css";
-
-  let store;
-  let queryHighlight = createQueryHighlightStore();
-
-  const applicationMetadata: ApplicationMetadata = {
-    version: RILL_VERSION, // constant defined in svelte.config.js
-    commitHash: RILL_COMMIT, // constant defined in svelte.config.js
-  };
-
-  setContext("rill:app:metadata", applicationMetadata);
-
-  if (browser) {
-    store = createStore();
-    setContext("rill:app:store", store);
-    setContext("rill:app:query-highlight", queryHighlight);
-    setContext(`rill:app:persistent-table-store`, createPersistentTableStore());
-    setContext(`rill:app:derived-table-store`, createDerivedTableStore());
-    setContext(`rill:app:persistent-model-store`, createPersistentModelStore());
-    setContext(`rill:app:derived-model-store`, createDerivedModelStore());
-    notificationStore.listenToSocket(store.socket);
-    syncApplicationState(store);
-  }
-
-  createQueryClient();
-
-  onMount(() => {
-    initMetrics();
-  });
-
-  let dbRunState = "disconnected";
-  let runstateTimer;
-
-  function debounceRunstate(state) {
-    if (runstateTimer) clearTimeout(runstateTimer);
-    setTimeout(() => {
-      dbRunState = state;
-    }, 500);
-  }
-
-  $: debounceRunstate($store?.status || "disconnected");
-
-  // FROM OLD INDEX.SVELTE
-
-  let showDropOverlay = false;
-
-  const app = getContext("rill:app:store") as ApplicationStore;
-
-  const persistentTableStore = getContext(
-    "rill:app:persistent-table-store"
-  ) as PersistentTableStore;
-  const derivedTableStore = getContext(
-    "rill:app:derived-table-store"
-  ) as DerivedTableStore;
-  const persistentModelStore = getContext(
-    "rill:app:persistent-model-store"
-  ) as PersistentModelStore;
-  const derivedModelStore = getContext(
-    "rill:app:derived-model-store"
-  ) as DerivedModelStore;
-
-  // get any importing tables
-  $: derivedImportedTable = $derivedTableStore?.entities?.find(
-    (table) => table.status === EntityStatus.Importing
-  );
-  $: persistentImportedTable = $persistentTableStore?.entities?.find(
-    (table) => table.id === derivedImportedTable?.id
-  );
-  // get any exporting datasets.
-  $: derivedExportedModel = $derivedModelStore?.entities?.find(
-    (model) => model.status === EntityStatus.Exporting
-  );
-  $: persistentExportedModel = $persistentModelStore?.entities?.find(
-    (model) => model.id === derivedExportedModel?.id
-  );
-
-  // consider moving this logic to the individual pages
-  const views = {
-    Table: {
-      bg: "bg-gray-100",
-    },
-    Model: {
-      bg: "bg-gray-100",
-    },
-    MetricsDefinition: {
-      bg: "bg-gray-100",
-    },
-    MetricsExplorer: {
-      bg: "bg-white",
-    },
-  };
-
-  $: activeEntityType = $app?.activeEntity?.type;
-
-  const routesWithAnInspector = ["/source/", "/model/"];
-  $: hasInspector = routesWithAnInspector.some((route: string) =>
-    $page.url.pathname.includes(route)
-  );
-  function isEventWithFiles(event: DragEvent) {
-    let types = event.dataTransfer.types;
-    return types && types.indexOf("Files") != -1;
-  }
-
-  /** workaround for hiding inspector when there's a page error.
-   * We should refactor this inspector to work with a named slot instead of this current approach.
-   */
-  $: hasNoError = $page.status < 400 ? 1 : 0;
-</script>
-
-<QueryClientProvider client={queryClient}>
-  <ConfigProvider {config}>
-    <div class="body">
-      {#if derivedExportedModel && persistentExportedModel}
-        <ExportingDataset tableName={persistentExportedModel.name} />
-      {:else if derivedImportedTable && persistentImportedTable}
-        <ImportingTable
-          importName={persistentImportedTable.path}
-          tableName={persistentImportedTable.name}
-        />
-      {:else if $importOverlayVisible}
-        <PreparingImport />
-      {:else if $quickStartDashboardOverlay?.show}
-        <QuickStartDashboard
-          sourceName={$quickStartDashboardOverlay.sourceName}
-          timeDimension={$quickStartDashboardOverlay.timeDimension}
-        />
-      {:else if showDropOverlay}
-        <FileDrop bind:showDropOverlay />
-      {/if}
-
-      {#if $duplicateSourceName !== null}
-        <DuplicateSource />
-      {/if}
-
-      <div
-        class="index-body absolute w-screen h-screen bg-gray-100"
-        on:drop|preventDefault|stopPropagation
-        on:drag|preventDefault|stopPropagation
-        on:dragenter|preventDefault|stopPropagation
-        on:dragover|preventDefault|stopPropagation={(e) => {
-          if (isEventWithFiles(e)) showDropOverlay = true;
-        }}
-        on:dragleave|preventDefault|stopPropagation
-      >
-        <!-- left assets pane expansion button -->
-        <!-- make this the first element to select with tab by placing it first.-->
-        <SurfaceControlButton
-          show={true}
-          left="{($layout.assetsWidth - 12 - 24) * (1 - $assetVisibilityTween) +
-            12 * $assetVisibilityTween}px"
-          on:click={() => {
-            assetsVisible.set(!$assetsVisible);
-          }}
-        >
-          {#if $assetsVisible}
-            <HideLeftSidebar size="20px" />
-          {:else}
-            <SurfaceViewIcon size="16px" mode={"hamburger"} />
-          {/if}
-          <svelte:fragment slot="tooltip-content">
-            {#if $assetVisibilityTween === 0} close {:else} show {/if} sidebar
-          </svelte:fragment>
-        </SurfaceControlButton>
-
-        <!-- inspector pane hide -->
-        {#if hasInspector && hasNoError}
-          <SurfaceControlButton
-            show={true}
-            right="{($layout.inspectorWidth - 12 - 24) *
-              (1 - $inspectorVisibilityTween * hasNoError) +
-              12 * $inspectorVisibilityTween * hasNoError}px"
-            on:click={() => {
-              inspectorVisible.set(!$inspectorVisible);
-            }}
-          >
-            {#if $inspectorVisible}
-              <HideRightSidebar size="20px" />
-            {:else}
-              <MoreHorizontal size="16px" />
-            {/if}
-            <svelte:fragment slot="tooltip-content">
-              {#if $assetVisibilityTween === 0} close {:else} show {/if} sidebar
-            </svelte:fragment>
-          </SurfaceControlButton>
-        {/if}
-        <!-- assets sidebar component -->
-        <!-- this is where we handle navigation -->
-        <div
-          class="box-border	 assets fixed"
-          aria-hidden={!$assetsVisible}
-          style:left="{-$assetVisibilityTween * $layout.assetsWidth}px"
-        >
-          <AssetsSidebar />
-        </div>
-
-        <!-- workspace component -->
-        <div
-          class="box-border fixed {views[activeEntityType]?.bg ||
-            'bg-gray-100'}"
-          style:padding-left="{$assetVisibilityTween * SIDE_PAD}px"
-          style:padding-right="{$inspectorVisibilityTween *
-            SIDE_PAD *
-            hasNoError *
-            (hasInspector ? 1 : 0)}px"
-          style:left="{$layout.assetsWidth * (1 - $assetVisibilityTween)}px"
-          style:top="0px"
-          style:right="{hasInspector && hasNoError
-            ? $layout.inspectorWidth * (1 - $inspectorVisibilityTween)
-            : 0}px"
-        >
-          <slot />
-        </div>
-
-        <!-- inspector sidebar -->
-        <!-- Workaround: hide the inspector on MetricsDefinition or 
-            on MetricsExplorer for now.
-          Once we refactor how layout routing works, we will have a better solution to this.
-      -->
-        {#if hasInspector && hasNoError}
-          <div
-            class="fixed"
-            aria-hidden={!$inspectorVisible}
-            style:right="{$layout.inspectorWidth *
-              (1 - $inspectorVisibilityTween)}px"
-          >
-            <InspectorSidebar />
-          </div>
-        {/if}
-      </div>
-    </div>
-  </ConfigProvider>
-</QueryClientProvider>
-
-<NotificationCenter />
-=======
   import { initializeNodeStoreContexts } from "@rilldata/web-local/lib/application-state-stores/initialize-node-store-contexts";
   import RillTheme from "@rilldata/web-local/lib/components/layouts/RillTheme.svelte";
   /** This function will initialize the existing node stores and will connect them
@@ -308,5 +9,4 @@
 
 <RillTheme>
   <slot />
-</RillTheme>
->>>>>>> 9a334475
+</RillTheme>