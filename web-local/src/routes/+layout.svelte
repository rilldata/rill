<script lang="ts">
  import { dev } from "$app/environment";
  import { page } from "$app/stores";
  import BannerCenter from "@rilldata/web-common/components/banner/BannerCenter.svelte";
  import NotificationCenter from "@rilldata/web-common/components/notifications/NotificationCenter.svelte";
  import RepresentingUserBanner from "@rilldata/web-common/features/authentication/RepresentingUserBanner.svelte";
  import ResourceWatcher from "@rilldata/web-common/features/entity-management/ResourceWatcher.svelte";
  import { featureFlags } from "@rilldata/web-common/features/feature-flags";
  import { initPylonWidget } from "@rilldata/web-common/features/help/initPylonWidget";

  import ApplicationHeader from "@rilldata/web-common/layout/ApplicationHeader.svelte";
  import BlockingOverlayContainer from "@rilldata/web-common/layout/BlockingOverlayContainer.svelte";
  import { overlay } from "@rilldata/web-common/layout/overlay-store";
  import {
    initPosthog,
    posthogIdentify,
  } from "@rilldata/web-common/lib/analytics/posthog";
  import { queryClient } from "@rilldata/web-common/lib/svelte-query/globalQueryClient";
  import {
    errorEventHandler,
    initMetrics,
  } from "@rilldata/web-common/metrics/initMetrics";
  import { localServiceGetMetadata } from "@rilldata/web-common/runtime-client/local-service";
  import { runtime } from "@rilldata/web-common/runtime-client/runtime-store";
  import type { Query } from "@tanstack/query-core";
  import { QueryClientProvider } from "@tanstack/svelte-query";
  import type { AxiosError } from "axios";
  import { onMount } from "svelte";
  import type { LayoutData } from "./$types";
  import "@rilldata/web-common/app.css";

  export let data: LayoutData;

  queryClient.getQueryCache().config.onError = (
    error: AxiosError,
    query: Query,
  ) => errorEventHandler?.requestErrorEventHandler(error, query);
  initPylonWidget();

  let removeJavascriptListeners: () => void;
  onMount(async () => {
    const config = await localServiceGetMetadata();

    const shouldSendAnalytics =
      config.analyticsEnabled && !import.meta.env.VITE_PLAYWRIGHT_TEST && !dev;

    if (shouldSendAnalytics) {
      await initMetrics(config); // Proxies events through the Rill "intake" service
      initPosthog(config.version);
      posthogIdentify(config.userId, {
        installId: config.installId,
      });

      removeJavascriptListeners =
        errorEventHandler.addJavascriptErrorListeners();
    }

    featureFlags.set(false, "adminServer");
    featureFlags.set(config.readonly, "readOnly");
  });

  /**
   * Async mount doesnt support an unsubscribe method.
   * So we need this to make sure javascript listeners for error handler is removed.
   */
  onMount(() => {
    return () => removeJavascriptListeners?.();
  });

  $: ({ host, instanceId } = $runtime);

  $: ({ route } = $page);

  $: mode = route.id?.includes("(viz)") ? "Preview" : "Developer";
</script>

<<<<<<< HEAD
<RillTheme>
  <QueryClientProvider client={queryClient}>
    <ResourceWatcher {host} {instanceId}>
      <div
        class="body h-screen w-screen overflow-hidden absolute flex flex-col"
      >
        {#if data.initialized}
          <BannerCenter />
          <RepresentingUserBanner />
          <ApplicationHeader {mode} />
=======
<QueryClientProvider client={queryClient}>
  <ResourceWatcher {host} {instanceId}>
    <div class="body h-screen w-screen overflow-hidden absolute flex flex-col">
      {#if data.initialized}
        <BannerCenter />
        {#if $rillDevCloudFeatures}
          <RepresentingUserBanner />
>>>>>>> a4272ecb
        {/if}
        <ApplicationHeader {mode} />
      {/if}

      <slot />
    </div>
  </ResourceWatcher>
</QueryClientProvider>

{#if $overlay !== null}
  <BlockingOverlayContainer
    bg="linear-gradient(to right, rgba(0,0,0,.6), rgba(0,0,0,.8))"
  >
    <div slot="title" class="font-bold">
      {$overlay?.title}
    </div>
    <svelte:fragment slot="detail">
      {#if $overlay?.detail}
        <svelte:component
          this={$overlay.detail.component}
          {...$overlay.detail.props}
        />
      {/if}
    </svelte:fragment>
  </BlockingOverlayContainer>
{/if}

<NotificationCenter />

<style>
  /* Prevent trackpad navigation (like other code editors, like vscode.dev). */
  :global(body) {
    overscroll-behavior: none;
  }
</style><|MERGE_RESOLUTION|>--- conflicted
+++ resolved
@@ -74,27 +74,12 @@
   $: mode = route.id?.includes("(viz)") ? "Preview" : "Developer";
 </script>
 
-<<<<<<< HEAD
-<RillTheme>
-  <QueryClientProvider client={queryClient}>
-    <ResourceWatcher {host} {instanceId}>
-      <div
-        class="body h-screen w-screen overflow-hidden absolute flex flex-col"
-      >
-        {#if data.initialized}
-          <BannerCenter />
-          <RepresentingUserBanner />
-          <ApplicationHeader {mode} />
-=======
 <QueryClientProvider client={queryClient}>
   <ResourceWatcher {host} {instanceId}>
     <div class="body h-screen w-screen overflow-hidden absolute flex flex-col">
       {#if data.initialized}
         <BannerCenter />
-        {#if $rillDevCloudFeatures}
-          <RepresentingUserBanner />
->>>>>>> a4272ecb
-        {/if}
+        <RepresentingUserBanner />
         <ApplicationHeader {mode} />
       {/if}
 
