--- conflicted
+++ resolved
@@ -18,15 +18,6 @@
   $: metricViewName = $page.params.name;
   $: metricsExplorer = $metricsExplorerStore.entities[metricViewName];
 
-<<<<<<< HEAD
-  onMount(async () => {
-    await tick();
-    const state = new URL(location.href).searchParams.get("state");
-    if (!state) return;
-    const fromState = fromProto(base64ToProto(decodeURIComponent(state)));
-    metricsExplorerStore.create(metricViewName, fromState);
-  });
-=======
   $: stateSyncManager = new StateSyncManager(metricViewName);
 
   $: if (metricsExplorer) {
@@ -35,7 +26,6 @@
   $: if ($page) {
     stateSyncManager.handleUrlChange();
   }
->>>>>>> f662461c
 
   $: fileQuery = useRuntimeServiceGetFile(
     $runtime.instanceId,
