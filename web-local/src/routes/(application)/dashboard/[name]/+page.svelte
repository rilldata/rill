<script lang="ts">
  import { page } from "$app/stores";
  import { DashboardWorkspace } from "@rilldata/web-common/features/dashboards";
<<<<<<< HEAD
  import { metricsExplorerStore } from "@rilldata/web-common/features/dashboards/dashboard-stores";
  import { base64ToProto } from "@rilldata/web-common/features/dashboards/proto-state/fromProto";
  import { fromProto } from "@rilldata/web-common/features/dashboards/proto-state/fromProto.js";
  import { onMount, tick } from "svelte";
=======
  import { getFilePathFromNameAndType } from "@rilldata/web-common/features/entity-management/entity-mappers";
  import { EntityType } from "@rilldata/web-common/features/entity-management/types";
  import {
    useRuntimeServiceGetCatalogEntry,
    useRuntimeServiceGetFile,
  } from "@rilldata/web-common/runtime-client";
  import { runtime } from "@rilldata/web-common/runtime-client/runtime-store";
  import { error, redirect } from "@sveltejs/kit";
  import { featureFlags } from "../../../../lib/application-state-stores/application-store";
  import { CATALOG_ENTRY_NOT_FOUND } from "../../../../lib/errors/messages";
>>>>>>> fc9243c6

  $: metricViewName = $page.params.name;

<<<<<<< HEAD
  $: metricViewName = data.metricViewName;

  onMount(async () => {
    await tick();
    const state = new URL(location.href).searchParams.get("state");
    if (!state) return;
    const [filters, selectedTimeRage] = fromProto(
      base64ToProto(decodeURIComponent(state))
    );
    metricsExplorerStore.create(metricViewName, filters, selectedTimeRage);
  });
=======
  $: fileQuery = useRuntimeServiceGetFile(
    $runtime.instanceId,
    getFilePathFromNameAndType(metricViewName, EntityType.MetricsDefinition),
    {
      query: {
        onError: (err) => {
          if (err.response?.data?.message.includes(CATALOG_ENTRY_NOT_FOUND)) {
            throw error(404, "Dashboard not found");
          }

          throw error(err.response?.status || 500, err.message);
        },
      },
    }
  );

  $: catalogQuery = useRuntimeServiceGetCatalogEntry(
    $runtime.instanceId,
    metricViewName,
    {
      query: {
        onError: () => {
          // When the catalog entry doesn't exist, the dashboard config is invalid
          if ($featureFlags.readOnly) {
            throw error(400, "Invalid dashboard");
          }

          throw redirect(307, `/dashboard/${metricViewName}/edit`);
        },
      },
    }
  );
>>>>>>> fc9243c6
</script>

<svelte:head>
  <title>Rill Developer | {metricViewName}</title>
</svelte:head>

{#if $fileQuery.data && $catalogQuery.data}
  <DashboardWorkspace {metricViewName} />
{/if}<|MERGE_RESOLUTION|>--- conflicted
+++ resolved
@@ -1,12 +1,10 @@
 <script lang="ts">
   import { page } from "$app/stores";
   import { DashboardWorkspace } from "@rilldata/web-common/features/dashboards";
-<<<<<<< HEAD
   import { metricsExplorerStore } from "@rilldata/web-common/features/dashboards/dashboard-stores";
   import { base64ToProto } from "@rilldata/web-common/features/dashboards/proto-state/fromProto";
   import { fromProto } from "@rilldata/web-common/features/dashboards/proto-state/fromProto.js";
   import { onMount, tick } from "svelte";
-=======
   import { getFilePathFromNameAndType } from "@rilldata/web-common/features/entity-management/entity-mappers";
   import { EntityType } from "@rilldata/web-common/features/entity-management/types";
   import {
@@ -17,12 +15,8 @@
   import { error, redirect } from "@sveltejs/kit";
   import { featureFlags } from "../../../../lib/application-state-stores/application-store";
   import { CATALOG_ENTRY_NOT_FOUND } from "../../../../lib/errors/messages";
->>>>>>> fc9243c6
 
   $: metricViewName = $page.params.name;
-
-<<<<<<< HEAD
-  $: metricViewName = data.metricViewName;
 
   onMount(async () => {
     await tick();
@@ -33,7 +27,7 @@
     );
     metricsExplorerStore.create(metricViewName, filters, selectedTimeRage);
   });
-=======
+
   $: fileQuery = useRuntimeServiceGetFile(
     $runtime.instanceId,
     getFilePathFromNameAndType(metricViewName, EntityType.MetricsDefinition),
@@ -66,7 +60,6 @@
       },
     }
   );
->>>>>>> fc9243c6
 </script>
 
 <svelte:head>
