<script lang="ts">
  import { page } from "$app/stores";
  import { waitUntil } from "@rilldata/web-common/lib/waitUtils";
  import { get } from "svelte/store";
  import type { ConnectError } from "@connectrpc/connect";
  import { EntityStatus } from "@rilldata/web-common/features/entity-management/types";
  import { featureFlags } from "@rilldata/web-common/features/feature-flags.ts";
  import {
    getOrgIsOnTrial,
    getPlanUpgradeUrl,
  } from "@rilldata/web-common/features/organization/utils";
  import { addPosthogSessionIdToUrl } from "@rilldata/web-common/lib/analytics/posthog";
  import { waitUntil } from "@rilldata/web-common/lib/waitUtils.ts";
  import { behaviourEvent } from "@rilldata/web-common/metrics/initMetrics";
  import { BehaviourEventAction } from "@rilldata/web-common/metrics/service/BehaviourEventTypes";
  import { GetCurrentProjectResponse } from "@rilldata/web-common/proto/gen/rill/local/v1/api_pb";
  import {
    createLocalServiceDeploy,
    createLocalServiceGetCurrentProject,
  } from "@rilldata/web-common/runtime-client/local-service";
  import DeployError from "@rilldata/web-common/features/project/deploy/DeployError.svelte";
  import CTAHeader from "@rilldata/web-common/components/calls-to-action/CTAHeader.svelte";
  import CTANeedHelp from "@rilldata/web-common/components/calls-to-action/CTANeedHelp.svelte";
  import Spinner from "@rilldata/web-common/features/entity-management/Spinner.svelte";

  $: orgParam = $page.url.searchParams.get("org");

  $: if (orgParam) void freshDeploy(orgParam);

  const project = createLocalServiceGetCurrentProject();
  const deployMutation = createLocalServiceDeploy();

  $: ({ legacyArchiveDeploy } = featureFlags);

  $: error = $deployMutation.error as ConnectError;

  $: planUpgradeUrl = getPlanUpgradeUrl(orgParam ?? "");
  $: orgIsOnTrial = getOrgIsOnTrial(orgParam ?? "");

  async function freshDeploy(orgName: string) {
<<<<<<< HEAD
    await waitUntil(() => !get(project).isLoading);

    const projectResp = get(project).data as GetCurrentProjectResponse;
=======
    await waitUntil(() => !!$project.data);
    const projectResp = $project.data as GetCurrentProjectResponse;
>>>>>>> dea4f247

    const resp = await $deployMutation.mutateAsync({
      org: orgName,
      projectName: projectResp.localProjectName,
      // If `legacyArchiveDeploy` is enabled, then use the archive route. Else use upload route.
      // This is mainly set to true in E2E tests.
      upload: !$legacyArchiveDeploy,
      archive: $legacyArchiveDeploy,
    });
    // wait for the telemetry to finish since the page will be redirected after a deploy success
    await behaviourEvent?.fireDeployEvent(BehaviourEventAction.DeploySuccess);
    if (!resp.frontendUrl) return;

    // projectUrl: https://ui.rilldata.com/<org>/<project>
    const projectInviteUrl = resp.frontendUrl + "/-/invite";
    const projectInviteUrlWithSessionId =
      addPosthogSessionIdToUrl(projectInviteUrl);
    window.open(projectInviteUrlWithSessionId, "_self");
  }

  function onRetry() {
    void freshDeploy(orgParam!);
  }

  function onBack() {
    history.back();
  }
</script>

{#if $deployMutation.isPending}
  <div class="h-36">
    <Spinner status={EntityStatus.Running} size="7rem" duration={725} />
  </div>
  <CTAHeader variant="bold">
    Hang tight! We're deploying your project...
  </CTAHeader>
  <CTANeedHelp />
{:else if error}
  <DeployError
    {error}
    planUpgradeUrl={$planUpgradeUrl}
    orgIsOnTrial={$orgIsOnTrial}
    {onRetry}
    {onBack}
  />
{/if}<|MERGE_RESOLUTION|>--- conflicted
+++ resolved
@@ -1,6 +1,5 @@
 <script lang="ts">
   import { page } from "$app/stores";
-  import { waitUntil } from "@rilldata/web-common/lib/waitUtils";
   import { get } from "svelte/store";
   import type { ConnectError } from "@connectrpc/connect";
   import { EntityStatus } from "@rilldata/web-common/features/entity-management/types";
@@ -38,14 +37,9 @@
   $: orgIsOnTrial = getOrgIsOnTrial(orgParam ?? "");
 
   async function freshDeploy(orgName: string) {
-<<<<<<< HEAD
     await waitUntil(() => !get(project).isLoading);
 
     const projectResp = get(project).data as GetCurrentProjectResponse;
-=======
-    await waitUntil(() => !!$project.data);
-    const projectResp = $project.data as GetCurrentProjectResponse;
->>>>>>> dea4f247
 
     const resp = await $deployMutation.mutateAsync({
       org: orgName,
