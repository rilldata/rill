--- conflicted
+++ resolved
@@ -30,13 +30,6 @@
   let error: Error | null = null;
   $: error = $user.error ?? $metadata.error ?? $matchingProjects.error;
 
-<<<<<<< HEAD
-  $: if (!loading && !error) {
-    void handleDeploy();
-  }
-
-=======
->>>>>>> 300bf637
   function handleDeploy() {
     // Should not happen if the servers are up. If not, there should be a query error.
     if (!$user.data || !$metadata.data?.loginUrl) {
@@ -44,14 +37,9 @@
       return;
     }
 
-<<<<<<< HEAD
-    // User is not logged in, redirect to login url provided from metadata query.
-    if (!$user.data?.user) {
-=======
     const isUserLoggedIn = !!$user.data?.user;
     if (!isUserLoggedIn) {
       // Redirect to login url provided from metadata query.
->>>>>>> 300bf637
       void behaviourEvent?.fireDeployEvent(BehaviourEventAction.LoginStart);
       const u = new URL($metadata.data?.loginUrl);
       // Set the redirect to this page so that deploy resumes after a login
@@ -64,18 +52,8 @@
 
     void behaviourEvent?.fireDeployEvent(BehaviourEventAction.LoginSuccess);
 
-<<<<<<< HEAD
-    // No matching cloud project(s) exist.
-    if (!$matchingProjects.data?.projects?.length) {
-      if ($user.data.rillUserOrgs?.length) {
-        // If the user has at least one org we show the selector.
-        // Note: The selector has the option to create a new org, so we show it even when there is only one org.
-        return goto(`/deploy/select-org`);
-      } else {
-        return goto(`/deploy/create-org`);
-=======
     // Cloud project doest exist.
-    const projectExists = !!$project.data?.project;
+    const projectExists = !!$matchingProjects.data?.projects?.length;
     if (!projectExists) {
       const isPartOfAtLeastOneOrg = !!$user.data.rillUserOrgs?.length;
       if (isPartOfAtLeastOneOrg) {
@@ -84,43 +62,24 @@
         void goto(`/deploy/organization`);
       } else {
         void goto(`/deploy/organization/new`);
->>>>>>> 300bf637
       }
     }
 
-<<<<<<< HEAD
-    if ($matchingProjects.data.projects.length === 1) {
-      const singleProject = $matchingProjects.data.projects[0];
+    if ($matchingProjects.data!.projects.length === 1) {
+      const singleProject = $matchingProjects.data!.projects[0];
       // Project already exists. Run a redeploy
       return goto(
-        `/deploy/redeploy?org=${singleProject.orgName}&project=${singleProject.name}`,
+        `/deploy/update?org=${singleProject.orgName}&project=${singleProject.name}`,
       );
     } else {
-      return goto(`/deploy/matching-projects`);
+      return goto(`/deploy/select-project`);
     }
-=======
-    const isUserManagedGitProject =
-      $project.data!.project!.gitRemote &&
-      !$project.data!.project!.managedGitId;
-    if (isUserManagedGitProject) {
-      // we do not support pushing to a project already connected to user managed github
-      error =
-        new Error(`This project has already been connected to a GitHub repo.
-Please push changes directly to GitHub and the project in Rill Cloud will automatically be updated.`);
-      return;
-    }
-    // Cloud project already exists. Run a redeploy
-    void goto(
-      `/deploy/update?org=${$project.data!.project!.orgName}&project_id=${$project.data!.project!.id}`,
-    );
->>>>>>> 300bf637
   }
 
   async function maybeDeploy() {
     await waitUntil(() => !loading);
-    console.log(loading, error);
     if (error) return;
-    handleDeploy();
+    void handleDeploy();
   }
 
   onMount(() => {
