<script lang="ts">
  import { goto } from "$app/navigation";
  import { Button } from "@rilldata/web-common/components/button";
  import { EntityStatus } from "@rilldata/web-common/features/entity-management/types";
  import {
    getOrgIsOnTrial,
    getPlanUpgradeUrl,
  } from "@rilldata/web-common/features/organization/utils";
  import OrgSelector from "@rilldata/web-common/features/project/OrgSelector.svelte";
  import {
    ProjectDeployer,
    ProjectDeployStage,
  } from "@rilldata/web-common/features/project/ProjectDeployer";
  import DeployError from "@rilldata/web-common/features/project/DeployError.svelte";
  import { onMount } from "svelte";
  import CTAContentContainer from "@rilldata/web-common/components/calls-to-action/CTAContentContainer.svelte";
  import CTALayoutContainer from "@rilldata/web-common/components/calls-to-action/CTALayoutContainer.svelte";
  import CTAHeader from "@rilldata/web-common/components/calls-to-action/CTAHeader.svelte";
  import CTANeedHelp from "@rilldata/web-common/components/calls-to-action/CTANeedHelp.svelte";
  import Spinner from "@rilldata/web-common/features/entity-management/Spinner.svelte";
  import type { PageData } from "./$types";
  import CreateNewOrgForm from "@rilldata/web-common/features/organization/CreateNewOrgForm.svelte";
  import { CreateNewOrgFormId } from "@rilldata/web-common/features/organization/CreateNewOrgForm.svelte";
  import ProjectSelector from "@rilldata/web-common/features/project/ProjectSelector.svelte";

  export let data: PageData;

  const deployer = new ProjectDeployer();
  const metadata = deployer.metadata;
  const user = deployer.user;
  const project = deployer.project;
  const matchingProjects = deployer.matchingProjects;
  const deployerStatus = deployer.getStatus();
  const stage = deployer.stage;

  let selectedOrg: string = data.orgParam ?? "";
  $: planUpgradeUrl = getPlanUpgradeUrl(selectedOrg);
  $: orgIsOnTrial = getOrgIsOnTrial(selectedOrg);

  function onBack() {
    if ($user.data?.rillUserOrgs?.length) {
      deployer.onSelectOrg();
    } else {
      void goto("/");
    }
  }

  function onRetry() {
    void deployer.deploy(selectedOrg);
  }

  function selectOrg(org: string) {
    selectedOrg = org;
    void deployer.deploy(org);
  }

  onMount(() => {
    void deployer.loginOrDeploy().then(() => {
      // When org param is present, it is probably a callback from the upgrade plan page.
      // So directly trigger a deploy
      if (data.orgParam) {
        void deployer.deploy(data.orgParam);
      }
    });
  });
</script>

<!-- This seems to be necessary to trigger tanstack query to update the query object -->
<!-- TODO: find a config to avoid this -->
<div class="hidden">
  {$user.isLoading}-{$metadata.isLoading}-{$project.isLoading}
</div>

<CTALayoutContainer>
  <CTAContentContainer>
    {#if $stage === ProjectDeployStage.CreateNewOrg}
      <div class="text-xl">Let’s create your first organization</div>
      <div class="text-base text-gray-500">
        Create an organization to deploy this project to. <a
          href="https://docs.rilldata.com/reference/cli/org/create"
          target="_blank">See docs</a
        >
      </div>
      <CreateNewOrgForm onCreate={selectOrg} />
      <Button
        wide
        forcedStyle="min-width:500px !important;"
        type="primary"
        submitForm
        form={CreateNewOrgFormId}
      >
        Continue
      </Button>
    {:else if $stage === ProjectDeployStage.SelectOrg}
<<<<<<< HEAD
      <OrgSelector orgs={$user.data?.rillUserOrgs ?? []} onSelect={selectOrg} />
    {:else if $stage === ProjectDeployStage.SelectMatchingProject}
      <ProjectSelector projects={$matchingProjects.data?.projects} />
=======
      <OrgSelector bind:selectedOrg orgs={$user.data?.rillUserOrgs ?? []} />
      <Button wide type="primary" on:click={() => deployer.deploy(selectedOrg)}>
        Continue
      </Button>
>>>>>>> c9330a44
    {:else if $deployerStatus.isLoading}
      <div class="h-36">
        <Spinner status={EntityStatus.Running} size="7rem" duration={725} />
      </div>
      <CTAHeader variant="bold">
        Hang tight! We're deploying your project...
      </CTAHeader>
      <CTANeedHelp />
    {:else if $deployerStatus.error}
      <DeployError
        error={$deployerStatus.error}
        planUpgradeUrl={$planUpgradeUrl}
        orgIsOnTrial={$orgIsOnTrial}
        {onRetry}
        {onBack}
      />
    {/if}
  </CTAContentContainer>
</CTALayoutContainer><|MERGE_RESOLUTION|>--- conflicted
+++ resolved
@@ -92,16 +92,12 @@
         Continue
       </Button>
     {:else if $stage === ProjectDeployStage.SelectOrg}
-<<<<<<< HEAD
-      <OrgSelector orgs={$user.data?.rillUserOrgs ?? []} onSelect={selectOrg} />
+      <OrgSelector bind:selectedOrg orgs={$user.data?.rillUserOrgs ?? []} />
+      <Button wide type="primary" on:click={() => deployer.deploy(selectedOrg)}>
+        Deploy as a new project
+      </Button>
     {:else if $stage === ProjectDeployStage.SelectMatchingProject}
       <ProjectSelector projects={$matchingProjects.data?.projects} />
-=======
-      <OrgSelector bind:selectedOrg orgs={$user.data?.rillUserOrgs ?? []} />
-      <Button wide type="primary" on:click={() => deployer.deploy(selectedOrg)}>
-        Continue
-      </Button>
->>>>>>> c9330a44
     {:else if $deployerStatus.isLoading}
       <div class="h-36">
         <Spinner status={EntityStatus.Running} size="7rem" duration={725} />
