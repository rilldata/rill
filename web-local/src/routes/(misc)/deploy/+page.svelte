<script lang="ts">
  import { goto } from "$app/navigation";
  import { page } from "$app/stores";
  import type { ConnectError } from "@connectrpc/connect";
  import CTAMessage from "@rilldata/web-common/components/calls-to-action/CTAMessage.svelte";
  import CancelCircleInverse from "@rilldata/web-common/components/icons/CancelCircleInverse.svelte";
  import { EntityStatus } from "@rilldata/web-common/features/entity-management/types";
  import { behaviourEvent } from "@rilldata/web-common/metrics/initMetrics";
  import { BehaviourEventAction } from "@rilldata/web-common/metrics/service/BehaviourEventTypes";
  import {
    createLocalServiceGetCurrentUser,
    createLocalServiceGetMetadata,
    createLocalServiceListMatchingProjectsRequest,
  } from "@rilldata/web-common/runtime-client/local-service";
  import CTAHeader from "@rilldata/web-common/components/calls-to-action/CTAHeader.svelte";
  import CTANeedHelp from "@rilldata/web-common/components/calls-to-action/CTANeedHelp.svelte";
  import Spinner from "@rilldata/web-common/features/entity-management/Spinner.svelte";
  import { get } from "svelte/store";

  // It would be great if this could be moved to loader function.
  // But these can take a significant time (~2sec)
  // So until sveltekit supports loading state from loader function these will have to be queried here.
  const user = createLocalServiceGetCurrentUser();
  const metadata = createLocalServiceGetMetadata();
  const matchingProjects = createLocalServiceListMatchingProjectsRequest();

  $: loading =
    $user.isPending || $metadata.isPending || $matchingProjects.isPending;
  $: error = $user.error ?? $metadata.error ?? $matchingProjects.error;

  $: if (!loading && !error) {
    handleDeploy();
  }

  function handleDeploy() {
    // Should not happen if the servers are up. If not, there should be a query error.
    if (!$user.data || !$metadata.data?.loginUrl) {
      error = {
        message: "Failed to fetch login URL.",
      } as ConnectError;
      return;
    }

<<<<<<< HEAD
      if ($matchingProjects.data?.projects?.length) {
        if ($matchingProjects.data.projects.length === 1) {
          const singleProject = $matchingProjects.data.projects[0];
          // Project already exists. Run a redeploy
          void goto(
            `/deploy/redeploy?org=${singleProject.orgName}&projectId=${singleProject.id}`,
          );
        } else {
          void goto(`/deploy/matching-projects`);
        }
      } else if ($user.data.rillUserOrgs?.length) {
=======
    if (!$user.data?.user) {
      // User is not logged in, redirect to login url provided from metadata query.
      void behaviourEvent?.fireDeployEvent(BehaviourEventAction.LoginStart);
      const u = new URL($metadata.data?.loginUrl);
      // Set the redirect to this page so that deploy resumes after a login
      u.searchParams.set("redirect", get(page).url.toString());
      window.location.href = u.toString();
      return;
    }

    // User is logged in already.

    void behaviourEvent?.fireDeployEvent(BehaviourEventAction.LoginSuccess);

    // Cloud project doest exist.
    if (!$project.data?.project) {
      if ($user.data.rillUserOrgs?.length) {
>>>>>>> 78787844
        // If the user has at least one org we show the selector.
        // Note: The selector has the option to create a new org, so we show it even when there is only one org.
        void goto(`/deploy/select-org`);
      } else {
        void goto(`/deploy/create-org`);
      }
      return;
    }

    if (
      $project.data.project.githubUrl &&
      !$project.data.project.managedGitId
    ) {
      // we do not support pushing to a project already connected to user managed github
      error = {
        message: `This project has already been connected to a GitHub repo.
Please push changes directly to GitHub and the project in Rill Cloud will automatically be updated.`,
      } as ConnectError;
      return;
    }
    // Cloud project already exists. Run a redeploy
    void goto(
      `/deploy/redeploy?org=${$project.data.project.orgName}&projectId=${$project.data.project.id}`,
    );
  }
</script>

<!-- This seems to be necessary to trigger tanstack query to update the query object -->
<!-- TODO: find a config to avoid this -->
<div class="hidden">
  {$user.isLoading}-{$metadata.isLoading}-{$matchingProjects.isLoading}
</div>

{#if loading}
  <div class="h-36">
    <Spinner status={EntityStatus.Running} size="7rem" duration={725} />
  </div>
  <CTAHeader variant="bold">
    Hang tight! We're deploying your project...
  </CTAHeader>
  <CTANeedHelp />
{:else if error}
  <CancelCircleInverse size="7rem" className="text-gray-200" />
  <CTAHeader variant="bold">Oops! An error occurred</CTAHeader>
  <CTAMessage>{error.message}</CTAMessage>
{/if}<|MERGE_RESOLUTION|>--- conflicted
+++ resolved
@@ -29,7 +29,7 @@
   $: error = $user.error ?? $metadata.error ?? $matchingProjects.error;
 
   $: if (!loading && !error) {
-    handleDeploy();
+    void handleDeploy();
   }
 
   function handleDeploy() {
@@ -41,19 +41,6 @@
       return;
     }
 
-<<<<<<< HEAD
-      if ($matchingProjects.data?.projects?.length) {
-        if ($matchingProjects.data.projects.length === 1) {
-          const singleProject = $matchingProjects.data.projects[0];
-          // Project already exists. Run a redeploy
-          void goto(
-            `/deploy/redeploy?org=${singleProject.orgName}&projectId=${singleProject.id}`,
-          );
-        } else {
-          void goto(`/deploy/matching-projects`);
-        }
-      } else if ($user.data.rillUserOrgs?.length) {
-=======
     if (!$user.data?.user) {
       // User is not logged in, redirect to login url provided from metadata query.
       void behaviourEvent?.fireDeployEvent(BehaviourEventAction.LoginStart);
@@ -68,34 +55,26 @@
 
     void behaviourEvent?.fireDeployEvent(BehaviourEventAction.LoginSuccess);
 
-    // Cloud project doest exist.
-    if (!$project.data?.project) {
+    // No matching cloud project(s) exist.
+    if (!$matchingProjects.data?.projects?.length) {
       if ($user.data.rillUserOrgs?.length) {
->>>>>>> 78787844
         // If the user has at least one org we show the selector.
         // Note: The selector has the option to create a new org, so we show it even when there is only one org.
-        void goto(`/deploy/select-org`);
+        return goto(`/deploy/select-org`);
       } else {
-        void goto(`/deploy/create-org`);
+        return goto(`/deploy/create-org`);
       }
-      return;
     }
 
-    if (
-      $project.data.project.githubUrl &&
-      !$project.data.project.managedGitId
-    ) {
-      // we do not support pushing to a project already connected to user managed github
-      error = {
-        message: `This project has already been connected to a GitHub repo.
-Please push changes directly to GitHub and the project in Rill Cloud will automatically be updated.`,
-      } as ConnectError;
-      return;
+    if ($matchingProjects.data.projects.length === 1) {
+      const singleProject = $matchingProjects.data.projects[0];
+      // Project already exists. Run a redeploy
+      return goto(
+        `/deploy/redeploy?org=${singleProject.orgName}&projectId=${singleProject.id}`,
+      );
+    } else {
+      return goto(`/deploy/matching-projects`);
     }
-    // Cloud project already exists. Run a redeploy
-    void goto(
-      `/deploy/redeploy?org=${$project.data.project.orgName}&projectId=${$project.data.project.id}`,
-    );
   }
 </script>
 
