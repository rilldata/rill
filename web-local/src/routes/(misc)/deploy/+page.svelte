--- conflicted
+++ resolved
@@ -8,15 +8,9 @@
   import { behaviourEvent } from "@rilldata/web-common/metrics/initMetrics";
   import { BehaviourEventAction } from "@rilldata/web-common/metrics/service/BehaviourEventTypes";
   import {
-<<<<<<< HEAD
     createLocalServiceGetCurrentUser,
     createLocalServiceGetMetadata,
     createLocalServiceListMatchingProjectsRequest,
-=======
-    createLocalServiceGetCurrentProject,
-    createLocalServiceGetCurrentUser,
-    createLocalServiceGetMetadata,
->>>>>>> 7810a980
   } from "@rilldata/web-common/runtime-client/local-service";
   import CTAHeader from "@rilldata/web-common/components/calls-to-action/CTAHeader.svelte";
   import CTANeedHelp from "@rilldata/web-common/components/calls-to-action/CTANeedHelp.svelte";
@@ -29,20 +23,12 @@
   // So until sveltekit supports loading state from loader function these will have to be queried here.
   const user = createLocalServiceGetCurrentUser();
   const metadata = createLocalServiceGetMetadata();
-<<<<<<< HEAD
   const matchingProjects = createLocalServiceListMatchingProjectsRequest();
 
   $: loading =
     $user.isPending || $metadata.isPending || $matchingProjects.isPending;
   let error: Error | null = null;
   $: error = $user.error ?? $metadata.error ?? $matchingProjects.error;
-=======
-  const project = createLocalServiceGetCurrentProject();
-
-  $: loading = $user.isPending || $metadata.isPending || $project.isPending;
-  let error: Error | null = null;
-  $: error = $user.error ?? $metadata.error ?? $project.error;
->>>>>>> 7810a980
 
   function handleDeploy() {
     // Should not happen if the servers are up. If not, there should be a query error.
@@ -67,18 +53,12 @@
     void behaviourEvent?.fireDeployEvent(BehaviourEventAction.LoginSuccess);
 
     // Cloud project doest exist.
-<<<<<<< HEAD
     const projectExists = !!$matchingProjects.data?.projects?.length;
-    console.log($matchingProjects.data, projectExists);
-=======
-    const projectExists = !!$project.data?.project;
->>>>>>> 7810a980
     if (!projectExists) {
       const isPartOfAtLeastOneOrg = !!$user.data.rillUserOrgs?.length;
       if (isPartOfAtLeastOneOrg) {
         // If the user has at least one org we show the selector.
         // Note: The selector has the option to create a new org, so we show it even when there is only one org.
-<<<<<<< HEAD
         return goto(`/deploy/organization`);
       } else {
         return goto(`/deploy/organization/new`);
@@ -93,39 +73,13 @@
       );
     } else {
       return goto(`/deploy/select-project`);
-=======
-        void goto(`/deploy/organization`);
-      } else {
-        void goto(`/deploy/organization/new`);
-      }
-      return;
     }
-
-    const isUserManagedGitProject =
-      $project.data!.project!.gitRemote &&
-      !$project.data!.project!.managedGitId;
-    if (isUserManagedGitProject) {
-      // we do not support pushing to a project already connected to user managed github
-      error =
-        new Error(`This project has already been connected to a GitHub repo.
-Please push changes directly to GitHub and the project in Rill Cloud will automatically be updated.`);
-      return;
->>>>>>> 7810a980
-    }
-    const orgName = $project.data!.project!.orgName;
-    const projectId = $project.data!.project!.id;
-    // Cloud project already exists. Run a redeploy
-    void goto(`/deploy/update?org=${orgName}&project_id=${projectId}`);
   }
 
   async function maybeDeploy() {
     await waitUntil(() => !loading);
     if (error) return;
-<<<<<<< HEAD
     void handleDeploy();
-=======
-    handleDeploy();
->>>>>>> 7810a980
   }
 
   onMount(() => {
