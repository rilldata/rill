<script lang="ts">
  import { goto } from "$app/navigation";
  import { page } from "$app/stores";
  import CTAMessage from "@rilldata/web-common/components/calls-to-action/CTAMessage.svelte";
  import CancelCircleInverse from "@rilldata/web-common/components/icons/CancelCircleInverse.svelte";
  import { EntityStatus } from "@rilldata/web-common/features/entity-management/types";
  import { behaviourEvent } from "@rilldata/web-common/metrics/initMetrics";
  import { BehaviourEventAction } from "@rilldata/web-common/metrics/service/BehaviourEventTypes";
  import {
    createLocalServiceGetCurrentUser,
    createLocalServiceGetMetadata,
    createLocalServiceListMatchingProjectsRequest,
  } from "@rilldata/web-common/runtime-client/local-service";
  import CTAHeader from "@rilldata/web-common/components/calls-to-action/CTAHeader.svelte";
  import CTANeedHelp from "@rilldata/web-common/components/calls-to-action/CTANeedHelp.svelte";
  import Spinner from "@rilldata/web-common/features/entity-management/Spinner.svelte";
  import { get } from "svelte/store";

  // It would be great if this could be moved to loader function.
  // But these can take a significant time (~2sec)
  // So until sveltekit supports loading state from loader function these will have to be queried here.
  const user = createLocalServiceGetCurrentUser();
  const metadata = createLocalServiceGetMetadata();
  const matchingProjects = createLocalServiceListMatchingProjectsRequest();

<<<<<<< HEAD
  $: loading =
    $user.isPending || $metadata.isPending || $matchingProjects.isPending;
  $: error = $user.error ?? $metadata.error ?? $matchingProjects.error;
=======
  $: loading = $user.isPending || $metadata.isPending || $project.isPending;
  let error: Error | null = null;
  $: error = $user.error ?? $metadata.error ?? $project.error;
>>>>>>> dea4f247

  $: if (!loading && !error) {
    void handleDeploy();
  }

  function handleDeploy() {
    // Should not happen if the servers are up. If not, there should be a query error.
    if (!$user.data || !$metadata.data?.loginUrl) {
      error = new Error("Failed to fetch login URL.");
      return;
    }

    // User is not logged in, redirect to login url provided from metadata query.
    if (!$user.data?.user) {
      void behaviourEvent?.fireDeployEvent(BehaviourEventAction.LoginStart);
      const u = new URL($metadata.data?.loginUrl);
      // Set the redirect to this page so that deploy resumes after a login
      u.searchParams.set("redirect", get(page).url.toString());
      window.location.href = u.toString();
      return;
    }

    // User is logged in already.

    void behaviourEvent?.fireDeployEvent(BehaviourEventAction.LoginSuccess);

    // No matching cloud project(s) exist.
    if (!$matchingProjects.data?.projects?.length) {
      if ($user.data.rillUserOrgs?.length) {
        // If the user has at least one org we show the selector.
        // Note: The selector has the option to create a new org, so we show it even when there is only one org.
        return goto(`/deploy/select-org`);
      } else {
        return goto(`/deploy/create-org`);
      }
    }

<<<<<<< HEAD
    if ($matchingProjects.data.projects.length === 1) {
      const singleProject = $matchingProjects.data.projects[0];
      // Project already exists. Run a redeploy
      return goto(
        `/deploy/redeploy?org=${singleProject.orgName}&project=${singleProject.name}`,
      );
    } else {
      return goto(`/deploy/matching-projects`);
=======
    if (
      $project.data.project.gitRemote &&
      !$project.data.project.managedGitId
    ) {
      // we do not support pushing to a project already connected to user managed github
      error =
        new Error(`This project has already been connected to a GitHub repo.
Please push changes directly to GitHub and the project in Rill Cloud will automatically be updated.`);
      return;
>>>>>>> dea4f247
    }
  }
</script>

<!-- This seems to be necessary to trigger tanstack query to update the query object -->
<!-- TODO: find a config to avoid this -->
<div class="hidden">
  {$user.isLoading}-{$metadata.isLoading}-{$matchingProjects.isLoading}
</div>

{#if loading}
  <div class="h-36">
    <Spinner status={EntityStatus.Running} size="7rem" duration={725} />
  </div>
  <CTAHeader variant="bold">
    Hang tight! We're deploying your project...
  </CTAHeader>
  <CTANeedHelp />
{:else if error}
  <CancelCircleInverse size="7rem" className="text-gray-200" />
  <CTAHeader variant="bold">Oops! An error occurred</CTAHeader>
  <CTAMessage>{error.message}</CTAMessage>
{/if}<|MERGE_RESOLUTION|>--- conflicted
+++ resolved
@@ -23,15 +23,10 @@
   const metadata = createLocalServiceGetMetadata();
   const matchingProjects = createLocalServiceListMatchingProjectsRequest();
 
-<<<<<<< HEAD
   $: loading =
     $user.isPending || $metadata.isPending || $matchingProjects.isPending;
+  let error: Error | null = null;
   $: error = $user.error ?? $metadata.error ?? $matchingProjects.error;
-=======
-  $: loading = $user.isPending || $metadata.isPending || $project.isPending;
-  let error: Error | null = null;
-  $: error = $user.error ?? $metadata.error ?? $project.error;
->>>>>>> dea4f247
 
   $: if (!loading && !error) {
     void handleDeploy();
@@ -69,7 +64,6 @@
       }
     }
 
-<<<<<<< HEAD
     if ($matchingProjects.data.projects.length === 1) {
       const singleProject = $matchingProjects.data.projects[0];
       // Project already exists. Run a redeploy
@@ -78,17 +72,6 @@
       );
     } else {
       return goto(`/deploy/matching-projects`);
-=======
-    if (
-      $project.data.project.gitRemote &&
-      !$project.data.project.managedGitId
-    ) {
-      // we do not support pushing to a project already connected to user managed github
-      error =
-        new Error(`This project has already been connected to a GitHub repo.
-Please push changes directly to GitHub and the project in Rill Cloud will automatically be updated.`);
-      return;
->>>>>>> dea4f247
     }
   }
 </script>
