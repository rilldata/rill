<script lang="ts">
  import ErrorPage from "@rilldata/web-common/components/ErrorPage.svelte";
  import { Dashboard } from "@rilldata/web-common/features/dashboards";
  import DashboardThemeProvider from "@rilldata/web-common/features/dashboards/DashboardThemeProvider.svelte";
  import { resetSelectedMockUserAfterNavigate } from "@rilldata/web-common/features/dashboards/granular-access-policies/resetSelectedMockUserAfterNavigate";
  import DashboardURLStateProvider from "@rilldata/web-common/features/dashboards/proto-state/DashboardURLStateProvider.svelte";
  import StateManagersProvider from "@rilldata/web-common/features/dashboards/state-managers/StateManagersProvider.svelte";
  import DashboardStateProvider from "@rilldata/web-common/features/dashboards/stores/DashboardStateProvider.svelte";
  import { useProjectParser } from "@rilldata/web-common/features/entity-management/resource-selectors.js";
  import { useQueryClient } from "@tanstack/svelte-query";
  import type { PageData } from "./$types";
  import { runtime } from "@rilldata/web-common/runtime-client/runtime-store";
<<<<<<< HEAD
  import { eventBus } from "@rilldata/web-common/lib/event-bus/event-bus";
  import { onMount } from "svelte";
  import { asyncWait } from "@rilldata/web-common/lib/waitUtils";
=======
  import { useDashboard } from "@rilldata/web-common/features/dashboards/selectors";
  import { selectedMockUserStore } from "@rilldata/web-common/features/dashboards/granular-access-policies/stores";
>>>>>>> 194bdd7f

  const queryClient = useQueryClient();

  export let data: PageData;

  resetSelectedMockUserAfterNavigate(queryClient);

  $: metricsViewName = data.metricsView.meta?.name?.name as string;

  $: ({ initDimensions, malformed, filter } = data);
  $: ({ instanceId } = $runtime);

  $: filePaths = data.metricsView.meta?.filePaths as string[];
  $: projectParserQuery = useProjectParser(queryClient, instanceId);
  $: dashboardFileHasParseError =
    $projectParserQuery.data?.projectParser?.state?.parseErrors?.filter(
      (error) => filePaths.includes(error.filePath as string),
    );

<<<<<<< HEAD
  onMount(async () => {
    if (malformed) {
      await asyncWait(300);
      eventBus.emit("notification", {
        message: "Malformed filter paramter",
        detail: filter ?? "",
        type: "error",
        options: { persisted: true },
      });
    }
  });
=======
  $: dashboard = useDashboard(instanceId, metricsViewName);
  $: mockUserHasNoAccess =
    $selectedMockUserStore && $dashboard.error?.response?.status === 404;
>>>>>>> 194bdd7f
</script>

<svelte:head>
  <title>Rill Developer | {metricsViewName}</title>
</svelte:head>

<!-- Handle errors from dashboard YAML edits from an external IDE   -->
{#if dashboardFileHasParseError && dashboardFileHasParseError.length > 0}
  <ErrorPage
    header="Error parsing dashboard"
    body="Please check your dashboard's YAML file for errors."
  />
{:else if mockUserHasNoAccess}
  <ErrorPage
    statusCode={$dashboard.error?.response?.status}
    header="This user can't access this dashboard"
    body="The security policy for this dashboard may make contents invisible to you. If you deploy this dashboard, {$selectedMockUserStore?.email} will see a 404."
  />
{:else}
  {#key metricsViewName}
    <StateManagersProvider {metricsViewName}>
      <DashboardStateProvider metricViewName={metricsViewName}>
        <DashboardURLStateProvider metricViewName={metricsViewName}>
          <DashboardThemeProvider>
            <Dashboard metricViewName={metricsViewName} {initDimensions} />
          </DashboardThemeProvider>
        </DashboardURLStateProvider>
      </DashboardStateProvider>
    </StateManagersProvider>
  {/key}
{/if}<|MERGE_RESOLUTION|>--- conflicted
+++ resolved
@@ -10,14 +10,11 @@
   import { useQueryClient } from "@tanstack/svelte-query";
   import type { PageData } from "./$types";
   import { runtime } from "@rilldata/web-common/runtime-client/runtime-store";
-<<<<<<< HEAD
   import { eventBus } from "@rilldata/web-common/lib/event-bus/event-bus";
   import { onMount } from "svelte";
   import { asyncWait } from "@rilldata/web-common/lib/waitUtils";
-=======
   import { useDashboard } from "@rilldata/web-common/features/dashboards/selectors";
   import { selectedMockUserStore } from "@rilldata/web-common/features/dashboards/granular-access-policies/stores";
->>>>>>> 194bdd7f
 
   const queryClient = useQueryClient();
 
@@ -37,7 +34,6 @@
       (error) => filePaths.includes(error.filePath as string),
     );
 
-<<<<<<< HEAD
   onMount(async () => {
     if (malformed) {
       await asyncWait(300);
@@ -49,11 +45,10 @@
       });
     }
   });
-=======
+
   $: dashboard = useDashboard(instanceId, metricsViewName);
   $: mockUserHasNoAccess =
     $selectedMockUserStore && $dashboard.error?.response?.status === 404;
->>>>>>> 194bdd7f
 </script>
 
 <svelte:head>
