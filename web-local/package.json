--- conflicted
+++ resolved
@@ -98,41 +98,7 @@
     "typescript": "4.6.3",
     "ua-parser-js": "^1.0.2",
     "uuid": "^9.0.0",
-<<<<<<< HEAD
-    "yaml": "^2.1.3"
-  },
-  "dependencies": {
-    "@codemirror/autocomplete": "^0.20.0",
-    "@codemirror/commands": "^0.20.0",
-    "@codemirror/lang-sql": "^0.20.2",
-    "@codemirror/language": "^0.20.0",
-    "@codemirror/legacy-modes": "^6.3.2",
-    "@codemirror/lint": "^0.20.0",
-    "@codemirror/search": "^0.20.0",
-    "@codemirror/state": "^0.20.0",
-    "@codemirror/stream-parser": "^0.19.9",
-    "@codemirror/view": "^0.20.0",
-    "@shoelace-style/shoelace": "^2.0.0-beta.81",
-    "@tanstack/svelte-query": "^4.27.0",
-    "@tanstack/svelte-virtual": "^3.0.0-beta.17",
-    "@types/d3-scale": "^4.0.2",
-    "@types/d3-shape": "^3.1.0",
-    "@types/luxon": "^3.2.0",
-    "axios": "^0.27.2",
-    "d3-format": "^3.1.0",
-    "d3-scale-chromatic": "^3.0.0",
-    "d3-shape": "^3.1.0",
-    "d3-time": "^3.0.0",
-    "d3-time-format": "^4.1.0",
-    "glob": "^7.2.0",
-    "immer": "^9.0.12",
-    "luxon": "^3.3.0",
-    "module-alias": "^2.2.2",
-    "svelte": "^3.48.0",
-    "svelte-forms-lib": "^2.0.1",
-=======
     "yaml": "^2.1.3",
->>>>>>> 86cafae4
     "yup": "^0.32.11"
   }
 }