--- conflicted
+++ resolved
@@ -7,11 +7,7 @@
     "build": "vite build",
     "install-and-build": "npm install && npm run build",
     "check": "svelte-kit sync && svelte-check --no-tsconfig",
-<<<<<<< HEAD
     "check:watch": "svelte-check --no-tsconfig --watch",
-=======
-    "check:watch": "svelte-check --no-ts-config --watch",
->>>>>>> a6bc5d4a
     "lint": "eslint --ignore-path .gitignore .",
     "format": "prettier --ignore-path .gitignore --write --plugin-search-dir=. .",
     "test": "npx playwright test",
@@ -33,15 +29,11 @@
     "svelte-preprocess": "^6.0.3",
     "tree-kill": "^1.2.2",
     "vitest": "^2.1.3",
-<<<<<<< HEAD
     "web-common": "^0.0.1"
   },
   "dependencies": {
     "@rilldata/actions": "^0.0.0",
     "@rilldata/events": "^0.0.0",
     "@rilldata/utils": "^0.0.0"
-=======
-    "web-common": "0.0.1"
->>>>>>> a6bc5d4a
   }
 }