--- conflicted
+++ resolved
@@ -20,13 +20,8 @@
       - name: setup dependencies
         uses: actions/setup-go@v2
       - name: build web-local and run cli
-<<<<<<< HEAD
-        run: ls -lrt sysroot/
-=======
         run: |
-          git clone git@github.com:goreleaser/goreleaser-cross-example-sysroot.git sysroot
-          ls -lrt sysroot/ 
->>>>>>> ab0b77ac
+          ls -lrt sysroot/
       - name: release dry run
         run: make release-dry-run
       - name: setup release environment
