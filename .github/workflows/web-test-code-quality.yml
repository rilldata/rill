name: Web code quality checks
on:
  pull_request:
    paths:
      - ".github/workflows/web-test.yml"
      - "web-admin/**"
      - "web-auth/**"
      - "web-common/**"
      - "web-local/**"
jobs:
  build:
    runs-on: ubuntu-latest
    steps:
      - name: Checkout code
        uses: actions/checkout@v3

      - name: Filter modified codepaths
        uses: dorny/paths-filter@v2
        id: filter
        with:
          filters: |
            admin:
              - ".github/workflows/web-test.yml"
              - "web-admin/**"
            auth:
              - ".github/workflows/web-test.yml"
              - "web-auth/**"
            local:
              - ".github/workflows/web-test.yml"
              - "web-local/**"
            common:
              - ".github/workflows/web-test.yml"
              - "web-common/**"

      - name: Set up NodeJS
        uses: actions/setup-node@v3
        with:
          node-version: 18

      - name: NPM Install
        run: npm install

      - name: lint and type checks for web common
        if: steps.filter.outputs.common == 'true'
        run: |-
          npx eslint web-common --quiet
<<<<<<< HEAD
          npx svelte-check --workspace web-common --no-tsconfig --ignore "src/features/dashboards/time-series/MetricsTimeSeriesCharts.svelte,src/features/dashboards/time-controls/(TimeRangeSelector.svelte|TimeControls.svelte)"
=======
          npx svelte-check --workspace web-common --no-tsconfig --ignore "src/components/data-graphic/elements/GraphicContext.svelte"
>>>>>>> 122857d3

      - name: lint and type checks for web local
        if: steps.filter.outputs.local == 'true'
        run: |-
          npx eslint web-local --quiet
          npx svelte-check --workspace web-local --no-tsconfig --ignore "src/routes/dev"

      - name: lint and type checks for web admin
        if: steps.filter.outputs.admin == 'true'
        run: |-
          npx eslint web-admin --quiet
          npx svelte-check --workspace web-admin --no-tsconfig

      - name: lint and type checks for web auth
        if: steps.filter.outputs.auth == 'true'
        run: |-
          npx eslint web-auth --quiet
          npx svelte-check --workspace web-auth --no-tsconfig

      - name: type check non-svelte files (with temporary whitelist)
        run: |-
          sh ./scripts/tsc-with-whitelist.sh<|MERGE_RESOLUTION|>--- conflicted
+++ resolved
@@ -44,11 +44,7 @@
         if: steps.filter.outputs.common == 'true'
         run: |-
           npx eslint web-common --quiet
-<<<<<<< HEAD
-          npx svelte-check --workspace web-common --no-tsconfig --ignore "src/features/dashboards/time-series/MetricsTimeSeriesCharts.svelte,src/features/dashboards/time-controls/(TimeRangeSelector.svelte|TimeControls.svelte)"
-=======
-          npx svelte-check --workspace web-common --no-tsconfig --ignore "src/components/data-graphic/elements/GraphicContext.svelte"
->>>>>>> 122857d3
+          npx svelte-check --workspace web-common --no-tsconfig
 
       - name: lint and type checks for web local
         if: steps.filter.outputs.local == 'true'
