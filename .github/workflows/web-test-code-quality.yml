name: Web code quality checks
on:
  pull_request:
    paths:
      - ".github/workflows/web-test.yml"
      - "web-admin/**"
      - "web-auth/**"
      - "web-common/**"
      - "web-local/**"
jobs:
  build:
    runs-on: ubuntu-latest
    steps:
      - name: Checkout code
        uses: actions/checkout@v3

      - name: Filter modified codepaths
        uses: dorny/paths-filter@v2
        id: filter
        with:
          filters: |
            admin:
              - ".github/workflows/web-test.yml"
              - "web-admin/**"
            auth:
              - ".github/workflows/web-test.yml"
              - "web-auth/**"
            local:
              - ".github/workflows/web-test.yml"
              - "web-local/**"
            common:
              - ".github/workflows/web-test.yml"
              - "web-common/**"

      - name: Set up NodeJS
        uses: actions/setup-node@v3
        with:
          node-version: 18

      - name: NPM Install
        run: npm install

      - name: lint and type checks for web common
        if: steps.filter.outputs.common == 'true'
        run: |-
          npx eslint web-common --quiet
<<<<<<< HEAD
          npx svelte-check --workspace web-common --no-tsconfig --ignore "src/features/dashboards/time-series/MetricsTimeSeriesCharts.svelte,src/features/dashboards/time-controls/TimeRangeSelector.svelte,src/components/data-graphic/elements/GraphicContext.svelte"
=======
          npx svelte-check --workspace web-common --no-tsconfig --ignore "src/features/dashboards/time-controls/TimeControls.svelte,src/components/data-graphic/elements/GraphicContext.svelte"

>>>>>>> 69033df8

      - name: lint and type checks for web local
        if: steps.filter.outputs.local == 'true'
        run: |-
          npx eslint web-local --quiet
          npx svelte-check --workspace web-local --no-tsconfig --ignore "src/routes/dev"

      - name: lint and type checks for web admin
        if: steps.filter.outputs.admin == 'true'
        run: |-
          npx eslint web-admin --quiet
          npx svelte-check --workspace web-admin --no-tsconfig

      - name: lint and type checks for web auth
        if: steps.filter.outputs.auth == 'true'
        run: |-
          npx eslint web-auth --quiet
          npx svelte-check --workspace web-auth --no-tsconfig

      - name: type check non-svelte files (with temporary whitelist)
        run: |-
          sh ./scripts/tsc-with-whitelist.sh<|MERGE_RESOLUTION|>--- conflicted
+++ resolved
@@ -44,12 +44,7 @@
         if: steps.filter.outputs.common == 'true'
         run: |-
           npx eslint web-common --quiet
-<<<<<<< HEAD
-          npx svelte-check --workspace web-common --no-tsconfig --ignore "src/features/dashboards/time-series/MetricsTimeSeriesCharts.svelte,src/features/dashboards/time-controls/TimeRangeSelector.svelte,src/components/data-graphic/elements/GraphicContext.svelte"
-=======
-          npx svelte-check --workspace web-common --no-tsconfig --ignore "src/features/dashboards/time-controls/TimeControls.svelte,src/components/data-graphic/elements/GraphicContext.svelte"
-
->>>>>>> 69033df8
+          npx svelte-check --workspace web-common --no-tsconfig --ignore "src/components/data-graphic/elements/GraphicContext.svelte"
 
       - name: lint and type checks for web local
         if: steps.filter.outputs.local == 'true'
