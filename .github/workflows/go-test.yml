on:
  pull_request:
    paths:
      - ".github/workflows/go-test.yml"
      - "**.go"
      - "go.mod"
      - "**/testdata/**"
name: Test Go code
jobs:
  test:
    runs-on: ubuntu-latest
    steps:
    - uses: actions/setup-go@v4
      with:
        go-version: 1.23
    - uses: actions/checkout@v4
    - uses: actions/cache@v4
      with:
        path: |
          ~/go/pkg/mod
          ~/.cache/go-build
        key: ${{ runner.os }}-go-${{ hashFiles('**/go.sum') }}
        restore-keys: |
          ${{ runner.os }}-go-
    - name: Go fmt
      run: test -z $(gofmt -l .)
    - name: Go test
      run: go test -short -v ./...
      env:
        RILL_RUNTIME_DRUID_TEST_DSN: ${{ secrets.RILL_RUNTIME_DRUID_TEST_DSN }}
        RILL_RUNTIME_BIGQUERY_TEST_GOOGLE_APPLICATION_CREDENTIALS_JSON: ${{ secrets.RILL_RUNTIME_BIGQUERY_TEST_GOOGLE_APPLICATION_CREDENTIALS_JSON }}
<<<<<<< HEAD
        RILL_RUNTIME_GCS_TEST_HMAC_KEY: ${{ secrets.RILL_RUNTIME_GCS_TEST_HMAC_KEY }}
        RILL_RUNTIME_GCS_TEST_HMAC_SECRET: ${{ secrets.RILL_RUNTIME_GCS_TEST_HMAC_SECRET }}
=======
        RILL_RUNTIME_S3_TEST_AWS_ACCESS_KEY_ID: ${{ secrets.RILL_RUNTIME_S3_TEST_AWS_ACCESS_KEY_ID }}
        RILL_RUNTIME_S3_TEST_AWS_SECRET_ACCESS_KEY: ${{ secrets.RILL_RUNTIME_S3_TEST_AWS_SECRET_ACCESS_KEY }}
>>>>>>> ae587426
<|MERGE_RESOLUTION|>--- conflicted
+++ resolved
@@ -29,10 +29,7 @@
       env:
         RILL_RUNTIME_DRUID_TEST_DSN: ${{ secrets.RILL_RUNTIME_DRUID_TEST_DSN }}
         RILL_RUNTIME_BIGQUERY_TEST_GOOGLE_APPLICATION_CREDENTIALS_JSON: ${{ secrets.RILL_RUNTIME_BIGQUERY_TEST_GOOGLE_APPLICATION_CREDENTIALS_JSON }}
-<<<<<<< HEAD
         RILL_RUNTIME_GCS_TEST_HMAC_KEY: ${{ secrets.RILL_RUNTIME_GCS_TEST_HMAC_KEY }}
         RILL_RUNTIME_GCS_TEST_HMAC_SECRET: ${{ secrets.RILL_RUNTIME_GCS_TEST_HMAC_SECRET }}
-=======
         RILL_RUNTIME_S3_TEST_AWS_ACCESS_KEY_ID: ${{ secrets.RILL_RUNTIME_S3_TEST_AWS_ACCESS_KEY_ID }}
-        RILL_RUNTIME_S3_TEST_AWS_SECRET_ACCESS_KEY: ${{ secrets.RILL_RUNTIME_S3_TEST_AWS_SECRET_ACCESS_KEY }}
->>>>>>> ae587426
+        RILL_RUNTIME_S3_TEST_AWS_SECRET_ACCESS_KEY: ${{ secrets.RILL_RUNTIME_S3_TEST_AWS_SECRET_ACCESS_KEY }}