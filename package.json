{
  "name": "@rilldata/dev",
  "version": "0.10.0",
  "type": "module",
  "workspaces": [
    "docs",
    "web-admin",
    "web-auth",
    "web-common",
    "web-local"
  ],
  "scripts": {
    "build": "npm run build -w web-local",
    "dev": "sh -c 'npm run dev-runtime & npm run dev-web & wait'",
    "dev-web": "npm run dev -w web-local",
    "dev-runtime": "go run cli/main.go start dev-project --no-ui",
    "clean": "rm -rf dev-project",
    "test": "npm run test -w web-common && npm run test -w web-local && npm run test -w web-auth"
<<<<<<< HEAD
  },
  "pkg": {
    "scripts": "web-local/dist/**/*.js",
    "assets": [
      "node_modules/**/*",
      "web-local/build/**/*",
      "web-local/dist/runtime/*",
      "package.json",
      "web-local/package.json"
    ]
  },
  "overrides": {
    "@rgossiaux/svelte-headlessui": {
      "svelte": "^4.0.0"
    },
    "@tanstack/svelte-virtual": {
      "svelte": "^4.0.0"
    }
=======
>>>>>>> f9d0ccfb
  }
}<|MERGE_RESOLUTION|>--- conflicted
+++ resolved
@@ -16,17 +16,6 @@
     "dev-runtime": "go run cli/main.go start dev-project --no-ui",
     "clean": "rm -rf dev-project",
     "test": "npm run test -w web-common && npm run test -w web-local && npm run test -w web-auth"
-<<<<<<< HEAD
-  },
-  "pkg": {
-    "scripts": "web-local/dist/**/*.js",
-    "assets": [
-      "node_modules/**/*",
-      "web-local/build/**/*",
-      "web-local/dist/runtime/*",
-      "package.json",
-      "web-local/package.json"
-    ]
   },
   "overrides": {
     "@rgossiaux/svelte-headlessui": {
@@ -35,7 +24,5 @@
     "@tanstack/svelte-virtual": {
       "svelte": "^4.0.0"
     }
-=======
->>>>>>> f9d0ccfb
   }
 }