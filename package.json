{
  "name": "@rilldata/dev",
  "version": "0.0.0",
  "private": true,
  "type": "module",
  "workspaces": [
    "docs",
    "web-admin",
    "web-common",
    "web-local"
  ],
  "scripts": {
    "prepare": "husky || true",
    "build": "npm run build -w web-local",
    "dev": "sh -c 'npm run dev-runtime & npm run dev-web -- --port 3001 & wait'",
    "dev-web": "npm run dev -w web-local -- ",
    "dev-runtime": "go run cli/main.go start dev-project --no-ui --allowed-origins '*'",
    "clean": "rm -rf dev-project",
<<<<<<< HEAD
    "test": "npm run test -w web-common & npm run test -w web-auth & PLAYWRIGHT_TEST=true make cli && npm run test -w web-local",
    "local-test": "cd web-local && npx playwright test --headed --project=e2e-chrome -g",
    "gen:colors": "node web-common/src/features/themes/gen-colors.ts"
=======
    "test": "npm run test -w web-common & PLAYWRIGHT_TEST=true make cli && npm run test -w web-local",
    "local-test": "cd web-local && npx playwright test --headed --project=e2e-chrome -g"
>>>>>>> 68f2a2c3
  },
  "devDependencies": {
    "@types/eslint": "^8.56.9",
    "@vitest/eslint-plugin": "^1.1.42",
    "eslint": "^9.24.0",
    "eslint-config-prettier": "^9.1.0",
    "eslint-plugin-playwright": "^1.6.0",
    "eslint-plugin-svelte": "^2.37.0",
    "husky": "^8.0.0",
    "lint-staged": "^15.2.7",
    "prettier": "^3.3.3",
    "prettier-plugin-svelte": "^3.2.7",
    "syncpack": "^13.0.0",
    "typescript": "^5.6.2",
    "typescript-eslint": "^8.30.1"
  },
  "lint-staged": {
    "*.{svelte,ts}": [
      "prettier --write"
    ]
  },
  "overrides": {
    "@sveltejs/vite-plugin-svelte": "^3.1.2"
  } 
}<|MERGE_RESOLUTION|>--- conflicted
+++ resolved
@@ -16,14 +16,9 @@
     "dev-web": "npm run dev -w web-local -- ",
     "dev-runtime": "go run cli/main.go start dev-project --no-ui --allowed-origins '*'",
     "clean": "rm -rf dev-project",
-<<<<<<< HEAD
-    "test": "npm run test -w web-common & npm run test -w web-auth & PLAYWRIGHT_TEST=true make cli && npm run test -w web-local",
+    "test": "npm run test -w web-common & PLAYWRIGHT_TEST=true make cli && npm run test -w web-local",
     "local-test": "cd web-local && npx playwright test --headed --project=e2e-chrome -g",
     "gen:colors": "node web-common/src/features/themes/gen-colors.ts"
-=======
-    "test": "npm run test -w web-common & PLAYWRIGHT_TEST=true make cli && npm run test -w web-local",
-    "local-test": "cd web-local && npx playwright test --headed --project=e2e-chrome -g"
->>>>>>> 68f2a2c3
   },
   "devDependencies": {
     "@types/eslint": "^8.56.9",
