PACKAGE_NAME          := github.com/goreleaser/goreleaser-cross-example
GOLANG_CROSS_VERSION  ?= v1.19.2

SYSROOT_DIR     ?= sysroots
SYSROOT_ARCHIVE ?= sysroots.tar.bz2

.PHONY: cli
cli:
	npm install
	npm run build
	mkdir -p cli/pkg/web/embed/dist
	cp -r web-local/build/ cli/pkg/web/embed/dist
<<<<<<< HEAD
	# go build -o rill cli/main.go

# These commands not working in local, need to look into this.
.PHONY: sysroot-pack
sysroot-pack:
	@tar cf - $(SYSROOT_DIR) -P | pv -s $[$(du -sk $(SYSROOT_DIR) | awk '{print $1}') * 1024] | pbzip2 > $(SYSROOT_ARCHIVE)

.PHONY: sysroot-unpack
sysroot-unpack:
	@pv $(SYSROOT_ARCHIVE) | pbzip2 -cd | tar -xf -

.PHONY: release-dry-run
release-dry-run:
	@docker run \
		--rm \
		--privileged \
		-e CGO_ENABLED=1 \
		-v /var/run/docker.sock:/var/run/docker.sock \
		-v `pwd`:/go/src/$(PACKAGE_NAME) \
		-v `pwd`/sysroot:/sysroot \
		-w /go/src/$(PACKAGE_NAME) \
		goreleaser/goreleaser-cross:${GOLANG_CROSS_VERSION} \
		--rm-dist --skip-validate --skip-publish

.PHONY: release
release:
	@if [ ! -f ".release-env" ]; then \
		echo "\033[91m.release-env is required for release\033[0m";\
		exit 1;\
	fi
	docker run \
		--rm \
		--privileged \
		-e CGO_ENABLED=1 \
		--env-file .release-env \
		-v /var/run/docker.sock:/var/run/docker.sock \
		-v `pwd`:/go/src/$(PACKAGE_NAME) \
		-v `pwd`/sysroot:/sysroot \
		-w /go/src/$(PACKAGE_NAME) \
		goreleaser/goreleaser-cross:${GOLANG_CROSS_VERSION} \
		release --rm-dist
=======
	go build -o rill cli/main.go 

.PHONY: proto.generate
proto.generate:
	cd proto && buf generate
>>>>>>> 58d35312
<|MERGE_RESOLUTION|>--- conflicted
+++ resolved
@@ -10,17 +10,16 @@
 	npm run build
 	mkdir -p cli/pkg/web/embed/dist
 	cp -r web-local/build/ cli/pkg/web/embed/dist
-<<<<<<< HEAD
 	# go build -o rill cli/main.go
 
 # These commands not working in local, need to look into this.
-.PHONY: sysroot-pack
-sysroot-pack:
-	@tar cf - $(SYSROOT_DIR) -P | pv -s $[$(du -sk $(SYSROOT_DIR) | awk '{print $1}') * 1024] | pbzip2 > $(SYSROOT_ARCHIVE)
+# .PHONY: sysroot-pack
+# sysroot-pack:
+# 	@tar cf - $(SYSROOT_DIR) -P | pv -s $[$(du -sk $(SYSROOT_DIR) | awk '{print $1}') * 1024] | pbzip2 > $(SYSROOT_ARCHIVE)
 
-.PHONY: sysroot-unpack
-sysroot-unpack:
-	@pv $(SYSROOT_ARCHIVE) | pbzip2 -cd | tar -xf -
+# .PHONY: sysroot-unpack
+# sysroot-unpack:
+# 	@pv $(SYSROOT_ARCHIVE) | pbzip2 -cd | tar -xf -
 
 .PHONY: release-dry-run
 release-dry-run:
@@ -52,10 +51,8 @@
 		-w /go/src/$(PACKAGE_NAME) \
 		goreleaser/goreleaser-cross:${GOLANG_CROSS_VERSION} \
 		release --rm-dist
-=======
 	go build -o rill cli/main.go 
 
 .PHONY: proto.generate
 proto.generate:
-	cd proto && buf generate
->>>>>>> 58d35312
+	cd proto && buf generate