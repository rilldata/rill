<script>
  import { page } from "$app/stores";
  import Home from "@rilldata/web-common/components/icons/Home.svelte";
  import Tooltip from "@rilldata/web-common/components/tooltip/Tooltip.svelte";
  import TooltipContent from "@rilldata/web-common/components/tooltip/TooltipContent.svelte";
  import { createAdminServiceGetCurrentUser } from "../../client";
  import SignIn from "../authentication/SignIn.svelte";
  import UserButton from "../authentication/UserButton.svelte";
  import Breadcrumbs from "./Breadcrumbs.svelte";

  $: organization = $page.params.organization;

  const user = createAdminServiceGetCurrentUser({
    query: { placeholderData: undefined },
  });
</script>

<<<<<<< HEAD
<div class="border-b flex items-center">
  <Tooltip distance={2}>
    <a
      href="/"
      class="inline-flex items-center hover:bg-gray-200 grid place-items-center rounded"
      style:margin-left="8px"
      style:margin-top="4px"
      style:margin-bottom="4px"
      style:height="36px"
      style:width="36px"
    >
      <Home size="20px" color="black" />
    </a>
    <TooltipContent slot="tooltip-content">Home</TooltipContent>
  </Tooltip>
=======
<div
  class="border-b grid items-center w-full justify-stretch pr-4"
  style:grid-template-columns="max-content auto max-content"
>
  <a
    href="/"
    class="inline-flex items-center py-2 px-3 hover:bg-gray-200"
    style="height:44px;"
  >
    <Tooltip distance={12}>
      <Home size="1.5em" color="black" />
      <TooltipContent slot="tooltip-content">Home</TooltipContent>
    </Tooltip>
  </a>
>>>>>>> 3abbe295
  {#if organization}
    <Breadcrumbs />
  {:else}
    <div />
  {/if}
  <div class="flex gap-x-3 items-center">
    <a
      class="font-medium"
      href="https://discord.com/invite/ngVV4KzEGv?utm_source=rill&utm_medium=rill-cloud-nav"
      >Ask for help</a
    >
    {#if $user.isSuccess}
      <div>
        {#if $user.data && $user.data.user}
          <UserButton />
        {:else}
          <SignIn />
        {/if}
      </div>
    {/if}
  </div>
</div><|MERGE_RESOLUTION|>--- conflicted
+++ resolved
@@ -15,8 +15,10 @@
   });
 </script>
 
-<<<<<<< HEAD
-<div class="border-b flex items-center">
+<div
+  class="border-b grid items-center w-full justify-stretch pr-4"
+  style:grid-template-columns="max-content auto max-content"
+>
   <Tooltip distance={2}>
     <a
       href="/"
@@ -31,22 +33,6 @@
     </a>
     <TooltipContent slot="tooltip-content">Home</TooltipContent>
   </Tooltip>
-=======
-<div
-  class="border-b grid items-center w-full justify-stretch pr-4"
-  style:grid-template-columns="max-content auto max-content"
->
-  <a
-    href="/"
-    class="inline-flex items-center py-2 px-3 hover:bg-gray-200"
-    style="height:44px;"
-  >
-    <Tooltip distance={12}>
-      <Home size="1.5em" color="black" />
-      <TooltipContent slot="tooltip-content">Home</TooltipContent>
-    </Tooltip>
-  </a>
->>>>>>> 3abbe295
   {#if organization}
     <Breadcrumbs />
   {:else}
