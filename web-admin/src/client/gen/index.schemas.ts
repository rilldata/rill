/**
 * Generated by orval v6.12.0 🍺
 * Do not edit manually.
 * rill/admin/v1/ai.proto
 * OpenAPI spec version: version not set
 */
export type AdminServiceSearchUsersParams = {
  emailPattern?: string;
  pageSize?: number;
  pageToken?: string;
};

export type AdminServiceListBookmarksParams = {
  projectId?: string;
  resourceKind?: string;
  resourceName?: string;
};

export type AdminServiceGetUserParams = { email?: string };

export type AdminServiceSudoGetResourceParams = {
  userId?: string;
  orgId?: string;
  projectId?: string;
  deploymentId?: string;
  instanceId?: string;
};

export type AdminServiceSearchProjectNamesParams = {
  namePattern?: string;
  annotations?: string;
  pageSize?: number;
  pageToken?: string;
};

export type AdminServiceGetReportMetaBodyAnnotations = {
  [key: string]: string;
};

export type AdminServiceGetReportMetaBody = {
  branch?: string;
  report?: string;
  annotations?: AdminServiceGetReportMetaBodyAnnotations;
  executionTime?: string;
};

export type AdminServicePullVirtualRepoParams = {
  branch?: string;
  pageSize?: number;
  pageToken?: string;
};

export type AdminServiceGetRepoMetaParams = { branch?: string };

export type AdminServiceGetAlertMetaBodyAnnotations = { [key: string]: string };

export type AdminServiceGetAlertMetaBody = {
  branch?: string;
  alert?: string;
  annotations?: AdminServiceGetAlertMetaBodyAnnotations;
  queryForUserId?: string;
  queryForUserEmail?: string;
};

export type AdminServiceUpdateServiceBody = {
  newName?: string;
};

export type AdminServiceCreateServiceParams = { name?: string };

export type AdminServiceUpdateProjectVariablesBodyVariables = {
  [key: string]: string;
};

export type AdminServiceUpdateProjectVariablesBody = {
  variables?: AdminServiceUpdateProjectVariablesBodyVariables;
};

export type AdminServiceUpdateProjectBody = {
  description?: string;
  public?: boolean;
  prodBranch?: string;
  githubUrl?: string;
  archiveAssetId?: string;
  prodSlots?: string;
  provisioner?: string;
  newName?: string;
  prodTtlSeconds?: string;
  prodVersion?: string;
};

export type AdminServiceGetProjectParams = { accessTokenTtlSeconds?: number };

export type AdminServiceCreateProjectBodyVariables = { [key: string]: string };

export type AdminServiceCreateProjectBody = {
  name?: string;
  description?: string;
  public?: boolean;
  provisioner?: string;
  prodOlapDriver?: string;
  prodOlapDsn?: string;
  prodSlots?: string;
  subpath?: string;
  prodBranch?: string;
  /** github_url is set for projects whose project files are stored in github. This is set to a github repo url.
Either github_url or archive_asset_id should be set. */
  githubUrl?: string;
  /** archive_asset_id is set for projects whose project files are not stored in github but are managed by rill. */
  archiveAssetId?: string;
  variables?: AdminServiceCreateProjectBodyVariables;
  prodVersion?: string;
};

export type AdminServiceListProjectsForOrganizationParams = {
  pageSize?: number;
  pageToken?: string;
};

export type AdminServiceCreateAssetBody = {
  type?: string;
  name?: string;
  extension?: string;
};

export type AdminServiceListUsergroupMemberUsersParams = {
  pageSize?: number;
  pageToken?: string;
};

export type AdminServiceEditUsergroupBody = {
  description?: string;
};

export type AdminServiceGetUsergroupParams = {
  pageSize?: number;
  pageToken?: string;
};

export type AdminServiceListOrganizationMemberUsergroupsParams = {
  pageSize?: number;
  pageToken?: string;
};

export type AdminServiceSearchProjectUsersParams = {
  emailQuery?: string;
  pageSize?: number;
  pageToken?: string;
};

export type AdminServiceIssueMagicAuthTokenBody = {
  /** TTL for the token in minutes. Set to 0 for no expiry. Defaults to no expiry. */
  ttlMinutes?: string;
  /** Metrics view the token will provide access to. */
  metricsView?: string;
  metricsViewFilter?: V1Expression;
  /** Optional list of names of dimensions and measures to limit access to.
If empty, all dimensions and measures are accessible. */
  metricsViewFields?: string[];
};

export type AdminServiceListMagicAuthTokensParams = {
  pageSize?: number;
  pageToken?: string;
};

export type AdminServiceListProjectMemberUsersParams = {
  pageSize?: number;
  pageToken?: string;
};

export type AdminServiceListProjectInvitesParams = {
  pageSize?: number;
  pageToken?: string;
};

/**
 * DEPRECATED: Additional parameters to set outright in the generated URL query.
 */
export type AdminServiceGetIFrameBodyQuery = { [key: string]: string };

/**
 * If set, will use the provided attributes outright.
 */
export type AdminServiceGetIFrameBodyAttributes = { [key: string]: any };

/**
 * GetIFrameRequest is the request payload for AdminService.GetIFrame.
 */
export type AdminServiceGetIFrameBody = {
  /** Branch to embed. If not set, the production branch is used. */
  branch?: string;
  /** TTL for the iframe's access token. If not set, defaults to 24 hours. */
  ttlSeconds?: number;
  /** If set, will use the attributes of the user with this ID. */
  userId?: string;
  /** If set, will generate attributes corresponding to a user with this email. */
  userEmail?: string;
  /** If set, will use the provided attributes outright. */
  attributes?: AdminServiceGetIFrameBodyAttributes;
  /** Kind of resource to embed. If not set, defaults to "rill.runtime.v1.MetricsView". */
  kind?: string;
  /** Name of the resource to embed. This should identify a resource that is valid for embedding, such as a dashboard or component. */
  resource?: string;
  /** Theme to use for the embedded resource. */
  theme?: string;
  /** Navigation denotes whether navigation between different resources should be enabled in the embed. */
  navigation?: boolean;
  /** Blob containing UI state for rendering the initial embed. Not currently supported. */
  state?: string;
  /** DEPRECATED: Additional parameters to set outright in the generated URL query. */
  query?: AdminServiceGetIFrameBodyQuery;
};

export type AdminServiceGetDeploymentCredentialsBodyAttributes = {
  [key: string]: any;
};

export type AdminServiceGetDeploymentCredentialsBody = {
  branch?: string;
  ttlSeconds?: number;
  userId?: string;
  userEmail?: string;
  attributes?: AdminServiceGetDeploymentCredentialsBodyAttributes;
};

export type AdminServiceListProjectMemberUsergroupsParams = {
  pageSize?: number;
  pageToken?: string;
};

export type AdminServiceRemoveOrganizationMemberUserParams = {
  keepProjectRoles?: boolean;
};

export type AdminServiceListOrganizationMemberUsersParams = {
  pageSize?: number;
  pageToken?: string;
};

export type AdminServiceListOrganizationInvitesParams = {
  pageSize?: number;
  pageToken?: string;
};

export type AdminServiceUpdateBillingSubscriptionBody = {
  planName?: string;
};

export type AdminServiceGetPaymentsPortalURLParams = { returnUrl?: string };

export type AdminServiceUpdateOrganizationBody = {
  description?: string;
  newName?: string;
};

export type AdminServiceListOrganizationsParams = {
  pageSize?: number;
  pageToken?: string;
};

export type AdminServiceGetGithubRepoStatusParams = { githubUrl?: string };

export type AdminServiceTriggerRefreshSourcesBody = {
  sources?: string[];
};

export type AdminServiceCreateUsergroupBodyBody = {
  name?: string;
};

export type AdminServiceCreateReportBodyBody = {
  options?: V1ReportOptions;
};

export type AdminServiceCreateAlertBodyBody = {
  options?: V1AlertOptions;
};

export type AdminServiceAddOrganizationMemberUserBodyBody = {
  email?: string;
  role?: string;
};

export type AdminServiceCreateProjectWhitelistedDomainBodyBody = {
  domain?: string;
  role?: string;
};

export type AdminServiceSetOrganizationMemberUserRoleBodyBody = {
  role?: string;
};

export type AdminServiceTriggerReconcileBodyBody = { [key: string]: any };

export interface V1WhitelistedDomain {
  domain?: string;
  role?: string;
}

export interface V1VirtualFile {
  path?: string;
  data?: string;
  deleted?: boolean;
  updatedOn?: string;
}

export interface V1Usergroup {
  groupId?: string;
  groupName?: string;
  groupDescription?: string;
  createdOn?: string;
  updatedOn?: string;
}

export interface V1UserQuotas {
  singleuserOrgs?: number;
}

export interface V1UserPreferences {
  timeZone?: string;
}

export interface V1UserInvite {
  email?: string;
  role?: string;
  invitedBy?: string;
}

export interface V1User {
  id?: string;
  email?: string;
  displayName?: string;
  photoUrl?: string;
  quotas?: V1UserQuotas;
  createdOn?: string;
  updatedOn?: string;
}

export interface V1UpdateUserPreferencesResponse {
  preferences?: V1UserPreferences;
}

export interface V1UpdateUserPreferencesRequest {
  preferences?: V1UserPreferences;
}

export interface V1UpdateServiceResponse {
  service?: V1Service;
}

export type V1UpdateProjectVariablesResponseVariables = {
  [key: string]: string;
};

export interface V1UpdateProjectVariablesResponse {
  variables?: V1UpdateProjectVariablesResponseVariables;
}

export interface V1UpdateProjectResponse {
  project?: V1Project;
}

export interface V1UpdateOrganizationResponse {
  organization?: V1Organization;
}

export interface V1UpdateOrganizationBillingSubscriptionResponse {
  organization?: V1Organization;
  subscriptions?: V1Subscription[];
}

export interface V1UpdateBookmarkResponse {
  [key: string]: any;
}

export interface V1UpdateBookmarkRequest {
  bookmarkId?: string;
  displayName?: string;
  description?: string;
  data?: string;
  default?: boolean;
  shared?: boolean;
}

export interface V1UnsubscribeReportResponse {
  [key: string]: any;
}

export interface V1UnsubscribeAlertResponse {
  [key: string]: any;
}

export interface V1TriggerReportResponse {
  [key: string]: any;
}

export interface V1TriggerRefreshSourcesResponse {
  [key: string]: any;
}

export interface V1TriggerRedeployResponse {
  [key: string]: any;
}

export interface V1TriggerRedeployRequest {
  organization?: string;
  project?: string;
  deploymentId?: string;
}

export interface V1TriggerReconcileResponse {
  [key: string]: any;
}

export interface V1SudoUpdateUserQuotasResponse {
  user?: V1User;
}

export interface V1SudoUpdateUserQuotasRequest {
  email?: string;
  singleuserOrgs?: number;
}

export interface V1SudoUpdateOrganizationQuotasResponse {
  organization?: V1Organization;
}

export interface V1SudoUpdateOrganizationQuotasRequest {
  orgName?: string;
  projects?: number;
  deployments?: number;
  slotsTotal?: number;
  slotsPerDeployment?: number;
  outstandingInvites?: number;
  storageLimitBytesPerDeployment?: string;
}

export interface V1SudoUpdateOrganizationBillingCustomerResponse {
  organization?: V1Organization;
  subscriptions?: V1Subscription[];
}

export interface V1SudoUpdateOrganizationBillingCustomerRequest {
  orgName?: string;
  billingCustomerId?: string;
}

export interface V1SudoUpdateAnnotationsResponse {
  project?: V1Project;
}

export type V1SudoUpdateAnnotationsRequestAnnotations = {
  [key: string]: string;
};

export interface V1SudoUpdateAnnotationsRequest {
  organization?: string;
  project?: string;
  annotations?: V1SudoUpdateAnnotationsRequestAnnotations;
}

export interface V1SudoGetResourceResponse {
  user?: V1User;
  org?: V1Organization;
  project?: V1Project;
  deployment?: V1Deployment;
  instance?: V1Deployment;
}

export interface V1Subscription {
  id?: string;
  planId?: string;
  planName?: string;
  planDisplayName?: string;
  startDate?: string;
  endDate?: string;
  currentBillingCycleStartDate?: string;
  currentBillingCycleEndDate?: string;
  trialEndDate?: string;
}

<<<<<<< HEAD
export interface V1UpdateBillingSubscriptionResponse {
  organization?: V1Organization;
  subscriptions?: V1Subscription[];
}

export interface V1SudoUpdateOrganizationBillingCustomerResponse {
  organization?: V1Organization;
  subscriptions?: V1Subscription[];
}

=======
>>>>>>> 04612a39
export interface V1Subquery {
  dimension?: string;
  measures?: string[];
  where?: V1Expression;
  having?: V1Expression;
}

export interface V1SetSuperuserResponse {
  [key: string]: any;
}

export interface V1SetSuperuserRequest {
  email?: string;
  superuser?: boolean;
}

export interface V1SetProjectMemberUsergroupRoleResponse {
  [key: string]: any;
}

export interface V1SetProjectMemberUserRoleResponse {
  [key: string]: any;
}

export interface V1SetOrganizationMemberUsergroupRoleResponse {
  [key: string]: any;
}

export interface V1SetOrganizationMemberUserRoleResponse {
  [key: string]: any;
}

export interface V1ServiceToken {
  id?: string;
  createdOn?: string;
  expiresOn?: string;
}

export interface V1Service {
  id?: string;
  name?: string;
  orgId?: string;
  orgName?: string;
  createdOn?: string;
  updatedOn?: string;
}

export interface V1SearchUsersResponse {
  users?: V1User[];
  nextPageToken?: string;
}

export interface V1SearchProjectUsersResponse {
  users?: V1User[];
  nextPageToken?: string;
}

export interface V1SearchProjectNamesResponse {
  names?: string[];
  nextPageToken?: string;
}

export interface V1RevokeServiceAuthTokenResponse {
  [key: string]: any;
}

export interface V1RevokeMagicAuthTokenResponse {
  [key: string]: any;
}

export interface V1RevokeCurrentAuthTokenResponse {
  tokenId?: string;
}

export interface V1ReportOptions {
  title?: string;
  refreshCron?: string;
  refreshTimeZone?: string;
  intervalDuration?: string;
  queryName?: string;
  queryArgsJson?: string;
  exportLimit?: string;
  exportFormat?: V1ExportFormat;
  openProjectSubpath?: string;
  emailRecipients?: string[];
  slackUsers?: string[];
  slackChannels?: string[];
  slackWebhooks?: string[];
  webOpenState?: string;
}

export interface V1RenameUsergroupResponse {
  [key: string]: any;
}

export interface V1RemoveWhitelistedDomainResponse {
  [key: string]: any;
}

export interface V1RemoveUsergroupMemberUserResponse {
  [key: string]: any;
}

export interface V1RemoveProjectWhitelistedDomainResponse {
  [key: string]: any;
}

export interface V1RemoveProjectMemberUsergroupResponse {
  [key: string]: any;
}

export interface V1RemoveProjectMemberUserResponse {
  [key: string]: any;
}

export interface V1RemoveOrganizationMemberUsergroupResponse {
  [key: string]: any;
}

export interface V1RemoveOrganizationMemberUserResponse {
  [key: string]: any;
}

export interface V1RemoveBookmarkResponse {
  [key: string]: any;
}

export interface V1RecordEventsResponse {
  [key: string]: any;
}

export type V1RecordEventsRequestEventsItem = { [key: string]: any };

export interface V1RecordEventsRequest {
  events?: V1RecordEventsRequestEventsItem[];
}

export interface V1Quotas {
  projects?: string;
  deployments?: string;
  slotsTotal?: string;
  slotsPerDeployment?: string;
  outstandingInvites?: string;
  storageLimitBytesPerDeployment?: string;
}

export interface V1PullVirtualRepoResponse {
  files?: V1VirtualFile[];
  nextPageToken?: string;
}

export interface V1ProjectPermissions {
  readProject?: boolean;
  manageProject?: boolean;
  readProd?: boolean;
  readProdStatus?: boolean;
  manageProd?: boolean;
  readDev?: boolean;
  readDevStatus?: boolean;
  manageDev?: boolean;
  readProjectMembers?: boolean;
  manageProjectMembers?: boolean;
  createMagicAuthTokens?: boolean;
  manageMagicAuthTokens?: boolean;
  createReports?: boolean;
  manageReports?: boolean;
  createAlerts?: boolean;
  manageAlerts?: boolean;
  createBookmarks?: boolean;
  manageBookmarks?: boolean;
}

export type V1ProjectAnnotations = { [key: string]: string };

export interface V1Project {
  id?: string;
  name?: string;
  orgId?: string;
  orgName?: string;
  description?: string;
  public?: boolean;
  createdByUserId?: string;
  provisioner?: string;
  githubUrl?: string;
  subpath?: string;
  prodBranch?: string;
  archiveAssetId?: string;
  prodOlapDriver?: string;
  prodOlapDsn?: string;
  prodSlots?: string;
  prodDeploymentId?: string;
  frontendUrl?: string;
  prodTtlSeconds?: string;
  annotations?: V1ProjectAnnotations;
  prodVersion?: string;
  createdOn?: string;
  updatedOn?: string;
}

export interface V1PingResponse {
  version?: string;
  time?: string;
}

export interface V1OrganizationQuotas {
  projects?: number;
  deployments?: number;
  slotsTotal?: number;
  slotsPerDeployment?: number;
  outstandingInvites?: number;
  storageLimitBytesPerDeployment?: string;
}

export interface V1OrganizationPermissions {
  readOrg?: boolean;
  manageOrg?: boolean;
  readProjects?: boolean;
  createProjects?: boolean;
  manageProjects?: boolean;
  readOrgMembers?: boolean;
  manageOrgMembers?: boolean;
}

export interface V1Organization {
  id?: string;
  name?: string;
  description?: string;
  quotas?: V1OrganizationQuotas;
  billingCustomerId?: string;
  paymentCustomerId?: string;
  createdOn?: string;
  updatedOn?: string;
}

export type V1Operation = (typeof V1Operation)[keyof typeof V1Operation];

// eslint-disable-next-line @typescript-eslint/no-redeclare
export const V1Operation = {
  OPERATION_UNSPECIFIED: "OPERATION_UNSPECIFIED",
  OPERATION_EQ: "OPERATION_EQ",
  OPERATION_NEQ: "OPERATION_NEQ",
  OPERATION_LT: "OPERATION_LT",
  OPERATION_LTE: "OPERATION_LTE",
  OPERATION_GT: "OPERATION_GT",
  OPERATION_GTE: "OPERATION_GTE",
  OPERATION_OR: "OPERATION_OR",
  OPERATION_AND: "OPERATION_AND",
  OPERATION_IN: "OPERATION_IN",
  OPERATION_NIN: "OPERATION_NIN",
  OPERATION_LIKE: "OPERATION_LIKE",
  OPERATION_NLIKE: "OPERATION_NLIKE",
} as const;

export interface V1MemberUsergroup {
  groupId?: string;
  groupName?: string;
  roleName?: string;
  createdOn?: string;
  updatedOn?: string;
}

export interface V1MemberUser {
  userId?: string;
  userEmail?: string;
  userName?: string;
  roleName?: string;
  createdOn?: string;
  updatedOn?: string;
}

export type V1MagicAuthTokenAttributes = { [key: string]: any };

export interface V1MagicAuthToken {
  id?: string;
  projectId?: string;
  createdOn?: string;
  expiresOn?: string;
  usedOn?: string;
  createdByUserId?: string;
  createdByUserEmail?: string;
  attributes?: V1MagicAuthTokenAttributes;
  metricsView?: string;
  metricsViewFilter?: V1Expression;
  metricsViewFields?: string[];
}

export interface V1ListWhitelistedDomainsResponse {
  domains?: V1WhitelistedDomain[];
}

export interface V1ListUsergroupMemberUsersResponse {
  members?: V1MemberUser[];
  nextPageToken?: string;
}

export interface V1ListSuperusersResponse {
  users?: V1User[];
}

export interface V1ListServicesResponse {
  services?: V1Service[];
}

export interface V1ListServiceAuthTokensResponse {
  tokens?: V1ServiceToken[];
}

export interface V1ListPublicBillingPlansResponse {
  plans?: V1BillingPlan[];
}

export interface V1ListProjectsForOrganizationResponse {
  projects?: V1Project[];
  nextPageToken?: string;
}

export interface V1ListProjectWhitelistedDomainsResponse {
  domains?: V1WhitelistedDomain[];
}

export interface V1ListProjectMemberUsersResponse {
  members?: V1MemberUser[];
  nextPageToken?: string;
}

export interface V1ListProjectMemberUsergroupsResponse {
  members?: V1MemberUsergroup[];
  nextPageToken?: string;
}

export interface V1ListProjectInvitesResponse {
  invites?: V1UserInvite[];
  nextPageToken?: string;
}

export interface V1ListOrganizationsResponse {
  organizations?: V1Organization[];
  nextPageToken?: string;
}

export interface V1ListOrganizationMemberUsersResponse {
  members?: V1MemberUser[];
  nextPageToken?: string;
}

export interface V1ListOrganizationMemberUsergroupsResponse {
  members?: V1MemberUsergroup[];
  nextPageToken?: string;
}

export interface V1ListOrganizationInvitesResponse {
  invites?: V1UserInvite[];
  nextPageToken?: string;
}

export interface V1ListMagicAuthTokensResponse {
  tokens?: V1MagicAuthToken[];
  nextPageToken?: string;
}

export interface V1ListBookmarksResponse {
  bookmarks?: V1Bookmark[];
}

export interface V1LeaveOrganizationResponse {
  [key: string]: any;
}

export interface V1IssueServiceAuthTokenResponse {
  token?: string;
}

export interface V1IssueRepresentativeAuthTokenResponse {
  token?: string;
}

export interface V1IssueRepresentativeAuthTokenRequest {
  email?: string;
  ttlMinutes?: string;
}

export interface V1IssueMagicAuthTokenResponse {
  token?: string;
  url?: string;
}

export type V1GithubPermission =
  (typeof V1GithubPermission)[keyof typeof V1GithubPermission];

// eslint-disable-next-line @typescript-eslint/no-redeclare
export const V1GithubPermission = {
  GITHUB_PERMISSION_UNSPECIFIED: "GITHUB_PERMISSION_UNSPECIFIED",
  GITHUB_PERMISSION_READ: "GITHUB_PERMISSION_READ",
  GITHUB_PERMISSION_WRITE: "GITHUB_PERMISSION_WRITE",
} as const;

export interface V1GetUsergroupResponse {
  usergroup?: V1Usergroup;
  nextPageToken?: string;
}

export interface V1GetUserResponse {
  user?: V1User;
}

export interface V1GetReportMetaResponse {
  openUrl?: string;
  exportUrl?: string;
  editUrl?: string;
}

export interface V1GetRepoMetaResponse {
  gitUrl?: string;
  gitUrlExpiresOn?: string;
  gitSubpath?: string;
  archiveDownloadUrl?: string;
}

export type V1GetProjectVariablesResponseVariables = { [key: string]: string };

export interface V1GetProjectVariablesResponse {
  variables?: V1GetProjectVariablesResponseVariables;
}

export interface V1GetProjectResponse {
  project?: V1Project;
  prodDeployment?: V1Deployment;
  jwt?: string;
  projectPermissions?: V1ProjectPermissions;
}

export interface V1GetProjectByIDResponse {
  project?: V1Project;
}

export interface V1GetPaymentsPortalURLResponse {
  url?: string;
}

export interface V1GetOrganizationResponse {
  organization?: V1Organization;
  permissions?: V1OrganizationPermissions;
}

export interface V1GetIFrameResponse {
  iframeSrc?: string;
  runtimeHost?: string;
  instanceId?: string;
  accessToken?: string;
  ttlSeconds?: number;
}

export type V1GetGithubUserStatusResponseOrganizationInstallationPermissions = {
  [key: string]: V1GithubPermission;
};

export interface V1GetGithubUserStatusResponse {
  hasAccess?: boolean;
  grantAccessUrl?: string;
  accessToken?: string;
  account?: string;
  userInstallationPermission?: V1GithubPermission;
  organizationInstallationPermissions?: V1GetGithubUserStatusResponseOrganizationInstallationPermissions;
  /** DEPRECATED: Use organization_installation_permissions instead. */
  organizations?: string[];
}

export interface V1GetGithubRepoStatusResponse {
  hasAccess?: boolean;
  grantAccessUrl?: string;
  defaultBranch?: string;
}

export interface V1GetDeploymentCredentialsResponse {
  runtimeHost?: string;
  instanceId?: string;
  accessToken?: string;
  ttlSeconds?: number;
}

export interface V1GetCurrentUserResponse {
  user?: V1User;
  preferences?: V1UserPreferences;
}

export interface V1GetCloneCredentialsResponse {
  gitRepoUrl?: string;
  gitUsername?: string;
  gitPassword?: string;
  gitSubpath?: string;
  gitProdBranch?: string;
  archiveDownloadUrl?: string;
}

export interface V1GetBookmarkResponse {
  bookmark?: V1Bookmark;
}

export interface V1GetBillingSubscriptionResponse {
  organization?: V1Organization;
  subscription?: V1Subscription;
  billingPortalUrl?: string;
  hasPaymentMethod?: boolean;
}

export interface V1GetAlertYAMLResponse {
  yaml?: string;
}

export type V1GetAlertMetaResponseQueryForAttributes = { [key: string]: any };

export interface V1GetAlertMetaResponse {
  openUrl?: string;
  editUrl?: string;
  queryForAttributes?: V1GetAlertMetaResponseQueryForAttributes;
}

export interface V1GenerateReportYAMLResponse {
  yaml?: string;
}

export interface V1GenerateAlertYAMLResponse {
  yaml?: string;
}

export interface V1Expression {
  ident?: string;
  val?: unknown;
  cond?: V1Condition;
  subquery?: V1Subquery;
}

export type V1ExportFormat =
  (typeof V1ExportFormat)[keyof typeof V1ExportFormat];

// eslint-disable-next-line @typescript-eslint/no-redeclare
export const V1ExportFormat = {
  EXPORT_FORMAT_UNSPECIFIED: "EXPORT_FORMAT_UNSPECIFIED",
  EXPORT_FORMAT_CSV: "EXPORT_FORMAT_CSV",
  EXPORT_FORMAT_XLSX: "EXPORT_FORMAT_XLSX",
  EXPORT_FORMAT_PARQUET: "EXPORT_FORMAT_PARQUET",
} as const;

export interface V1EditUsergroupResponse {
  [key: string]: any;
}

export interface V1EditReportResponse {
  [key: string]: any;
}

export interface V1EditAlertResponse {
  [key: string]: any;
}

export type V1DeploymentStatus =
  (typeof V1DeploymentStatus)[keyof typeof V1DeploymentStatus];

// eslint-disable-next-line @typescript-eslint/no-redeclare
export const V1DeploymentStatus = {
  DEPLOYMENT_STATUS_UNSPECIFIED: "DEPLOYMENT_STATUS_UNSPECIFIED",
  DEPLOYMENT_STATUS_PENDING: "DEPLOYMENT_STATUS_PENDING",
  DEPLOYMENT_STATUS_OK: "DEPLOYMENT_STATUS_OK",
  DEPLOYMENT_STATUS_ERROR: "DEPLOYMENT_STATUS_ERROR",
} as const;

export interface V1Deployment {
  id?: string;
  projectId?: string;
  slots?: string;
  branch?: string;
  runtimeHost?: string;
  runtimeInstanceId?: string;
  status?: V1DeploymentStatus;
  statusMessage?: string;
  createdOn?: string;
  updatedOn?: string;
}

export interface V1DeleteUsergroupResponse {
  [key: string]: any;
}

export interface V1DeleteServiceResponse {
  service?: V1Service;
}

export interface V1DeleteReportResponse {
  [key: string]: any;
}

export interface V1DeleteProjectResponse {
  id?: string;
}

export interface V1DeleteOrganizationResponse {
  [key: string]: any;
}

export interface V1DeleteAlertResponse {
  [key: string]: any;
}

export interface V1CreateWhitelistedDomainResponse {
  [key: string]: any;
}

export interface V1CreateUsergroupResponse {
  [key: string]: any;
}

export interface V1CreateServiceResponse {
  service?: V1Service;
}

export interface V1CreateReportResponse {
  name?: string;
}

export interface V1CreateProjectWhitelistedDomainResponse {
  [key: string]: any;
}

export interface V1CreateProjectResponse {
  project?: V1Project;
}

export interface V1CreateOrganizationResponse {
  organization?: V1Organization;
}

export interface V1CreateOrganizationRequest {
  name?: string;
  description?: string;
}

export interface V1CreateBookmarkResponse {
  bookmark?: V1Bookmark;
}

export interface V1CreateBookmarkRequest {
  displayName?: string;
  description?: string;
  data?: string;
  resourceKind?: string;
  resourceName?: string;
  projectId?: string;
  default?: boolean;
  shared?: boolean;
}

export type V1CreateAssetResponseSigningHeaders = { [key: string]: string };

export interface V1CreateAssetResponse {
  assetId?: string;
  signedUrl?: string;
  signingHeaders?: V1CreateAssetResponseSigningHeaders;
}

export interface V1CreateAlertResponse {
  name?: string;
}

export interface V1Condition {
  op?: V1Operation;
  exprs?: V1Expression[];
}

export interface V1CompletionMessage {
  role?: string;
  data?: string;
}

export interface V1CompleteResponse {
  message?: V1CompletionMessage;
}

export interface V1CompleteRequest {
  messages?: V1CompletionMessage[];
}

export interface V1Bookmark {
  id?: string;
  displayName?: string;
  description?: string;
  data?: string;
  resourceKind?: string;
  resourceName?: string;
  projectId?: string;
  userId?: string;
  default?: boolean;
  shared?: boolean;
  createdOn?: string;
  updatedOn?: string;
}

export interface V1BillingPlan {
  id?: string;
  name?: string;
  displayName?: string;
  description?: string;
  trialPeriodDays?: number;
  default?: boolean;
  quotas?: V1Quotas;
}

export interface V1AlertOptions {
  title?: string;
  intervalDuration?: string;
  queryName?: string;
  queryArgsJson?: string;
  metricsViewName?: string;
  renotify?: boolean;
  renotifyAfterSeconds?: number;
  emailRecipients?: string[];
  slackUsers?: string[];
  slackChannels?: string[];
  slackWebhooks?: string[];
  webOpenState?: string;
}

export interface V1AddUsergroupMemberUserResponse {
  [key: string]: any;
}

export interface V1AddProjectMemberUsergroupResponse {
  [key: string]: any;
}

export interface V1AddProjectMemberUserResponse {
  pendingSignup?: boolean;
}

export interface V1AddOrganizationMemberUsergroupResponse {
  [key: string]: any;
}

export interface V1AddOrganizationMemberUserResponse {
  pendingSignup?: boolean;
}

export interface RpcStatus {
  code?: number;
  message?: string;
  details?: ProtobufAny[];
}

/**
 * `NullValue` is a singleton enumeration to represent the null value for the
`Value` type union.

The JSON representation for `NullValue` is JSON `null`.

 - NULL_VALUE: Null value.
 */
export type ProtobufNullValue =
  (typeof ProtobufNullValue)[keyof typeof ProtobufNullValue];

// eslint-disable-next-line @typescript-eslint/no-redeclare
export const ProtobufNullValue = {
  NULL_VALUE: "NULL_VALUE",
} as const;

export interface ProtobufAny {
  "@type"?: string;
  [key: string]: unknown;
}<|MERGE_RESOLUTION|>--- conflicted
+++ resolved
@@ -365,11 +365,6 @@
   organization?: V1Organization;
 }
 
-export interface V1UpdateOrganizationBillingSubscriptionResponse {
-  organization?: V1Organization;
-  subscriptions?: V1Subscription[];
-}
-
 export interface V1UpdateBookmarkResponse {
   [key: string]: any;
 }
@@ -381,6 +376,11 @@
   data?: string;
   default?: boolean;
   shared?: boolean;
+}
+
+export interface V1UpdateBillingSubscriptionResponse {
+  organization?: V1Organization;
+  subscriptions?: V1Subscription[];
 }
 
 export interface V1UnsubscribeReportResponse {
@@ -480,19 +480,6 @@
   trialEndDate?: string;
 }
 
-<<<<<<< HEAD
-export interface V1UpdateBillingSubscriptionResponse {
-  organization?: V1Organization;
-  subscriptions?: V1Subscription[];
-}
-
-export interface V1SudoUpdateOrganizationBillingCustomerResponse {
-  organization?: V1Organization;
-  subscriptions?: V1Subscription[];
-}
-
-=======
->>>>>>> 04612a39
 export interface V1Subquery {
   dimension?: string;
   measures?: string[];
@@ -1244,7 +1231,7 @@
  * `NullValue` is a singleton enumeration to represent the null value for the
 `Value` type union.
 
-The JSON representation for `NullValue` is JSON `null`.
+ The JSON representation for `NullValue` is JSON `null`.
 
  - NULL_VALUE: Null value.
  */
