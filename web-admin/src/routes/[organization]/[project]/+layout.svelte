<script context="module" lang="ts">
  const PollTimeWhenProjectDeploymentPending = 1000;
  const PollTimeWhenProjectDeploymentError = 5000;
  const PollTimeWhenProjectDeploymentOk = RUNTIME_ACCESS_TOKEN_DEFAULT_TTL / 2; // Proactively refetch the JWT before it expires

  const baseGetProjectQueryOptions: QueryObserverOptions<
    V1GetProjectResponse,
    RpcStatus
  > = {
    cacheTime: Math.min(RUNTIME_ACCESS_TOKEN_DEFAULT_TTL, 1000 * 60 * 5), // Make sure we don't keep a stale JWT in the cache
    refetchInterval: (data) => {
      switch (data?.prodDeployment?.status) {
        case V1DeploymentStatus.DEPLOYMENT_STATUS_PENDING:
          return PollTimeWhenProjectDeploymentPending;
        case V1DeploymentStatus.DEPLOYMENT_STATUS_ERROR:
          return PollTimeWhenProjectDeploymentError;
        case V1DeploymentStatus.DEPLOYMENT_STATUS_OK:
          return PollTimeWhenProjectDeploymentOk;
      }
    },
    refetchOnMount: true,
    refetchOnReconnect: true,
    refetchOnWindowFocus: true,
    select: (data: V1GetProjectResponse) => {
      if (data?.prodDeployment?.runtimeHost) {
        data.prodDeployment.runtimeHost = fixLocalhostRuntimePort(
          data.prodDeployment.runtimeHost,
        );
      }
      return data;
    },
  };
</script>

<script lang="ts">
  import { page } from "$app/stores";
  import {
    V1DeploymentStatus,
    createAdminServiceGetCurrentUser,
    createAdminServiceGetDeploymentCredentials,
    createAdminServiceGetProject,
    type RpcStatus,
    type V1GetProjectResponse,
  } from "@rilldata/web-admin/client";
  import { isProjectPage } from "@rilldata/web-admin/features/navigation/nav-utils";
  import ProjectBuilding from "@rilldata/web-admin/features/projects/ProjectBuilding.svelte";
  import ProjectDashboardsListener from "@rilldata/web-admin/features/projects/ProjectDashboardsListener.svelte";
  import ProjectTabs from "@rilldata/web-admin/features/projects/ProjectTabs.svelte";
  import RedeployProjectCta from "@rilldata/web-admin/features/projects/RedeployProjectCTA.svelte";
  import { createAdminServiceGetProjectWithBearerToken } from "@rilldata/web-admin/features/shareable-urls/get-project-with-bearer-token";
  import { viewAsUserStore } from "@rilldata/web-admin/features/view-as-user/viewAsUserStore";
  import ErrorPage from "@rilldata/web-common/components/ErrorPage.svelte";
  import { metricsService } from "@rilldata/web-common/metrics/initMetrics";
  import RuntimeProvider from "@rilldata/web-common/runtime-client/RuntimeProvider.svelte";
  import { RUNTIME_ACCESS_TOKEN_DEFAULT_TTL } from "@rilldata/web-common/runtime-client/constants";
  import type { HTTPError } from "@rilldata/web-common/runtime-client/fetchWrapper";
  import { fixLocalhostRuntimePort } from "@rilldata/web-common/runtime-client/fix-localhost-runtime-port";
<<<<<<< HEAD
=======
  import type { AuthContext } from "@rilldata/web-common/runtime-client/runtime-store";
>>>>>>> 04d9bffa
  import type { QueryObserverOptions } from "@tanstack/svelte-query";

  const user = createAdminServiceGetCurrentUser();

  $: ({ organization, project, token } = $page.params);
  $: onProjectPage = isProjectPage($page);
  $: onMagicLinkPage = !!token;

  /**
   * `GetProject` with default cookie-based auth.
   * This returns the deployment credentials for the current logged-in user.
   */
  $: cookieProjectQuery = createAdminServiceGetProject(
    organization,
    project,
    undefined,
    {
      query: baseGetProjectQueryOptions,
    },
  );
  $: ({ data: cookieProjectData, error: cookieProjectError } =
    $cookieProjectQuery);

  /**
   * `GetProject` with token-based auth.
   * This returns the deployment credentials for anonymous users who visit a magic link.
   * The token is provided via the `[organization]/[project]/-/share/[token]` URL (aka a "magic" link).
   */
  $: tokenProjectQuery = createAdminServiceGetProjectWithBearerToken(
    organization,
    project,
    token,
    undefined,
    {
      query: baseGetProjectQueryOptions,
    },
  );
  $: ({ data: tokenProjectData, error: tokenProjectError } =
    $tokenProjectQuery);

  /**
   * `GetDeploymentCredentials`
   * This returns the deployment credentials for mocked/simulated users (aka the "View As" functionality).
   */
  $: mockedUserId = $viewAsUserStore?.id;
  $: mockedUserDeploymentCredentialsQuery =
    createAdminServiceGetDeploymentCredentials(
      organization,
      project,
      {
        userId: mockedUserId,
      },
      {
        query: {
          enabled: !!mockedUserId,
          select: (data) => {
            if (data?.runtimeHost) {
              data.runtimeHost = fixLocalhostRuntimePort(data.runtimeHost);
            }
            return data;
          },
        },
      },
    );
  $: ({ data: mockedUserDeploymentCredentials } =
    $mockedUserDeploymentCredentialsQuery);

  // Depending on the current page, we use the results from the cookie query or the token query
  $: error = (
    onMagicLinkPage ? tokenProjectError : cookieProjectError
  ) as HTTPError;
  $: projectData = onMagicLinkPage ? tokenProjectData : cookieProjectData;
<<<<<<< HEAD
=======
  $: authContext = (
    mockedUserId && mockedUserDeploymentCredentials
      ? "mock"
      : onMagicLinkPage
        ? "magic"
        : "user"
  ) as AuthContext;
>>>>>>> 04d9bffa

  // Load telemetry client with relevant context
  $: if (project && $user.data?.user?.id) {
    metricsService.loadCloudFields({
      isDev: window.location.host.startsWith("localhost"),
      projectId: project,
      organizationId: organization,
      userId: $user.data?.user?.id,
    });
  }
</script>

{#if onProjectPage && projectData?.prodDeployment?.status === V1DeploymentStatus.DEPLOYMENT_STATUS_OK}
  <ProjectTabs />
{/if}

{#if error}
  <ErrorPage
    statusCode={error.response.status}
    header="Error fetching deployment"
    body={error.response.data.message}
  />
{:else if projectData}
  {#if !projectData.prodDeployment}
    <!-- No deployment = the project is "hibernating" -->
    <RedeployProjectCta {organization} {project} />
  {:else if projectData.prodDeployment.status === V1DeploymentStatus.DEPLOYMENT_STATUS_PENDING}
    <ProjectBuilding />
  {:else if projectData.prodDeployment.status === V1DeploymentStatus.DEPLOYMENT_STATUS_ERROR}
    <ErrorPage
      statusCode={500}
      header="Deployment Error"
      body={projectData.prodDeployment.statusMessage !== ""
        ? projectData.prodDeployment.statusMessage
        : "There was an error deploying your project. Please contact support."}
    />
  {:else if projectData.prodDeployment.status === V1DeploymentStatus.DEPLOYMENT_STATUS_OK}
    <RuntimeProvider
      instanceId={mockedUserId && mockedUserDeploymentCredentials
        ? mockedUserDeploymentCredentials.instanceId
        : projectData.prodDeployment.runtimeInstanceId}
      host={mockedUserId && mockedUserDeploymentCredentials
        ? mockedUserDeploymentCredentials.runtimeHost
        : projectData.prodDeployment.runtimeHost}
      jwt={mockedUserId && mockedUserDeploymentCredentials
        ? mockedUserDeploymentCredentials.accessToken
        : projectData.jwt}
<<<<<<< HEAD
=======
      {authContext}
>>>>>>> 04d9bffa
    >
      <ProjectDashboardsListener>
        <slot />
      </ProjectDashboardsListener>
    </RuntimeProvider>
  {/if}
{/if}<|MERGE_RESOLUTION|>--- conflicted
+++ resolved
@@ -55,10 +55,7 @@
   import { RUNTIME_ACCESS_TOKEN_DEFAULT_TTL } from "@rilldata/web-common/runtime-client/constants";
   import type { HTTPError } from "@rilldata/web-common/runtime-client/fetchWrapper";
   import { fixLocalhostRuntimePort } from "@rilldata/web-common/runtime-client/fix-localhost-runtime-port";
-<<<<<<< HEAD
-=======
   import type { AuthContext } from "@rilldata/web-common/runtime-client/runtime-store";
->>>>>>> 04d9bffa
   import type { QueryObserverOptions } from "@tanstack/svelte-query";
 
   const user = createAdminServiceGetCurrentUser();
@@ -131,8 +128,6 @@
     onMagicLinkPage ? tokenProjectError : cookieProjectError
   ) as HTTPError;
   $: projectData = onMagicLinkPage ? tokenProjectData : cookieProjectData;
-<<<<<<< HEAD
-=======
   $: authContext = (
     mockedUserId && mockedUserDeploymentCredentials
       ? "mock"
@@ -140,7 +135,6 @@
         ? "magic"
         : "user"
   ) as AuthContext;
->>>>>>> 04d9bffa
 
   // Load telemetry client with relevant context
   $: if (project && $user.data?.user?.id) {
@@ -188,10 +182,7 @@
       jwt={mockedUserId && mockedUserDeploymentCredentials
         ? mockedUserDeploymentCredentials.accessToken
         : projectData.jwt}
-<<<<<<< HEAD
-=======
       {authContext}
->>>>>>> 04d9bffa
     >
       <ProjectDashboardsListener>
         <slot />
