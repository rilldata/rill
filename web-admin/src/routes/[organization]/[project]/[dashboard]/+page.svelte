--- conflicted
+++ resolved
@@ -2,6 +2,7 @@
   import { page } from "$app/stores";
   import { V1DeploymentStatus } from "@rilldata/web-admin/client";
   import {
+    DashboardListItem,
     getDashboardsForProject,
     useDashboardListItems,
   } from "@rilldata/web-admin/components/projects/dashboards";
@@ -70,20 +71,9 @@
   // and we should hide this complexity in a custom hook.
   // We avoid calling `GetCatalogEntry` to check for dashboard validity because that would trigger a 404 page.
   $: dashboardListItems = useDashboardListItems($runtime?.instanceId, project);
-  $: currentDashboard = $dashboardListItems?.find(
-    (listing) => listing.name === $page.params.dashboard
-  );
-<<<<<<< HEAD
-=======
-  let dashboardListItems: DashboardListItem[];
   let currentDashboard: DashboardListItem;
-  $: if ($dashboardFiles.isSuccess && $dashboardCatalogEntries.isSuccess) {
-    dashboardListItems = getDashboardListItemsFromFilesAndCatalogEntries(
-      $dashboardFiles.data?.paths,
-      $dashboardCatalogEntries.data?.entries
-    );
-
-    currentDashboard = dashboardListItems?.find(
+  $: if ($dashboardListItems.success) {
+    currentDashboard = $dashboardListItems?.items?.find(
       (listing) => listing.name === $page.params.dashboard
     );
 
@@ -96,7 +86,6 @@
       });
     }
   }
->>>>>>> 756ba11e
 </script>
 
 <svelte:head>
