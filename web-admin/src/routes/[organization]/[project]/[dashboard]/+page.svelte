<script lang="ts">
  import { page } from "$app/stores";
  import { createAdminServiceGetProject } from "@rilldata/web-admin/client";
  import {
    getProjectStatusStore,
    ProjectStatusStore,
  } from "@rilldata/web-admin/components/projects/project-status-store";
  import { Dashboard } from "@rilldata/web-common/features/dashboards";
  import { useDashboardStore } from "@rilldata/web-common/features/dashboards/dashboard-stores";
  import { StateSyncManager } from "@rilldata/web-common/features/dashboards/proto-state/StateSyncManager";
  import { useQueryClient } from "@tanstack/svelte-query";
  import ProjectBuilding from "../../../../components/projects/ProjectBuilding.svelte";
  import ProjectErrored from "../../../../components/projects/ProjectErrored.svelte";

  $: org = $page.params.organization;
  $: proj = $page.params.project;
  $: dash = $page.params.dashboard;

<<<<<<< HEAD
  const queryClient = useQueryClient();

  $: projectStatusQuery = createAdminServiceGetProject(org, proj);
  let projectStatusStore: ProjectStatusStore;
  $: projectStatusStore = getProjectStatusStore(
    org,
    proj,
    queryClient,
    projectStatusQuery
  );
=======
  // Poll for project status
  $: project = createAdminServiceGetProject(org, proj, {
    query: {
      refetchInterval: 1000,
    },
  });
  $: isProjectBuilding =
    $project.data?.prodDeployment?.status ===
      V1DeploymentStatus.DEPLOYMENT_STATUS_PENDING ||
    $project.data?.prodDeployment?.status ===
      V1DeploymentStatus.DEPLOYMENT_STATUS_RECONCILING;
  $: isProjectErrored =
    $project.data?.prodDeployment?.status ===
    V1DeploymentStatus.DEPLOYMENT_STATUS_ERROR;
  $: isProjectOK =
    $project.data?.prodDeployment?.status ===
    V1DeploymentStatus.DEPLOYMENT_STATUS_OK;
>>>>>>> 603bb9eb

  $: metricsExplorer = useDashboardStore(dash);
  const stateSyncManager = new StateSyncManager(dash);
  $: if ($metricsExplorer) {
    stateSyncManager.handleStateChange($metricsExplorer);
  }
  $: if ($page) {
    stateSyncManager.handleUrlChange();
  }
</script>

<svelte:head>
  <title>Rill | {dash}</title>
</svelte:head>

{#if $projectStatusStore.pending || $projectStatusStore.reconciling}
  <ProjectBuilding organization={org} project={proj} />
{:else if $projectStatusStore.errored}
  <ProjectErrored organization={org} project={proj} />
{:else if $projectStatusStore.ready}
  <Dashboard leftMargin={"48px"} hasTitle={false} metricViewName={dash} />
{/if}<|MERGE_RESOLUTION|>--- conflicted
+++ resolved
@@ -1,33 +1,18 @@
 <script lang="ts">
   import { page } from "$app/stores";
-  import { createAdminServiceGetProject } from "@rilldata/web-admin/client";
   import {
-    getProjectStatusStore,
-    ProjectStatusStore,
-  } from "@rilldata/web-admin/components/projects/project-status-store";
+    createAdminServiceGetProject,
+    V1DeploymentStatus,
+  } from "@rilldata/web-admin/client";
   import { Dashboard } from "@rilldata/web-common/features/dashboards";
   import { useDashboardStore } from "@rilldata/web-common/features/dashboards/dashboard-stores";
   import { StateSyncManager } from "@rilldata/web-common/features/dashboards/proto-state/StateSyncManager";
-  import { useQueryClient } from "@tanstack/svelte-query";
   import ProjectBuilding from "../../../../components/projects/ProjectBuilding.svelte";
   import ProjectErrored from "../../../../components/projects/ProjectErrored.svelte";
 
   $: org = $page.params.organization;
   $: proj = $page.params.project;
   $: dash = $page.params.dashboard;
-
-<<<<<<< HEAD
-  const queryClient = useQueryClient();
-
-  $: projectStatusQuery = createAdminServiceGetProject(org, proj);
-  let projectStatusStore: ProjectStatusStore;
-  $: projectStatusStore = getProjectStatusStore(
-    org,
-    proj,
-    queryClient,
-    projectStatusQuery
-  );
-=======
   // Poll for project status
   $: project = createAdminServiceGetProject(org, proj, {
     query: {
@@ -45,7 +30,6 @@
   $: isProjectOK =
     $project.data?.prodDeployment?.status ===
     V1DeploymentStatus.DEPLOYMENT_STATUS_OK;
->>>>>>> 603bb9eb
 
   $: metricsExplorer = useDashboardStore(dash);
   const stateSyncManager = new StateSyncManager(dash);
@@ -61,10 +45,10 @@
   <title>Rill | {dash}</title>
 </svelte:head>
 
-{#if $projectStatusStore.pending || $projectStatusStore.reconciling}
+{#if isProjectBuilding}
   <ProjectBuilding organization={org} project={proj} />
-{:else if $projectStatusStore.errored}
+{:else if isProjectErrored}
   <ProjectErrored organization={org} project={proj} />
-{:else if $projectStatusStore.ready}
+{:else if isProjectOK}
   <Dashboard leftMargin={"48px"} hasTitle={false} metricViewName={dash} />
 {/if}