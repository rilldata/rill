<script lang="ts">
  import { page } from "$app/stores";
  import ProjectPage from "@rilldata/web-admin/features/projects/ProjectPage.svelte";
  import ReportsTable from "@rilldata/web-admin/features/scheduled-reports/listing/ReportsTable.svelte";
  import { useReports } from "@rilldata/web-admin/features/scheduled-reports/selectors";
  import { Button } from "@rilldata/web-common/components/button";
  import { featureFlags } from "@rilldata/web-common/features/feature-flags.ts";
  import { runtime } from "@rilldata/web-common/runtime-client/runtime-store";

  $: ({ instanceId } = $runtime);

  const { fullPageReportEditor } = featureFlags;

  $: ({
    params: { organization, project },
  } = $page);

  $: query = useReports(instanceId);

  $: ({ data } = $query);

  $: reports = data?.resources ?? [];
</script>

<ProjectPage {query} kind="report">
  <ReportsTable {organization} {project} data={reports} slot="table" />
<<<<<<< HEAD
  <svelte:fragment slot="action">
    {#if $fullPageReportEditor}
      <Button
        type="link"
        href="/{organization}/{project}/-/reports/-/create"
        large
      >
        Create a new report
      </Button>
    {:else}
      To create a report, click the Export button in a dashboard.
    {/if}
  </svelte:fragment>
=======
>>>>>>> 2c491a93
</ProjectPage><|MERGE_RESOLUTION|>--- conflicted
+++ resolved
@@ -3,13 +3,9 @@
   import ProjectPage from "@rilldata/web-admin/features/projects/ProjectPage.svelte";
   import ReportsTable from "@rilldata/web-admin/features/scheduled-reports/listing/ReportsTable.svelte";
   import { useReports } from "@rilldata/web-admin/features/scheduled-reports/selectors";
-  import { Button } from "@rilldata/web-common/components/button";
-  import { featureFlags } from "@rilldata/web-common/features/feature-flags.ts";
   import { runtime } from "@rilldata/web-common/runtime-client/runtime-store";
 
   $: ({ instanceId } = $runtime);
-
-  const { fullPageReportEditor } = featureFlags;
 
   $: ({
     params: { organization, project },
@@ -24,20 +20,4 @@
 
 <ProjectPage {query} kind="report">
   <ReportsTable {organization} {project} data={reports} slot="table" />
-<<<<<<< HEAD
-  <svelte:fragment slot="action">
-    {#if $fullPageReportEditor}
-      <Button
-        type="link"
-        href="/{organization}/{project}/-/reports/-/create"
-        large
-      >
-        Create a new report
-      </Button>
-    {:else}
-      To create a report, click the Export button in a dashboard.
-    {/if}
-  </svelte:fragment>
-=======
->>>>>>> 2c491a93
 </ProjectPage>