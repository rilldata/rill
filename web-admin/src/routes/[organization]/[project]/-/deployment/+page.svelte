<script lang="ts">
  import { page } from "$app/stores";
  import ProjectDeploymentLogs from "../../../../../components/projects/ProjectDeploymentLogs.svelte";
  import ProjectDeploymentStatus from "../../../../../components/projects/ProjectDeploymentStatus.svelte";
  import ProjectGithubConnection from "../../../../../components/projects/ProjectGithubConnection.svelte";
  import ShareProjectCta from "../../../../../components/projects/ShareProjectCTA.svelte";

  $: organization = $page.params.organization;
  $: project = $page.params.project;
</script>

<svelte:head>
  <title>Project status</title>
</svelte:head>

<div class="flex flex-col items-center">
  <div class="flex space-x-10 border-b border-gray-200 w-full px-12 py-5">
<<<<<<< HEAD
    <ProjectDeploymentStatus {organization} {project} />
    <ProjectGithubConnection />
=======
    <ProjectStatus />
    <ProjectGithubConnection {organization} {project} />
>>>>>>> 240a9578
    <ShareProjectCta />
  </div>
  <ProjectDeploymentLogs {organization} {project} />
</div><|MERGE_RESOLUTION|>--- conflicted
+++ resolved
@@ -15,13 +15,8 @@
 
 <div class="flex flex-col items-center">
   <div class="flex space-x-10 border-b border-gray-200 w-full px-12 py-5">
-<<<<<<< HEAD
     <ProjectDeploymentStatus {organization} {project} />
-    <ProjectGithubConnection />
-=======
-    <ProjectStatus />
     <ProjectGithubConnection {organization} {project} />
->>>>>>> 240a9578
     <ShareProjectCta />
   </div>
   <ProjectDeploymentLogs {organization} {project} />
