--- conflicted
+++ resolved
@@ -3,12 +3,7 @@
   import ContentContainer from "@rilldata/web-admin/components/layout/ContentContainer.svelte";
   import VerticalScrollContainer from "@rilldata/web-common/layout/VerticalScrollContainer.svelte";
   import { createAdminServiceGetProject } from "../../../client";
-<<<<<<< HEAD
-  import DashboardList from "../../../features/dashboards/listing/DashboardList.svelte";
-=======
   import DashboardsTable from "../../../features/dashboards/listing/DashboardsTable.svelte";
-  import ProjectHero from "../../../features/projects/ProjectHero.svelte";
->>>>>>> f39807a7
   import RedeployProjectCta from "../../../features/projects/RedeployProjectCTA.svelte";
 
   $: organization = $page.params.organization;
@@ -23,23 +18,8 @@
   <title>{project} overview - Rill</title>
 </svelte:head>
 <VerticalScrollContainer>
-<<<<<<< HEAD
-  <div
-    class="mx-8 my-8 sm:my-16 sm:mx-16 lg:mx-32 lg:my-24 2xl:mx-40 flex flex-col gap-y-4"
-  >
-    {#if isProjectDeployed}
-      <span class="text-gray-500 text-base font-normal leading-normal"
-        >Check out your dashboards below.</span
-      >
-      <DashboardList {organization} {project} />
-    {:else if isProjectHibernating}
-      <RedeployProjectCta {organization} {project} />
-    {/if}
-  </div>
-=======
   <ContentContainer>
-    <div class="flex flex-col gap-y-4 items-start w-full">
-      <ProjectHero {organization} {project} />
+    <div class="flex flex-col gap-y-4">
       {#if isProjectDeployed}
         <DashboardsTable {organization} {project} />
       {:else if isProjectHibernating}
@@ -47,5 +27,4 @@
       {/if}
     </div>
   </ContentContainer>
->>>>>>> f39807a7
 </VerticalScrollContainer>