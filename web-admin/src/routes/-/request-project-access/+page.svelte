<script lang="ts">
  import { page } from "$app/stores";
  import {
    createAdminServiceRequestProjectAccess,
    type RpcStatus,
  } from "@rilldata/web-admin/client";
  import AccessRequestContainer from "@rilldata/web-admin/features/access-request/AccessRequestContainer.svelte";
  import { Button } from "@rilldata/web-common/components/button";
  import Check from "@rilldata/web-common/components/icons/Check.svelte";
  import Lock from "@rilldata/web-common/components/icons/Lock.svelte";
  import { ProjectUserRoles } from "@rilldata/web-common/features/users/roles.ts";
  import type { AxiosError } from "axios";

  $: organization = $page.url.searchParams.get("organization");
  $: project = $page.url.searchParams.get("project");
<<<<<<< HEAD
  $: autoRequest = $page.url.searchParams.get("auto_request") === "true";
  $: if (autoRequest) onRequestAccess();

  let requested = false;
  $: requestAccess = createAdminServiceRequestProjectAccess();
=======
  $: role = $page.url.searchParams.get("role") ?? ProjectUserRoles.Viewer;

  let requested = false;
  $: requestAccess = createAdminServiceRequestProjectAccess();
  function onRequestAccess() {
    requested = true;
    void $requestAccess.mutateAsync({
      organization,
      project,
      data: {
        role,
      },
    });
  }
>>>>>>> dea4f247

  let errorMessage = "";
  $: if ($requestAccess.error) {
    const rpcError = ($requestAccess.error as unknown as AxiosError<RpcStatus>)
      .response.data;
    if (rpcError) {
      // do not show error if already requested invite
      if (rpcError.code !== 6) errorMessage = rpcError.message;
    } else {
      errorMessage = $requestAccess.error.toString();
    }
  }

  $: isPending = $requestAccess.isPending;

  function onRequestAccess() {
    requested = true;
    void $requestAccess.mutateAsync({
      organization,
      project,
      data: {},
    });
  }
</script>

<AccessRequestContainer>
  <Lock
    size="40px"
    className={requested ? "text-gray-600" : "text-primary-600"}
  />
  <h2 class="text-lg font-normal">Request access to this project</h2>
  <div class="text-slate-500 text-base">
    You can view <b>{project}</b> once your request is approved.
  </div>
  <Button
    type="primary"
    wide
    onClick={onRequestAccess}
    loading={isPending}
    disabled={requested}
  >
    {#if requested}<Check />Access requested{:else}Request access{/if}
  </Button>
  {#if requested && !isPending}
    {#if errorMessage}
      <div>{errorMessage}</div>
    {:else}
      <div class="text-slate-500">
        Your request has been sent to the project admin. You’ll get an email
        when it’s approved.
      </div>
    {/if}
  {/if}
</AccessRequestContainer><|MERGE_RESOLUTION|>--- conflicted
+++ resolved
@@ -13,28 +13,12 @@
 
   $: organization = $page.url.searchParams.get("organization");
   $: project = $page.url.searchParams.get("project");
-<<<<<<< HEAD
+  $: role = $page.url.searchParams.get("role") ?? ProjectUserRoles.Viewer;
   $: autoRequest = $page.url.searchParams.get("auto_request") === "true";
   $: if (autoRequest) onRequestAccess();
 
   let requested = false;
-  $: requestAccess = createAdminServiceRequestProjectAccess();
-=======
-  $: role = $page.url.searchParams.get("role") ?? ProjectUserRoles.Viewer;
-
-  let requested = false;
-  $: requestAccess = createAdminServiceRequestProjectAccess();
-  function onRequestAccess() {
-    requested = true;
-    void $requestAccess.mutateAsync({
-      organization,
-      project,
-      data: {
-        role,
-      },
-    });
-  }
->>>>>>> dea4f247
+  const requestAccess = createAdminServiceRequestProjectAccess();
 
   let errorMessage = "";
   $: if ($requestAccess.error) {
@@ -55,7 +39,9 @@
     void $requestAccess.mutateAsync({
       organization,
       project,
-      data: {},
+      data: {
+        role,
+      },
     });
   }
 </script>
