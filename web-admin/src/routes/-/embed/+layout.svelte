<script lang="ts">
  import { page } from "$app/stores";
  import { onNavigate } from "$app/navigation";
  import initEmbedPublicAPI from "@rilldata/web-admin/features/embeds/init-embed-public-api.ts";
  import TopNavigationBarEmbed from "@rilldata/web-admin/features/embeds/TopNavigationBarEmbed.svelte";
<<<<<<< HEAD
  import ErrorPage from "@rilldata/web-common/components/ErrorPage.svelte";
=======
  import {
    getDashboardFromEmbedRoute,
    isDifferentDashboard,
  } from "@rilldata/web-admin/features/embeds/embed-route-utils.ts";
>>>>>>> e2db39a7
  import { VegaLiteTooltipHandler } from "@rilldata/web-common/components/vega/vega-tooltip.ts";
  import { ResourceKind } from "@rilldata/web-common/features/entity-management/resource-selectors.ts";
  import { featureFlags } from "@rilldata/web-common/features/feature-flags";
<<<<<<< HEAD
  import { createIframeRPCHandler } from "@rilldata/web-common/lib/rpc";
  import { waitUntil } from "@rilldata/web-common/lib/waitUtils.ts";
  import RuntimeProvider from "@rilldata/web-common/runtime-client/RuntimeProvider.svelte";
  import { onMount } from "svelte";
=======
  import ExploreChat from "@rilldata/web-common/features/chat/ExploreChat.svelte";
  import { onMount } from "svelte";
  import {
    createIframeRPCHandler,
    emitNotification,
  } from "@rilldata/web-common/lib/rpc";
  import ErrorPage from "@rilldata/web-common/components/ErrorPage.svelte";
>>>>>>> e2db39a7
  import type { PageData } from "./$types";

  export let data: PageData;
  const {
    instanceId,

    missingRequireParams,
    navigationEnabled,
  } = data;

  const { dashboardChat } = featureFlags;

  // Embedded dashboards communicate directly with the project runtime and do not communicate with the admin server.
  // One by-product of this is that they have no access to control plane features like alerts, bookmarks, and scheduled reports.
  featureFlags.set(false, "adminServer");

  // Extract active resource info from current route
  // Falls back to Canvas if route doesn't match a dashboard pattern (e.g., project page)
  $: activeResource = getDashboardFromEmbedRoute(
    $page.route.id,
    $page.params,
  ) ?? {
    kind: ResourceKind.Canvas,
    name: $page.params.name,
  };

  $: showTopBar =
    navigationEnabled ||
    ($dashboardChat &&
      (activeResource?.kind === ResourceKind.Explore.toString() ||
        activeResource?.kind === ResourceKind.MetricsView.toString()));
  $: onProjectPage = !activeResource;

  onNavigate(({ from, to }) => {
    if (!navigationEnabled) return;

    const fromDashboard = from
      ? getDashboardFromEmbedRoute(from.route.id, from.params)
      : null;
    const toDashboard = to
      ? getDashboardFromEmbedRoute(to.route.id, to.params)
      : null;

    if (
      fromDashboard &&
      toDashboard &&
      isDifferentDashboard(fromDashboard, toDashboard)
    ) {
      emitNotification("navigation", {
        from: fromDashboard.name,
        to: toDashboard.name,
      });
    } else if (!fromDashboard && toDashboard) {
      // Navigating from listing page to a dashboard
      emitNotification("navigation", {
        from: "dashboardListing",
        to: toDashboard.name,
      });
    } else if (fromDashboard && !toDashboard) {
      // Navigating from a dashboard to the listing page
      emitNotification("navigation", {
        from: fromDashboard.name,
        to: "dashboardListing",
      });
    }
  });

  onMount(() => {
    createIframeRPCHandler();
    void waitUntil(() => VegaLiteTooltipHandler.resetElement(), 5000, 100);

    return initEmbedPublicAPI();
  });
</script>

<svelte:head>
  {#if activeResource}
    <title>{activeResource.name} - Rill</title>
  {:else}
    <title>Rill</title>
  {/if}
</svelte:head>

{#if missingRequireParams.length}
  <ErrorPage
    header={`Missing required param(s) ${missingRequireParams
      .map((p) => '"' + p + '"')
      .join(",")}`}
    fatal
  />
{:else}
  {#if showTopBar}
    <div
      class="flex items-center w-full pr-4 py-1 min-h-[2.5rem]"
      class:border-b={!onProjectPage}
    >
      <TopNavigationBarEmbed
        {instanceId}
        {activeResource}
        {navigationEnabled}
      />
    </div>
  {/if}

<<<<<<< HEAD
    <div class="flex h-full overflow-hidden">
=======
  <div class="flex h-full overflow-hidden">
    <div class="flex-1 overflow-hidden">
>>>>>>> e2db39a7
      <slot />
    </div>
    {#if $dashboardChat && activeResource?.kind === ResourceKind.Explore}
      <ExploreChat />
    {/if}
  </div>
{/if}<|MERGE_RESOLUTION|>--- conflicted
+++ resolved
@@ -1,33 +1,23 @@
 <script lang="ts">
+  import { onNavigate } from "$app/navigation";
   import { page } from "$app/stores";
-  import { onNavigate } from "$app/navigation";
-  import initEmbedPublicAPI from "@rilldata/web-admin/features/embeds/init-embed-public-api.ts";
-  import TopNavigationBarEmbed from "@rilldata/web-admin/features/embeds/TopNavigationBarEmbed.svelte";
-<<<<<<< HEAD
-  import ErrorPage from "@rilldata/web-common/components/ErrorPage.svelte";
-=======
   import {
     getDashboardFromEmbedRoute,
     isDifferentDashboard,
   } from "@rilldata/web-admin/features/embeds/embed-route-utils.ts";
->>>>>>> e2db39a7
+  import initEmbedPublicAPI from "@rilldata/web-admin/features/embeds/init-embed-public-api.ts";
+  import TopNavigationBarEmbed from "@rilldata/web-admin/features/embeds/TopNavigationBarEmbed.svelte";
+  import ErrorPage from "@rilldata/web-common/components/ErrorPage.svelte";
   import { VegaLiteTooltipHandler } from "@rilldata/web-common/components/vega/vega-tooltip.ts";
+  import ExploreChat from "@rilldata/web-common/features/chat/ExploreChat.svelte";
   import { ResourceKind } from "@rilldata/web-common/features/entity-management/resource-selectors.ts";
   import { featureFlags } from "@rilldata/web-common/features/feature-flags";
-<<<<<<< HEAD
-  import { createIframeRPCHandler } from "@rilldata/web-common/lib/rpc";
-  import { waitUntil } from "@rilldata/web-common/lib/waitUtils.ts";
-  import RuntimeProvider from "@rilldata/web-common/runtime-client/RuntimeProvider.svelte";
-  import { onMount } from "svelte";
-=======
-  import ExploreChat from "@rilldata/web-common/features/chat/ExploreChat.svelte";
-  import { onMount } from "svelte";
   import {
     createIframeRPCHandler,
     emitNotification,
   } from "@rilldata/web-common/lib/rpc";
-  import ErrorPage from "@rilldata/web-common/components/ErrorPage.svelte";
->>>>>>> e2db39a7
+  import { waitUntil } from "@rilldata/web-common/lib/waitUtils";
+  import { onMount } from "svelte";
   import type { PageData } from "./$types";
 
   export let data: PageData;
@@ -132,12 +122,8 @@
     </div>
   {/if}
 
-<<<<<<< HEAD
-    <div class="flex h-full overflow-hidden">
-=======
   <div class="flex h-full overflow-hidden">
     <div class="flex-1 overflow-hidden">
->>>>>>> e2db39a7
       <slot />
     </div>
     {#if $dashboardChat && activeResource?.kind === ResourceKind.Explore}
