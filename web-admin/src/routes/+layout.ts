--- conflicted
+++ resolved
@@ -87,7 +87,7 @@
       );
       organizationPermissions = organizationResp.permissions ?? {};
       organizationLogoUrl = organizationResp.organization?.logoUrl;
-<<<<<<< HEAD
+      organizationFaviconUrl = organizationResp.organization?.faviconUrl;
     } catch (e: unknown) {
       if (!isAxiosError<RpcStatus>(e) || !e.response) {
         throw error(500, "Error fetching organization");
@@ -100,12 +100,6 @@
         // The redirect is handled below after the call to `GetProject`
       } else {
         throw error(e.response.status, e.response.data.message);
-=======
-      organizationFaviconUrl = organizationResp.organization?.faviconUrl;
-    } catch (e) {
-      if (e.response?.status !== 403) {
-        throw error(e.response.status, "Error fetching organization");
->>>>>>> 41734db5
       }
     }
   }
