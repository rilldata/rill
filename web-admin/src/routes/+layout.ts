--- conflicted
+++ resolved
@@ -8,19 +8,14 @@
 import { dev } from "$app/environment";
 import {
   adminServiceGetCurrentUser,
-  adminServiceGetOrganization,
   getAdminServiceGetCurrentUserQueryKey,
-  getAdminServiceGetOrganizationQueryKey,
   type V1GetCurrentUserResponse,
   type V1OrganizationPermissions,
   type V1ProjectPermissions,
   type V1User,
 } from "@rilldata/web-admin/client";
 import { redirectToLoginOrRequestAccess } from "@rilldata/web-admin/features/authentication/checkUserAccess";
-<<<<<<< HEAD
-=======
 import { getFetchOrganizationQueryOptions } from "@rilldata/web-admin/features/organizations/selectors";
->>>>>>> 6ea8c938
 import { fetchProjectDeploymentDetails } from "@rilldata/web-admin/features/projects/selectors";
 import { initPosthog } from "@rilldata/web-common/lib/analytics/posthog";
 import { queryClient } from "@rilldata/web-common/lib/svelte-query/globalQueryClient.js";
@@ -84,17 +79,9 @@
   let organizationLogoUrl: string | undefined = undefined;
   if (organization && !token) {
     try {
-<<<<<<< HEAD
-      const organizationResp = await queryClient.fetchQuery({
-        queryKey: getAdminServiceGetOrganizationQueryKey(organization),
-        queryFn: () => adminServiceGetOrganization(organization),
-        staleTime: Infinity,
-      });
-=======
       const organizationResp = await queryClient.fetchQuery(
         getFetchOrganizationQueryOptions(organization),
       );
->>>>>>> 6ea8c938
       organizationPermissions = organizationResp.permissions ?? {};
       organizationLogoUrl = organizationResp.organization?.logoUrl;
     } catch (e) {
