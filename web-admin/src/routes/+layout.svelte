--- conflicted
+++ resolved
@@ -13,11 +13,8 @@
   import { QueryClientProvider } from "@tanstack/svelte-query";
   import { onMount } from "svelte";
   import ErrorBoundary from "../features/errors/ErrorBoundary.svelte";
-<<<<<<< HEAD
+  import { createGlobalErrorCallback } from "../features/errors/error-utils";
   import { initPylonWidget } from "../features/help/initPylonWidget";
-=======
-  import { createGlobalErrorCallback } from "../features/errors/error-utils";
->>>>>>> 700dba4e
   import TopNavigationBar from "../features/navigation/TopNavigationBar.svelte";
   import { clearViewedAsUserAfterNavigate } from "../features/view-as-user/clearViewedAsUser";
 
@@ -33,16 +30,13 @@
 
   beforeNavigate(retainFeaturesFlags);
   clearViewedAsUserAfterNavigate(queryClient);
-<<<<<<< HEAD
 
+  initCloudMetrics();
   initPylonWidget();
-=======
-  initCloudMetrics();
 
   onMount(() => errorEventHandler?.addJavascriptErrorListeners());
 
   $: isEmbed = $page.url.pathname === "/-/embed";
->>>>>>> 700dba4e
 </script>
 
 <svelte:head>
