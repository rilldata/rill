--- conflicted
+++ resolved
@@ -1,9 +1,6 @@
 <script lang="ts">
   import NotificationCenter from "@rilldata/web-common/components/notifications/NotificationCenter.svelte";
-<<<<<<< HEAD
-=======
   import { featureFlags } from "@rilldata/web-common/features/feature-flags";
->>>>>>> 3c7802f2
   import RillTheme from "@rilldata/web-common/layout/RillTheme.svelte";
   import {
     QueryCache,
