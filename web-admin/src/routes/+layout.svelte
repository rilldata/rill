<script lang="ts">
  import { beforeNavigate } from "$app/navigation";
  import NotificationCenter from "@rilldata/web-common/components/notifications/NotificationCenter.svelte";
  import {
    featureFlags,
    retainFeaturesFlags,
  } from "@rilldata/web-common/features/feature-flags";
  import RillTheme from "@rilldata/web-common/layout/RillTheme.svelte";
<<<<<<< HEAD
  import { initCloudMetrics } from "@rilldata/web-common/metrics/initMetrics";
  import {
    QueryCache,
    QueryClient,
    QueryClientProvider,
  } from "@tanstack/svelte-query";
  import { globalErrorCallback } from "../features/errors/error-utils";
=======
  import { QueryClient, QueryClientProvider } from "@tanstack/svelte-query";
  import { createGlobalErrorCallback } from "../features/errors/error-utils";
>>>>>>> 5ed274bf
  import ErrorBoundary from "../features/errors/ErrorBoundary.svelte";
  import TopNavigationBar from "../features/navigation/TopNavigationBar.svelte";
  import { clearViewedAsUserAfterNavigate } from "../features/view-as-user/clearViewedAsUser";

  const queryClient = new QueryClient({
    defaultOptions: {
      queries: {
        refetchOnMount: false,
        refetchOnReconnect: false,
        refetchOnWindowFocus: false,
        retry: false,
      },
    },
  });
  // Motivation:
  // - https://tkdodo.eu/blog/breaking-react-querys-api-on-purpose#a-bad-api
  // - https://tkdodo.eu/blog/react-query-error-handling#the-global-callbacks
  queryClient.getQueryCache().config.onError =
    createGlobalErrorCallback(queryClient);

  featureFlags.set({
    // The admin server enables some dashboard features like scheduled reports and alerts
    adminServer: true,
    // Set read-only mode so that the user can't edit the dashboard
    readOnly: true,
  });

  beforeNavigate(retainFeaturesFlags);
  clearViewedAsUserAfterNavigate(queryClient);
  initCloudMetrics();
</script>

<svelte:head>
  <meta content="Rill Cloud" name="description" />
</svelte:head>

<RillTheme>
  <QueryClientProvider client={queryClient}>
    <main class="flex flex-col h-screen">
      <TopNavigationBar />
      <div class="flex-grow overflow-hidden">
        <ErrorBoundary>
          <slot />
        </ErrorBoundary>
      </div>
    </main>
  </QueryClientProvider>

  <NotificationCenter />
</RillTheme><|MERGE_RESOLUTION|>--- conflicted
+++ resolved
@@ -6,18 +6,9 @@
     retainFeaturesFlags,
   } from "@rilldata/web-common/features/feature-flags";
   import RillTheme from "@rilldata/web-common/layout/RillTheme.svelte";
-<<<<<<< HEAD
   import { initCloudMetrics } from "@rilldata/web-common/metrics/initMetrics";
-  import {
-    QueryCache,
-    QueryClient,
-    QueryClientProvider,
-  } from "@tanstack/svelte-query";
-  import { globalErrorCallback } from "../features/errors/error-utils";
-=======
   import { QueryClient, QueryClientProvider } from "@tanstack/svelte-query";
   import { createGlobalErrorCallback } from "../features/errors/error-utils";
->>>>>>> 5ed274bf
   import ErrorBoundary from "../features/errors/ErrorBoundary.svelte";
   import TopNavigationBar from "../features/navigation/TopNavigationBar.svelte";
   import { clearViewedAsUserAfterNavigate } from "../features/view-as-user/clearViewedAsUser";
