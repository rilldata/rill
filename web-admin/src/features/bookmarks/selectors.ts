import { page } from "$app/stores";
import {
  adminServiceListBookmarks,
  createAdminServiceGetCurrentUser,
  createAdminServiceListBookmarks,
  getAdminServiceListBookmarksQueryKey,
  type V1Bookmark,
  type V1ListBookmarksResponse,
} from "@rilldata/web-admin/client";
import {
  type CompoundQueryResult,
  getCompoundQuery,
} from "@rilldata/web-common/features/compound-query-result";
import { getDashboardStateFromUrl } from "@rilldata/web-common/features/dashboards/proto-state/fromProto";
import { useMetricsViewTimeRange } from "@rilldata/web-common/features/dashboards/selectors";
import { useExploreState } from "@rilldata/web-common/features/dashboards/stores/dashboard-stores";
import { getDefaultExploreUrlParams } from "@rilldata/web-common/features/dashboards/stores/get-default-explore-url-params";
import type { MetricsExplorerEntity } from "@rilldata/web-common/features/dashboards/stores/metrics-explorer-entity";
import {
  getTimeControlState,
  timeControlStateSelector,
} from "@rilldata/web-common/features/dashboards/time-controls/time-control-store";
<<<<<<< HEAD
import { convertPartialExploreStateToUrlSearch } from "@rilldata/web-common/features/dashboards/url-state/convert-partial-explore-state-to-url-search";
=======
import { convertExploreStateToURLSearchParams } from "@rilldata/web-common/features/dashboards/url-state/convertExploreStateToURLSearchParams";
import { ExploreStateURLParams } from "@rilldata/web-common/features/dashboards/url-state/url-params";
>>>>>>> 83d43ceb
import { ResourceKind } from "@rilldata/web-common/features/entity-management/resource-selectors";
import { useExploreValidSpec } from "@rilldata/web-common/features/explores/selectors";
import { queryClient } from "@rilldata/web-common/lib/svelte-query/globalQueryClient";
import { prettyFormatTimeRange } from "@rilldata/web-common/lib/time/ranges";
import { TimeRangePreset } from "@rilldata/web-common/lib/time/types";
import {
  createQueryServiceMetricsViewSchema,
  type V1ExploreSpec,
  type V1MetricsViewSpec,
  type V1StructType,
  type V1TimeRangeSummary,
} from "@rilldata/web-common/runtime-client";
import type { HTTPError } from "@rilldata/web-common/runtime-client/fetchWrapper";
import type { QueryClient } from "@tanstack/query-core";
import type { CreateQueryResult } from "@tanstack/svelte-query";
import { derived, get, type Readable } from "svelte/store";

export type BookmarkEntry = {
  resource: V1Bookmark;
  filtersOnly: boolean;
  absoluteTimeRange: boolean;
  url: string;
};

export type Bookmarks = {
  home: BookmarkEntry | undefined;
  personal: BookmarkEntry[];
  shared: BookmarkEntry[];
};

export async function fetchBookmarks(projectId: string, exploreName: string) {
  const params = {
    projectId,
    resourceKind: ResourceKind.Explore,
    resourceName: exploreName,
  };
  const bookmarksResp = await queryClient.fetchQuery({
    queryKey: getAdminServiceListBookmarksQueryKey(params),
    queryFn: ({ signal }) => adminServiceListBookmarks(params, signal),
  });
  return bookmarksResp.bookmarks ?? [];
}

export function getBookmarks(projectId: string, exploreName: string) {
  return derived(createAdminServiceGetCurrentUser(), (userResp, set) =>
    createAdminServiceListBookmarks(
      {
        projectId,
        resourceKind: ResourceKind.Explore,
        resourceName: exploreName,
      },
      {
        query: {
          enabled: !!userResp.data?.user && !!projectId,
        },
      },
      queryClient,
    ).subscribe(set),
  ) as CreateQueryResult<V1ListBookmarksResponse, HTTPError>;
}

export function isHomeBookmark(bookmark: V1Bookmark) {
  return Boolean(bookmark.default);
}

export function categorizeBookmarks(
  bookmarkResp: V1Bookmark[],
  metricsSpec: V1MetricsViewSpec | undefined,
  exploreSpec: V1ExploreSpec | undefined,
  schema: V1StructType | undefined,
  exploreState: MetricsExplorerEntity,
  timeRangeSummary: V1TimeRangeSummary | undefined,
) {
  const bookmarks: Bookmarks = {
    home: undefined,
    personal: [],
    shared: [],
  };
  if (!exploreState) return bookmarks;

  const defaultExploreUrlParams = getDefaultExploreUrlParams(
    metricsSpec,
    exploreSpec,
    timeRangeSummary,
  );

  bookmarkResp?.forEach((bookmarkResource) => {
    const bookmark = parseBookmark(
      bookmarkResource,
      metricsSpec ?? {},
      exploreSpec ?? {},
      schema ?? {},
      exploreState,
      defaultExploreUrlParams,
      timeRangeSummary,
    );
    if (isHomeBookmark(bookmarkResource)) {
      bookmarks.home = bookmark;
    } else if (bookmarkResource.shared) {
      bookmarks.shared.push(bookmark);
    } else {
      bookmarks.personal.push(bookmark);
    }
  });

  return bookmarks;
}

export function getHomeBookmarkExploreState(
  projectId: string,
  instanceId: string,
  metricsViewName: string,
  exploreName: string,
): CompoundQueryResult<Partial<MetricsExplorerEntity> | null> {
  return getCompoundQuery(
    [
      getBookmarks(projectId, exploreName),
      useExploreValidSpec(instanceId, exploreName),
      createQueryServiceMetricsViewSchema(instanceId, metricsViewName),
    ],
    ([bookmarksResp, exploreSpecResp, schemaResp]) => {
      const homeBookmark = bookmarksResp?.bookmarks?.find(isHomeBookmark);
      if (!homeBookmark) return null;

      const exploreSpec = exploreSpecResp?.explore ?? {};
      const metricsViewSpec = exploreSpecResp?.metricsView ?? {};

      const exploreStateFromHomeBookmark = getDashboardStateFromUrl(
        homeBookmark?.data ?? "",
        metricsViewSpec,
        exploreSpec,
        schemaResp?.schema ?? {},
      );
      return exploreStateFromHomeBookmark;
    },
  );
}

export function searchBookmarks(
  bookmarks: Bookmarks | undefined,
  searchText: string,
): Bookmarks | undefined {
  if (!searchText || !bookmarks) return bookmarks;
  searchText = searchText.toLowerCase();
  const matchName = (bookmark: BookmarkEntry | undefined) =>
    bookmark?.resource.displayName &&
    bookmark.resource.displayName.toLowerCase().includes(searchText);
  return {
    home: matchName(bookmarks.home) ? bookmarks.home : undefined,
    personal: bookmarks?.personal.filter(matchName) ?? [],
    shared: bookmarks?.shared.filter(matchName) ?? [],
  };
}

export function getPrettySelectedTimeRange(
  queryClient: QueryClient,
  instanceId: string,
  metricsViewName: string,
  exploreName: string,
): Readable<string> {
  return derived(
    [
      useExploreValidSpec(instanceId, exploreName),
      useMetricsViewTimeRange(instanceId, metricsViewName, {}, queryClient),
      useExploreState(metricsViewName),
    ],
    ([validSpec, timeRangeSummary, metricsExplorerEntity]) => {
      const timeRangeState = timeControlStateSelector([
        validSpec.data?.metricsView ?? {},
        validSpec.data?.explore ?? {},
        timeRangeSummary,
        metricsExplorerEntity,
      ]);
      if (!timeRangeState.ready) return "";
      return prettyFormatTimeRange(
        timeRangeState.selectedTimeRange?.start,
        timeRangeState.selectedTimeRange?.end,
        timeRangeState.selectedTimeRange?.name,
        metricsExplorerEntity?.selectedTimezone,
      );
    },
  );
}

function parseBookmark(
  bookmarkResource: V1Bookmark,
  metricsViewSpec: V1MetricsViewSpec,
  exploreSpec: V1ExploreSpec,
  schema: V1StructType,
  exploreState: MetricsExplorerEntity,
  defaultExploreUrlParams: URLSearchParams,
  timeRangeSummary: V1TimeRangeSummary | undefined,
): BookmarkEntry {
  const exploreStateFromBookmark = getDashboardStateFromUrl(
    bookmarkResource.data ?? "",
    metricsViewSpec,
    exploreSpec,
    schema,
  );

  const finalExploreState = {
    ...(exploreState ?? {}),
    ...exploreStateFromBookmark,
  } as MetricsExplorerEntity;

  const url = new URL(get(page).url);
<<<<<<< HEAD
  url.search = convertPartialExploreStateToUrlSearch(
=======

  const searchParams = convertExploreStateToURLSearchParams(
>>>>>>> 83d43ceb
    finalExploreState,
    exploreSpec,
    getTimeControlState(
      metricsViewSpec,
      exploreSpec,
      timeRangeSummary,
      finalExploreState,
    ),
    defaultExploreUrlParams,
    url,
  );

  url.search = searchParams.toString();

  return {
    resource: bookmarkResource,
    absoluteTimeRange:
      exploreStateFromBookmark.selectedTimeRange?.name ===
      TimeRangePreset.CUSTOM,
    filtersOnly: isFilterOnlyBookmark(
      exploreStateFromBookmark,
      metricsViewSpec,
      exploreSpec,
      timeRangeSummary,
      defaultExplorePreset,
      url,
    ),
    url: url.toString(),
  };
}

function isFilterOnlyBookmark(
  bookmarkState: Partial<MetricsExplorerEntity>,
  metricsViewSpec: V1MetricsViewSpec,
  exploreSpec: V1ExploreSpec,
  timeRangeSummary: V1TimeRangeSummary | undefined,
  defaultExplorePreset: V1ExplorePreset,
  url: URL,
): boolean {
  // Get the bookmark's search params
  const searchParams = convertExploreStateToURLSearchParams(
    bookmarkState as MetricsExplorerEntity,
    exploreSpec,
    getTimeControlState(
      metricsViewSpec,
      exploreSpec,
      timeRangeSummary,
      bookmarkState as MetricsExplorerEntity,
    ),
    defaultExplorePreset,
    url,
  );

  // These are the only parameters that are stored in a filter-only bookmark
  const allowedFilterParams = new Set([
    ExploreStateURLParams.Filters,
    ExploreStateURLParams.TimeRange,
    ExploreStateURLParams.TimeGrain,
  ]) as Set<string>;

  // Check if all the bookmark's search params are in the allowed list
  const urlParams = Array.from(searchParams.keys());
  return urlParams.every((param) => allowedFilterParams.has(param));
}<|MERGE_RESOLUTION|>--- conflicted
+++ resolved
@@ -20,12 +20,8 @@
   getTimeControlState,
   timeControlStateSelector,
 } from "@rilldata/web-common/features/dashboards/time-controls/time-control-store";
-<<<<<<< HEAD
 import { convertPartialExploreStateToUrlSearch } from "@rilldata/web-common/features/dashboards/url-state/convert-partial-explore-state-to-url-search";
-=======
-import { convertExploreStateToURLSearchParams } from "@rilldata/web-common/features/dashboards/url-state/convertExploreStateToURLSearchParams";
 import { ExploreStateURLParams } from "@rilldata/web-common/features/dashboards/url-state/url-params";
->>>>>>> 83d43ceb
 import { ResourceKind } from "@rilldata/web-common/features/entity-management/resource-selectors";
 import { useExploreValidSpec } from "@rilldata/web-common/features/explores/selectors";
 import { queryClient } from "@rilldata/web-common/lib/svelte-query/globalQueryClient";
@@ -232,12 +228,8 @@
   } as MetricsExplorerEntity;
 
   const url = new URL(get(page).url);
-<<<<<<< HEAD
-  url.search = convertPartialExploreStateToUrlSearch(
-=======
-
-  const searchParams = convertExploreStateToURLSearchParams(
->>>>>>> 83d43ceb
+
+  const searchParams = convertPartialExploreStateToUrlSearch(
     finalExploreState,
     exploreSpec,
     getTimeControlState(
@@ -262,7 +254,7 @@
       metricsViewSpec,
       exploreSpec,
       timeRangeSummary,
-      defaultExplorePreset,
+      defaultExploreUrlParams,
       url,
     ),
     url: url.toString(),
@@ -274,11 +266,11 @@
   metricsViewSpec: V1MetricsViewSpec,
   exploreSpec: V1ExploreSpec,
   timeRangeSummary: V1TimeRangeSummary | undefined,
-  defaultExplorePreset: V1ExplorePreset,
+  defaultExploreUrlParams: URLSearchParams,
   url: URL,
 ): boolean {
   // Get the bookmark's search params
-  const searchParams = convertExploreStateToURLSearchParams(
+  const searchParams = convertPartialExploreStateToUrlSearch(
     bookmarkState as MetricsExplorerEntity,
     exploreSpec,
     getTimeControlState(
@@ -287,7 +279,7 @@
       timeRangeSummary,
       bookmarkState as MetricsExplorerEntity,
     ),
-    defaultExplorePreset,
+    defaultExploreUrlParams,
     url,
   );
 
