--- conflicted
+++ resolved
@@ -18,12 +18,7 @@
   getTimeControlState,
   timeControlStateSelector,
 } from "@rilldata/web-common/features/dashboards/time-controls/time-control-store";
-<<<<<<< HEAD
-import { convertExploreStateToURLSearchParams } from "@rilldata/web-common/features/dashboards/url-state/convertExploreStateToURLSearchParams";
-import { getDefaultExplorePreset } from "@rilldata/web-common/features/dashboards/url-state/getDefaultExplorePreset";
-=======
 import { getCleanedUrlParamsForGoto } from "@rilldata/web-common/features/dashboards/url-state/convert-partial-explore-state-to-url-params";
->>>>>>> 7b9e6d89
 import { ExploreStateURLParams } from "@rilldata/web-common/features/dashboards/url-state/url-params";
 import { ResourceKind } from "@rilldata/web-common/features/entity-management/resource-selectors";
 import { useExploreValidSpec } from "@rilldata/web-common/features/explores/selectors";
@@ -245,10 +240,10 @@
         ...homeBookmarkExploreState.data,
       } as MetricsExplorerEntity;
 
-      const defaultExplorePreset = getDefaultExplorePreset(
+      const defaultExploreUrlParams = getDefaultExploreUrlParams(
+        metricsViewSpec,
         exploreSpec,
-        metricsViewSpec,
-        timeRangeResp.data,
+        timeRangeResp.data?.timeRangeSummary,
       );
       const timeControlState = getTimeControlState(
         metricsViewSpec,
@@ -258,11 +253,11 @@
       );
 
       const url = new URL(pageState.url);
-      const homeBookmarkURLParams = convertExploreStateToURLSearchParams(
+      const homeBookmarkURLParams = getCleanedUrlParamsForGoto(
+        exploreSpec,
         finalExploreState,
-        exploreSpec,
         timeControlState,
-        defaultExplorePreset,
+        defaultExploreUrlParams,
         url,
       ).toString();
       return `${baseUrlPath}?${homeBookmarkURLParams}`;
