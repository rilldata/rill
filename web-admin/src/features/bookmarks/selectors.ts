--- conflicted
+++ resolved
@@ -1,17 +1,11 @@
 import { page } from "$app/stores";
 import type { CreateQueryResult } from "@rilldata/svelte-query";
 import {
-  adminServiceListBookmarks,
   createAdminServiceGetCurrentUser,
   createAdminServiceListBookmarks,
-  getAdminServiceListBookmarksQueryKey,
   type V1Bookmark,
   type V1ListBookmarksResponse,
 } from "@rilldata/web-admin/client";
-<<<<<<< HEAD
-import { useProjectId } from "@rilldata/web-admin/features/projects/selectors";
-=======
->>>>>>> f828ef29
 import {
   type CompoundQueryResult,
   getCompoundQuery,
@@ -40,7 +34,6 @@
   type V1TimeRangeSummary,
 } from "@rilldata/web-common/runtime-client";
 import type { QueryClient } from "@tanstack/query-core";
-import type { CreateQueryResult } from "@tanstack/svelte-query";
 import { derived, get, type Readable } from "svelte/store";
 
 export type BookmarkEntry = {
@@ -55,19 +48,6 @@
   personal: BookmarkEntry[];
   shared: BookmarkEntry[];
 };
-
-export async function fetchBookmarks(projectId: string, exploreName: string) {
-  const params = {
-    projectId,
-    resourceKind: ResourceKind.Explore,
-    resourceName: exploreName,
-  };
-  const bookmarksResp = await queryClient.fetchQuery({
-    queryKey: getAdminServiceListBookmarksQueryKey(params),
-    queryFn: ({ signal }) => adminServiceListBookmarks(params, signal),
-  });
-  return bookmarksResp.bookmarks ?? [];
-}
 
 export function getBookmarks(projectId: string, exploreName: string) {
   return derived(createAdminServiceGetCurrentUser(), (userResp, set) =>
@@ -89,30 +69,6 @@
 
 export function isHomeBookmark(bookmark: V1Bookmark) {
   return Boolean(bookmark.default);
-}
-
-export function getBookmarks(
-  organization: string,
-  project: string,
-  exploreName: string,
-) {
-  return derived(
-    [createAdminServiceGetCurrentUser(), useProjectId(organization, project)],
-    ([userResp, projectIdResp], set) =>
-      createAdminServiceListBookmarks(
-        {
-          projectId: projectIdResp.data,
-          resourceKind: ResourceKind.Explore,
-          resourceName: exploreName,
-        },
-        {
-          query: {
-            enabled: !!userResp.data?.user && !!projectIdResp.data,
-            queryClient,
-          },
-        },
-      ).subscribe(set),
-  ) as CreateQueryResult<V1ListBookmarksResponse>;
 }
 
 export function categorizeBookmarks(
@@ -230,42 +186,8 @@
   );
 }
 
-export function getHomeBookmarkExploreState(
-  organization: string,
-  project: string,
-  instanceId: string,
-  metricsViewName: string,
-  exploreName: string,
-): CompoundQueryResult<Partial<MetricsExplorerEntity>> {
-  return getCompoundQuery(
-    [
-      useExploreValidSpec(instanceId, exploreName),
-      getBookmarks(organization, project, exploreName),
-      createQueryServiceMetricsViewSchema(instanceId, metricsViewName),
-    ],
-    ([exploreSpecResp, bookmarksResp, schemaResp]) => {
-      const homeBookmark = bookmarksResp?.bookmarks?.find((b) => b.default);
-      if (!homeBookmark) {
-        return undefined;
-      }
-
-      const exploreSpec = exploreSpecResp?.explore ?? {};
-      const metricsViewSpec = exploreSpecResp?.metricsView ?? {};
-
-      const exploreStateFromHomeBookmark = getDashboardStateFromUrl(
-        homeBookmark?.data ?? "",
-        metricsViewSpec,
-        exploreSpec,
-        schemaResp?.schema ?? {},
-      );
-      return exploreStateFromHomeBookmark;
-    },
-  );
-}
-
 export function getHomeBookmarkURLParams(
-  organization: string,
-  project: string,
+  projectId: string,
   instanceId: string,
   metricsViewName: string,
   exploreName: string,
@@ -277,8 +199,7 @@
       useMetricsViewTimeRange(instanceId, metricsViewName),
       useExploreState(exploreName),
       getHomeBookmarkExploreState(
-        organization,
-        project,
+        projectId,
         instanceId,
         metricsViewName,
         exploreName,
