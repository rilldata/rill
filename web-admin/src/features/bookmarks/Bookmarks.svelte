--- conflicted
+++ resolved
@@ -42,24 +42,13 @@
 
   export let organization: string;
   export let project: string;
-<<<<<<< HEAD
-  export let metricsViewNames: string[];
-  export let resourceKind: ResourceKind;
-  export let resourceName: string;
-  export let bookmarks: V1Bookmark[];
-  export let categorizedBookmarks: Bookmarks;
-  export let defaultUrlParams: URLSearchParams | undefined = undefined;
-  export let defaultHomeBookmarkUrl: string = "";
-  export let filtersState: FiltersState;
-  export let timeControlState: TimeControlState;
-  export let disableFiltersOnly: boolean = false;
-=======
   export let resource: { name: string; kind: ResourceKind };
   export let bookmarkData: {
     bookmarks: V1Bookmark[];
     categorizedBookmarks: Bookmarks;
     defaultUrlParams?: URLSearchParams;
     defaultHomeBookmarkUrl?: string;
+    disableFiltersOnly?: boolean;
   };
   export let dashboardState: {
     metricsViewNames: string[];
@@ -73,8 +62,8 @@
     categorizedBookmarks,
     defaultUrlParams,
     defaultHomeBookmarkUrl,
+    disableFiltersOnly,
   } = bookmarkData);
->>>>>>> e7f8d66d
 
   let showDialog = false;
   let bookmark: BookmarkEntry | null = null;
@@ -266,13 +255,8 @@
     {bookmark}
     {resource}
     {defaultUrlParams}
-<<<<<<< HEAD
-    {filtersState}
-    {timeControlState}
     {disableFiltersOnly}
-=======
     {dashboardState}
->>>>>>> e7f8d66d
     onClose={() => {
       showDialog = false;
       bookmark = null;
