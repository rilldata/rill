--- conflicted
+++ resolved
@@ -108,15 +108,9 @@
     return map.set(name.toLowerCase(), {
       label:
         (isMetricsExplorer
-<<<<<<< HEAD
           ? resource?.explore?.spec?.title
-          : resource?.dashboard?.spec?.title) || name,
+          : resource?.canvas?.spec?.title) || name,
       section: isMetricsExplorer ? "/explore" : "-/dashboards",
-=======
-          ? resource?.metricsView?.spec?.title
-          : resource?.canvas?.spec?.title) || name,
-      section: isMetricsExplorer ? undefined : "-/dashboards",
->>>>>>> 61a8ea24
     });
   }, new Map<string, PathOption>());
 
