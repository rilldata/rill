--- conflicted
+++ resolved
@@ -167,17 +167,10 @@
   $: currentPath = [organization, project, dashboard, report || alert];
 </script>
 
-<<<<<<< HEAD
 {#if organization}
   <BillingBanner {organization} />
 {/if}
-<div
-  class="flex items-center w-full pr-4 pl-2 py-1"
-  class:border-b={!onProjectPage && !onOrgPage}
->
-=======
 <div class="flex items-center w-full pr-4 pl-2 py-1">
->>>>>>> db6ff150
   <!-- Left side -->
   <a
     href={rillLogoHref}
