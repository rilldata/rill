--- conflicted
+++ resolved
@@ -63,11 +63,7 @@
     > by viewing this project from the perspective of another user.
   </div>
   <div class="px-2 pb-2">
-<<<<<<< HEAD
-    <Search bind:value={searchText} />
-=======
     <Search bind:value={searchText} autofocus={false} />
->>>>>>> ac962212
   </div>
   {#if visibleUsers.length > 0}
     <div class="overflow-auto pb-1">
