import { createAdminServiceGetProject } from "@rilldata/web-admin/client";
import { useValidDashboards } from "@rilldata/web-common/features/dashboards/selectors";
import { getMapFromArray } from "@rilldata/web-common/lib/arrayUtils";
import type { V1Resource } from "@rilldata/web-common/runtime-client";
import { createRuntimeServiceListResources } from "@rilldata/web-common/runtime-client";
import type { CreateQueryResult } from "@tanstack/svelte-query";
import { derived } from "svelte/store";

export function useDashboardsLastUpdated(
  instanceId: string,
  organization: string,
  project: string,
) {
  return derived(
    [
      useValidDashboards(instanceId),
      createAdminServiceGetProject(organization, project),
    ],
    ([dashboardsResp, projResp]) => {
      if (!dashboardsResp.data?.length) {
        if (!projResp.data?.prodDeployment?.updatedOn) return undefined;

        // return project's last updated if there are no dashboards
        return new Date(projResp.data.prodDeployment.updatedOn);
      }

      const max = Math.max(
        ...dashboardsResp.data.map((res) =>
          new Date(res.meta.stateUpdatedOn).getTime(),
        ),
      );
      return new Date(max);
    },
  );
}

/**
 * The DashboardResource is a wrapper around a V1Resource that adds the
 * "refreshedOn" attribute, which is the last time the dashboard was refreshed.
 *
 * If the backend is updated to include this attribute in the V1Resource, this
 * wrapper can be removed.
 */
export interface DashboardResource {
  resource: V1Resource;
  refreshedOn: string;
}

function getDashboardRefreshedOn(
  dashboard: V1Resource,
  allResources: Map<string, V1Resource>,
): string | undefined {
  if (!dashboard) return undefined;

  const metricsViewRefName = dashboard.meta.refs[0];
  const refTable = allResources.get(
    `${metricsViewRefName?.kind}_${metricsViewRefName?.name}`,
  );
  return (
    refTable?.model?.state.refreshedOn || refTable?.source?.state.refreshedOn
  );
}

function getExploreRefreshedOn(
  explore: V1Resource,
  allResources: Map<string, V1Resource>,
): string | undefined {
  if (!explore) return undefined;

  // 1st get the metrics view for the explore
  const exploreRefName = explore.meta.refs[0];
  const metricsView = allResources.get(
    `${exploreRefName?.kind}_${exploreRefName?.name}`,
  );
  if (!metricsView) return undefined;

  // next get the referenced table resource
  return getDashboardRefreshedOn(metricsView, allResources);
}

// This iteration of `useDashboards` returns the above `DashboardResource` type, which includes `refreshedOn`
export function useDashboardsV2(
  instanceId: string,
): CreateQueryResult<DashboardResource[]> {
  return createRuntimeServiceListResources(instanceId, undefined, {
    query: {
      select: (data) => {
<<<<<<< HEAD
        // create a map since we are potentially looking up twice per explore
        const allResources = getMapFromArray(
          data.resources,
          (r) => `${r.meta.name.kind}_${r.meta.name.name}`,
=======
        // Filter for Metrics Explorers and Custom Dashboards
        const resources = data.resources.filter(
          (res) => res.metricsView || res.canvas,
>>>>>>> 61a8ea24
        );
        const allDashboards: DashboardResource[] = [];
        // filter canvas dashboards
        const canvasDashboards = data.resources.filter((res) => res.dashboard);
        allDashboards.push(
          ...canvasDashboards.map((resource) => {
            // Add `refreshedOn` to each resource
            const refreshedOn = getDashboardRefreshedOn(resource, allResources);
            return { resource, refreshedOn };
          }),
        );
        // filter explores
        const explores = data.resources.filter((res) => res.explore);
        allDashboards.push(
          ...explores.map((resource) => {
            // Add `refreshedOn` to each resource
            const refreshedOn = getExploreRefreshedOn(resource, allResources);
            return { resource, refreshedOn };
          }),
        );
        return allDashboards;
      },
    },
  });
}

// This iteration of `useDashboard` returns the above `DashboardResource` type, which includes `refreshedOn`
export function useDashboardV2(
  instanceId: string,
  name: string,
): CreateQueryResult<DashboardResource> {
  return createRuntimeServiceListResources(instanceId, undefined, {
    query: {
      enabled: !!instanceId && !!name,
      select: (data) => {
        if (!name) return;

        const resource = data.resources.find(
          (res) => res.meta.name.name.toLowerCase() === name.toLowerCase(),
        );
        // create a map since we are potentially looking up twice per explore
        const allResources = getMapFromArray(
          data.resources,
          (r) => `${r.meta.name.kind}_${r.meta.name.name}`,
        );

        if (resource.dashboard) {
          const refreshedOn = getDashboardRefreshedOn(resource, allResources);
          return { resource, refreshedOn };
        }

        const refreshedOn = getExploreRefreshedOn(resource, allResources);
        return { resource, refreshedOn };
      },
    },
  });
}<|MERGE_RESOLUTION|>--- conflicted
+++ resolved
@@ -85,20 +85,14 @@
   return createRuntimeServiceListResources(instanceId, undefined, {
     query: {
       select: (data) => {
-<<<<<<< HEAD
         // create a map since we are potentially looking up twice per explore
         const allResources = getMapFromArray(
           data.resources,
           (r) => `${r.meta.name.kind}_${r.meta.name.name}`,
-=======
-        // Filter for Metrics Explorers and Custom Dashboards
-        const resources = data.resources.filter(
-          (res) => res.metricsView || res.canvas,
->>>>>>> 61a8ea24
         );
         const allDashboards: DashboardResource[] = [];
         // filter canvas dashboards
-        const canvasDashboards = data.resources.filter((res) => res.dashboard);
+        const canvasDashboards = data.resources.filter((res) => res.canvas);
         allDashboards.push(
           ...canvasDashboards.map((resource) => {
             // Add `refreshedOn` to each resource
@@ -141,7 +135,7 @@
           (r) => `${r.meta.name.kind}_${r.meta.name.name}`,
         );
 
-        if (resource.dashboard) {
+        if (resource.canvas) {
           const refreshedOn = getDashboardRefreshedOn(resource, allResources);
           return { resource, refreshedOn };
         }
