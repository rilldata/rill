--- conflicted
+++ resolved
@@ -37,11 +37,7 @@
 
 export function useDashboards(
   instanceId: string,
-<<<<<<< HEAD
-): CreateQueryResult<DashboardResource[], HTTPError> {
-=======
 ): CreateQueryResult<V1Resource[]> {
->>>>>>> e7282e89
   return createRuntimeServiceListResources(instanceId, undefined, {
     query: {
       select: (data) => {
