--- conflicted
+++ resolved
@@ -183,10 +183,7 @@
   const url = new URL(`${curPageUrl.protocol}//${curPageUrl.host}`);
   url.pathname = `/${organization}/${project}/explore/${exploreName}`;
 
-<<<<<<< HEAD
-=======
   const metricsViewSpec = metricsView?.metricsView?.state?.validSpec ?? {};
->>>>>>> 671a1a63
   const exploreSpec = explore?.explore?.state?.validSpec ?? {};
   const metricsViewName = exploreSpec.metricsView;
 
@@ -211,15 +208,12 @@
   url.search = convertExploreStateToURLSearchParams(
     exploreState,
     exploreSpec,
-<<<<<<< HEAD
-=======
     getTimeControlState(
       metricsViewSpec,
       exploreSpec,
       fullTimeRange?.timeRangeSummary,
       exploreState,
     ),
->>>>>>> 671a1a63
     getDefaultExplorePreset(exploreSpec, fullTimeRange),
   );
   return url.toString();
