<script lang="ts">
  import { Dashboard } from "@rilldata/web-common/features/dashboards";
  import DashboardThemeProvider from "@rilldata/web-common/features/dashboards/DashboardThemeProvider.svelte";
  import DashboardURLStateSyncWrapper from "@rilldata/web-common/features/dashboards/url-state/DashboardURLStateSyncWrapper.svelte";
  import StateManagersProvider from "@rilldata/web-common/features/dashboards/state-managers/StateManagersProvider.svelte";
  import { createRuntimeServiceGetExplore } from "@rilldata/web-common/runtime-client";
  import { errorStore } from "../errors/error-store";

  export let instanceId: string;
  export let exploreName: string;

  $: explore = createRuntimeServiceGetExplore(instanceId, {
    name: exploreName,
  });
  $: ({ isSuccess, isError, error, data } = $explore);
  $: isExploreNotFound = isError && error?.response?.status === 404;
  // We check for explore.state.validSpec instead of meta.reconcileError. validSpec persists
  // from previous valid explores, allowing display even when the current explore spec is invalid
  // and a meta.reconcileError exists.
  $: isExploreErrored = !data?.explore?.explore?.state?.validSpec;

  $: metricsViewName = data?.metricsView?.meta?.name?.name;

  // If no dashboard is found, show a 404 page
  $: if (isExploreNotFound) {
    errorStore.set({
      statusCode: 404,
      header: "Explore not found",
      body: `The Explore dashboard you requested could not be found. Please check that you provided the name of a working dashboard.`,
    });
  }
</script>

{#if isSuccess}
  {#if isExploreErrored}
    <br /> Explore Error <br />
  {:else if data}
    {#key exploreName}
      <StateManagersProvider {exploreName} {metricsViewName}>
<<<<<<< HEAD
        <DashboardURLStateSyncWrapper>
          <DashboardThemeProvider>
            <Dashboard {exploreName} {metricsViewName} />
          </DashboardThemeProvider>
        </DashboardURLStateSyncWrapper>
=======
        <DashboardStateProvider {exploreName}>
          <DashboardURLStateProvider {metricsViewName}>
            <DashboardThemeProvider>
              <Dashboard {exploreName} {metricsViewName} isEmbedded />
            </DashboardThemeProvider>
          </DashboardURLStateProvider>
        </DashboardStateProvider>
>>>>>>> 6760fa54
      </StateManagersProvider>
    {/key}
  {/if}
{/if}<|MERGE_RESOLUTION|>--- conflicted
+++ resolved
@@ -37,21 +37,11 @@
   {:else if data}
     {#key exploreName}
       <StateManagersProvider {exploreName} {metricsViewName}>
-<<<<<<< HEAD
         <DashboardURLStateSyncWrapper>
           <DashboardThemeProvider>
-            <Dashboard {exploreName} {metricsViewName} />
+            <Dashboard {exploreName} {metricsViewName} isEmbedded />
           </DashboardThemeProvider>
         </DashboardURLStateSyncWrapper>
-=======
-        <DashboardStateProvider {exploreName}>
-          <DashboardURLStateProvider {metricsViewName}>
-            <DashboardThemeProvider>
-              <Dashboard {exploreName} {metricsViewName} isEmbedded />
-            </DashboardThemeProvider>
-          </DashboardURLStateProvider>
-        </DashboardStateProvider>
->>>>>>> 6760fa54
       </StateManagersProvider>
     {/key}
   {/if}
