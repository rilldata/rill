import { goto } from "$app/navigation";
import { page } from "$app/stores";
import { derived, get, type Readable } from "svelte/store";

import { useMetricsViewTimeRange } from "@rilldata/web-common/features/dashboards/selectors";
import { getStateManagers } from "@rilldata/web-common/features/dashboards/state-managers/state-managers";
import { convertExploreStateToURLSearchParams } from "@rilldata/web-common/features/dashboards/url-state/convertExploreStateToURLSearchParams";
import { getDefaultExplorePreset } from "@rilldata/web-common/features/dashboards/url-state/getDefaultExplorePreset";

import {
  getTimeControlState,
  type TimeControlState,
} from "@rilldata/web-common/features/dashboards/time-controls/time-control-store";
import {
  emitNotification,
  registerRPCMethod,
} from "@rilldata/web-common/lib/rpc";

export default function initEmbedPublicAPI(instanceId: string): () => void {
  const {
    metricsViewName,
    validSpecStore,
    dashboardStore,
    timeRangeSummaryStore,
  } = getStateManagers();

  const metricsViewNameValue = get(metricsViewName);
  const metricsViewTimeRange = useMetricsViewTimeRange(
    instanceId,
    metricsViewNameValue,
  );

  const derivedState: Readable<string> = derived(
    [
      validSpecStore,
      dashboardStore,
      timeRangeSummaryStore,
      metricsViewTimeRange,
    ],
    ([
      $validSpecStore,
      $dashboardStore,
      $timeRangeSummaryStore,
      $metricsViewTimeRange,
    ]) => {
      const exploreSpec = $validSpecStore.data?.explore ?? {};
      const metricsViewSpec = $validSpecStore.data?.metricsView ?? {};

      const defaultExplorePreset = getDefaultExplorePreset(
        exploreSpec,
        $metricsViewTimeRange?.data,
      );

      let timeControlsState: TimeControlState | undefined = undefined;
      if (metricsViewSpec && exploreSpec && $dashboardStore) {
        timeControlsState = getTimeControlState(
          metricsViewSpec,
          exploreSpec,
          $timeRangeSummaryStore.data?.timeRangeSummary,
          $dashboardStore,
        );
      }

      return decodeURIComponent(
        convertExploreStateToURLSearchParams(
          $dashboardStore,
          exploreSpec,
          timeControlsState,
          defaultExplorePreset,
<<<<<<< HEAD
        ).toString(),
=======
          get(page).url,
          true,
        ),
>>>>>>> 6c6e852f
      );
    },
  );

  const unsubscribe = derivedState.subscribe((stateString) => {
    emitNotification("stateChange", { state: stateString });
  });

  registerRPCMethod("getState", () => {
    const validSpec = get(validSpecStore);
    const dashboard = get(dashboardStore);
    const timeSummary = get(timeRangeSummaryStore).data;
    const metricsTime = get(metricsViewTimeRange);

    const exploreSpec = validSpec.data?.explore ?? {};
    const metricsViewSpec = validSpec.data?.metricsView ?? {};

    const defaultExplorePreset = getDefaultExplorePreset(
      exploreSpec,
      metricsTime?.data,
    );

    let timeControlsState: TimeControlState | undefined = undefined;
    if (metricsViewSpec && exploreSpec && dashboard) {
      timeControlsState = getTimeControlState(
        metricsViewSpec,
        exploreSpec,
        timeSummary?.timeRangeSummary,
        dashboard,
      );
    }
    const stateString = decodeURIComponent(
      convertExploreStateToURLSearchParams(
        dashboard,
        exploreSpec,
        timeControlsState,
        defaultExplorePreset,
<<<<<<< HEAD
      ).toString(),
=======
        get(page).url,
        true,
      ),
>>>>>>> 6c6e852f
    );
    return { state: stateString };
  });

  registerRPCMethod("setState", (state: string) => {
    if (typeof state !== "string") {
      return new Error("Expected state to be a string");
    }
    const currentUrl = new URL(get(page).url);
    currentUrl.search = state;
    void goto(currentUrl, { replaceState: true });
    return true;
  });

  emitNotification("ready");

  return unsubscribe;
}<|MERGE_RESOLUTION|>--- conflicted
+++ resolved
@@ -67,13 +67,9 @@
           exploreSpec,
           timeControlsState,
           defaultExplorePreset,
-<<<<<<< HEAD
-        ).toString(),
-=======
           get(page).url,
           true,
-        ),
->>>>>>> 6c6e852f
+        ).toString(),
       );
     },
   );
@@ -111,13 +107,9 @@
         exploreSpec,
         timeControlsState,
         defaultExplorePreset,
-<<<<<<< HEAD
-      ).toString(),
-=======
         get(page).url,
         true,
-      ),
->>>>>>> 6c6e852f
+      ).toString(),
     );
     return { state: stateString };
   });
