--- conflicted
+++ resolved
@@ -58,10 +58,6 @@
           organization: organization,
           data: {
             remote,
-<<<<<<< HEAD
-            create: true,
-=======
->>>>>>> dcf2e90e
           },
         });
       },
