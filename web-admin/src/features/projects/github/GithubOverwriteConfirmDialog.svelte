<script lang="ts">
  import type { extractGithubConnectError } from "@rilldata/web-admin/features/projects/github/github-errors";
<<<<<<< HEAD
  import { getRepoNameFromGithubUrl } from "@rilldata/web-common/features/project/deploy/github-utils";
=======
>>>>>>> 61d8505f
  import {
    AlertDialog,
    AlertDialogContent,
    AlertDialogDescription,
    AlertDialogFooter,
    AlertDialogHeader,
    AlertDialogTitle,
    AlertDialogTrigger,
  } from "@rilldata/web-common/components/alert-dialog/index.js";
  import { Button } from "@rilldata/web-common/components/button/index.js";
  import Input from "@rilldata/web-common/components/forms/Input.svelte";
  import AlertCircleOutline from "@rilldata/web-common/components/icons/AlertCircleOutline.svelte";
  import { getRepoNameFromGitRemote } from "@rilldata/web-common/features/project/github-utils";

  export let open = false;
  export let loading: boolean;
  export let error: ReturnType<typeof extractGithubConnectError>;

  export let onConfirm: () => Promise<void>;
  export let onCancel: () => void;
  export let githubRemote: string;
  export let subpath: string;

  let confirmInput = "";
  $: confirmed = confirmInput === "overwrite";

  $: path = `${getRepoNameFromGitRemote(githubRemote)}/${subpath}`;

  function close() {
    onCancel();
    confirmInput = "";
    open = false;
  }

  async function handleContinue() {
    await onConfirm();
    confirmInput = "";
    open = false;
  }
</script>

<AlertDialog bind:open>
  <AlertDialogTrigger asChild>
    <div class="hidden"></div>
  </AlertDialogTrigger>
  <AlertDialogContent>
    <AlertDialogHeader>
      <AlertDialogTitle class="flex flex-row gap-x-2 items-center">
        <AlertCircleOutline size="40px" className="text-yellow-600" />
        <div>
          Overwrite files in this {subpath ? "subpath" : "repository"}?
        </div>
      </AlertDialogTitle>
      <AlertDialogDescription class="flex flex-col gap-y-1.5">
        <div>
          It appears that <b>{path}</b> is not empty. Rill will overwrite this repo's
          contents with this project.
        </div>
        <div class="mt-1">
          Type <b>overwrite</b> in the box below to confirm:
        </div>
        <Input bind:value={confirmInput} id="confirmation" label="" />
        {#if error?.message}
          <div class="text-red-500 text-sm py-px">
            {error.message}
          </div>
        {/if}
      </AlertDialogDescription>
    </AlertDialogHeader>
    <AlertDialogFooter class="mt-5">
      <Button type="secondary" onClick={close}>Cancel</Button>
      <Button
        type="primary"
        onClick={handleContinue}
        disabled={!confirmed}
        {loading}
      >
        Continue
      </Button>
    </AlertDialogFooter>
  </AlertDialogContent>
</AlertDialog><|MERGE_RESOLUTION|>--- conflicted
+++ resolved
@@ -1,9 +1,6 @@
 <script lang="ts">
   import type { extractGithubConnectError } from "@rilldata/web-admin/features/projects/github/github-errors";
-<<<<<<< HEAD
-  import { getRepoNameFromGithubUrl } from "@rilldata/web-common/features/project/deploy/github-utils";
-=======
->>>>>>> 61d8505f
+  import { getRepoNameFromGitRemote } from "@rilldata/web-common/features/project/deploy/github-utils";
   import {
     AlertDialog,
     AlertDialogContent,
@@ -16,7 +13,6 @@
   import { Button } from "@rilldata/web-common/components/button/index.js";
   import Input from "@rilldata/web-common/components/forms/Input.svelte";
   import AlertCircleOutline from "@rilldata/web-common/components/icons/AlertCircleOutline.svelte";
-  import { getRepoNameFromGitRemote } from "@rilldata/web-common/features/project/github-utils";
 
   export let open = false;
   export let loading: boolean;
