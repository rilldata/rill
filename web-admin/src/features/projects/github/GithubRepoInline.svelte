<script lang="ts">
<<<<<<< HEAD
  import { getRepoNameFromGithubUrl } from "@rilldata/web-common/features/project/deploy/github-utils";
=======
  import {
    getGitUrlFromRemote,
    getRepoNameFromGitRemote,
  } from "@rilldata/web-common/features/project/github-utils";
>>>>>>> 61d8505f

  export let gitRemote: string;

  const repoName = getRepoNameFromGitRemote(gitRemote);
</script>

<a
  href={getGitUrlFromRemote(gitRemote)}
  target="_blank"
  class="font-semibold font-mono text-gray-800 text-[16px] leading-5"
  rel="noreferrer noopener"
>
  {repoName}
</a><|MERGE_RESOLUTION|>--- conflicted
+++ resolved
@@ -1,12 +1,8 @@
 <script lang="ts">
-<<<<<<< HEAD
-  import { getRepoNameFromGithubUrl } from "@rilldata/web-common/features/project/deploy/github-utils";
-=======
   import {
+    getRepoNameFromGitRemote,
     getGitUrlFromRemote,
-    getRepoNameFromGitRemote,
-  } from "@rilldata/web-common/features/project/github-utils";
->>>>>>> 61d8505f
+  } from "@rilldata/web-common/features/project/deploy/github-utils";
 
   export let gitRemote: string;
 
