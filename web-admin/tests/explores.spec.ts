--- conflicted
+++ resolved
@@ -11,13 +11,6 @@
       .first()
       .click();
 
-<<<<<<< HEAD
-    // Set the time zone to UTC
-    await page.getByLabel("Timezone selector").click();
-    await page.getByRole("menuitem", { name: "UTC UTC UTC+00:00" }).click();
-
-=======
->>>>>>> 75593113
     // Check the Big Number
     await expect(
       page.getByRole("button", { name: "Requests 6.60M" }),
