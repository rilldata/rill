import { chromium, expect } from "@playwright/test";
import axios from "axios";
import { spawn } from "child_process";
import dotenv from "dotenv";
import path from "path";
import { fileURLToPath } from "url";
import { writeFileEnsuringDir } from "../utils/fs";
import { generateEmbed } from "../utils/generate-embed";
import { execAsync, spawnAndMatch } from "../utils/spawn";
import type { StorageState } from "../utils/storage-state";
import { test as setup } from "./base";
import {
  ADMIN_STORAGE_STATE,
  RILL_DEVTOOL_BACKGROUND_PROCESS_PID_FILE,
  RILL_EMBED_SERVICE_TOKEN,
  RILL_ORG_NAME,
  RILL_PROJECT_NAME,
  RILL_SERVICE_NAME,
} from "./constants";
import { cliLogin } from "./fixtures/cli";

setup(
  "should start services, log-in a user, and deploy a project",
  async () => {
    const timeout = 240_000;
    setup.setTimeout(timeout);

    // Get the repository root directory, the only place from which `rill devtool` is allowed to be run
    const currentDir = path.dirname(fileURLToPath(import.meta.url));
    const repoRoot = path.resolve(currentDir, "../../../");

    // Start the cloud dependencies via Docker
    // This will block until the services are ready
    await spawnAndMatch(
      "rill",
      ["devtool", "start", "e2e", "--reset", "--only", "deps"],
      /All services ready/,
      {
        cwd: repoRoot,
        timeoutMs: timeout,
      },
    );

    // Load environment variables from our root `.env` file
    const __dirname = path.dirname(fileURLToPath(import.meta.url));
    dotenv.config({ path: path.resolve(__dirname, "../../../.env") });

    // Check that the required environment variables are set
    // The above `rill devtool` command pulls the `.env` file with these values.
    if (
      !process.env.RILL_DEVTOOL_E2E_ADMIN_ACCOUNT_EMAIL ||
      !process.env.RILL_DEVTOOL_E2E_ADMIN_ACCOUNT_PASSWORD ||
      !process.env.RILL_DEVTOOL_E2E_GITHUB_STORAGE_STATE_JSON
    ) {
      throw new Error(
        "Missing required environment variables for authentication",
      );
    }

    // Start the admin and runtime services in a detached background process.
    // A detached process ensures they are not cleaned up when this setup project completes.
    // However, we need to be sure to clean-up the processes manually in the teardown project.
    const child = spawn(
      "rill",
      ["devtool", "start", "e2e", "--only", "admin,runtime"],
      {
        detached: true,
        stdio: "ignore",
        cwd: repoRoot,
      },
    );
    // Write the pid to a file, so I can kill it later
    if (child.pid) {
      writeFileEnsuringDir(
        RILL_DEVTOOL_BACKGROUND_PROCESS_PID_FILE,
        child.pid.toString(),
      );
    } else {
      throw new Error("Failed to get pid of child process");
    }

    // Wait for the admin service to be ready
    await expect
      .poll(() => isServiceReady("http://localhost:8080/v1/ping"), {
        timeout: 45_000,
      })
      .toBeTruthy();
    console.log("Admin service ready");

    // Wait for the runtime service to be ready
    await expect
      .poll(() => isServiceReady("http://localhost:8081/v1/ping"), {
        timeout: 20_000,
      })
      .toBeTruthy();
    console.log("Runtime service ready");

    // Launch a Chromium browser with an authenticated GitHub session
    const browser = await chromium.launch();
    const context = await browser.newContext({
      storageState: JSON.parse(
        process.env.RILL_DEVTOOL_E2E_GITHUB_STORAGE_STATE_JSON,
      ) as StorageState,
    });
    const page = await context.newPage();

    // Pull the repositories to be used for testing
    const examplesRepoPath = "tests/setup/git/repos/rill-examples";
    await execAsync(
      `rm -rf ${examplesRepoPath} && git clone https://github.com/rilldata/rill-examples.git ${examplesRepoPath}`,
    );

    // Log in with the admin account
    await page.goto("/");
    await page.getByRole("button", { name: "Continue with Email" }).click();
    await page.getByPlaceholder("Enter your email address").click();
    await page
      .getByPlaceholder("Enter your email address")
      .fill(process.env.RILL_DEVTOOL_E2E_ADMIN_ACCOUNT_EMAIL);
    await page.getByPlaceholder("Enter your email address").press("Tab");
    await page
      .getByPlaceholder("Enter your password")
      .fill(process.env.RILL_DEVTOOL_E2E_ADMIN_ACCOUNT_PASSWORD);
<<<<<<< HEAD

    // Click the continue button
    await page.getByRole("button", { name: "Continue" }).click();
=======
    await page.getByRole("button", { name: "Continue with Email" }).click();
>>>>>>> 61de60e9
    await page.waitForURL("/");

    // Save auth cookies to file
    // Subsequent tests can seed their browser with these cookies, instead of going through the log-in flow again.
    await page.context().storageState({ path: ADMIN_STORAGE_STATE });

    // Create an organization named "e2e"
    await cliLogin(page);
    const { stdout: orgCreateStdout } = await execAsync(
      `rill org create ${RILL_ORG_NAME}`,
    );
    expect(orgCreateStdout).toContain("Created organization");

    const { stdout: orgCreateService } = await execAsync(
      `rill service create ${RILL_SERVICE_NAME}`,
    );
    expect(orgCreateService).toContain("Created service");

    const embedToken = orgCreateService.match(/Access token:\s+(\S+)/);

    // Go to the organization's page
    await page.goto(`/${RILL_ORG_NAME}`);
    await expect(
      page.getByRole("heading", { name: RILL_ORG_NAME }),
    ).toBeVisible();

    // Deploy the OpenRTB project
    const { match } = await spawnAndMatch(
      "rill",
      [
        "deploy",
        "--path",
        "tests/setup/git/repos/rill-examples",
        "--subpath",
        "rill-openrtb-prog-ads",
        "--project",
        RILL_PROJECT_NAME,
        "--github",
      ],
      /https?:\/\/[^\s]+/,
    );

    // Navigate to the GitHub auth URL
    // (In a fresh browser, this would typically trigger a log-in to GitHub, but we've bootstrapped the Playwright browser with GitHub auth cookies.
    // See the `save-github-cookies` project in `playwright.config.ts` for details.)
    const url = match[0];
    await page.goto(url);
    await page.waitForURL("/-/github/connect/success");

    // Wait for the deployment to complete
    // TODO: Replace this with a better check. Maybe we could modify `spawnAndMatch` to match an array of regexes.
    await page.waitForTimeout(10000);

    // Expect to see the successful deployment
    await page.goto(`/${RILL_ORG_NAME}/${RILL_PROJECT_NAME}`);
    await expect(page.getByText("Your trial expires in 30 days")).toBeVisible(); // Billing banner
    await expect(page.getByText(RILL_ORG_NAME)).toBeVisible(); // Organization breadcrumb
    await expect(page.getByText("Free trial")).toBeVisible(); // Billing status
    await expect(page.getByText(RILL_PROJECT_NAME)).toBeVisible(); // Project breadcrumb

    // Check that the dashboards are listed
    await expect(
      page.getByRole("link", { name: "Programmatic Ads Auction" }).first(),
    ).toBeVisible();
    await expect(
      page.getByRole("link", { name: "Programmatic Ads Bids" }),
    ).toBeVisible();

    // Wait for the first dashboard to be ready
    await expect
      .poll(
        async () => {
          await page.reload();
          const listing = page.getByRole("link", {
            name: "Programmatic Ads Auction auction_explore",
          });
          return listing.textContent();
        },
        { intervals: Array(24).fill(5_000), timeout: 180_000 },
      )
      .toContain("Last refreshed");

    // generate a embed file
    writeFileEnsuringDir(RILL_EMBED_SERVICE_TOKEN, embedToken![1]);
    await generateEmbed(
      "bids_explore",
      embedToken![1],
      RILL_ORG_NAME,
      RILL_PROJECT_NAME,
    );
  },
);

async function isServiceReady(url: string): Promise<boolean> {
  try {
    const response = await axios.get(url);
    return response.status === 200;
  } catch {
    return false;
  }
}<|MERGE_RESOLUTION|>--- conflicted
+++ resolved
@@ -121,13 +121,7 @@
     await page
       .getByPlaceholder("Enter your password")
       .fill(process.env.RILL_DEVTOOL_E2E_ADMIN_ACCOUNT_PASSWORD);
-<<<<<<< HEAD
-
-    // Click the continue button
-    await page.getByRole("button", { name: "Continue" }).click();
-=======
     await page.getByRole("button", { name: "Continue with Email" }).click();
->>>>>>> 61de60e9
     await page.waitForURL("/");
 
     // Save auth cookies to file
