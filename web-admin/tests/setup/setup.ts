import { chromium, expect } from "@playwright/test";
import axios from "axios";
import { spawn } from "child_process";
import dotenv from "dotenv";
import path from "path";
import { fileURLToPath } from "url";
import { writeFileEnsuringDir } from "../utils/fs";
import {
  execAsync,
  spawnAndMatch,
} from "@rilldata/web-common/tests/utils/spawn";
import type { StorageState } from "../utils/storage-state";
import { test as setup } from "./base";
import {
  ADMIN_STORAGE_STATE,
  RILL_DEVTOOL_BACKGROUND_PROCESS_PID_FILE,
  RILL_EMBED_SERVICE_TOKEN,
  RILL_ORG_NAME,
  RILL_PROJECT_NAME,
  RILL_SERVICE_NAME,
} from "./constants";
import { cliLogin } from "./fixtures/cli";

setup.describe("global setup", () => {
  setup.describe.configure({
    mode: "serial",
    timeout: 240_000,
  });

  setup("should start services", async () => {
    // Get the repository root directory, the only place from which `rill devtool` is allowed to be run
    const currentDir = path.dirname(fileURLToPath(import.meta.url));
    const repoRoot = path.resolve(currentDir, "../../../");

    // Start the cloud dependencies via Docker
    // This will block until the services are ready
    await spawnAndMatch(
      "rill",
      ["devtool", "start", "e2e", "--reset", "--only", "deps"],
      /All services ready/,
      {
        cwd: repoRoot,
        timeoutMs: 60_000,
      },
    );

    // Load environment variables from our root `.env` file
    const __dirname = path.dirname(fileURLToPath(import.meta.url));
    dotenv.config({ path: path.resolve(__dirname, "../../../.env") });

    // Check that the required environment variables are set
    // The above `rill devtool` command pulls the `.env` file with these values.
    // Fail quickly if any of these are missing.
    if (
      !process.env.RILL_DEVTOOL_E2E_ADMIN_ACCOUNT_EMAIL ||
      !process.env.RILL_DEVTOOL_E2E_ADMIN_ACCOUNT_PASSWORD ||
      !process.env.RILL_DEVTOOL_E2E_GITHUB_STORAGE_STATE_JSON
    ) {
      throw new Error(
        "Missing required environment variables for authentication",
      );
    }

    // Start the admin and runtime services in a detached background process.
    // A detached process ensures they are not cleaned up when this setup project completes.
    // However, we need to be sure to clean-up the processes manually in the teardown project.
    const child = spawn(
      "rill",
      ["devtool", "start", "e2e", "--only", "admin,runtime"],
      {
        detached: true,
        stdio: "ignore",
        cwd: repoRoot,
      },
    );
    // Write the pid to a file, so I can kill it later
    if (child.pid) {
      writeFileEnsuringDir(
        RILL_DEVTOOL_BACKGROUND_PROCESS_PID_FILE,
        child.pid.toString(),
      );
    } else {
      throw new Error("Failed to get pid of child process");
    }

    // Wait for the admin service to be ready
    await expect
      .poll(() => isServiceReady("http://localhost:8080/v1/ping"), {
        timeout: 45_000,
      })
      .toBeTruthy();
    console.log("Admin service ready");

    // Wait for the runtime service to be ready
    await expect
      .poll(() => isServiceReady("http://localhost:8081/v1/ping"), {
        timeout: 20_000,
      })
      .toBeTruthy();
    console.log("Runtime service ready");
  });

  setup("should log in with the admin account", async () => {
    // Again, check that the required environment variables are set. This is for type-safety.
    if (
      !process.env.RILL_DEVTOOL_E2E_ADMIN_ACCOUNT_EMAIL ||
      !process.env.RILL_DEVTOOL_E2E_ADMIN_ACCOUNT_PASSWORD ||
      !process.env.RILL_DEVTOOL_E2E_GITHUB_STORAGE_STATE_JSON
    ) {
      throw new Error(
        "Missing required environment variables for authentication",
      );
    }

    // Launch a Chromium browser with an authenticated GitHub session
    const browser = await chromium.launch();
    const context = await browser.newContext({
      storageState: JSON.parse(
        process.env.RILL_DEVTOOL_E2E_GITHUB_STORAGE_STATE_JSON,
      ) as StorageState,
    });
    const page = await context.newPage();

    // Log in with the admin account
    await page.goto("/");
    await page.getByRole("button", { name: "Continue with Email" }).click();
    await page.getByPlaceholder("Enter your email address").click();
    await page
      .getByPlaceholder("Enter your email address")
      .fill(process.env.RILL_DEVTOOL_E2E_ADMIN_ACCOUNT_EMAIL);
    await page.getByPlaceholder("Enter your email address").press("Tab");
    await page
      .getByPlaceholder("Enter your password")
      .fill(process.env.RILL_DEVTOOL_E2E_ADMIN_ACCOUNT_PASSWORD);
    await page.getByRole("button", { name: "Continue with Email" }).click();
    await page.waitForURL("/");

    // Save the admin's Rill auth cookies to file. The resultant file will include both the GitHub and Rill auth cookies.
    // Subsequent tests can seed their browser with this state, instead of needing to go through the log-in flow again.
    await page.context().storageState({ path: ADMIN_STORAGE_STATE });
  });

  setup("should create an organization", async ({ adminPage }) => {
    // Create an organization named "e2e"
<<<<<<< HEAD
    await cliLogin(page);
    const { stdout: orgCreateStdout } = await execAsync(
      `rill org create ${RILL_ORG_NAME}`,
    );
=======
    await cliLogin(adminPage);
    const { stdout: orgCreateStdout } = await execAsync("rill org create e2e");
>>>>>>> 39f0d6c5
    expect(orgCreateStdout).toContain("Created organization");

    // create service and write access token to file
    const { stdout: orgCreateService } = await execAsync(
      `rill service create ${RILL_SERVICE_NAME}`,
    );
    expect(orgCreateService).toContain("Created service");

    const serviceToken = orgCreateService.match(/Access token:\s+(\S+)/);
    writeFileEnsuringDir(RILL_EMBED_SERVICE_TOKEN, serviceToken![1]);

    // Go to the organization's page
<<<<<<< HEAD
    await page.goto(`/${RILL_ORG_NAME}`);
    await expect(
      page.getByRole("heading", { name: RILL_ORG_NAME }),
    ).toBeVisible();
=======
    await adminPage.goto("/e2e");
    await expect(adminPage.getByRole("heading", { name: "e2e" })).toBeVisible();
  });

  setup("should deploy the OpenRTB project", async ({ adminPage }) => {
    // Pull the repositories to be used for testing
    const examplesRepoPath = "tests/setup/git/repos/rill-examples";
    await execAsync(
      `rm -rf ${examplesRepoPath} && git clone https://github.com/rilldata/rill-examples.git ${examplesRepoPath}`,
    );
>>>>>>> 39f0d6c5

    // Deploy the OpenRTB project
    const { match } = await spawnAndMatch(
      "rill",
      [
        "deploy",
        "--path",
        "tests/setup/git/repos/rill-examples",
        "--subpath",
        "rill-openrtb-prog-ads",
        "--project",
<<<<<<< HEAD
        RILL_PROJECT_NAME,
        "--upload",
=======
        "openrtb",
        "--github",
        "--interactive=false",
>>>>>>> 39f0d6c5
      ],
      /https?:\/\/[^\s]+/,
    );

    // Navigate to the GitHub auth URL
<<<<<<< HEAD
    // (In a fresh browser, this would typically trigger a log-in to GitHub, but we've bootstrapped the Playwright browser with GitHub auth cookies.
    // See the `save-github-cookies` project in `playwright.config.ts` for details.)
    //const url = match[0];
    //await page.goto(url);
    //await page.waitForURL("/-/github/connect/success");
=======
    // (In a fresh browser, this would typically trigger a log-in to GitHub, but we've bootstrapped the Playwright browser with an authenticated GitHub session.
    // See the `setup-github-session` project in `playwright.config.ts` for details.)
    const url = match[0];
    await adminPage.goto(url);
    await adminPage.waitForURL("/-/github/connect/success");
>>>>>>> 39f0d6c5

    // Wait for the deployment to complete
    // TODO: Replace this with a better check. Maybe we could modify `spawnAndMatch` to match an array of regexes.
    await adminPage.waitForTimeout(10000);

    // Expect to see the successful deployment
<<<<<<< HEAD
    await page.goto(`/${RILL_ORG_NAME}/${RILL_PROJECT_NAME}`);
    await expect(page.getByText("Your trial expires in 30 days")).toBeVisible(); // Billing banner
    await expect(page.getByText(RILL_ORG_NAME)).toBeVisible(); // Organization breadcrumb
    await expect(page.getByText("Free trial")).toBeVisible(); // Billing status
    await expect(page.getByText(RILL_PROJECT_NAME)).toBeVisible(); // Project breadcrumb
=======
    await adminPage.goto("/e2e/openrtb");
    await expect(
      adminPage.getByText("Your trial expires in 30 days"),
    ).toBeVisible(); // Billing banner
    await expect(adminPage.getByText("e2e")).toBeVisible(); // Organization breadcrumb
    await expect(adminPage.getByText("Free trial")).toBeVisible(); // Billing status
    await expect(adminPage.getByText("openrtb")).toBeVisible(); // Project breadcrumb
>>>>>>> 39f0d6c5

    // Check that the dashboards are listed
    await expect(
      adminPage.getByRole("link", { name: "Programmatic Ads Auction" }).first(),
    ).toBeVisible();
    await expect(
      adminPage.getByRole("link", { name: "Programmatic Ads Bids" }),
    ).toBeVisible();

    // Wait for the first dashboard to be ready
    await expect
      .poll(
        async () => {
          await adminPage.reload();
          const listing = adminPage.getByRole("link", {
            name: "Programmatic Ads Auction auction_explore",
          });
          return listing.textContent();
        },
        { intervals: Array(24).fill(5_000), timeout: 180_000 },
      )
      .toContain("Last refreshed");
  });
});

async function isServiceReady(url: string): Promise<boolean> {
  try {
    const response = await axios.get(url);
    return response.status === 200;
  } catch {
    return false;
  }
}<|MERGE_RESOLUTION|>--- conflicted
+++ resolved
@@ -140,17 +140,10 @@
     await page.context().storageState({ path: ADMIN_STORAGE_STATE });
   });
 
-  setup("should create an organization", async ({ adminPage }) => {
+  setup("should create an organization and service", async ({ adminPage }) => {
     // Create an organization named "e2e"
-<<<<<<< HEAD
-    await cliLogin(page);
-    const { stdout: orgCreateStdout } = await execAsync(
-      `rill org create ${RILL_ORG_NAME}`,
-    );
-=======
     await cliLogin(adminPage);
-    const { stdout: orgCreateStdout } = await execAsync("rill org create e2e");
->>>>>>> 39f0d6c5
+    const { stdout: orgCreateStdout } = await execAsync(`rill org create ${RILL_ORG_NAME}`);
     expect(orgCreateStdout).toContain("Created organization");
 
     // create service and write access token to file
@@ -163,14 +156,8 @@
     writeFileEnsuringDir(RILL_EMBED_SERVICE_TOKEN, serviceToken![1]);
 
     // Go to the organization's page
-<<<<<<< HEAD
-    await page.goto(`/${RILL_ORG_NAME}`);
-    await expect(
-      page.getByRole("heading", { name: RILL_ORG_NAME }),
-    ).toBeVisible();
-=======
-    await adminPage.goto("/e2e");
-    await expect(adminPage.getByRole("heading", { name: "e2e" })).toBeVisible();
+    await adminPage.goto(`/${RILL_ORG_NAME}`);
+    await expect(adminPage.getByRole("heading", { name: RILL_ORG_NAME })).toBeVisible();
   });
 
   setup("should deploy the OpenRTB project", async ({ adminPage }) => {
@@ -179,7 +166,6 @@
     await execAsync(
       `rm -rf ${examplesRepoPath} && git clone https://github.com/rilldata/rill-examples.git ${examplesRepoPath}`,
     );
->>>>>>> 39f0d6c5
 
     // Deploy the OpenRTB project
     const { match } = await spawnAndMatch(
@@ -191,53 +177,30 @@
         "--subpath",
         "rill-openrtb-prog-ads",
         "--project",
-<<<<<<< HEAD
         RILL_PROJECT_NAME,
-        "--upload",
-=======
-        "openrtb",
         "--github",
         "--interactive=false",
->>>>>>> 39f0d6c5
       ],
       /https?:\/\/[^\s]+/,
     );
 
     // Navigate to the GitHub auth URL
-<<<<<<< HEAD
-    // (In a fresh browser, this would typically trigger a log-in to GitHub, but we've bootstrapped the Playwright browser with GitHub auth cookies.
-    // See the `save-github-cookies` project in `playwright.config.ts` for details.)
-    //const url = match[0];
-    //await page.goto(url);
-    //await page.waitForURL("/-/github/connect/success");
-=======
     // (In a fresh browser, this would typically trigger a log-in to GitHub, but we've bootstrapped the Playwright browser with an authenticated GitHub session.
     // See the `setup-github-session` project in `playwright.config.ts` for details.)
     const url = match[0];
     await adminPage.goto(url);
     await adminPage.waitForURL("/-/github/connect/success");
->>>>>>> 39f0d6c5
 
     // Wait for the deployment to complete
     // TODO: Replace this with a better check. Maybe we could modify `spawnAndMatch` to match an array of regexes.
     await adminPage.waitForTimeout(10000);
 
     // Expect to see the successful deployment
-<<<<<<< HEAD
-    await page.goto(`/${RILL_ORG_NAME}/${RILL_PROJECT_NAME}`);
-    await expect(page.getByText("Your trial expires in 30 days")).toBeVisible(); // Billing banner
-    await expect(page.getByText(RILL_ORG_NAME)).toBeVisible(); // Organization breadcrumb
-    await expect(page.getByText("Free trial")).toBeVisible(); // Billing status
-    await expect(page.getByText(RILL_PROJECT_NAME)).toBeVisible(); // Project breadcrumb
-=======
-    await adminPage.goto("/e2e/openrtb");
-    await expect(
-      adminPage.getByText("Your trial expires in 30 days"),
-    ).toBeVisible(); // Billing banner
-    await expect(adminPage.getByText("e2e")).toBeVisible(); // Organization breadcrumb
+    await adminPage.goto(`/${RILL_ORG_NAME}/${RILL_PROJECT_NAME}`);
+    await expect(adminPage.getByText("Your trial expires in 30 days")).toBeVisible(); // Billing banner
+    await expect(adminPage.getByText(RILL_ORG_NAME)).toBeVisible(); // Organization breadcrumb
     await expect(adminPage.getByText("Free trial")).toBeVisible(); // Billing status
-    await expect(adminPage.getByText("openrtb")).toBeVisible(); // Project breadcrumb
->>>>>>> 39f0d6c5
+    await expect(adminPage.getByText(RILL_PROJECT_NAME)).toBeVisible(); // Project breadcrumb
 
     // Check that the dashboards are listed
     await expect(
