--- conflicted
+++ resolved
@@ -92,7 +92,7 @@
         // NOTE: comparison time range is not added for filter-only as per requirement
         assertUrlParams(
           adminPage,
-          `view=tdd&tr=6h+as+of+latest%2Fh%2B1h&f=app_site_name IN ('FuboTV','My+Little+Universe')&measure=requests&chart_type=line`,
+          `view=tdd&tr=6h+as+of+latest%2Fh%2B1h&grain=hour&f=app_site_name IN ('FuboTV','My+Little+Universe')&measure=requests&chart_type=line`,
         );
 
         // Open bookmark dropdown and verify the "filled" state for the bookmark
@@ -166,19 +166,6 @@
 
       test("Applying complete bookmark replaces every setting", async ({
         adminPage,
-<<<<<<< HEAD
-        `view=tdd&tr=6h+as+of+latest%2Fh%2B1h&grain=hour&f=app_site_name IN ('FuboTV','My+Little+Universe')&measure=requests&chart_type=line`,
-      );
-
-      // Open bookmark dropdown and verify the "filled" state for the bookmark
-      await adminPage.getByLabel("Other bookmark dropdown").click();
-      await expect(
-        adminPage
-          .getByLabel("Filter-Only Bookmark Entry")
-          .getByLabel("Filter filled icon"),
-      ).toBeVisible();
-    });
-=======
       }) => {
         await adminPage.goto("/e2e/openrtb/explore/auction_explore_bookmarks");
 
@@ -216,7 +203,7 @@
         // make sure the url has the correct params
         assertUrlParams(
           adminPage,
-          `tr=6h+as+of+latest%2Fh%2B1h&compare_tr=rill-PP&f=app_site_name IN ('FuboTV','My+Little+Universe')&expand_dim=app_site_domain`,
+          `tr=6h+as+of+latest%2Fh%2B1h&compare_tr=rill-PP&grain=hour&f=app_site_name IN ('FuboTV','My+Little+Universe')&expand_dim=app_site_domain`,
         );
 
         // Open bookmark dropdown and verify the "filled" state for the bookmark
@@ -227,7 +214,6 @@
             .getByLabel("Bookmark filled icon"),
         ).toBeVisible();
       });
->>>>>>> a643a6cd
 
       test("Should delete complete bookmark", async ({ adminPage }) => {
         await adminPage.goto("/e2e/openrtb/explore/auction_explore_bookmarks");
@@ -297,25 +283,12 @@
         // make sure the url has the correct params
         assertUrlParams(
           adminPage,
-          `tr=7D+as+of+latest%2FD%2B1D&grain=day&f=app_site_domain IN ('Not Available') AND pub_name IN ('Not Available')`,
+          `tr=7D+as+of+latest%2FD%2B1D&f=app_site_domain IN ('Not Available') AND pub_name IN ('Not Available')`,
         );
       });
 
       test("Visiting dashboard with params should not apply home bookmark", async ({
         adminPage,
-<<<<<<< HEAD
-        `tr=6h+as+of+latest%2Fh%2B1h&compare_tr=rill-PP&grain=hour&f=app_site_name IN ('FuboTV','My+Little+Universe')&expand_dim=app_site_domain`,
-      );
-
-      // Open bookmark dropdown and verify the "filled" state for the bookmark
-      await adminPage.getByLabel("Other bookmark dropdown").click();
-      await expect(
-        adminPage
-          .getByLabel("Complete Bookmark Entry")
-          .getByLabel("Bookmark filled icon"),
-      ).toBeVisible();
-    });
-=======
       }) => {
         // Add random params. Home bookmark shouldnt apply
         await adminPage.goto(
@@ -348,7 +321,6 @@
           `tr=7D+as+of+latest%2FD%2B1D&grain=day&f=app_site_domain IN ('Not Available') AND pub_name IN ('Not Available')`,
         );
       });
->>>>>>> a643a6cd
 
       test("Should delete home bookmark", async ({ adminPage }) => {
         await adminPage.goto("/e2e/openrtb/explore/auction_explore_bookmarks");
@@ -565,11 +537,6 @@
 
       test("Visiting home should restore home bookmark", async ({
         adminPage,
-<<<<<<< HEAD
-        `tr=7D+as+of+latest%2FD%2B1D&f=app_site_domain IN ('Not Available') AND pub_name IN ('Not Available')`,
-      );
-    });
-=======
       }) => {
         // Navigate to the canvas
         await adminPage.goto("/e2e/openrtb/-/dashboards");
@@ -595,7 +562,6 @@
           `tr=7D+as+of+latest%2Fh%2B1h&compare_tr=rill-PD&grain=hour&f=adomain IN ('hyundaiusa.com','instacart.com')`,
         );
       });
->>>>>>> a643a6cd
 
       test("Visiting dashboard with params should not apply home bookmark", async ({
         adminPage,
