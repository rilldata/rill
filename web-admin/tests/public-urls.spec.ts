--- conflicted
+++ resolved
@@ -7,13 +7,9 @@
   test("should be able to create a public URL", async ({ page }) => {
     await page.goto("/e2e/openrtb/explore/auction_explore");
 
+    // (Tests that the filtered column is hidden in the public URL)
     // Add a filter on "Pub Name"
-<<<<<<< HEAD
     await page.getByLabel("Add Filter Button").click();
-=======
-    // (Tests that the filtered column is hidden in the public URL)
-    await page.locator('[id="filter-add-btn"]').click();
->>>>>>> 48f38856
     await page.getByRole("menuitem", { name: "Pub Name" }).click();
     await page.getByLabel("Pub Name").getByPlaceholder("Search").click();
     await page.getByLabel("Pub Name").getByPlaceholder("Search").fill("disney");
