--- conflicted
+++ resolved
@@ -46,13 +46,8 @@
 
       :::info Hierarchy of inheritance and property overrides
       As a general rule of thumb, properties that have been specified at a more _granular_ level will supercede or override higher level properties that have been inherited. Therefore, in order of inheritance, Rill will prioritize properties in the following order:
-<<<<<<< HEAD
       1. Individual [models](models.md)/[metrics_views](metrics-views.md)/[explore](explore-dashboards.md) object level properties (e.g. `models.yaml` or `explore-dashboards.yaml`)
-      2. [Environment](/docs/build/models/environments.md) level properties (e.g. a specific property that have been set for `dev`)
-=======
-      1. Individual [models](model.md)/[metrics_views](metrics-view.md)/[explore](explore.md) object level properties (e.g. `model.yaml` or `explore.yaml`)
-      2. [Environment](/build/models/environments.md) level properties (e.g. a specific property that have been set for `dev`)
->>>>>>> 0c9e72d3
+      2. [Environment](/build/models/templating) level properties (e.g. a specific property that have been set for `dev`)
       3. [Project-wide defaults](#project-wide-defaults) for a specific property and resource type
       :::
     properties:
@@ -152,7 +147,7 @@
           type: string
   - title: Testing access policies
     description: |
-      During development, it is always a good idea to check if your [access policies](/manage/security.md) are behaving the way you designed them to before pushing these changes into production. You can set mock users which enables a drop down in the dashboard preview to view as a specific user. 
+      During development, it is always a good idea to check if your [access policies](/build/metrics-view/security.md) are behaving the way you designed them to before pushing these changes into production. You can set mock users which enables a drop down in the dashboard preview to view as a specific user. 
       :::info The View as selector is not visible in my dashboard, why?
       This feature is _only_ enabled when you have set a security policy on the dashboard. By default, the dashboard and it's contents is viewable by every user.
       :::
