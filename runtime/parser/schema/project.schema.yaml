--- conflicted
+++ resolved
@@ -612,17 +612,13 @@
             description: Ratio of resources allocated to the read database; used to divide CPU and memory
           init_sql:
             type: string
-<<<<<<< HEAD
-            description: SQL to run when initializing a new connection, after extensions and defaults
-          secrets:
-            type: string
-            description: Comma-separated list of other connector names to create temporary secrets for in DuckDB before executing a model.
-=======
             description: is executed during database initialization.
           conn_init_sql:
             type: string
             description: is executed when a new connection is initialized.
->>>>>>> f50d8952
+          secrets:
+            type: string
+            description: Comma-separated list of other connector names to create temporary secrets for in DuckDB before executing a model.
           log_queries:
             type: boolean
             description: Whether to log raw SQL queries executed through OLAP
