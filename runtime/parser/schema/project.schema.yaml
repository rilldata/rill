$schema: 'http://json-schema.org/draft-07/schema#'
$id: project.schema.yaml
title: YAML Syntax
type: object
description: |
  When you create models and dashboards, these objects are represented as object files on the file system. You can find these files in your `models` and `dashboards` folders in your project by default. 

  :::info Working with resources outside their native folders

  It is possible to define resources (such as [models](models.md), [metrics-views](metrics-views.md), [dashboards](explore-dashboards.md), [custom APIs](apis.md), or [themes](themes.md)) within <u>any</u> nested folder within your Rill project directory. However, for any YAML configuration file, it is then imperative that the `type` property is then appropriately defined within the underlying resource configuration or Rill will not able to resolve the resource type correctly!

  :::

  Projects can simply be rehydrated from Rill project files into an explorable data application as long as there is sufficient access and credentials to the source data - figuring out the dependencies, pulling down data, & validating your model queries and metrics view configurations. The result is a set of functioning exploratory dashboards.

  You can see a few different example projects by visiting our [example github repository](https://github.com/rilldata/rill-examples).

  :::tip

  For more information about using Git or cloning projects locally, please see our page on [GitHub Basics](/developer/deploy/deploy-dashboard/github-101).

  :::
oneOf:
  - $ref: '#/definitions/connectors'
  - $ref: '#/definitions/sources'
  - $ref: '#/definitions/models'
  - $ref: '#/definitions/metrics-views'
  - $ref: '#/definitions/canvas-dashboards'
  - $ref: '#/definitions/explore-dashboards'
  - $ref: '#/definitions/alerts'
  - $ref: '#/definitions/apis'
  - $ref: '#/definitions/themes'
  - $ref: '#/definitions/components'
  # - $ref: '#/definitions/rillyaml' separated due to parsing YAML issues

definitions:
  # Connector YAML
  connectors:
    title: Connector YAML
    id: connectors
    type: object
    description: |
      Connector YAML files define how Rill connects to external data sources and OLAP engines. Each connector specifies a driver type and its required connection parameters.

      ## Available Connector Types

      ### _OLAP Engines_
      - [**ClickHouse**](#clickhouse) - ClickHouse analytical database
      - [**Druid**](#druid) - Apache Druid
      - [**DuckDB**](#duckdb) - Embedded DuckDB engine (default)
      - [**MotherDuck**](#motherduck) - MotherDuck cloud database
      - [**Pinot**](#pinot) - Apache Pinot

      ### _Data Warehouses_
      - [**Athena**](#athena) - Amazon Athena
      - [**BigQuery**](#bigquery) - Google BigQuery
      - [**Redshift**](#redshift) - Amazon Redshift
      - [**Snowflake**](#snowflake) - Snowflake data warehouse

      ### _Databases_
      - [**MySQL**](#mysql) - MySQL databases
      - [**PostgreSQL**](#postgres) - PostgreSQL databases
      - [**SQLite**](#sqlite) - SQLite databases

      ### _Cloud Storage_
      - [**Azure**](#azure) - Azure Blob Storage
      - [**GCS**](#gcs) - Google Cloud Storage
      - [**S3**](#s3) - Amazon S3 storage

      ### _Other_
      - [**Extenral DuckDB**](#external-duckdb) - External DuckDB database
      - [**HTTPS**](#https) - Public files via HTTP/HTTPS
      - [**OpenAI**](#openai) - OpenAI data
      - [**Salesforce**](#salesforce) - Salesforce data
      - [**Slack**](#slack) - Slack data

      :::warning Security Recommendation
      For all credential parameters (passwords, tokens, keys), use environment variables with the syntax `{{.env.connector.<connector_driver>.<parameter_name>}}`. This keeps sensitive data out of your YAML files and version control. See our [credentials documentation](/developer/build/connectors/credentials/) for complete setup instructions.
      :::
    allOf:
      - title: Properties
        type: object
        properties:
          type:
            type: string
            const: connector
            description: Refers to the resource type and must be `connector`
        required:
          - type


      - $ref: '#/definitions/common_properties'
        # Connector definitions
      - oneOf:
        - type: object
          title: Athena
          properties:
            driver:
              type: string
              description: Refers to the driver type and must be driver `athena`
              const: athena
            aws_access_key_id:
              type: string
              description: AWS Access Key ID used for authentication. Required when using static credentials directly or as base credentials for assuming a role.
            aws_secret_access_key:
              type: string
              description: AWS Secret Access Key paired with the Access Key ID. Required when using static credentials directly or as base credentials for assuming a role.
            aws_access_token:
              type: string
              description: AWS session token used with temporary credentials. Required only if the Access Key and Secret Key are part of a temporary session credentials.
            role_arn:
              type: string
              description: ARN of the IAM role to assume. When specified, the SDK uses the base credentials to call STS AssumeRole and obtain temporary credentials scoped to this role.
            role_session_name:
              type: string
              description: Session name to associate with the STS AssumeRole session. Used only if 'role_arn' is specified. Useful for identifying and auditing the session.
            external_id:
              type: string
              description: External ID required by some roles when assuming them, typically for cross-account access. Used only if 'role_arn' is specified and the role's trust policy requires it.
            workgroup:
              type: string
              description: Athena workgroup to use for query execution. Defaults to 'primary' if not specified.
            output_location:
              type: string
              description: S3 URI where Athena query results should be stored (e.g., s3://your-bucket/athena/results/). Optional if the selected workgroup has a default result configuration.
            aws_region:
              type: string
              description: AWS region where Athena and the result S3 bucket are located (e.g., us-east-1). Defaults to 'us-east-1' if not specified.
            allow_host_access:
              type: boolean
              description: Allow the Athena client to access host environment configurations such as environment variables or local AWS credential files. Defaults to true, enabling use of credentials and settings from the host environment unless explicitly disabled.
          examples:
            - # Example: Athena connector configuration
              type: connector                                  # Must be `connector` (required)
              driver: athena                                   # Must be `athena` _(required)_

              aws_access_key_id: "myawsaccesskey"              # AWS Access Key ID for authentication  
              aws_secret_access_key: "myawssecretkey"          # AWS Secret Access Key for authentication  
              aws_access_token: "mytemporarytoken"             # AWS session token for temporary credentials  
              role_arn: "arn:aws:iam::123456789012:role/MyRole" # ARN of the IAM role to assume  
              role_session_name: "MySession"                   # Session name for STS AssumeRole  
              external_id: "MyExternalID"                      # External ID for cross-account access  
              workgroup: "primary"                             # Athena workgroup (defaults to 'primary')  
              output_location: "s3://my-bucket/athena-output/" # S3 URI for query results  
              aws_region: "us-east-1"                          # AWS region (defaults to 'us-east-1')  
              allow_host_access: true                          # Allow host environment access _(default: true)_            
          required:
            - driver
        - type: object
          title: Azure
          properties:
            driver:
              type: string
              description: Refers to the driver type and must be driver `azure`
              const: azure
            azure_storage_account:
              type: string
              description: Azure storage account name
            azure_storage_key:
              type: string
              description: Azure storage access key
            azure_storage_sas_token:
              type: string
              description: Optional azure SAS token for authentication
            azure_storage_connection_string:
              type: string
              description: Optional azure connection string for storage account
            path_prefixes:
               type: [string, array]
               description: |
                A list of container or virtual directory prefixes that this connector is allowed to access.
                Useful when different containers or paths use different credentials, allowing the system
                to route access through the appropriate connector based on the blob path.
                Example: `azure://my-bucket/`, ` azure://my-bucket/path/` ,`azure://my-bucket/path/prefix`
            allow_host_access:
              type: boolean
              description: Allow access to host environment configuration
          examples:
            - # Example: Azure connector configuration
              type: connector                                  # Must be `connector` (required)
              driver: azure                                    # Must be `azure` _(required)_

              azure_storage_account: "mystorageaccount"        # Azure storage account name   _(required)_
              azure_storage_key: "credentialstring"            # Azure storage access key   _(required)_
          required:
            - driver
            - azure_storage_account
            - azure_storage_key

        - type: object
          title: BigQuery
          properties:
            driver:
              type: string
              description: Refers to the driver type and must be driver `bigquery`
              const: bigquery
            google_application_credentials:
              type: string
              description: Raw contents of the Google Cloud service account key (in JSON format) used for authentication.
            project_id:
              type: string
              description: Google Cloud project ID
            dataset_id:
              type: string
              description: BigQuery dataset ID
            location:
              type: string
              description: BigQuery dataset location
            allow_host_access:
              type: boolean
              description: Enable the BigQuery client to use credentials from the host environment when no service account JSON is provided. This includes Application Default Credentials from environment variables, local credential files, or the Google Compute Engine metadata server. Defaults to true, allowing seamless authentication in GCP environments.
          examples:
            - # Example: BigQuery connector configuration
              type: connector                                  # Must be `connector` (required)
              driver: bigquery                                 # Must be `bigquery` _(required)_

              google_application_credentials: "credentialjsonstring"     # Google Cloud service account JSON  
              project_id: "my-project-id"                      # Google Cloud project ID  
              allow_host_access: true                          # Allow host environment access _(default: true)_
          required:
            - driver
        - type: object
          title: ClickHouse
          properties:
            driver:
              type: string
              description: Refers to the driver type and must be driver `clickhouse`
              const: clickhouse
            managed:
              type: boolean
              description: '`true` means Rill will provision the connector using the default provisioner. `false` disables automatic provisioning.'
            mode:
              type: string
              description: "`read` - Controls the operation mode for the ClickHouse connection. Defaults to 'read' for safe operation with external databases. Set to 'readwrite' to enable model creation and table mutations. Note: When 'managed: true', this is automatically set to 'readwrite'."
            dsn:
              type: string
              description: DSN(Data Source Name) for the ClickHouse connection
            username:
              type: string
              description: Username for authentication
            password:
              type: string
              description: Password for authentication
            host:
              type: string
              description: Host where the ClickHouse instance is running
            port:
              type: integer
              description: Port where the ClickHouse instance is accessible
            database:
              type: string
              description: Name of the ClickHouse database within the cluster
            ssl:
              type: boolean
              description: Indicates whether a secured SSL connection is required
            cluster:
              type: string
              description: Cluster name, required for running distributed queries
            log_queries:
              type: boolean
              description: Controls whether to log raw SQL queries
            query_settings_override:
              type: string
              description: "override the default settings used in queries. Changing the default settings can lead to incorrect query results and is generally not recommended. If you need to add settings, use `query_settings`"
            query_settings:
              type: string
              description: "query settings to be set on dashboard queries. `query_settings_override` takes precedence over these settings and if set these are ignored. Each setting must be separated by a comma. Example `max_threads = 8, max_memory_usage = 10000000000`"
            embed_port:
              type: integer
              description: Port to run ClickHouse locally (0 for random port)
            can_scale_to_zero:
              type: boolean
              description: Indicates if the database can scale to zero
            max_open_conns:
              type: integer
              description: Maximum number of open connections to the database
            max_idle_conns:
              type: integer
              description: Maximum number of idle connections in the pool
            dial_timeout:
              type: string
              description: Timeout for dialing the ClickHouse server
            conn_max_lifetime:
              type: string
              description: Maximum time a connection may be reused
            read_timeout:
              type: string
              description: Maximum time for a connection to read data
          examples:
            - # Example: ClickHouse connector configuration
              type: connector                                  # Must be `connector` (required)
              driver: clickhouse                               # Must be `clickhouse` _(required)_

              managed: false                                    # Provision the connector using the default provisioner  
              mode: "readwrite"                                # Enable model creation and table mutations  
              username: "myusername"                          # Username for authentication  
              password: "mypassword"                          # Password for authentication  
              host: "localhost"                              # Hostname of the ClickHouse server  
              port: 9000                                     # Port number of the ClickHouse server  
              database: "mydatabase"                         # Name of the ClickHouse database  
              ssl: true                                      # Enable SSL for secure connection  
              cluster: "mycluster"                           # Cluster name  
          required:
            - driver
        - type: object
          title: Druid
          properties:
            driver:
              type: string
              description: Refers to the driver type and must be driver `druid`
              const: druid
            dsn:
              type: string
              description: Data Source Name (DSN) for connecting to Druid
            username:
              type: string
              description: Username for authenticating with Druid
            password:
              type: string
              description: Password for authenticating with Druid
            host:
              type: string
              description: Hostname of the Druid coordinator or broker
            port:
              type: integer
              description: Port number of the Druid service
            ssl:
              type: boolean
              description: Enable SSL for secure connection
            log_queries:
              type: boolean
              description: Log raw SQL queries sent to Druid
            max_open_conns:
              type: integer
              description: Maximum number of open database connections (0 = default, -1 = unlimited)
            skip_version_check:
              type: boolean
              description: Skip checking Druid version compatibility
          examples:
            - # Example: Druid connector configuration
              type: connector                                  # Must be `connector` (required)
              driver: druid                                    # Must be `druid` _(required)_

              username: "myusername"                          # Username for authentication  
              password: "mypassword"                          # Password for authentication  
              host: "localhost"                              # Hostname of the Druid coordinator or broker  
              port: 8082                                     # Port number of the Druid service  
              ssl: true                                      # Enable SSL for secure connection  

          required:
            - driver
            - dsn
        - type: object
          title: DuckDB
          properties:
            # Core Properties
            driver:
              type: string
              description: Must be "duckdb"
              const: duckdb
            mode:
              type: string
              description: Set the mode for the DuckDB connection. 
              enum: ["read", "readwrite"]
              default: "read"
            path:
              type: string
              description: Path to external DuckDB database
            attach:
              type: string
              description: Full ATTACH statement to attach a DuckDB database
            # Resource Management
            pool_size:
              type: integer
              description: Number of concurrent connections and queries allowed
              minimum: 1
            cpu:
              type: integer
              description: Number of CPU cores available to the database
              minimum: 1
            memory_limit_gb:
              type: integer
              description: Amount of memory in GB available to the database
              minimum: 1
            read_write_ratio:
              type: number
              description: Ratio of resources allocated to read vs write operations
              minimum: 0
              maximum: 1
              default: 0.5
            allow_host_access:
              type: boolean
              description: Whether access to local environment and file system is allowed
            # SQL Configuration
            init_sql:
              type: string
              description: SQL executed during database initialization
            conn_init_sql:
              type: string
              description: SQL executed when a new connection is initialized
            boot_queries:
              type: string
              description: Deprecated - Use init_sql instead
            # Advanced Properties
            log_queries:
              type: boolean
              description: Whether to log raw SQL queries executed through OLAP
            create_secrets_from_connectors:
              type:
                - string
                - array
              description: List of connector names for which temporary secrets should be created before executing the SQL.
            database_name:
              type: string
              description: Name of the attached DuckDB database (auto-detected if not set)
            schema_name:
              type: string
              description: Default schema used by the DuckDB database
          examples:
            - # Example: DuckDB connector configuration
              type: connector                                  # Must be `connector` (required)
              driver: duckdb                                   # Must be `duckdb` _(required)_
              mode: "readwrite"                                # Set the mode for the DuckDB connection. 
              allow_host_access: true                          # Whether access to the local environment and file system is allowed  
              cpu: 4                                          # Number of CPU cores available to the database  
              memory_limit_gb: 16                              # Amount of memory in GB available to the database
              pool_size: 5                                    # Number of concurrent connections and queries allowed
              read_write_ratio: 0.7                           # Ratio of resources allocated to read vs write operations
              init_sql: "INSTALL httpfs; LOAD httpfs;"        # SQL executed during database initialization
              log_queries: true                               # Whether to log raw SQL queries executed through OLAP
          required:
            - driver
        - type: object
          title: External DuckDB
          properties:
            driver:
              type: string
              description: Refers to the driver type and must be driver `duckdb`
              const: duckdb
            path:
              type: string
              description: Path to the DuckDB database
            mode:
              type: string
              description: Set the mode for the DuckDB connection.
              enum: ["read", "readwrite"]
              default: "read"
          examples:
            - # Example: DuckDB as a source connector configuration
              type: connector                                  # Must be `connector` (required)
              driver: duckdb                                   # Must be `duckdb` _(required)_

              path: "/path/to/my-duckdb-database.db"           # Name of the DuckDB database  
              mode: "read"                                     # Set the mode for the DuckDB connection. 
          required:
            - driver
            - db
        - type: object
          title: GCS
          properties:
            driver:
              type: string
              description: Refers to the driver type and must be driver `gcs`
              const: gcs
            google_application_credentials:
              type: string
              description: Google Cloud credentials JSON string
            key_id:
              type: string
              description: Optional S3-compatible Key ID when used in compatibility mode
            secret:
              type: string
              description: Optional S3-compatible Secret when used in compatibility mode
            path_prefixes:
               type: [string, array]
               description: |
                A list of bucket path prefixes that this connector is allowed to access. 
                Useful when different buckets or bucket prefixes use different credentials, 
                allowing the system to select the appropriate connector based on the bucket path.
                Example: `gs://my-bucket/`, ` gs://my-bucket/path/` ,`gs://my-bucket/path/prefix`
            allow_host_access:
              type: boolean
              description: Allow access to host environment configuration
          examples:
            - # Example: GCS connector configuration
              type: connector                                  # Must be `connector` (required)
              driver: gcs                                      # Must be `gcs` _(required)_
              
              google_application_credentials: "credentialjsonstring"     # Google Cloud credentials JSON string   
          required:
            - driver
            - bucket
        - type: object
          title: HTTPS
          properties:
            driver:
              type: string
              description: Refers to the driver type and must be driver `https`
              const: https
            headers:
              type: object
              description: HTTP headers to include in the request
              additionalProperties:
                type: string
            path_prefixes:
               type: [string, array]
               description: |
                A list of HTTP/HTTPS URL prefixes that this connector is allowed to access.
                Useful when different URL namespaces use different credentials, enabling the
                system to choose the appropriate connector based on the URL path.
                Example: `https://example.com/`, ` https://example.com/path/` ,`https://example.com/path/prefix`
          examples:
            - # Example: HTTPS connector configuration
              type: connector                                  # Must be `connector` (required)
              driver: https                                    # Must be `https` _(required)_
              
              headers:
                "Authorization": "Bearer my-token"            # HTTP headers to include in the request
          required:
            - driver
            - path
        - type: object
          title: MotherDuck
          properties:
            driver:
              type: string
              description: Refers to the driver type and must be driver `duckdb`.
              const: duckdb
            path:
              type: string
              description: Path to your MD database
            schema_name: 
              type: string
              description: Define your schema if not main, uses main by default
            token:
              type: string
              description: MotherDuck token
            init_sql:
              type: string
              description: SQL executed during database initialization.
            mode:
              type: string
              description: Set the mode for the MotherDuck connection. By default, it is set to 'read' which allows only read operations. Set to 'readwrite' to enable model creation and table mutations.
              enum: ["read", "readwrite"]
              default: "read"
            create_secrets_from_connectors:
              type:
                - string
                - array
              description: List of connector names for which temporary secrets should be created before executing the SQL.
          examples:
            - # Example: MotherDuck connector configuration
              type: connector                                  # Must be `connector` (required)
              driver: duckdb                               # Must be `duckdb` _(required)_
              token: '{{ .env.connector.motherduck.token }}'    # Set the MotherDuck token from your .env file _(required)_
              path: "md:my_database"                           # Path to your MD database  
              schema_name: "my_schema"                        # Define your schema if not main, uses main by default  
          required:
            - driver
            - path
            - token
        - type: object
          title: MySQL
          properties:
            driver:
              type: string
              description: Refers to the driver type and must be driver `mysql`
            dsn:
              type: string
              description: |
                **Data Source Name (DSN)** for the MySQL connection, provided in [MySQL URI format](https://dev.mysql.com/doc/refman/8.4/en/connecting-using-uri-or-key-value-pairs.html#connecting-using-uri).
                The DSN must follow the standard MySQL URI scheme:
                ```text
                mysql://user:password@host:3306/my-db
                ```
                Rules for special characters in password:
                - The following characters are allowed [unescaped in the URI](https://datatracker.ietf.org/doc/html/rfc3986#section-2.3): `~` `.` `_` `-`
                - All other special characters must be percent-encoded (`%XX` format).
                ```text
                mysql://user:pa%40ss@localhost:3306/my-db   # password contains '@'
                mysql://user:pa%3Ass@localhost:3306/my-db   # password contains ':'
                ```
            host:
              type: string
              description: Hostname of the MySQL server
            port:
              type: integer
              description: Port number for the MySQL server
            database:
              type: string
              description: Name of the MySQL database
            user:
              type: string
              description: Username for authentication
            password:
              type: string
              description: Password for authentication
            ssl-mode:
              type: string
              description: "ssl mode options: `disabled`, `preferred`, or `required`."       
          examples:
            - # Example: MySQL connector configured using individual properties
              type: connector
              driver: mysql
              host: localhost
              port: 3306
              database: mydb
              user: user
              password: p@ss
              ssl-mode: preferred
            - # Example: MySQL connector configured using dsn
              type: connector
              driver: mysql
              dsn: mysql://user:p%40ss@localhost:3306/mydb?ssl-mode=preferred   # '@' in password is encoded as %40
          required:
            - driver
        - type: object
          title: OpenAI
          properties:
            driver:
              type: string
              description: The driver type, must be set to "openai"
            api_key:
              type: string
              description: API key for connecting to OpenAI
            model:
              type: string
              description: The OpenAI model to use (e.g., 'gpt-4o')
            base_url:
              type: string
              description: The base URL for the OpenAI API (e.g., 'https://api.openai.com/v1')
            api_type:
              type: string
              description: The type of OpenAI API to use
            api_version:
              type: string
              description: The version of the OpenAI API to use (e.g., '2023-05-15'). Required when API Type is AZURE or AZURE_AD
          examples:
            - # Example: OpenAI connector configuration
              type: connector                                  # Must be `connector` (required)
              driver: openai                                  # Must be `openai` _(required)_

              api_key: "my-api-key"                            # API key for connecting to OpenAI  
              model: "gpt-4o"                                  # The OpenAI model to use (e.g., 'gpt-4o')  
              base_url: "https://api.openai.com/v1"            # The base URL for the OpenAI API (e.g., 'https://api.openai.com/v1')  
              api_type: "openai"                               # The type of OpenAI API to use  
              api_version: "2023-05-15"                        # The version of the OpenAI API to use (e.g., '2023-05-15'). Required when API Type is AZURE or AZURE_AD  
            
          required: 
            - api_key
      
        - type: object
          title: Pinot
          properties:
            driver:
              type: string
              description: Refers to the driver type and must be driver `pinot`
            dsn:
              type: string
              description: DSN(Data Source Name) for the Pinot connection
            username:
              type: string
              description: Username for authenticating with Pinot
            password:
              type: string
              description: Password for authenticating with Pinot
            broker_host:
              type: string
              description: Hostname of the Pinot broker
            broker_port:
              type: integer
              description: Port number for the Pinot broker
            controller_host:
              type: string
              description: Hostname of the Pinot controller
            controller_port:
              type: integer
              description: Port number for the Pinot controller
            ssl:
              type: boolean
              description: Enable SSL connection to Pinot
            log_queries:
              type: boolean
              description: Log raw SQL queries executed through Pinot
            max_open_conns:
              type: integer
              description: Maximum number of open connections to the Pinot database
          examples:
            - # Example: Pinot connector configuration
              type: connector                                  # Must be `connector` (required)
              driver: pinot                                    # Must be `pinot` _(required)_

              username: "myusername"                          # Username for authentication  
              password: "mypassword"                          # Password for authentication  
              broker_host: "localhost"                        # Hostname of the Pinot broker  
              broker_port: 9000                               # Port number for the Pinot broker  
              controller_host: "localhost"                    # Hostname of the Pinot controller  
              controller_port: 9000                           # Port number for the Pinot controller  
              ssl: true                                      # Enable SSL connection to Pinot  
              log_queries: true                               # Log raw SQL queries executed through Pinot  
              max_open_conns: 100                             # Maximum number of open connections to the Pinot database
          required:
            - driver
            - dsn
            - broker_host
            - controller_host
        - type: object
          title: Postgres
          properties:
            driver:
              type: string
              description: Refers to the driver type and must be driver `postgres`
            dsn:
              type: string
              description: |
                **Data Source Name (DSN)** for the PostgreSQL connection, provided in
                [PostgreSQL connection string format](https://www.postgresql.org/docs/current/libpq-connect.html#LIBPQ-CONNSTRING).
                PostgreSQL supports both **key=value format** and **URI format**.
                
                key=value format example:
                ```text
                user=user password=password host=host port=5432 dbname=mydb
                ```
                Rules for key=value format for special characters:
                - To write an empty value, or a value containing spaces, `=`, single quotes, or backslashes, surround it with single quotes.
                - Single quotes and backslashes inside a value must be escaped with a backslash (`\'` and `\\`).

                URI format example:
                ```text
                postgres://user:password@host:5432/mydb
                ```

                Rules for URI format:
                - The following characters are allowed [unescaped in the URI](https://datatracker.ietf.org/doc/html/rfc3986#section-2.3): `~` `.` `_` `-`
                - All other special characters must be percent-encoded (`%XX` format).

                Examples (URI format with encoded characters):
                ```text
                postgres://user:pa%40ss@localhost:5432/my-db   # '@' is encoded as %40
                postgres://user:pa%3Ass@localhost:5432/my-db   # ':' is encoded as %3A
                ```
            host:
              type: string
              description: Hostname of the Postgres server
            port:
              type: string
              description: Port number for the Postgres server
            dbname:
              type: string
              description: Name of the Postgres database
            user:
              type: string
              description: Username for authentication
            password:
              type: string
              description: Password for authentication
            sslmode:
              type: string
              description:  "ssl mode options: `disable`, `allow`, `prefer` or `require`."
          examples:
            - # Example: Postgres connector configured using individual properties
              type: connector
              driver: postgres
              host: localhost
              port: 5432  
              dbname: mydatabase
              user: myusername
              password: mypassword  
              sslmode: prefer
            - # Example: Postgres connector configured using dsn key=value format
              type: connector
              driver: postgres
              dsn: user=myusername password='my pass\'word' host=localhost port=5432 dbname=mydatabase sslmode=prefer # password is "my pass'word": space is quoted, single quote escaped with \'
            - # Example: Postgres connector configured using dsn URI format
              type: connector
              driver: postgres 
              dsn: postgres://myusername:p%40ss@localhost:5432/mydatabase?sslmode=prefer  # '@' in password: p@ss is encoded as %40
          required:
            - driver
        - type: object
          title: Redshift
          properties:
            driver:
              type: string
              description: Refers to the driver type and must be driver `redshift`
            aws_access_key_id:
              type: string
              description: AWS Access Key ID used for authenticating with Redshift.
            aws_secret_access_key:
              type: string
              description: AWS Secret Access Key used for authenticating with Redshift.
            aws_access_token:
              type: string
              description: AWS Session Token for temporary credentials (optional).
            region:
              type: string
              description: AWS region where the Redshift cluster or workgroup is hosted (e.g., 'us-east-1').
            database:
              type: string
              description: Name of the Redshift database to query.
            workgroup:
              type: string
              description: Workgroup name for Redshift Serverless, in case of provisioned Redshift clusters use 'cluster_identifier'.
            cluster_identifier:
              type: string
              description: Cluster identifier for provisioned Redshift clusters, in case of Redshift Serverless use 'workgroup' .
          examples:
            - # Example: Redshift connector configuration
              type: connector                                  # Must be `connector` (required)
              driver: redshift                                 # Must be `redshift` _(required)_

              aws_access_key_id: "my-access-key-id"            # AWS Access Key ID used for authenticating with Redshift.  
              aws_secret_access_key: "my-secret-access-key"    # AWS Secret Access Key used for authenticating with Redshift.  
              aws_access_token: "my-access-token"              # AWS Session Token for temporary credentials (optional).  
              region: "us-east-1"                              # AWS region where the Redshift cluster or workgroup is hosted (e.g., 'us-east-1').  
              database: "mydatabase"                           # Name of the Redshift database to query.  
              workgroup: "my-workgroup"                       # Workgroup name for Redshift Serverless, in case of provisioned Redshift clusters use 'cluster_identifier'.  
              cluster_identifier: "my-cluster-identifier"      # Cluster identifier for provisioned Redshift clusters, in case of Redshift Serverless use 'workgroup' .
          required:
            - driver
            - aws_access_key_id
            - aws_secret_access_key
            - database
        - type: object
          title: S3
          properties:
            driver:
              type: string
              description: Refers to the driver type and must be driver `s3`
            aws_access_key_id:
              type: string
              description: AWS Access Key ID used for authentication
            aws_secret_access_key:
              type: string
              description: AWS Secret Access Key used for authentication
            aws_access_token:
              type: string
              description: Optional AWS session token for temporary credentials
            endpoint:
              type: string
              description: Optional custom endpoint URL for S3-compatible storage
            region:
              type: string
              description: AWS region of the S3 bucket
            path_prefixes:
               type: [string, array]
               description: |
                A list of bucket path prefixes that this connector is allowed to access.
                Useful when different buckets or bucket prefixes use different credentials,
                allowing the system to select the appropriate connector based on the bucket path.
                Example: `s3://my-bucket/`, ` s3://my-bucket/path/` ,`s3://my-bucket/path/prefix`
            allow_host_access:
              type: boolean
              description: Allow access to host environment configuration
          examples:
            - # Example: S3 connector configuration
              type: connector                                  # Must be `connector` (required)
              driver: s3                                       # Must be `s3` _(required)_

              aws_access_key_id: "my-access-key-id"            # AWS Access Key ID used for authentication  
              aws_secret_access_key: "my-secret-access-key"    # AWS Secret Access Key used for authentication  
              aws_access_token: "my-access-token"              # Optional AWS session token for temporary credentials  
              endpoint: "https://my-s3-endpoint.com"           # Optional custom endpoint URL for S3-compatible storage  
              region: "us-east-1"                              # AWS region of the S3 bucket  
            
          required:
            - driver
            - bucket
        - type: object
          title: Salesforce
          properties:
            driver:
              type: string
              description: Refers to the driver type and must be driver `salesforce`
            username:
              type: string
              description: Salesforce account username
            password:
              type: string
              description: Salesforce account password (secret)
            key:
              type: string
              description: Authentication key for Salesforce (secret)
            endpoint:
              type: string
              description: Salesforce API endpoint URL
            client_id:
              type: string
              description: Client ID used for Salesforce OAuth authentication
          examples:
            - # Example: Salesforce connector configuration
              type: connector                                  # Must be `connector` (required)
              driver: salesforce                               # Must be `salesforce` _(required)_

              username: "myusername"                          # Salesforce account username  
              password: "mypassword"                          # Salesforce account password (secret)  
              endpoint: "https://login.salesforce.com"        # Salesforce API endpoint URL  
              client_id: "my-client-id"                       # Client ID used for Salesforce OAuth authentication
          required: 
            - driver
            - username
            - endpoint
            - client_id
        - type: object
          title: Slack
          properties:
            driver:
              type: string
              description: Refers to the driver type and must be driver `slack`
            bot_token:
              type: string
              description: Bot token used for authenticating Slack API requests
          examples:
            - # Example: Slack connector configuration
              type: connector                                  # Must be `connector` (required)
              driver: slack                                    # Must be `slack` _(required)_

              bot_token: "xoxb-my-bot-token"                  # Bot token used for authenticating Slack API requests
          required:
            - driver
            - bot_token
        - type: object
          title: Snowflake
          properties:
            driver:
              type: string
              description: Refers to the driver type and must be driver `snowflake`
              const: snowflake
            account:
              type: string
              description: Snowflake account identifier. To find your Snowflake account identifier, look at your Snowflake account URL. The account identifier is everything before .snowflakecomputing.com
            user:
              type: string
              description: Username for the Snowflake connection.
            password:
              type: string
              description: Password for the Snowflake connection. _(deprecated, use privateKey instead)_
            privateKey:
              type: string
              description: |
                Private key for JWT authentication.
                :::tip
                Private key must be generated as a **PKCS#8 (nocrypt) key**, since the Snowflake Go driver
                only supports unencrypted private keys. After generating, it must be **base64 URL encoded**.

                Example commands to generate and encode:

                ```bash
                # Generate a 2048-bit unencrypted PKCS#8 private key
                openssl genrsa 2048 | openssl pkcs8 -topk8 -inform PEM -out rsa_key.p8 -nocrypt

                # Convert URL safe format for Snowflake
                cat rsa_key.p8 | grep -v "\----" | tr -d '\n' | tr '+/' '-_'
                ```
                See: https://docs.snowflake.com/en/user-guide/key-pair-auth
                :::
            authenticator:
              type: string
              description: Optional authenticator type (e.g., SNOWFLAKE_JWT).
            database:
              type: string
              description: Name of the Snowflake database.
            schema:
              type: string
              description: Schema within the database to use.
            warehouse:
              type: string
              description: Compute warehouse to use for queries.
            role:
              type: string
              description: Snowflake role to use.
            dsn:
              type: string
              description: |
                DSN (Data Source Name) for the Snowflake connection.

                This is intended for **advanced configuration** where you want to specify
                properties that are not explicitly defined above.  
                It can only be used when the other connection fields (account, user, password,
                database, schema, warehouse, role, authenticator, privateKey) are **not used**.

                For details on private key generation and encoding, see the `privateKey` property.
            parallel_fetch_limit:
              type: integer
              description: Maximum number of concurrent fetches during query execution.
          examples:
          - # Example: Snowflake connector basic configuration
              type: connector  
              driver: snowflake

              account: my_account_identifier
              user: my_user
              privateKey: '{{ .env.SNOWFLAKE_PRIVATE_KEY }}' # define SNOWFLAKE_PRIVATE_KEY in .env file
              database: my_db
              schema: my_schema
              warehouse: my_wh
              role: my_role
              parallel_fetch_limit: 2
          - # Example: Snowflake connector advance configuration
              type: connector
              driver: snowflake
              
              dsn: '{{ .env.SNOWFLAKE_DSN }}' # define SNOWFLAKE_DSN in .env file like SNOWFLAKE_DSN='my_username@my_account/my_db/my_schema?warehouse=my_wh&role=my_role&authenticator=SNOWFLAKE_JWT&privateKey=my_private_key'
              parallel_fetch_limit: 2
          required:
          - type
          - driver
        - type: object
          title: SQLite
          properties:
            driver:
              type: string
              description: Refers to the driver type and must be driver `sqlite`
            dsn:
              type: string
              description: DSN(Data Source Name) for the sqlite connection
          examples:
            - # Example: SQLite connector configuration
              type: connector                                  # Must be `connector` (required)
              driver: sqlite                                   # Must be `sqlite` _(required)_

              dsn: "file:mydatabase.db"                        # DSN for the sqlite connection
          required:
            - driver
            - dsn

    
  # Source YAML
  sources:
    title: Source YAML
    type: object
    id: sources
    description: |
      :::warning Deprecated Feature
      **Sources have been deprecated** and are now considered "source models." While sources remain backward compatible, we recommend migrating to the new source model format for access to the latest features and improvements.

      **Next steps:**
      - Continue using sources if needed (backward compatible)
      - Migrate to source models via the `type:model` parameter for existing projects
      - See our [model YAML reference](models) for current documentation and best practices
      :::
    allOf:
      - title: Properties
        type: object
        properties:
          type:
            type: string
            const: connector
            description: Refers to the resource type and must be `connector`
          connector:
            type: string
            description: Refers to the connector type for the source, see [connectors](/reference/project-files/connectors) for more information
            enum:
              - https
              - s3
              - gcs
              - local_file
              - motherduck
              - athena
              - redshift
              - postgres
              - sqlite
              - snowflake
              - bigquery
              - duckdb
          uri:
            type: string
            description: |
              Refers to the URI of the remote connector you are using for the source. Rill also supports glob patterns as part of the URI for S3 and GCS (required for type: http, s3, gcs).

              - `s3://your-org/bucket/file.parquet` — the s3 URI of your file
              - `gs://your-org/bucket/file.parquet` — the gsutil URI of your file
              - `https://data.example.org/path/to/file.parquet` — the web address of your file
          path:
            type: string
            description: Refers to the local path of the connector you are using for the source
          sql:
            type: string
            description: Sets the SQL query to extract data from a SQL source
          region:
            type: string
            description: Sets the cloud region of the S3 bucket or Athena
          endpoint:
            type: string
            description: Overrides the S3 endpoint to connect to
          output_location:
            type: string
            description: Sets the query output location and result files in Athena
          workgroup:
            type: string
            description: Sets a workgroup for Athena connector
          project_id:
            type: string
            description: Sets a project id to be used to run BigQuery jobs
          timeout:
            type: string
            description: The maximum time to wait for source ingestion
          refresh:
            type: object
            description: |
              Specifies the refresh schedule that Rill should follow to re-ingest and update the underlying source data (optional).
              ```yaml
              refresh:
                cron: "* * * * *"
                every: "24h"
              ```
            properties:
              cron:
                type: string
                description: A cron schedule expression, which should be encapsulated in single quotes, e.g. `* * * * *`
              every:
                type: string
                description: A Go duration string, such as `24h`
          db:
            type: string
            description: Sets the database for motherduck connections and/or the path to the DuckDB/SQLite db file
          database_url:
            type: string
            description: Postgres connection string that should be used
          duckdb:
            type: object
            description: Specifies the raw parameters to inject into the DuckDB read_csv, read_json or read_parquet statement
            additionalProperties: true
          dsn:
            type: string
            description: Used to set the Snowflake connection string
        required:
          - type
          - connector
      - $ref: '#/definitions/common_properties'
  
  # Model SQL
  models: 
    title: Models YAML
    id: models
    type: object
    description: |

      This file is used to define YAML models. For more information on our SQL models, see the [SQL models](/developer/build/models/) documentation.
      :::tip

      Both regular models and source models can use the Model YAML specification described on this page. While [SQL models](/developer/build/models) are perfect for simple transformations, Model YAML files provide advanced capabilities for complex data processing scenarios.

      **When to use Model YAML:**
      - **Partitions** - Optimize performance with data partitioning strategies
      - **Incremental models** - Process only new or changed data efficiently
      - **Pre/post execution hooks** - Run custom logic before or after model execution
      - **Staging** - Create intermediate tables for complex transformations
      - **Output configuration** - Define specific output formats and destinations

      Model YAML files give you fine-grained control over how your data is processed and transformed, making them ideal for production workloads and complex analytics pipelines.

      :::
    allOf:
      - title: Properties
        type: object
        properties:
          type:
            type: string
            const: model
            description: Refers to the resource type and must be `model`
          refresh:
            $ref: '#/definitions/schedule_properties'
            description: Specifies the refresh schedule that Rill should follow to re-ingest and update the underlying model data 
            examples: 
              - refresh:
                  cron: "* * * * *"
          connector:
            type: string
            const: connector
            description: Refers to the resource type and is needed if setting an explicit OLAP engine. IE `clickhouse`
          sql:
            type: string
            description: Raw SQL query to run against source
          pre_exec:
            type: string
            description: Refers to SQL queries to run before the main query, available for DuckDB-based models. (optional). Ensure pre_exec queries are idempotent. Use IF NOT EXISTS statements when applicable.
            examples: 
              - pre_exec: ATTACH IF NOT EXISTS 'dbname=postgres host=localhost port=5432 user=postgres password=postgres' AS postgres_db (TYPE POSTGRES)
          post_exec:
            type: string
            description: Refers to a SQL query that is run after the main query, available for DuckDB-based models. (optional). Ensure post_exec queries are idempotent. Use IF EXISTS statements when applicable.
            examples: 
              - post_exec: DETACH DATABASE IF EXISTS postgres_db
          retry:
            type: object
            description: Refers to the retry configuration for the model. (optional)
            properties:
              attempts:
                type: integer
                description: The number of attempts to retry the model.
              delay:
                type: string
                description: The delay between attempts.
              exponential_backoff:
                type: boolean
                description: Whether to use exponential backoff.
              if_error_matches:
                type: array
                items:
                  type: string
                description: The error messages to match.
            examples:
              - retry:
                  attempts: 5
                  delay: 10s
                  exponential_backoff: true
                  if_error_matches:
                    - ".*OvercommitTracker.*"
                    - ".*Timeout.*"
                    - ".*Bad Gateway.*"
          timeout:
            type: string
            description: The maximum time to wait for model ingestion
          incremental:
            type: boolean
            description: whether incremental modeling is required (optional)
          change_mode:
            type: string
            enum:
              - reset
              - manual
              - patch
            description: Configure how changes to the model specifications are applied (optional). 'reset' will drop and recreate the model automatically, 'manual' will require a manual full or incremental refresh to apply changes, and 'patch' will switch to the new logic without re-processing historical data (only applies for incremental models).
          state:
            $ref: '#/definitions/data_properties'
            description:  Refers to the explicitly defined state of your model, cannot be used with partitions (optional)
            examples: 
              - state:
                  sql: SELECT MAX(date) as max_date
          partitions:
            $ref: '#/definitions/data_properties'
            description: Refers to the how your data is partitioned, cannot be used with state. (optional)
            examples: 
              - partitions:
                  glob: gcs://my_bucket/y=*/m=*/d=*/*.parquet
              - partitions:
                  connector: duckdb
                  sql: SELECT range AS num FROM range(0,10)
          materialize:
            type: boolean
            description: models will be materialized in olap
          partitions_watermark:
            type: string
            description: Refers to a customizable timestamp that can be set to check if an object has been updated (optional).
          partitions_concurrency:
            type: integer
            description: Refers to the number of concurrent partitions that can be read at the same time (optional).
          stage:
            type: object
            properties:
              connector:
                type: string
                description: Refers to the connector type for the staging table
              path:
                type: string
                description: Refers to the path to the staging table

            required:
              - connector
            description: in the case of staging models, where an input source does not support direct write to the output and a staging table is required
            examples: 
              - stage:
                  connector: s3
                  path: s3://my_bucket/my_staging_table

            additionalProperties: true
          output:
            type: object
            description: to define the properties of output
            properties:
              table:
                type: string
                description: Name of the output table. If not specified, the model name is used.
              materialize:
                type: boolean
                description: Whether to materialize the model as a table or view
              connector:
                type: string
                description: Refers to the connector type for the output table. Can be `clickhouse` or `duckdb` and their named connector 
              incremental_strategy:
                type: string
                enum:
                  - append
                  - merge
                  - partition_overwrite
                description: Strategy to use for incremental updates. Can be 'append', 'merge' or 'partition_overwrite'
              unique_key:
                type: array
                items:
                  type: string
                description: List of columns that uniquely identify a row for merge strategy
              partition_by:
                type: string
                description: Column or expression to partition the table by
            allOf:
              - if:
                  title: Additional properties for `output` when `connector` is `clickhouse`
                  properties:
                    connector:
                      const: clickhouse
                  required:
                    - connector
                then:
                  properties:
                    type:
                      type: string
                      description: Type to materialize the model into. Can be 'TABLE', 'VIEW' or 'DICTIONARY'
                      enum:
                        - TABLE
                        - VIEW
                        - DICTIONARY
                    columns:
                      type: string
                      description: Column names and types. Can also include indexes. If unspecified, detected from the query.
                    engine_full:
                      type: string
                      description: Full engine definition in SQL format. Can include partition keys, order, TTL, etc.
                    engine:
                      type: string
                      description: Table engine to use. Default is MergeTree
                    order_by:
                      type: string
                      description: ORDER BY clause.
                    partition_by:
                      type: string
                      description: Partition BY clause.
                    primary_key:
                      type: string
                      description: PRIMARY KEY clause.
                    sample_by:
                      type: string
                      description: SAMPLE BY clause.
                    ttl:
                      type: string
                      description: TTL settings for the table or columns.
                    table_settings:
                      type: string
                      description: Table-specific settings.
                    query_settings:
                      type: string
                      description: Settings used in insert/create table as select queries.
                    distributed_settings:
                      type: string
                      description: Settings for distributed table.
                    distributed_sharding_key:
                      type: string
                      description: Sharding key for distributed table.
                    dictionary_source_user:
                      type: string
                      description: User for accessing the source dictionary table (used if type is DICTIONARY).
                    dictionary_source_password:
                      type: string
                      description: Password for the dictionary source user.
        required:
          - type
          - sql
      - $ref: '#/definitions/common_properties'
      - type: object
        allOf:
              - if:
                  title: Additional properties for `output` when `connector` is `clickhouse`
                  properties:
                    connector:
                      const: clickhouse
                  required:
                    - connector
                then:
                  properties:
                    type:
                      type: string
                      description: Type to materialize the model into. Can be 'TABLE', 'VIEW' or 'DICTIONARY'
                      enum:
                        - TABLE
                        - VIEW
                        - DICTIONARY
                    columns:
                      type: string
                      description: Column names and types. Can also include indexes. If unspecified, detected from the query.
                    engine_full:
                      type: string
                      description: Full engine definition in SQL format. Can include partition keys, order, TTL, etc.
                    engine:
                      type: string
                      description: Table engine to use. Default is MergeTree
                    order_by:
                      type: string
                      description: ORDER BY clause.
                    partition_by:
                      type: string
                      description: Partition BY clause.
                    primary_key:
                      type: string
                      description: PRIMARY KEY clause.
                    sample_by:
                      type: string
                      description: SAMPLE BY clause.
                    ttl:
                      type: string
                      description: TTL settings for the table or columns.
                    table_settings:
                      type: string
                      description: Table-specific settings.
                    query_settings:
                      type: string
                      description: Settings used in insert/create table as select queries.
                    distributed_settings:
                      type: string
                      description: Settings for distributed table.
                    distributed_sharding_key:
                      type: string
                      description: Sharding key for distributed table.
                    dictionary_source_user:
                      type: string
                      description: User for accessing the source dictionary table (used if type is DICTIONARY).
                    dictionary_source_password:
                      type: string
                      description: Password for the dictionary source user.
        required:
          - type
          - sql
      - $ref: '#/definitions/common_properties'
      - type: object
        allOf:
          - if:
              title: Additional properties when `connector` is `athena` or [named connector](./connectors#athena) for athena
              properties:
                connector:
                  const: athena
              required:
                - connector
            then:
              $ref: '#/definitions/models/definitions/athena'
          - if:
              title: Additional properties when `connector` is `azure` or [named connector](./connectors#azure) of azure
              properties:
                connector:
                  const: azure
              required:
                - connector
            then:
              $ref: '#/definitions/models/definitions/azure'
          - if:
              title: Additional properties when `connector` is `bigquery` or [named connector](./connectors#bigquery) of bigquery
              properties:
                connector:
                  const: bigquery
              required:
                - connector
            then:
              $ref: '#/definitions/models/definitions/bigquery'
          - if:
              title: Additional properties when `connector` is `duckdb` or [named connector](./connectors#duckdb) of duckdb
              properties:
                connector:
                  const: duckdb
              required:
                - connector
            then:
              $ref: '#/definitions/models/definitions/duckdb'
          - if:
              title: Additional properties when `connector` is `gcs` or [named connector](./connectors#gcs) of gcs
              properties:
                connector:
                  const: gcs
              required:
                - connector
            then:
              $ref: '#/definitions/models/definitions/gcs'
          - if:
              title: Additional properties when `connector` is `local_file` or [named connector](/developer/build/connectors/data-source/local-file) of local_file
              properties:
                connector:
                  const: local_file
              required:
                - connector
            then:
              $ref: '#/definitions/models/definitions/local_file'
          - if:
              title: Additional properties when `connector` is `redshift` or [named connector](./connectors#redshift) of redshift
              properties:
                connector:
                  const: redshift
              required:
                - connector
            then:
              $ref: '#/definitions/models/definitions/redshift'
          - if:
              title: Additional properties when `connector` is `s3` or [named connector](./connectors#s3) of s3
              properties:
                connector:
                  const: s3
              required:
                - connector
            then:
              $ref: '#/definitions/models/definitions/s3'
          - if:
              title: Additional properties when `connector` is `salesforce` or [named connector](./connectors#salesforce) of salesforce
              properties:
                connector:
                  const: salesforce
              required:
                - connector
            then:
              $ref: '#/definitions/models/definitions/salesforce'
    definitions:
      athena:
        type: object
        properties:
          output_location:
            type: string
            description: Output location for query results in S3.
          workgroup:
            type: string
            description: AWS Athena workgroup to use for queries.
          region:
            type: string
            description: AWS region to connect to Athena and the output location.
      azure:
        type: object
        properties:
          path:
            type: string
            description: Path to the source
          account:
            type: string
            description: Account identifier
          uri:
            type: string
            description: Source URI
          extract:
            type: object
            description: Arbitrary key-value pairs for extraction settings
            additionalProperties: true
          glob:
            type: object
            description: Settings related to glob file matching.
            properties:
              max_total_size:
                type: integer
                description: Maximum total size (in bytes) matched by glob
              max_objects_matched:
                type: integer
                description: Maximum number of objects matched by glob
              max_objects_listed:
                type: integer
                description: Maximum number of objects listed in glob
              page_size:
                type: integer
                description: Page size for glob listing
          batch_size:
            type: string
            description: 'Size of a batch (e.g., ''100MB'')'
      bigquery:
        type: object
        properties:
          project_id:
            type: string
            description: ID of the BigQuery project.
      duckdb:
        type: object
        properties:
          path:
            type: string
            description: Path to the data source.
          format:
            type: string
            description: 'Format of the data source (e.g., csv, json, parquet).'
          pre_exec:
            type: string
            description: 'refers to SQL queries to run before the main query, available for DuckDB-based models. _(optional)_. Ensure `pre_exec` queries are idempotent. Use `IF NOT EXISTS` statements when applicable.'
          post_exec:
            type: string
            description: 'refers to a SQL query that is run after the main query, available for DuckDB-based models. _(optional)_. Ensure `post_exec` queries are idempotent. Use `IF EXISTS` statements when applicable.'
            examples:
            - pre_exec: ATTACH IF NOT EXISTS 'dbname=postgres host=localhost port=5432 user=postgres password=postgres' AS postgres_db (TYPE POSTGRES);
              sql: SELECT * FROM postgres_query('postgres_db', 'SELECT * FROM USERS')
              post_exec: DETACH DATABASE IF EXISTS postgres_db 
          create_secrets_from_connectors:
            type:
              - string
              - array
            description: List of connector names for which temporary secrets should be created before executing the SQL.
      gcs:
        type: object
        properties:
          path:
            type: string
            description: Path to the source
          uri:
            type: string
            description: Source URI
          extract:
            type: object
            description: key-value pairs for extraction settings
            additionalProperties: true
          glob:
            type: object
            description: Settings related to glob file matching.
            properties:
              max_total_size:
                type: integer
                description: Maximum total size (in bytes) matched by glob
              max_objects_matched:
                type: integer
                description: Maximum number of objects matched by glob
              max_objects_listed:
                type: integer
                description: Maximum number of objects listed in glob
              page_size:
                type: integer
                description: Page size for glob listing
          batch_size:
            type: string
            description: 'Size of a batch (e.g., ''100MB'')'
      local_file:
        type: object
        properties:
          path:
            type: string
            description: Path to the data source.
          format:
            type: string
            description: 'Format of the data source (e.g., csv, json, parquet).'
      redshift:
        type: object
        properties:
          output_location:
            type: string
            description: S3 location where query results are stored.
          workgroup:
            type: string
            description: Redshift Serverless workgroup to use.
          database:
            type: string
            description: Name of the Redshift database.
          cluster_identifier:
            type: string
            description: Identifier of the Redshift cluster.
          role_arn:
            type: string
            description: ARN of the IAM role to assume for Redshift access.
          region:
            type: string
            description: AWS region of the Redshift deployment.
      s3:
        type: object
        properties:
          region:
            type: string
            description: AWS region
          endpoint:
            type: string
            description: AWS Endpoint
          path:
            type: string
            description: Path to the source
          uri:
            type: string
            description: Source URI
          extract:
            type: object
            description: key-value pairs for extraction settings
            additionalProperties: true
          glob:
            type: object
            description: Settings related to glob file matching.
            properties:
              max_total_size:
                type: integer
                description: Maximum total size (in bytes) matched by glob
              max_objects_matched:
                type: integer
                description: Maximum number of objects matched by glob
              max_objects_listed:
                type: integer
                description: Maximum number of objects listed in glob
              page_size:
                type: integer
                description: Page size for glob listing
          batch_size:
            type: string
            description: 'Size of a batch (e.g., ''100MB'')'
      salesforce:
        type: object
        properties:
          soql:
            type: string
            description: SOQL query to execute against the Salesforce instance.
          sobject:
            type: string
            description: Salesforce object (e.g., Account, Contact) targeted by the query.
          queryAll:
            type: boolean
            description: Whether to include deleted and archived records in the query (uses queryAll API).
    examples: 
      - ### Incremental model 
        type: model
        incremental: true
        connector: bigquery 

        state:
          sql: SELECT MAX(date) as max_date

        sql: |
              SELECT ... FROM events 
                {{ if incremental }} 
                    WHERE event_time > '{{.state.max_date}}' 
                {{end}}
        output:
          connector: duckdb 

      - ### Partitioned model 
        type: model

        partitions:
          glob:
            connector: gcs
            path: gs://rilldata-public/github-analytics/Clickhouse/2025/*/commits_*.parquet

        sql: SELECT * FROM read_parquet('{{ .partition.uri }}')

        output:
          connector: duckdb
          incremental_strategy: append

      - ### Partitioned Incremental model 
        type: model

        incremental: true
        refresh:
            cron: "0 8 * * *"

        partitions:
          glob:
            path: gs://rilldata-public/github-analytics/Clickhouse/2025/*/*
            partition: directory
          
        sql: |
          SELECT * 
            FROM read_parquet('gs://rilldata-public/{{ .partition.path }}/commits_*.parquet') 
            WHERE '{{ .partition.path }}' IS NOT NULL


        output:
          connector: duckdb
          incremental_strategy: append

      - ### Staging model 
        type: model 
        connector: snowflake

        # Use DuckDB to generate a range of days from 1st Jan to today
        partitions:
          connector: duckdb
          sql: SELECT range as day FROM range(TIMESTAMPTZ '2024-01-01', now(), INTERVAL 1 DAY)

        # Don't reload previously ingested partitions on every refresh
        incremental: true

        # Query Snowflake for all events belonging to the current partition
        sql: SELECT * FROM events WHERE date_trunc('day', event_time) = '{{ .partition.day }}'

        # Since ClickHouse can't ingest from Snowflake or vice versa, we use S3 as a temporary staging connector
        stage:
          connector: s3
          path: s3://bucket/temp-data

        # Produce the final output into ClickHouse, requires a clickhouse.yaml connector defined.
        output:
          connector: clickhouse


  # Metrics Views
  metrics-views:
    title: Metrics View YAML
    id: metrics-views
    type: object
    description: In your Rill project directory, create a metrics view, `<metrics_view>.yaml`, file in the `metrics` directory. Rill will ingest the metric view definition next time you run `rill start`.
    allOf:
      - title: Properties
        type: object
        properties:
          version:
            type: string
            description: The version of the metrics view schema
          type:
            type: string
            const: metrics_view
            description: Refers to the resource type and must be `metrics_view`
          connector:
            type: string
            description: Refers to the connector type for the metrics view, see [OLAP engines](/developer/build/connectors/olap) for more information
          display_name:
            type: string
            description: Refers to the display name for the metrics view
          description:
            type: string
            description: Refers to the description for the metrics view
          ai_instructions:
            type: string
<<<<<<< HEAD
            description: Extra instructions for [AI agents](/user-guide/ai/mcp). Used to guide natural language question answering and routing.
=======
            description: Extra instructions for [AI agents](/explore/mcp). Used to guide natural language question answering and routing.
          parent:
            type: string
            description: Refers to the parent metrics view from which this metrics view is derived. If specified, this will inherit properties from the parent metrics view
>>>>>>> 64530994
          model:
            type: string
            description: Refers to the model powering the dashboard (either model or table is required)
          database:
            type: string
            description: Refers to the database to use in the OLAP engine (to be used in conjunction with table). Otherwise, will use the default database or schema if not specified
          database_schema:
            type: string
            description: Refers to the schema to use in the OLAP engine (to be used in conjunction with table). Otherwise, will use the default database or schema if not specified
          table:
            type: string
            description: Refers to the table powering the dashboard, should be used instead of model for dashboards create from external OLAP tables (either table or model is required)
          timeseries:
            type: string
            description: Refers to the timestamp column from your model that will underlie x-axis data in the line charts. If not specified, the line charts will not appear
          watermark:
            type: string
            description: A SQL expression that tells us the max timestamp that the measures are considered valid for. Usually does not need to be overwritten
          smallest_time_grain:
            type: string
            description: 'Refers to the smallest time granularity the user is allowed to view. The valid values are: millisecond, second, minute, hour, day, week, month, quarter, year'
          first_day_of_week:
            type: integer
            description: Refers to the first day of the week for time grain aggregation (for example, Sunday instead of Monday). The valid values are 1 through 7 where Monday=1 and Sunday=7
          first_month_of_year:
            type: integer
            description: Refers to the first month of the year for time grain aggregation. The valid values are 1 through 12 where January=1 and December=12
          dimensions:
            type: array
            description: Relates to exploring segments or dimensions of your data and filtering the dashboard
            items:
              type: object
              properties:
                name:
                  type: string
                  description: a stable identifier for the dimension
                display_name:
                  type: string
                  description: a display name for your dimension
                description:
                  type: string
                  description: a freeform text description of the dimension
                column:
                  type: string
                  description: a categorical column
                expression:
                  type: string
                  description: a non-aggregate expression such as string_split(domain, '.'). One of column and expression is required but cannot have both at the same time
                unnest:
                  type: boolean
                  description: if true, allows multi-valued dimension to be unnested (such as lists) and filters will automatically switch to "contains" instead of exact match 
                uri:
                  type:
                    - string
                    - boolean
                  description: enable if your dimension is a clickable URL to enable single click navigation (boolean or valid SQL expression) 
              anyOf:
                - required:
                    - column
                - required:
                    - expression
          measures:
            type: array
            description: Used to define the numeric aggregates of columns from your data model
            items:
              type: object
              properties:
                name:
                  type: string
                  description: a stable identifier for the measure
                display_name:
                  type: string
                  description: the display name of your measure.
                label:
                  type: string
                  description: a label for your measure, deprecated use display_name
                description:
                  type: string
                  description: a freeform text description of the measure
                type:
                  type: string
                  description: 'Measure calculation type: "simple" for basic aggregations, "derived" for calculations using other measures, or "time_comparison" for period-over-period analysis. Defaults to "simple" unless dependencies exist.'
                expression:
                  type: string
                  description: a combination of operators and functions for aggregations
                window:
                  description: A measure window can be defined as a keyword string (e.g. 'time' or 'all') or an object with detailed window configuration. For more information, see the [window functions](/developer/build/metrics-view/measures/windows) documentation.
                  anyOf:
                    - type: string
                      enum:
                        - time
                        - 'true'
                        - all
                      description: 'Shorthand: `time` or `true` means time-partitioned, `all` means non-partitioned.'
                    - type: object
                      description: 'Detailed window configuration for measure calculations, allowing control over partitioning, ordering, and frame definition.'
                      properties:
                        partition:
                          type: boolean
                          description: 'Controls whether the window is partitioned. When true, calculations are performed within each partition separately.'
                        order:
                          type: string
                          $ref: '#/definitions/field_selectors_properties'
                          description: 'Specifies the fields to order the window by, determining the sequence of rows within each partition.'
                        frame:
                          type: string
                          description: 'Defines the window frame boundaries for calculations, specifying which rows are included in the window relative to the current row.'
                      additionalProperties: false
                per:
                  $ref: '#/definitions/field_selectors_properties'
                  description: for per dimensions
                requires:
                  $ref: '#/definitions/field_selectors_properties'
                  description: using an available measure or dimension in your metrics view to set a required parameter, cannot be used with simple measures. See [referencing measures](/developer/build/metrics-view/measures/referencing) for more information.
                valid_percent_of_total:
                  type: boolean
                  description: a boolean indicating whether percent-of-total values should be rendered for this measure
                format_preset:
                  type: string
                  description: |
                    Controls the formatting of this measure using a predefined preset. Measures cannot have both `format_preset` and `format_d3`. If neither is supplied, the measure will be formatted using the `humanize` preset by default.
                    
                      Available options:
                      - `humanize`: Round numbers into thousands (K), millions(M), billions (B), etc.
                      - `none`: Raw output.
                      - `currency_usd`: Round to 2 decimal points with a dollar sign ($).
                      - `currency_eur`: Round to 2 decimal points with a euro sign (€).
                      - `percentage`: Convert a rate into a percentage with a % sign.
                      - `interval_ms`: Convert milliseconds into human-readable durations like hours (h), days (d), years (y), etc. (optional)
                format_d3:
                  type: string
                  description: 'Controls the formatting of this measure using a [d3-format](https://d3js.org/d3-format) string. If an invalid format string is supplied, the measure will fall back to `format_preset: humanize`. A measure cannot have both `format_preset` and `format_d3`. If neither is provided, the humanize preset is used by default. Example: `format_d3: ".2f"` formats using fixed-point notation with two decimal places. Example: `format_d3: ",.2r"` formats using grouped thousands with two significant digits. (optional)'
                format_d3_locale:
                  type: object
                  description: |
                      locale configuration passed through to D3, enabling changing the currency symbol among other things. For details, see the docs for D3's formatLocale.
                        ```yaml
                        format_d3: "$,"
                        format_d3_locale:
                          grouping: [3, 2]
                          currency: ["₹", ""]
                        ```
                  properties:
                    grouping:
                      type: array
                      description: the grouping of the currency symbol
                    currency:
                      type: array
                      description: the currency symbol

                treat_nulls_as:
                  type: string
                  description: used to configure what value to fill in for missing time buckets. This also works generally as COALESCING over non empty time buckets.
                
              required:
                - name
                - display_name
                - expression

          parent_dimensions:
            description: Optional field selectors for dimensions to inherit from the parent metrics view.
            $ref: '#/definitions/field_selector_properties'
          parent_measures:
            description: Optional field selectors for measures to inherit from the parent metrics view.
            $ref: '#/definitions/field_selector_properties'
          annotations:
            type: array
            description: Used to define annotations that can be displayed on charts
            items:
              type: object
              properties:
                name:
                  type: string
                  description: A stable identifier for the annotation. Defaults to model or table names when not specified
                model:
                  type: string
                  description: Refers to the model powering the annotation (either table or model is required). The model must have 'time' and 'description' columns. Optional columns include 'time_end' for range annotations and 'grain' to specify when the annotation should appear based on dashboard grain level.
                database:
                  type: string
                  description: Refers to the database to use in the OLAP engine (to be used in conjunction with table). Otherwise, will use the default database or schema if not specified
                database_schema:
                  type: string
                  description: Refers to the schema to use in the OLAP engine (to be used in conjunction with table). Otherwise, will use the default database or schema if not specified
                table:
                  type: string
                  description: Refers to the table powering the annotation, should be used instead of model for annotations from external OLAP tables (either table or model is required)
                connector:
                  type: string
                  description: Refers to the connector to use for the annotation
                measures:
                  description: Specifies which measures to apply the annotation to. Applies to all measures if not specified
                  anyOf:
                    - type: string
                      description: Simple field name as a string.
                    - type: array
                      description: List of field selectors, each can be a string or an object with detailed configuration.
                      items:
                        anyOf:
                          - type: string
                            description: Shorthand field selector, interpreted as the name.
                          - type: object
                            description: Detailed field selector configuration with name and optional time grain.
                            properties:
                              name:
                                type: string
                                description: Name of the field to select.
                              time_grain:
                                type: string
                                description: Time grain for time-based dimensions.
                                enum:
                                  - ''
                                  - ms
                                  - millisecond
                                  - s
                                  - second
                                  - min
                                  - minute
                                  - hadditionalProperties: fal
                                  - hour
                                  - d
                                  - day
                                  - w
                                  - week
                                  - month
                                  - q
                                  - quarter
                                  - 'y'
                                  - year
                            required:
                              - name
                            additionalProperties: false
          security:
              $ref: '#/definitions/security_policy_properties'
              description: Defines a security policy for the dashboard
          explore:
            $ref: '#/definitions/explore_properties'
            description: Defines an optional inline explore view for the metrics view. If not specified a default explore will be emitted unless `skip` is set to true.
            required:
              - type

      - $ref: '#/definitions/common_properties'

  # Canvas Dashboards
  canvas-dashboards:
    title: Canvas Dashboard YAML
    id: canvas-dashboards
    type: object
    description: Canvas dashboards provide a flexible way to create custom dashboards with drag-and-drop components.
    allOf:
      - title: Properties
        type: object
        properties:
          type:
            type: string
            const: canvas
            description: Refers to the resource type and must be `canvas`
          display_name:
            type: string
            description: Refers to the display name for the canvas
          title:
            type: string
            description: "Deprecated: use display_name instead. Refers to the display name for the canvas"
          description:
            type: string
            description: Description for the canvas dashboard
          banner:
            type: string
            description: Refers to the custom banner displayed at the header of an Canvas dashboard
          rows:
            type: array
            description: Refers to all of the rows displayed on the Canvas
            items:
              type: object
              properties:
                height:
                  type: string
                  description: Height of the row in px
                items:
                  type: array
                  description: List of components to display in the row
                  items:
                    type: object
                    properties:
                      component:
                        type: string
                        description: |
                          Name of the component to display. Each component type has its own set of properties.
                          Available component types:
                          
                              - **markdown** - Text component, uses markdown formatting
                              - **kpi_grid** - KPI component, similar to TDD in Rill Explore, display quick KPI charts
                              - **stacked_bar_normalized** - Bar chart normalized to 100% values
                              - **line_chart** - Normal Line chart
                              - **bar_chart** - Normal Bar chart
                              - **stacked_bar** - Stacked Bar chart
                              - **area_chart** - Line chart with area
                              - **image** - Provide a URL to embed into canvas dashboard
                              - **table** - Similar to Pivot table, add dimensions and measures to visualize your data
                              - **heatmap** - Heat Map chart to visualize distribution of data
                              - **donut_chart** - Donut or Pie chart to display sums of total
                      width:
                        type:
                          - string
                          - integer
                        description: Width of the component (can be a number or string with unit)
                    additionalProperties: true
              additionalProperties: false
          max_width:
            type: integer
            description: Max width in pixels of the canvas
            minimum: 0
          gap_x:
            type: integer
            description: Horizontal gap in pixels of the canvas
            minimum: 0
          gap_y:
            type: integer
            description: Vertical gap in pixels of the canvas
            minimum: 0
          filters:
            type: object
            description: Indicates if filters should be enabled for the canvas.
            properties:
              enable:
                type: boolean
                description: Toggles filtering functionality for the canvas dashboard.
          allow_custom_time_range:
            type: boolean
            description: Defaults to true, when set to false it will hide the ability to set a custom time range for the user.
          allow_filter_add:
            type: boolean
            description: Whether users can add new filters to the canvas dashboard.
          time_ranges:
            type: array
            description: |
              Overrides the list of default time range selections available in the dropdown. It can be string or an object with a 'range' and optional 'comparison_offsets'
                ```yaml
                time_ranges:
                  - PT15M // Simplified syntax to specify only the range
                  - PT1H
                  - PT6H
                  - P7D
                  - range: P5D // Advanced syntax to specify comparison_offsets as well
                  - P4W
                  - rill-TD // Today
                  - rill-WTD // Week-To-date
                ```
            items:
              $ref: '#/definitions/explore_time_range_properties'
          time_zones:
            type: array
            description: Refers to the time zones that should be pinned to the top of the time zone selector. It should be a list of [IANA time zone identifiers](https://en.wikipedia.org/wiki/List_of_tz_database_time_zones)
            items:
              type: string
          defaults:
            type: object
            description: |
              defines the defaults YAML struct
                ```yaml
                defaults: #define all the defaults within here
                  time_range: P1M
                  comparison_mode: dimension #time, none
                  comparison_dimension: filename
                  filters:
                    dimensions:
                      - dimension: country
                        values: ["US", "CA"]
                        mode: in_list
                    measures:
                      - measure: revenue
                        operator: gt
                        values: ["1000"]
                ```
            properties:
              time_range:
                description: Refers to the default time range shown when a user initially loads the dashboard. The value must be either a valid [ISO 8601 duration](https://en.wikipedia.org/wiki/ISO_8601#Durations) (for example, PT12H for 12 hours, P1M for 1 month, or P26W for 26 weeks) or one of the [Rill ISO 8601 extensions](https://docs.rilldata.com/reference/rill-iso-extensions#extensions)
                type: string
              comparison_mode:
                description: 'Controls how to compare current data with historical or categorical baselines. Options: `none` (no comparison), `time` (compares with past based on default_time_range), `dimension` (compares based on comparison_dimension values)'
                type: string
                enum:
                  - none
                  - time
                  - dimension
              comparison_dimension:
                description: 'for dimension mode, specify the comparison dimension by name'
                type: string
              filters:
                type: object
                description: Default filter configuration
                properties:
                  dimensions:
                    type: array
                    description: List of default dimension filters
                    items:
                      type: object
                      properties:
                        dimension:
                          type: string
                          description: Name of the dimension to filter on
                        values:
                          type: array
                          items:
                            type: string
                          description: List of values to filter by
                        limit:
                          type: integer
                          description: Maximum number of values to show in the filter
                        removable:
                          type: boolean
                          description: Whether the filter can be removed by the user
                        locked:
                          type: boolean
                          description: Whether the filter is locked and cannot be modified
                        hidden:
                          type: boolean
                          description: Whether the filter is hidden from the UI
                        mode:
                          type: string
                          enum: [select, in_list, contains]
                          description: Filter mode - select for dropdown, in_list for multi-select, contains for text search
                        exclude:
                          type: boolean
                          description: Whether to exclude the specified values instead of including them
                  measures:
                    type: array
                    description: List of default measure filters
                    items:
                      type: object
                      properties:
                        measure:
                          type: string
                          description: Name of the measure to filter on
                        by_dimension:
                          type: string
                          description: Dimension to group the measure filter by
                        operator:
                          type: string
                          description: Operator for the measure filter (e.g., eq, gt, lt, gte, lte)
                        values:
                          type: array
                          items:
                            type: string
                          description: List of values to filter by
                        removable:
                          type: boolean
                          description: Whether the filter can be removed by the user
                        locked:
                          type: boolean
                          description: Whether the filter is locked and cannot be modified
                        hidden:
                          type: boolean
                          description: Whether the filter is hidden from the UI
          theme:
            oneOf:
              - type: string
                description: Name of an existing theme to apply to the dashboard
              - $ref: '#/definitions/theme_properties'
                description: Inline theme configuration.
            description: Name of the theme to use. Only one of theme and embedded_theme can be set.
          security:
            description: Security rules to apply for access to the canvas dashboard
            $ref: '#/definitions/dashboard_security_policy_properties'
          variables:
            type: array
            description: Variables that can be used in the canvas
            items:
              $ref: '#/definitions/component_variable_properties'
        required:
          - type
          - display_name
      - $ref: '#/definitions/common_properties'

  # Explore dashboards
  explore-dashboards:
    title: Explore Dashboard YAML
    id: explore-dashboards
    type: object
    description: Explore dashboards provide an interactive way to explore data with predefined measures and dimensions.
    allOf:
      - title: Properties
        type: object
        properties:
          type:
            type: string
            const: explore
            description: Refers to the resource type and must be `explore`
          display_name:
            type: string
            description: Refers to the display name for the explore dashboard
          metrics_view:
            type: string
            description: Refers to the metrics view resource
          description:
            type: string
            description: Refers to the description of the explore dashboard
          banner:
            type: string
            description: Refers to the custom banner displayed at the header of an explore dashboard
          dimensions:
            description:  List of dimension names. Use '*' to select all dimensions (default)
            $ref: '#/definitions/field_selector_properties'
            examples: 
              - # Example: Select a dimension
                dimensions:
                  - country

              - # Example: Select all dimensions except one
                dimensions:
                  exclude:
                    - country

              - # Example: Select all dimensions that match a regex
                dimensions:
                  expr: "^public_.*$"
              
          measures:
            description: List of measure names. Use '*' to select all measures (default)
            $ref: '#/definitions/field_selector_properties'
            examples: 
              - # Example: Select a measure
                measures:
                  - sum_of_total

              - # Example: Select all measures except one
                measures:
                  exclude:
                    - sum_of_total

              - # Example: Select all measures that match a regex
                measures:
                  expr: "^public_.*$"
              
          theme:
            oneOf:
              - type: string
                description: Name of an existing theme to apply to the dashboard
              - $ref: '#/definitions/theme_properties'
                description: Inline theme configuration.
            description: Name of the theme to use. Only one of theme and embedded_theme can be set.
          time_ranges:
            type: array
            description: |
              Overrides the list of default time range selections available in the dropdown. It can be string or an object with a 'range' and optional 'comparison_offsets'
                ```yaml
                time_ranges:
                  - PT15M // Simplified syntax to specify only the range
                  - PT1H
                  - PT6H
                  - P7D
                  - range: P5D // Advanced syntax to specify comparison_offsets as well
                  - P4W
                  - rill-TD // Today
                  - rill-WTD // Week-To-date
                ```
            items:
              $ref: '#/definitions/explore_time_range_properties'
          time_zones:
            type: array
            description: Refers to the time zones that should be pinned to the top of the time zone selector. It should be a list of [IANA time zone identifiers](https://en.wikipedia.org/wiki/List_of_tz_database_time_zones)
            items:
              type: string
          lock_time_zone:
            type: boolean
            description: When true, the dashboard will be locked to the first time provided in the time_zones list. When no time_zones are provided, the dashboard will be locked to UTC
          allow_custom_time_range:
            type: boolean
            description: Defaults to true, when set to false it will hide the ability to set a custom time range for the user.
          defaults:
            type: object
            description: |
              defines the defaults YAML struct
                ```yaml
                defaults: #define all the defaults within here
                  dimensions:
                    - dim_1
                    - dim_2
                  measures:
                    - measure_1
                    - measure_2
                  time_range: P1M
                  comparison_mode: dimension #time, none
                  comparison_dimension: filename
                ```
            properties:
              dimensions:
                description: Provides the default dimensions to load on viewing the dashboard
                $ref: '#/definitions/field_selector_properties'
              measures:
                description: Provides the default measures to load on viewing the dashboard
                $ref: '#/definitions/field_selector_properties'
              time_range:
                description: Refers to the default time range shown when a user initially loads the dashboard. The value must be either a valid [ISO 8601 duration](https://en.wikipedia.org/wiki/ISO_8601#Durations) (for example, PT12H for 12 hours, P1M for 1 month, or P26W for 26 weeks) or one of the [Rill ISO 8601 extensions](https://docs.rilldata.com/reference/rill-iso-extensions#extensions)
                type: string
              comparison_mode:
                description: 'Controls how to compare current data with historical or categorical baselines. Options: `none` (no comparison), `time` (compares with past based on default_time_range), `dimension` (compares based on comparison_dimension values)'
                type: string
                enum:
                  - none
                  - time
                  - dimension
              comparison_dimension:
                description: 'for dimension mode, specify the comparison dimension by name'
                type: string
            additionalProperties: false
          embeds:
            type: object
            description: Configuration options for embedded dashboard views
            properties:
              hide_pivot:
                type: boolean
                description: When true, hides the pivot table view in embedded mode
            additionalProperties: false
        
          security:
            description: Security rules to apply for access to the explore dashboard
            $ref: '#/definitions/dashboard_security_policy_properties'
        required:
          - type
          - display_name
          - metrics_view
      - $ref: '#/definitions/common_properties'

  # Alerts
  alerts: 
    title: Alert YAML
    id: alerts
    type: object
    description: Along with alertings at the dashboard level and can be created via the UI, there might be more extensive alerting that you might want to develop and can be done so the an alert.yaml. When creating an alert via a YAML file, you'll see this denoted in the UI as `Created through code`.
    examples:
      - # Example: To send alert when data lags by more than 1 day to slack channel #rill-cloud-alerts
        type: alert
        display_name: Data lags by more than 1 day
        # Check the alert every hour.
        refresh:
          cron: 0 * * * *
        # Query that returns non-empty results if the measures lag by more than 1 day.
        data:
          sql: |-
            SELECT  *
            FROM
            (
              SELECT  MAX(event_time) AS max_time
              FROM rill_metrics_model
            )
            WHERE max_time < NOW() - INTERVAL '1 day'
        # Send notifications in Slack.
        notify:
          slack:
            channels:
              - '#rill-cloud-alerts'
    allOf:
      - title: Properties
        type: object
        properties:
          type:
            type: string
            const: alert
            description: Refers to the resource type and must be `alert`
          refresh:
            $ref: '#/definitions/schedule_properties'
            description: |
                  Refresh schedule for the alert
                    ```yaml
                    refresh:
                      cron: "* * * * *"
                      #every: "24h"
                    ```
          display_name:
            type: string
            description: Display name for the alert
          description:
            type: string
            description: Description for the alert
          intervals:
            type: object
            description: define the interval of the alert to check
            properties:
              duration:
                type: string
                description: a valid ISO8601 duration to define the interval duration
              limit:
                type: integer
                description: maximum number of intervals to check for on invocation
                minimum: 0
              check_unclosed:
                type: boolean
                description: 'boolean, whether unclosed intervals should be checked'
          watermark:
            type: string
            enum:
              - trigger_time
              - inherit
            description: Specifies how the watermark is determined for incremental processing. Use 'trigger_time' to set it at runtime or 'inherit' to use the upstream model's watermark.
          timeout:
            type: string
            description: define the timeout of the alert in seconds (optional).
          data:
            $ref: '#/definitions/data_properties'
            description: Data source for the alert
          for:
            description: "Specifies how user identity or attributes should be evaluated for security policy enforcement."
            oneOf:
              - type: object
                description: Specifies a unique user identifier for applying security policies.
                properties:
                  user_id:
                    type: string
                    description: "The unique user ID used to evaluate security policies."
                required:
                  - user_id
                additionalProperties: false
              - type: object
                description: Specifies a user's email address for applying security policies.
                properties:
                  user_email:
                    type: string
                    description: "The user's email address used to evaluate security policies."
                    format: email
                required:
                  - user_email
                additionalProperties: false
              - type: object
                description: Specifies a set of arbitrary user attributes for applying security policies.
                properties:
                  attributes:
                    type: object
                    description: A dictionary of user attributes used to evaluate security policies.
                    additionalProperties: true
                required:
                  - attributes
                additionalProperties: false
          on_recover:
            type: boolean
            description: Send an alert when a previously failing alert recovers. Defaults to false.
          on_fail:
            type: boolean
            description: Send an alert when a failure occurs. Defaults to true.
          on_error:
            type: boolean
            description: Send an alert when an error occurs during evaluation. Defaults to false.
          renotify:
            type: boolean
            description: Enable repeated notifications for unresolved alerts. Defaults to false.
          renotify_after:
            type: string
            description: Defines the re-notification interval for the alert (e.g., '10m','24h'), equivalent to snooze duration in UI, defaults to 'Off'
          notify:
            $ref: '#/definitions/notify_properties'
            description: Notification configuration
          annotations:
            type: object
            description: Key value pair used for annotations
            additionalProperties:
              type: string

        required:
          - type
          - refresh
          - data
          - notify
      - $ref: '#/definitions/common_properties'

  # APIs
  apis:
    title: API YAML
    id: apis
    type: object
    description: Custom APIs allow you to create endpoints that can be called to retrieve or manipulate data.
    allOf:
      - title: Properties
        type: object
        properties:
          type:
            type: string
            const: api
            description: Refers to the resource type and must be `api`
          openapi:
            type: object
            description: OpenAPI specification for the API endpoint
            properties:
              summary:
                type: string
                description: A brief description of what the API endpoint does
              parameters:
                type: array
                description: List of parameters that the API endpoint accepts
                items:
                  type: object
                  additionalProperties: true
              request_schema:
                type: object
                description: JSON schema for the request body (use nested YAML instead of a JSON string)
                additionalProperties: true
              response_schema:
                type: object
                description: JSON schema for the response body (use nested YAML instead of a JSON string)
                additionalProperties: true
          security:
            $ref: '#/definitions/security_policy_properties'
            description: Security configuration for the API
          skip_nested_security:
            type: boolean
            description: Flag to control security inheritance
        required:
          - type
      - $ref: '#/definitions/api_data_properties'
      # - $ref: '#/definitions/common_properties'

  # Themes
  themes:
    title: Theme YAML
    id: themes
    type: object
    description: | 
      In your Rill project directory, create a `<theme_name>.yaml` file in any directory containing `type: theme`. Rill will automatically ingest the theme next time you run `rill start` or deploy to Rill Cloud.
      
      To apply that theme to a dashboard, add `default_theme: <name of theme>` to the yaml file for that dashboard. Alternatively, you can add this to the end of the URL in your browser: `?theme=<name of theme>`
    examples:
      - # Example: Basic theme with light and dark mode colors
        type: theme
        light:
          primary: "#4F46E5"  # Indigo-600
          secondary: "#8B5CF6"  # Purple-500
        dark:
          primary: "#818CF8"  # Indigo-400
          secondary: "#A78BFA"  # Purple-400

      - # Example: Advanced theme with custom color palettes
        type: theme
        light:
          primary: "#14B8A6"  # Teal
          secondary: "#10B981"  # Emerald
          variables:
            color-sequential-1: "hsl(180deg 80% 95%)"
            color-sequential-5: "hsl(180deg 80% 50%)"
            color-sequential-9: "hsl(180deg 80% 25%)"
            color-qualitative-1: "hsl(156deg 56% 52%)"
            color-qualitative-2: "hsl(27deg 100% 65%)"
        dark:
          primary: "2DD4BF"
          secondary: "34D399"
          variables:
            color-sequential-1: "hsl(180deg 40% 30%)"
            color-sequential-5: "hsl(180deg 50% 50%)"
            color-sequential-9: "hsl(180deg 60% 70%)"
    allOf:
      - title: Properties
        type: object
        properties:
          type:
            type: string
            const: theme
            description: Refers to the resource type and must be `theme`
          colors:
            type: object
            description: Color palette for the theme
            properties:
              primary:
                type: string
                description: Primary color
              secondary:
                type: string
                description: Secondary color
            additionalProperties: true
          light:
            type: object
            description: Light theme color configuration
            properties:
              primary:
                type: string
                description: Primary color for light theme. Can have any hex, [named colors](https://www.w3.org/TR/css-color-4/#named-colors) or hsl() formats.
              secondary:
                type: string
                description: Secondary color for light theme. Can have any hex, [named colors](https://www.w3.org/TR/css-color-4/#named-colors) or hsl() formats.
              variables:
                type: object
                description: Custom CSS variables for light theme
                additionalProperties:
                  type: string
          dark:
            type: object
            description: Dark theme color configuration
            properties:
              primary:
                type: string
                description: Primary color for dark theme. Can have any hex, [named colors](https://www.w3.org/TR/css-color-4/#named-colors) or hsl() formats.
              secondary:
                type: string
                description: Secondary color for dark theme. Can have any hex, [named colors](https://www.w3.org/TR/css-color-4/#named-colors) or hsl() formats.
              variables:
                type: object
                description: Custom CSS variables for dark theme
                additionalProperties:
                  type: string

        required:
          - type
          - display_name
      - $ref: '#/definitions/common_properties'

  # Components
  components:
    type: object
    title: Component YAML
    description: Defines a reusable dashboard component that can be embedded in canvas dashboards
    allOf:
      - title: Properties
        type: object
        properties:
          type:
            type: string
            const: component
            description: Refers to the resource type and must be `component`
          display_name:
            type: string
            description: Refers to the display name for the component
          description:
            type: string
            description: Detailed description of the component's purpose and functionality
          input:
            type: array
            description: List of input variables that can be passed to the component
            items:
              $ref: '#/definitions/component_variable_properties'
          output:
            description: Output variable that the component produces
            $ref: '#/definitions/component_variable_properties'
          # Renderer properties - exactly one must be specified
          line_chart:
            $ref: '#/definitions/chart_properties'
          bar_chart:
            $ref: '#/definitions/chart_properties'
          stacked_bar_chart:
            $ref: '#/definitions/chart_properties'
          vega_lite:
            type: object
            properties:
              spec:
                type: string
                description: Vega-Lite specification as a string
            required:
              - spec
            additionalProperties: false
          kpi:
            $ref: '#/definitions/kpi_properties'
          table:
            $ref: '#/definitions/table_properties'
          markdown:
            $ref: '#/definitions/markdown_properties'
          image:
            $ref: '#/definitions/image_properties'
        required:
          - type
        additionalProperties: false

  # Chart Properties
  chart_properties:
    type: object
    properties:
      config:
        $ref: '#/definitions/chart_config'
      title:
        type: string
        description: Chart title
      description:
        type: string
        description: Chart description
    required:
      - config
    additionalProperties: false

  # Chart Config
  chart_config:
    type: object
    properties:
      metrics_view:
        type: string
        description: Reference to the metrics view to use
      x:
        $ref: '#/definitions/field_config'
      y:
        $ref: '#/definitions/field_config'
      color:
        oneOf:
          - $ref: '#/definitions/field_config'
          - type: string
      tooltip:
        $ref: '#/definitions/field_config'
    required:
      - metrics_view
    additionalProperties: false

  # Field Config
  field_config:
    type: object
    properties:
      field:
        type: string
        description: Field name from the metrics view
      title:
        type: string
        description: Display title for the field
      format:
        type: string
        description: Format string for the field
      type:
        type: string
        enum: ["quantitative", "ordinal", "nominal", "temporal", "geojson"]
        description: Data type of the field
      timeUnit:
        type: string
        description: Time unit for temporal fields
    required:
      - field
      - type
    additionalProperties: false

  # KPI Properties
  kpi_properties:
    type: object
    properties:
      metrics_view:
        type: string
        description: Reference to the metrics view to use
      measure:
        type: string
        description: Measure to display
      time_range:
        type: string
        description: Time range for the KPI
      comparison_range:
        type: string
        description: Comparison time range
      filter:
        type: string
        description: Filter expression
      title:
        type: string
        description: KPI title
      description:
        type: string
        description: KPI description
    required:
      - metrics_view
      - measure
      - time_range
    additionalProperties: false

  # Table Properties
  table_properties:
    type: object
    properties:
      metrics_view:
        type: string
        description: Reference to the metrics view to use
      measures:
        type: array
        items:
          type: string
        description: List of measures to display
      time_range:
        type: string
        description: Time range for the table
      row_dimensions:
        type: array
        items:
          type: string
        description: Dimensions for table rows
      col_dimensions:
        type: array
        items:
          type: string
        description: Dimensions for table columns
      comparison_range:
        type: string
        description: Comparison time range
      filter:
        type: string
        description: Filter expression
      title:
        type: string
        description: Table title
      description:
        type: string
        description: Table description
    required:
      - metrics_view
      - measures
      - time_range
    additionalProperties: false

  # Markdown Properties
  markdown_properties:
    type: object
    properties:
      content:
        type: string
        description: Markdown content
      css:
        type: object
        description: CSS styles
      title:
        type: string
        description: Markdown title
      description:
        type: string
        description: Markdown description
    required:
      - content
    additionalProperties: false

  # Image Properties
  image_properties:
    type: object
    properties:
      url:
        type: string
        description: Image URL
      css:
        type: object
        description: CSS styles
      title:
        type: string
        description: Image title
      description:
        type: string
        description: Image description
    required:
      - url
    additionalProperties: false


  # Common Properties
  common_properties:
    type: object
    title: "Common Properties"
    properties:
      name:
        type: string
        description: Name is usually inferred from the filename, but can be specified manually.
      refs:
        type: array
        description: 'List of resource references'
        items:
          type: string
          description: A string reference like `<resource-name>` or `<type/resource-name>`.
      dev:
        type: object
        description: Overrides any properties in development environment.
      prod:
        type: object
        description: Overrides any properties in production environment.


  component_variable_properties:
    type: object
    properties:
      name:
        type: string
        description: Unique identifier for the variable
      type:
        type: string
        description: Data type of the variable (e.g., string, number, boolean)
      value:
        description: Default value for the variable. Can be any valid JSON value type
        type:
          - string
          - number
          - boolean
          - object
          - array
    required:
      - name
      - type
    additionalProperties: false
  # Reusable Properties
  theme_properties:
    type: object
    properties:
      colors:
        type: object
        description: Used to override the dashboard colors. Either primary or secondary color must be provided.
        properties:
          primary:
            type: string
            description: Overrides the primary blue color in the dashboard. Can have any hex, [named colors](https://www.w3.org/TR/css-color-4/#named-colors) or hsl() formats. Note that the hue of the input colors is used for variants but the saturation and lightness is copied over from the [blue color palette](https://tailwindcss.com/docs/customizing-colors).
          secondary:
            type: string
            description: Overrides the secondary color in the dashboard. Applies to the loading spinner only as of now. Can have any hex, [named colors](https://www.w3.org/TR/css-color-4/#named-colors) or hsl() formats.
        anyOf:
          - required:
              - primary
          - required:
              - secondary
      light:
        type: object
        description: Light theme color configuration
        properties:
          primary:
            type: string
            description: Primary color for light theme. Can have any hex, [named colors](https://www.w3.org/TR/css-color-4/#named-colors) or hsl() formats.
          secondary:
            type: string
            description: Secondary color for light theme. Can have any hex, [named colors](https://www.w3.org/TR/css-color-4/#named-colors) or hsl() formats.
          variables:
            type: object
            description: Custom CSS variables for light theme
            additionalProperties:
              type: string
      dark:
        type: object
        description: Dark theme color configuration
        properties:
          primary:
            type: string
            description: Primary color for dark theme. Can have any hex, [named colors](https://www.w3.org/TR/css-color-4/#named-colors) or hsl() formats.
          secondary:
            type: string
            description: Secondary color for dark theme. Can have any hex, [named colors](https://www.w3.org/TR/css-color-4/#named-colors) or hsl() formats.
          variables:
            type: object
            description: Custom CSS variables for dark theme
            additionalProperties:
              type: string
  api_data_properties:
    oneOf:
      - title: SQL Query
        type: object
        description:  Executes a raw SQL query against the project's data models.
        properties:
          sql:
            type: string
            description: Raw SQL query to run against existing models in the project.
          connector:
            type: string
            description: specifies the connector to use when running SQL or glob queries.
        required:
          - sql
        examples: 
          - type: api
            sql: "SELECT * FROM table_name WHERE date >= '2024-01-01'"
            
      - title: Metrics View Query
        type: object
        description: Executes a SQL query that targets a defined metrics view.
        properties:
          metrics_sql:
            type: string
            description: SQL query that targets a metrics view in the project
        required:
          - metrics_sql
        examples: 
          - 
            type: api

            metrics_sql: "SELECT * FROM user_metrics WHERE date >= '2024-01-01'"
      - title: Custom API Call
        type: object
        description: Calls a custom API defined in the project to compute data.
        properties:
          api:
            type: string
            description: Name of a custom API defined in the project.
          args:
            type: object
            description: Arguments to pass to the custom API.
            additionalProperties: true
        required:
          - api
        examples: 
          - type: api
            api: "user_analytics_api"
            args:
              start_date: "2024-01-01"
              limit: 10

      - title: File Glob Query
        type: object
        description: Uses a file-matching pattern (glob) to query data from a connector.
        properties:
          glob:
            description: Defines the file path or pattern to query from the specified connector.
            anyOf:
              - type: string
                description: A simple file path/glob pattern as a string.
              - type: object
                description: An object-based configuration for specifying a file path/glob pattern with advanced options.
                additionalProperties: true
          connector:
            type: string
            description: Specifies the connector to use with the glob input.
        required:
          - glob
        examples: 
          - type: api

            glob: "data/*.csv"
 
      - title: Resource Status Check
        type: object
        description: Uses the status of a resource as data.
        properties:
          resource_status:
            type: object
            description: Based on resource status
            properties:
              where_error:
                type: boolean
                description: Indicates whether the condition should trigger when the resource is in an error state.
            additionalProperties: true
        required:
          - resource_status
        examples: 
          - type: api
            resource_status:
              where_error: true
 
  data_properties:
    oneOf:
      - title: SQL Query
        type: object
        description: Executes a raw SQL query against the project's data models.
        properties:
          sql:
            type: string
            description: Raw SQL query to run against existing models in the project.
          connector:
            type: string
            description: specifies the connector to use when running SQL or glob queries.
        required:
          - sql
      - title: Metrics View Query
        type: object
        description: Executes a SQL query that targets a defined metrics view.
        properties:
          metrics_sql:
            type: string
            description: SQL query that targets a metrics view in the project
        required:
          - metrics_sql
      - title: Custom API Call
        type: object
        description: Calls a custom API defined in the project to compute data.
        properties:
          api:
            type: string
            description: Name of a custom API defined in the project.
          args:
            type: object
            description: Arguments to pass to the custom API.
            additionalProperties: true
        required:
          - api
      - title: File Glob Query
        type: object
        description: Uses a file-matching pattern (glob) to query data from a connector.
        properties:
          glob:
            description: Defines the file path or pattern to query from the specified connector.
            anyOf:
              - type: string
                description: A simple file path/glob pattern as a string.
              - type: object
                description: An object-based configuration for specifying a file path/glob pattern with advanced options.
                additionalProperties: true
          connector:
            type: string
            description: Specifies the connector to use with the glob input.
        required:
          - glob
      - title: Resource Status Check
        type: object
        description: Uses the status of a resource as data.
        properties:
          resource_status:
            type: object
            description: Based on resource status
            properties:
              where_error:
                type: boolean
                description: Indicates whether the condition should trigger when the resource is in an error state.
            additionalProperties: true
        required:
          - resource_status
        examples: 
          -
            resource_status:
              where_error: true
          
  explore_time_range_properties:
    oneOf:
      - type: string
        description: a valid [ISO 8601](https://en.wikipedia.org/wiki/ISO_8601#Durations) duration or one of the [Rill ISO 8601 extensions](https://docs.rilldata.com/reference/rill-iso-extensions#extensions) extensions for the selection
      - type: object
        description: Object containing time range and comparison configuration
        properties:
          range:
            type: string
            description: a valid [ISO 8601](https://en.wikipedia.org/wiki/ISO_8601#Durations) duration or one of the [Rill ISO 8601 extensions](https://docs.rilldata.com/reference/rill-iso-extensions#extensions) extensions for the selection
          comparison_offsets:
            type: array
            description: list of time comparison options for this time range selection (optional). Must be one of the [Rill ISO 8601 extensions](https://docs.rilldata.com/reference/rill-iso-extensions#extensions)
            items:
              oneOf:
                - type: string
                  description: Offset string only (range is inferred)
                - type: object
                  description: Object containing offset and range configuration for time comparison
                  properties:
                    offset:
                      type: string
                      description: Time offset for comparison (e.g., 'P1D' for one day ago)
                    range:
                      type: string
                      description: Custom time range for comparison period
                  additionalProperties: false
        required:
          - range
        additionalProperties: false
  notify_properties:
    type: object
    properties:
      email:
        type: object
        description: Send notifications via email.
        properties:
          recipients:
            type: array
            description: An array of email addresses to notify.
            items:
              type: string
            minItems: 1
        required:
          - recipients
      slack:
        type: object
        description: Send notifications via Slack.
        properties:
          users:
            type: array
            description: An array of Slack user IDs to notify.
            items:
              type: string
            minItems: 1
          channels:
            type: array
            description: An array of Slack channel IDs to notify.
            items:
              type: string
            minItems: 1
          webhooks:
            type: array
            description: An array of Slack webhook URLs to send notifications to.
            items:
              type: string
            minItems: 1
        anyOf:
          - required:
              - channels
          - required:
              - users
          - required:
              - webhooks
    anyOf:
        - required:
          - slack
        - required:
          - email
  schedule_properties:
    type: object
    properties:
      cron:
        type: string
        description: A cron expression that defines the execution schedule
      time_zone:
        type: string
        description: Time zone to interpret the schedule in (e.g., 'UTC', 'America/Los_Angeles').
      disable:
        type: boolean
        description: 'If true, disables the resource without deleting it.'
      ref_update:
        type: boolean
        description: 'If true, allows the resource to run when a dependency updates.'
      run_in_dev:
        type: boolean
        description: 'If true, allows the schedule to run in development mode.'
  security_policy_properties:
    type: object
    description: Defines [security rules and access control policies](/developer/build/metrics-view/security) for resources
    properties:
      access:
        oneOf:
          - type: string
            description: SQL expression that evaluates to a boolean to determine access
          - type: boolean
            description: Direct boolean value to allow or deny access
        description: Expression indicating if the user should be granted access to the dashboard. If not defined, it will resolve to false and the dashboard won't be accessible to anyone. Needs to be a valid SQL expression that evaluates to a boolean.
      row_filter:
        type: string
        description: SQL expression to filter the underlying model by. Can leverage templated user attributes to customize the filter for the requesting user. Needs to be a valid SQL expression that can be injected into a WHERE clause
      include:
        type: array
        description: List of dimension or measure names to include in the dashboard. If include is defined all other dimensions and measures are excluded
        items:
          type: object
          properties:
            if:
              type: string
              description: Expression to decide if the column should be included or not. It can leverage templated user attributes. Needs to be a valid SQL expression that evaluates to a boolean
            names:
              anyOf:
                - type: array
                  description: List of specific field names to include
                  items:
                    type: string
                - type: string
                  description: Wildcard '*' to include all fields
                  enum:
                    - '*'
              description: List of fields to include. Should match the name of one of the dashboard's dimensions or measures
          required:
            - if
            - names
      exclude:
        type: array
        description: List of dimension or measure names to exclude from the dashboard. If exclude is defined all other dimensions and measures are included
        items:
          type: object
          properties:
            if:
              type: string
              description: Expression to decide if the column should be excluded or not. It can leverage templated user attributes. Needs to be a valid SQL expression that evaluates to a boolean
            names:
              anyOf:
                - type: array
                  description: List of specific field names to exclude
                  items:
                    type: string
                - type: string
                  description: Wildcard '*' to exclude all fields
                  enum:
                    - '*'
              description: List of fields to exclude. Should match the name of one of the dashboard's dimensions or measures
          required:
            - if
            - names
      rules:
        type: array
        description: List of detailed security rules that can be used to define complex access control policies
        items:
          type: object
          description: Individual security rule definition
          properties:
            type:
              type: string
              enum:
                - access
                - field_access
                - row_filter
              description: Type of security rule - access (overall access), field_access (field-level access), or row_filter (row-level filtering)
            action:
              type: string
              enum:
                - allow
                - deny
              description: Whether to allow or deny access for this rule
            if:
              type: string
              description: Conditional expression that determines when this rule applies. Must be a valid SQL expression that evaluates to a boolean
            names:
              type: array
              items:
                type: string
              description: List of field names this rule applies to (for field_access type rules)
            all:
              type: boolean
              description: When true, applies the rule to all fields (for field_access type rules)
            sql:
              type: string
              description: SQL expression for row filtering (for row_filter type rules)
          required:
            - type
  dashboard_security_policy_properties:
    type: object
    description: Defines [security rules and access control policies](/developer/build/metrics-view/security) for dashboards (without row filtering)
    properties:
      access:
        oneOf:
          - type: string
            description: SQL expression that evaluates to a boolean to determine access
          - type: boolean
            description: Direct boolean value to allow or deny access
        description: Expression indicating if the user should be granted access to the dashboard. If not defined, it will resolve to false and the dashboard won't be accessible to anyone. Needs to be a valid SQL expression that evaluates to a boolean.
  field_selectors_properties:
    oneOf:
      - type: string
        description: 'Simple field name as a string.'
      - type: array
        description: 'List of field selectors, each can be a string or an object with detailed configuration.'
        items:
          oneOf:
            - type: string
              description: 'Shorthand field selector, interpreted as the name.'
            - type: object
              description: 'Detailed field selector configuration with name and optional time grain.'
              properties:
                name:
                  type: string
                  description: 'Name of the field to select.'
                time_grain:
                  type: string
                  description: 'Time grain for time-based dimensions.'
                  enum:
                    - ''
                    - ms
                    - millisecond
                    - s
                    - second
                    - min
                    - minute
                    - h
                    - hour
                    - d
                    - day
                    - w
                    - week
                    - month
                    - q
                    - quarter
                    - 'y'
                    - year
              required:
                - name
              additionalProperties: false
        minItems: 1 
  field_selector_properties:
    oneOf:
      - title: Wildcard(*) selector
        type: string
        const: '*'
        description: Wildcard(*) selector that includes all available fields in the selection
      - title: Explicit list of fields
        type: array
        items:
          type: string
        description: Explicit list of fields to include in the selection
      - title: Regex matching
        type: object
        description: 'Advanced matching using regex, DuckDB expression, or exclusion'
        properties:
          regex:
            type: string
            description: Select fields using a regular expression
          expr:
            type: string
            description: DuckDB SQL expression to select fields based on custom logic
          exclude:
            type: object
            description: Select all fields except those listed here
        additionalProperties: false
        oneOf:
          - required:
              - regex
          - required:
              - expr
          - required:
              - exclude
  explore_properties:
        type: object
        properties:
          skip:
            type: boolean
            description: If true, disables the explore view for this metrics view.
          name:
            type: string
            description: Name of the explore view.
          display_name:
            type: string
            description: Display name for the explore view.
          description:
            type: string
            description: Description for the explore view.
          banner:
            type: string
            description: Custom banner displayed at the header of the explore view.
          theme:
            oneOf:
              - type: string
                description: Name of an existing theme to apply to the explore view.
              - $ref: '#/definitions/theme_properties'
                description: Inline theme configuration.
            description: Name of the theme to use or define a theme inline. Either theme name or inline theme can be set.
          time_ranges:
            type: array
            description: Overrides the list of default time range selections available in the dropdown. It can be string or an object with a 'range' and optional 'comparison_offsets'.
            items:
              $ref: '#/definitions/explore_time_range_properties'
          time_zones:
            type: array
            description: List of time zones to pin to the top of the time zone selector. Should be a list of IANA time zone identifiers.
            items:
              type: string
          lock_time_zone:
            type: boolean
            description: When true, the explore view will be locked to the first time zone provided in the time_zones list. If no time_zones are provided, it will be locked to UTC.
          allow_custom_time_range:
            type: boolean
            description: Defaults to true. When set to false, hides the ability to set a custom time range for the user.
          defaults:
            type: object
            description: Preset UI state to show by default.
            properties:
              dimensions:
                $ref: '#/definitions/field_selector_properties'
                description: Default dimensions to load on viewing the explore view.
              measures:
                $ref: '#/definitions/field_selector_properties'
                description: Default measures to load on viewing the explore view.
              time_range:
                type: string
                description: Default time range to display when the explore view loads.
              comparison_mode:
                type: string
                description: Default comparison mode for metrics (none, time, or dimension).
              comparison_dimension:
                type: string
                description: Default dimension to use for comparison when comparison_mode is 'dimension'.
            additionalProperties: false
          embeds:
            type: object
            description: Configuration options for embedded explore views.
            properties:
              hide_pivot:
                type: boolean
                description: When true, hides the pivot table view in embedded mode.
            additionalProperties: false
        additionalProperties: false
  
<|MERGE_RESOLUTION|>--- conflicted
+++ resolved
@@ -1799,14 +1799,10 @@
             description: Refers to the description for the metrics view
           ai_instructions:
             type: string
-<<<<<<< HEAD
             description: Extra instructions for [AI agents](/user-guide/ai/mcp). Used to guide natural language question answering and routing.
-=======
-            description: Extra instructions for [AI agents](/explore/mcp). Used to guide natural language question answering and routing.
           parent:
             type: string
             description: Refers to the parent metrics view from which this metrics view is derived. If specified, this will inherit properties from the parent metrics view
->>>>>>> 64530994
           model:
             type: string
             description: Refers to the model powering the dashboard (either model or table is required)
