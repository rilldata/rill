$schema: 'http://json-schema.org/draft-07/schema#'
$id: project.schema.yaml
title: YAML Syntax
type: object
description: |
  When you create models and dashboards, these objects are represented as object files on the file system. You can find these files in your `models` and `dashboards` folders in your project by default. 

  :::info Working with resources outside their native folders

  It is possible to define resources (such as [models](advanced-models.md), [metrics-views](metrics-views.md), [dashboards](explore-dashboards.md), [custom APIs](apis.md), or [themes](themes.md)) within <u>any</u> nested folder within your Rill project directory. However, for any YAML configuration file, it is then imperative that the `type` property is then appropriately defined within the underlying resource configuration or Rill will not able to resolve the resource type correctly!

  :::

  Projects can simply be rehydrated from Rill project files into an explorable data application as long as there is sufficient access and credentials to the source data - figuring out the dependencies, pulling down data, & validating your model queries and metrics configurations. The result is a set of functioning exploratory dashboards.

  You can see a few different example projects by visiting our [example github repository](https://github.com/rilldata/rill-examples).

  :::tip

  For more information about using Git or cloning projects locally, please see our page on [GitHub Basics](/deploy/deploy-dashboard/github-101).

  :::
oneOf:
  - $ref: '#/definitions/connectors'
  - $ref: '#/definitions/sources'
  - $ref: '#/definitions/models'
  - $ref: '#/definitions/advanced-models'
  - $ref: '#/definitions/metrics-views'
  - $ref: '#/definitions/canvas-dashboards'
  - $ref: '#/definitions/explore-dashboards'
  - $ref: '#/definitions/alerts'
  - $ref: '#/definitions/apis'
  - $ref: '#/definitions/themes'
  - $ref: '#/definitions/rillyaml'

definitions:
  # Connector YAML
  connectors:
    title: Connector YAML
    id: connectors
    type: object
    description: |
      Connector YAML files define how Rill connects to external data sources and OLAP engines. Each connector specifies a driver type and its required connection parameters.

      ## Available Connector Types

      ### _OLAP Engines_
      - [**DuckDB**](#duckdb) - Embedded DuckDB engine (default)
      - [**ClickHouse**](#clickhouse) - ClickHouse analytical database
      - [**MotherDuck**](#motherduck) - MotherDuck cloud database
      - [**Druid**](#druid) - Apache Druid
      - [**Pinot**](#pinot) - Apache Pinot

      ### _Data Warehouses_
      - [**Snowflake**](#snowflake) - Snowflake data warehouse
      - [**BigQuery**](#bigquery) - Google BigQuery
      - [**Redshift**](#redshift) - Amazon Redshift
      - [**Athena**](#athena) - Amazon Athena

      ### _Databases_
      - [**PostgreSQL**](#postgres) - PostgreSQL databases
      - [**MySQL**](#mysql) - MySQL databases
      - [**SQLite**](#sqlite) - SQLite databases

      ### _Cloud Storage_
      - [**GCS**](#gcs) - Google Cloud Storage
      - [**S3**](#s3) - Amazon S3 storage
      - [**Azure**](#azure) - Azure Blob Storage

      ### _Other_
      - [**HTTPS**](#https) - Public files via HTTP/HTTPS
      - [**Salesforce**](#salesforce) - Salesforce data
      - [**Slack**](#slack) - Slack data

      :::warning Security Recommendation
      For all credential parameters (passwords, tokens, keys), use environment variables with the syntax `{{.env.connector.<connector_driver>.<parameter_name>}}`. This keeps sensitive data out of your YAML files and version control. See our [credentials documentation](/build/credentials/) for complete setup instructions.
      :::
    allOf:
      - title: Properties
        type: object
        properties:
          type:
            type: string
            const: connector
            description: Refers to the resource type and must be `connector`
        required:
          - type


      - $ref: '#/definitions/common_properties'

      - oneOf:
          - $ref: '#/definitions/athena'
          - $ref: '#/definitions/azure'
          - $ref: '#/definitions/bigquery'
          - $ref: '#/definitions/clickhouse'
          - $ref: '#/definitions/druid'
          - $ref: '#/definitions/duckdb'
          - $ref: '#/definitions/gcs'
          - $ref: '#/definitions/https'
          - $ref: '#/definitions/motherduck'
          - $ref: '#/definitions/mysql'
          - $ref: '#/definitions/pinot'
          - $ref: '#/definitions/postgres'
          - $ref: '#/definitions/redshift'
          - $ref: '#/definitions/s3'
          - $ref: '#/definitions/salesforce'
          - $ref: '#/definitions/slack'
          - $ref: '#/definitions/snowflake'
          - $ref: '#/definitions/sqlite'
    
  # Source YAML
  sources:
    title: Source YAML
    type: object
    id: sources
    description: |
      :::warning Deprecated Feature
      **Sources have been deprecated** and are now considered "source models." While sources remain backward compatible, we recommend migrating to the new source model format for access to the latest features and improvements.

      **Next steps:**
      - Continue using sources if needed (backward compatible)
      - Migrate to source models via the `type:model` parameter for existing projects
      - See our [model YAML reference](advanced-models) for current documentation and best practices
      :::
    allOf:
      - title: Properties
        type: object
        properties:
          type:
            type: string
            const: connector
            description: Refers to the resource type and must be `connector`
          connector:
            type: string
            description: Refers to the connector type for the source, see [connectors](/reference/project-files/connectors) for more information
            enum:
              - https
              - s3
              - gcs
              - local_file
              - motherduck
              - athena
              - redshift
              - postgres
              - sqlite
              - snowflake
              - bigquery
              - duckdb
          uri:
            type: string
            description: |
              Refers to the URI of the remote connector you are using for the source. Rill also supports glob patterns as part of the URI for S3 and GCS (required for type: http, s3, gcs).

              - `s3://your-org/bucket/file.parquet` — the s3 URI of your file
              - `gs://your-org/bucket/file.parquet` — the gsutil URI of your file
              - `https://data.example.org/path/to/file.parquet` — the web address of your file
          path:
            type: string
            description: Refers to the local path of the connector you are using for the source
          sql:
            type: string
            description: Sets the SQL query to extract data from a SQL source
          region:
            type: string
            description: Sets the cloud region of the S3 bucket or Athena
          endpoint:
            type: string
            description: Overrides the S3 endpoint to connect to
          output_location:
            type: string
            description: Sets the query output location and result files in Athena
          workgroup:
            type: string
            description: Sets a workgroup for Athena connector
          project_id:
            type: string
            description: Sets a project id to be used to run BigQuery jobs
          timeout:
            type: string
            description: The maximum time to wait for source ingestion
          refresh:
            type: object
            description: |
              Specifies the refresh schedule that Rill should follow to re-ingest and update the underlying source data (optional).
              ```yaml
              refresh:
                cron: "* * * * *"
                every: "24h"
              ```
            properties:
              cron:
                type: string
                description: A cron schedule expression, which should be encapsulated in single quotes, e.g. `* * * * *`
              every:
                type: string
                description: A Go duration string, such as `24h`
          db:
            type: string
            description: Sets the database for motherduck connections and/or the path to the DuckDB/SQLite db file
          database_url:
            type: string
            description: Postgres connection string that should be used
          duckdb:
            type: object
            description: Specifies the raw parameters to inject into the DuckDB read_csv, read_json or read_parquet statement
            additionalProperties: true
          dsn:
            type: string
            description: Used to set the Snowflake connection string
        required:
          - type
          - connector
      - $ref: '#/definitions/common_properties'
  
  # Model SQL
  models: 
    title: Model SQL
    type: object
    id: models
    description: |
      When using Rill Developer, data transformations are powered by DuckDB and their dialect of SQL. Under the hood, by default, data models are created as views in DuckDB. Please check our modeling page and DuckDB documentation for more details about how to construct and write your model SQL syntax.

      In your Rill project directory, you can also create a `<model_name>.sql` file containing an appropriate DuckDB `SELECT` statement, most commonly within the default `models` directory, to represent a model (or set of SQL transformations). Rill will automatically detect and parse the model next time you run `rill start`.

        ### Annotating your models with properties
        In most cases, objects are represented in Rill as YAML files. Models are unique in that any model.sql file can be considered a model resource in Rill, representing a SQL transformation that you would like to inform using a set of inputs and outputting a view or table (depending on the materialization type). For most other resources, available properties can be set directly via the corresponding YAML file. In the case of a model SQL file though, configurable properties should be set by annotating the top of the file using the following syntax:
        ```sql
        -- @property: value
        ```
        We will cover different available configurable properties in the below sections.
    allOf:
      - title: Properties
        type: object
        properties:
          type:
            type: string
            const: model
            description: |
              By default, any new model that is created in a Rill project will populate a corresponding .sql file representing the model. Similarly, a .sql file that is directly created in the project directory will also be automatically assumed by Rill to be a model by default. Therefore, it is not necessary to annotate the model resource with the type property.

              For consistency or documentation purposes, if you'd like to annotate your model resource as well with the type property, you can do so by adding the following to the top of your model_name.sql:
              ```sql
              -- @type: model
              ```
          materialize:
            type: boolean
            description: |
              As mentioned, models will be materialized in DuckDB as views by default. However, you can choose to materialize them as tables instead of views. To do this, you can add the following annotation to the top of your model SQL file:
              ```sql
              -- @materialize: true
              ```

              Alternatively, it is possible to set it as a project-wide default as well that your models inherit via your rill.yaml file:
              ```yaml
              models:
                materialize: true
              ```

              :::info To materialize or not to materialize?

              There are both pros and cons to materializing your models.
              - Pros can include improved performance for downstream models and dashboards, especially with the SQL is complex and/or the data size is large. We generally recommend _materializing_ final models that power dashboards.
              - Cons can include a degraded keystroke-by-keystroke modeling experience or for specific edge cases, such as when using cross joins.

              If unsure, we would generally recommend leaving the defaults and/or reaching out for further guidance!
              :::

  # Advanced Models
  advanced-models:

    title: Models YAML
    id: advanced-models
    type: object
    description: |
      :::tip

      Both regular models and source models can use the Model YAML specification described on this page. While [SQL models](./models) are perfect for simple transformations, Model YAML files provide advanced capabilities for complex data processing scenarios.

      **When to use Model YAML:**
      - **Partitions** - Optimize performance with data partitioning strategies
      - **Incremental models** - Process only new or changed data efficiently
      - **Pre/post execution hooks** - Run custom logic before or after model execution
      - **Staging** - Create intermediate tables for complex transformations
      - **Output configuration** - Define specific output formats and destinations

      Model YAML files give you fine-grained control over how your data is processed and transformed, making them ideal for production workloads and complex analytics pipelines.

      :::
    allOf:
      - title: Properties
        type: object
        properties:
          type:
            type: string
            const: model
            description: Refers to the resource type and must be `model`
          refresh:
            $ref: '#/definitions/schedule_properties'
            description: Specifies the refresh schedule that Rill should follow to re-ingest and update the underlying model data 
            examples: |
              ```yaml
              refresh:
                cron: "* * * * *"
                #every: "24h"
              ```

          connector:
            type: string
            const: connector
            description: Refers to the resource type and is needed if setting an explicit OLAP engine. IE `clickhouse`
          sql:
            type: string
<<<<<<< HEAD
            description: Raw SQL query to run against source
          pre_exec:
            type: string
            description: |
              Refers to SQL queries to run before the main query, available for DuckDB-based models. (optional). 
              Ensure pre_exec queries are idempotent. Use IF NOT EXISTS statements when applicable.
              ```yaml
              pre_exec: ATTACH IF NOT EXISTS 'dbname=postgres host=localhost port=5432 user=postgres password=postgres' AS postgres_db (TYPE POSTGRES)
              ```
          post_exec:
            type: string
            description: |
              Refers to a SQL query that is run after the main query, available for DuckDB-based models. (optional). 
              Ensure post_exec queries are idempotent. Use IF EXISTS statements when applicable.
              ```yaml
              post_exec: DETACH DATABASE IF EXISTS postgres_db
              ```
          timeout:
            type: string
            description: The maximum time to wait for model ingestion
          incremental:
=======
            description: Refers to the custom banner displayed at the header of an Canvas dashboard
          max_width:
            type: integer
            description: Max width in pixels of the canvas
            minimum: 0
          gap_x:
            type: integer
            description: Horizontal gap in pixels of the canvas
            minimum: 0
          gap_y:
            type: integer
            description: Vertical gap in pixels of the canvas
            minimum: 0
          theme:
            oneOf:
              - type: string
                description: Name of an existing theme to apply to the dashboard
              - $ref: '#/definitions/theme/definitions/theme_properties'
                description: Inline theme configuration.
            description: Name of the theme to use or define a theme inline. Either theme name or inline theme can be set.
          allow_custom_time_range:
>>>>>>> 97e39be9
            type: boolean
            description: whether incremental modeling is required (optional)
          change_mode:
            type: string
            enum:
              - reset
              - manual
              - patch
            description: Configure how changes to the model specifications are applied (optional). 'reset' will drop and recreate the model automatically, 'manual' will require a manual full or incremental refresh to apply changes, and 'patch' will switch to the new logic without re-processing historical data (only applies for incremental models).
          state:
            $ref: '#/definitions/data_properties'
            description:  Refers to the explicitly defined state of your model, cannot be used with partitions (optional)
            examples: |
              ```yaml
              state:
                 sql: SELECT MAX(date) as max_date
              ```
          partitions:
            $ref: '#/definitions/data_properties'
            description: Refers to the how your data is partitioned, cannot be used with state. (optional)
            examples: |
              ```yaml
              partitions:
                glob: gcs://my_bucket/y=*/m=*/d=*/*.parquet
              ```
              ```yaml
              partitions:
                connector: duckdb
                sql: SELECT range AS num FROM range(0,10)
                ```
          materialize:
            type: boolean
            description: models will be materialized in olap
          partitions_watermark:
            type: string
            description: Refers to a customizable timestamp that can be set to check if an object has been updated (optional).
          partitions_concurrency:
            type: integer
            description: Refers to the number of concurrent partitions that can be read at the same time (optional).
          stage:
            type: object
            properties:
              connector:
                type: string
                description: Refers to the connector type for the staging table
              path:
                type: string
                description: Refers to the path to the staging table

            required:
              - connector
            description: in the case of staging models, where an input source does not support direct write to the output and a staging table is required
            examples: |
              ```yaml
              stage:
                connector: s3
                path: s3://my_bucket/my_staging_table
              ```
            additionalProperties: true
          output:
            type: object
            description: to define the properties of output
            properties:
              table:
                type: string
                description: Name of the output table. If not specified, the model name is used.
              materialize:
                type: boolean
                description: Whether to materialize the model as a table or view
              connector:
                type: string
                description: Refers to the connector type for the output table. Can be `clickhouse` or `duckdb` and their named connector 
              incremental_strategy:
                type: string
                enum:
                  - append
                  - merge
                  - partition_overwrite
                description: Strategy to use for incremental updates. Can be 'append', 'merge' or 'partition_overwrite'
              unique_key:
                type: array
                items:
                  type: string
                description: List of columns that uniquely identify a row for merge strategy
              partition_by:
                type: string
                description: Column or expression to partition the table by
            allOf:
              - if:
                  title: Additional properties for `output` when `connector` is `clickhouse`
                  properties:
                    connector:
                      const: clickhouse
                  required:
                    - connector
                then:
                  properties:
                    type:
                      type: string
                      description: Type to materialize the model into. Can be 'TABLE', 'VIEW' or 'DICTIONARY'
                      enum:
                        - TABLE
                        - VIEW
                        - DICTIONARY
                    columns:
                      type: string
                      description: Column names and types. Can also include indexes. If unspecified, detected from the query.
                    engine_full:
                      type: string
                      description: Full engine definition in SQL format. Can include partition keys, order, TTL, etc.
                    engine:
                      type: string
                      description: Table engine to use. Default is MergeTree
                    order_by:
                      type: string
                      description: ORDER BY clause.
                    partition_by:
                      type: string
                      description: Partition BY clause.
                    primary_key:
                      type: string
                      description: PRIMARY KEY clause.
                    sample_by:
                      type: string
                      description: SAMPLE BY clause.
                    ttl:
                      type: string
                      description: TTL settings for the table or columns.
                    table_settings:
                      type: string
                      description: Table-specific settings.
                    query_settings:
                      type: string
                      description: Settings used in insert/create table as select queries.
                    distributed_settings:
                      type: string
                      description: Settings for distributed table.
                    distributed_sharding_key:
                      type: string
                      description: Sharding key for distributed table.
                    dictionary_source_user:
                      type: string
                      description: User for accessing the source dictionary table (used if type is DICTIONARY).
                    dictionary_source_password:
                      type: string
                      description: Password for the dictionary source user.
        required:
          - type
          - sql
      - $ref: '#/definitions/common_properties'
      - title: Depending on the connector, additional properties may be required
        description: |
          Depending on the connector, additional properties may be required, for more information see the [connectors](./connectors.md) documentation
    examples: |
        ### Incremental model 
        ```yaml
        test    
        ```
  
  # Metrics Views
  metrics-views:
    title: Metrics View YAML
    id: metrics-views
    type: object
    description: In your Rill project directory, create a metrics view, `<metrics_view>.yaml`, file in the `metrics` directory. Rill will ingest the metric view definition next time you run `rill start`.
    allOf:
      - title: Properties
        type: object
        properties:
          version:
            type: string
            description: The version of the metrics view schema
          type:
            type: string
            const: metrics_view
            description: Refers to the resource type and must be `metrics_view`
          connector:
            type: string
            description: Refers to the connector type for the metrics view, see [OLAP engines](/build/olap) for more information
          display_name:
            type: string
            description: Refers to the display name for the metrics view
          description:
            type: string
            description: Refers to the description for the metrics view
          ai_instructions:
            type: string
            description: Extra instructions for [AI agents](/explore/mcp). Used to guide natural language question answering and routing.
          model:
            type: string
            description: Refers to the model powering the dashboard (either model or table is required)
          database:
            type: string
            description: Refers to the database to use in the OLAP engine (to be used in conjunction with table). Otherwise, will use the default database or schema if not specified
          database_schema:
            type: string
            description: Refers to the schema to use in the OLAP engine (to be used in conjunction with table). Otherwise, will use the default database or schema if not specified
          table:
            type: string
            description: Refers to the table powering the dashboard, should be used instead of model for dashboards create from external OLAP tables (either table or model is required)
          timeseries:
            type: string
            description: Refers to the timestamp column from your model that will underlie x-axis data in the line charts. If not specified, the line charts will not appear
          watermark:
            type: string
            description: A SQL expression that tells us the max timestamp that the metrics are considered valid for. Usually does not need to be overwritten
          smallest_time_grain:
            type: string
            description: 'Refers to the smallest time granularity the user is allowed to view. The valid values are: millisecond, second, minute, hour, day, week, month, quarter, year'
          first_day_of_week:
            type: integer
<<<<<<< HEAD
=======
            description: Port to run ClickHouse locally (0 for random port)
          can_scale_to_zero:
            type: boolean
            description: Indicates if the database can scale to zero
          max_open_conns:
            type: integer
            description: Maximum number of open connections to the database
          max_idle_conns:
            type: integer
            description: Maximum number of idle connections in the pool
          dial_timeout:
            type: string
            description: Timeout for dialing the ClickHouse server
          conn_max_lifetime:
            type: string
            description: Maximum time a connection may be reused
          read_timeout:
            type: string
            description: Maximum time for a connection to read data
        required:
          - driver
      druid:
        type: object
        title: druid
        description: Configuration properties specific to the druid
        properties:
          driver:
            type: string
            description: Refers to the driver type and must be driver `druid`
            const: druid
          dsn:
            type: string
            description: Data Source Name (DSN) for connecting to Druid
          username:
            type: string
            description: Username for authenticating with Druid
          password:
            type: string
            description: Password for authenticating with Druid
          host:
            type: string
            description: Hostname of the Druid coordinator or broker
          port:
            type: integer
            description: Port number of the Druid service
          ssl:
            type: boolean
            description: Enable SSL for secure connection
          log_queries:
            type: boolean
            description: Log raw SQL queries sent to Druid
          max_open_conns:
            type: integer
            description: Maximum number of open database connections (0 = default, -1 = unlimited)
          skip_version_check:
            type: boolean
            description: Skip checking Druid version compatibility
        required:
          - driver
          - dsn
      duckdb:
        type: object
        title: duckdb
        description: Configuration properties specific to the duckdb
        properties:
          driver:
            type: string
            description: Refers to the driver type and must be driver `duckdb`
            const: duckdb
          pool_size:
            type: integer
            description: Number of concurrent connections and queries allowed
          allow_host_access:
            type: boolean
            description: Whether access to the local environment and file system is allowed
          cpu:
            type: integer
            description: Number of CPU cores available to the database
          memory_limit_gb:
            type: integer
            description: Amount of memory in GB available to the database
          read_write_ratio:
            type: number
            description: Ratio of resources allocated to the read database; used to divide CPU and memory
          init_sql:
            type: string
            description: is executed during database initialization.
          conn_init_sql:
            type: string
            description: is executed when a new connection is initialized.
          secrets:
            type: string
            description: Comma-separated list of other connector names to create temporary secrets for in DuckDB before executing a model.
          log_queries:
            type: boolean
            description: Whether to log raw SQL queries executed through OLAP
        required:
          - driver
      gcs:
        type: object
        title: gcs
        description: Configuration properties specific to the gcs
        properties:
          driver:
            type: string
            description: Refers to the driver type and must be driver `gcs`
            const: gcs
          google_application_credentials:
            type: string
            description: Google Cloud credentials JSON string
          bucket:
            type: string
            description: Name of gcs bucket
          allow_host_access:
            type: boolean
            description: Allow access to host environment configuration
          key_id:
            type: string
            description: Optional S3-compatible Key ID when used in compatibility mode
          secret:
            type: string
            description: Optional S3-compatible Secret when used in compatibility mode
        required:
          - driver
          - bucket
      https:
        type: object
        title: https
        description: Configuration properties specific to the https
        properties:
          driver:
            type: string
            description: Refers to the driver type and must be driver `https`
            const: https
          path:
            type: string
            description: The full HTTPS URI to fetch data from
          headers:
            type: object
            description: HTTP headers to include in the request
            additionalProperties:
              type: string
        required:
          - driver
          - path
      local_file:
        type: object
        title: local_file
        description: Configuration properties specific to the local_file
        properties:
          driver:
            type: string
            description: Refers to the driver type and must be driver `local_file`
            const: local_file
          dsn:
            type: string
            description: Data Source Name (DSN) indicating the file path or location of the local file
          allow_host_access:
            type: boolean
            description: Flag to indicate if access to host-level file paths is permitted
        required:
          - driver
          - dsn
      motherduck:
        type: object
        title: motherduck
        description: Configuration properties specific to the motherduck
        properties:
          driver:
            type: string
            description: Refers to the driver type and must be driver `motherduck`
            const: motherduck
          dsn:
            type: string
            description: Data Source Name (DSN) specifying the MotherDuck connection endpoint
          token:
            type: string
            description: Authentication token for accessing MotherDuck (secret)
        required:
          - driver
          - dsn
          - token
      mysql:
        type: object
        title: mysql
        description: Configuration properties specific to the mysql
        properties:
          driver:
            type: string
            description: Refers to the driver type and must be driver `mysql`
            const: mysql
          dsn:
            type: string
            description: DSN(Data Source Name) for the mysql connection 
          host:
            type: string
            description: Hostname of the MySQL server
          port:
            type: integer
            description: Port number for the MySQL server
          database:
            type: string
            description: Name of the MySQL database
          user:
            type: string
            description: Username for authentication
          password:
            type: string
            description: Password for authentication
          ssl_mode:
            type: string
            description: SSL mode can be DISABLED, PREFERRED or REQUIRED        
        required:
          - driver
      pinot:
        type: object
        title: pinot
        description: Configuration properties specific to the pinot
        properties:
          driver:
            type: string
            description: Refers to the driver type and must be driver `pinot`
            const: pinot
          dsn:
            type: string
            description: DSN(Data Source Name) for the Pinot connection
          username:
            type: string
            description: Username for authenticating with Pinot
          password:
            type: string
            description: Password for authenticating with Pinot
          broker_host:
            type: string
            description: Hostname of the Pinot broker
          broker_port:
            type: integer
            description: Port number for the Pinot broker
          controller_host:
            type: string
            description: Hostname of the Pinot controller
          controller_port:
            type: integer
            description: Port number for the Pinot controller
          ssl:
            type: boolean
            description: Enable SSL connection to Pinot
          log_queries:
            type: boolean
            description: Log raw SQL queries executed through Pinot
          max_open_conns:
            type: integer
            description: Maximum number of open connections to the Pinot database
        required:
          - driver
          - dsn
          - broker_host
          - controller_host
      postgres:
        type: object
        title: postgres
        description: Configuration properties specific to the postgres
        properties:
          driver:
            type: string
            description: Refers to the driver type and must be driver `postgres`
            const: postgres
          dsn:
            type: string
            description: DSN(Data Source Name) for the postgres connection
          host:
            type: string
            description: Hostname of the Postgres server
          port:
            type: string
            description: Port number for the Postgres server
          dbname:
            type: string
            description: Name of the Postgres database
          user:
            type: string
            description: Username for authentication
          password:
            type: string
            description: Password for authentication
          sslmode:
            type: string
            description: SSL mode can be disable, allow, prefer or require
        required:
          - driver
      redshift:
        type: object
        title: redshift
        description: Configuration properties specific to the redshift
        properties:
          driver:
            type: string
            description: Refers to the driver type and must be driver `redshift`
            const: redshift
          aws_access_key_id:
            type: string
            description: AWS Access Key ID used for authenticating with Redshift.
          aws_secret_access_key:
            type: string
            description: AWS Secret Access Key used for authenticating with Redshift.
          aws_access_token:
            type: string
            description: AWS Session Token for temporary credentials (optional).
          region:
            type: string
            description: AWS region where the Redshift cluster or workgroup is hosted (e.g., 'us-east-1').
          database:
            type: string
            description: Name of the Redshift database to query.
          workgroup:
            type: string
            description: Workgroup name for Redshift Serverless, in case of provisioned Redshift clusters use 'cluster_identifier'.
          cluster_identifier:
            type: string
            description: Cluster identifier for provisioned Redshift clusters, in case of Redshift Serverless use 'workgroup' .
        required:
          - driver
          - aws_access_key_id
          - aws_secret_access_key
          - database
      s3:
        type: object
        title: s3
        description: Configuration properties specific to the s3
        properties:
          driver:
            type: string
            description: Refers to the driver type and must be driver `s3`
            const: s3
          aws_access_key_id:
            type: string
            description: AWS Access Key ID used for authentication
          aws_secret_access_key:
            type: string
            description: AWS Secret Access Key used for authentication
          aws_access_token:
            type: string
            description: Optional AWS session token for temporary credentials
          bucket:
            type: string
            description: Name of s3 bucket 
          endpoint:
            type: string
            description: Optional custom endpoint URL for S3-compatible storage
          region:
            type: string
            description: AWS region of the S3 bucket
          allow_host_access:
            type: boolean
            description: Allow access to host environment configuration
          retain_files:
            type: boolean
            description: Whether to retain intermediate files after processing
        required:
          - driver
          - bucket
      salesforce:
        type: object
        title: salesforce
        description: Configuration properties specific to the salesforce
        properties:
          driver:
            type: string
            description: Refers to the driver type and must be driver `salesforce`
            const: salesforce
          username:
            type: string
            description: Salesforce account username
          password:
            type: string
            description: Salesforce account password (secret)
          key:
            type: string
            description: Authentication key for Salesforce (secret)
          endpoint:
            type: string
            description: Salesforce API endpoint URL
          client_id:
            type: string
            description: Client ID used for Salesforce OAuth authentication
        required:
          - driver
          - username
          - endpoint
      slack:
        type: object
        title: slack
        description: Configuration properties specific to the slack
        properties:
          driver:
            type: string
            description: Refers to the driver type and must be driver `slack`
            const: slack
          bot_token:
            type: string
            description: Bot token used for authenticating Slack API requests
        required:
          - driver
          - bot_token
      snowflake:
        type: object
        title: snowflake
        description: Configuration properties specific to the snowflake
        properties:
          driver:
            type: string
            description: Refers to the driver type and must be driver `snowflake`
            const: snowflake
          dsn:
            type: string
            description: DSN (Data Source Name) for the Snowflake connection
          parallel_fetch_limit:
            type: integer
            description: Maximum number of concurrent fetches during query execution
        required:
          - driver
          - dsn
      sqlite:
        type: object
        title: sqlite
        description: Configuration properties specific to the sqlite
        properties:
          driver:
            type: string
            description: Refers to the driver type and must be driver `sqlite`
            const: sqlite
          dsn:
            type: string
            description: DSN(Data Source Name) for the sqlite connection
        required:
          - driver
          - dsn
  explore:
    type: object
    title: Explore YAML
    description: In your Rill project directory, create a explore dashboard, `<dashboard_name>.yaml`, file in the `dashboards` directory. Rill will ingest the dashboard definition next time you run `rill start`.
    allOf:
      - title: Properties
        type: object
        properties:
          type:
            type: string
            const: explore
            description: Refers to the resource type and must be `explore`
          display_name:
            type: string
            description: Refers to the display name for the explore dashboard
          description:
            type: string
            description: Refers to the description of the explore dashboard
          banner:
            type: string
            description: Refers to the custom banner displayed at the header of an explore dashboard
          metrics_view:
            type: string
            description: Refers to the metrics view resource
          dimensions:
            description: List of dimension names. Use '*' to select all dimensions (default) 
            $ref: '#/definitions/field_selector_properties'
          measures:
            description: List of measure names. Use ''*'' to select all measures (default)
            $ref: '#/definitions/field_selector_properties'
          theme:
            oneOf:
              - type: string
                description: Name of an existing theme to apply to the dashboard
              - $ref: '#/definitions/theme/definitions/theme_properties'
                description: Inline theme configuration.
            description: Name of the theme to use or define a theme inline. Either theme name or inline theme can be set.
          time_ranges:
            type: array
            description: Overrides the list of default time range selections available in the dropdown. It can be string or an object with a 'range' and optional 'comparison_offsets'
            items:
              $ref: '#/definitions/explore_time_range_properties'
          time_zones:
            type: array
            description: Refers to the time zones that should be pinned to the top of the time zone selector. It should be a list of [IANA time zone identifiers](https://en.wikipedia.org/wiki/List_of_tz_database_time_zones)
            items:
              type: string
          lock_time_zone:
            type: boolean
            description: When true, the dashboard will be locked to the first time provided in the time_zones list. When no time_zones are provided, the dashboard will be locked to UTC
          allow_custom_time_range:
            type: boolean
            description: Defaults to true, when set to false it will hide the ability to set a custom time range for the user.
          defaults:
            type: object
            description: defines the defaults YAML struct
            properties:
              dimensions:
                description: Provides the default dimensions to load on viewing the dashboard
                $ref: '#/definitions/field_selector_properties'
              measures:
                description: Provides the default measures to load on viewing the dashboard
                $ref: '#/definitions/field_selector_properties'
              time_range:
                description: Refers to the default time range shown when a user initially loads the dashboard. The value must be either a valid [ISO 8601 duration](https://en.wikipedia.org/wiki/ISO_8601#Durations) (for example, PT12H for 12 hours, P1M for 1 month, or P26W for 26 weeks) or one of the [Rill ISO 8601 extensions](https://docs.rilldata.com/reference/rill-iso-extensions#extensions)
                type: string
              comparison_mode:
                description: 'Controls how to compare current data with historical or categorical baselines. Options: `none` (no comparison), `time` (compares with past based on default_time_range), `dimension` (compares based on comparison_dimension values)'
                type: string
              comparison_dimension:
                description: 'for dimension mode, specify the comparison dimension by name'
                type: string
            additionalProperties: false
          embeds:
            type: object
            description: Configuration options for embedded dashboard views
            properties:
              hide_pivot:
                type: boolean
                description: When true, hides the pivot table view in embedded mode
            additionalProperties: false
          security:
            description: Security rules to apply for access to the explore dashboard
            $ref: '#/definitions/security_policy_properties'
        required:
          - type       
      - $ref: '#/definitions/common_properties'
  metrics_view:
    type: object
    title: Metrics View YAML
    description: In your Rill project directory, create a metrics view, `<metrics_view>.yaml`, file in the `metrics` directory. Rill will ingest the metric view definition next time you run `rill start`.
    allOf:
      - title: Properties
        type: object
        properties:
          type:
            type: string
            const: metrics_view
            description: Refers to the resource type and must be `metrics_view`
          parent:
            type: string
            description: Refers to the parent metrics from which this metrics view is derived. If specified, this will inherit properties from the parent metrics view
          display_name:
            type: string
            description: Refers to the display name for the metrics view
          description:
            type: string
            description: Refers to the description for the metrics view
          ai_instructions:
            type: string
            description: Extra instructions for AI agents. Used to guide natural language question answering and routing.
          model:
            type: string
            description: Refers to the model powering the dashboard (either model or table is required)
          database:
            type: string
            description: Refers to the database to use in the OLAP engine (to be used in conjunction with table). Otherwise, will use the default database or schema if not specified
          database_schema:
            type: string
            description: Refers to the schema to use in the OLAP engine (to be used in conjunction with table). Otherwise, will use the default database or schema if not specified
          table:
            type: string
            description: Refers to the table powering the dashboard, should be used instead of model for dashboards create from external OLAP tables (either table or model is required)
          timeseries:
            type: string
            description: Refers to the timestamp column from your model that will underlie x-axis data in the line charts. If not specified, the line charts will not appear
          watermark:
            type: string
            description: A SQL expression that tells us the max timestamp that the metrics are considered valid for. Usually does not need to be overwritten
          smallest_time_grain:
            type: string
            description: 'Refers to the smallest time granularity the user is allowed to view. The valid values are: millisecond, second, minute, hour, day, week, month, quarter, year'
          first_day_of_week:
            type: integer
>>>>>>> 97e39be9
            description: Refers to the first day of the week for time grain aggregation (for example, Sunday instead of Monday). The valid values are 1 through 7 where Monday=1 and Sunday=7
          first_month_of_year:
            type: integer
            description: Refers to the first month of the year for time grain aggregation. The valid values are 1 through 12 where January=1 and December=12
          dimensions:
            type: array
            description: Relates to exploring segments or dimensions of your data and filtering the dashboard
            items:
              type: object
              properties:
                name:
                  type: string
                  description: a stable identifier for the dimension
                display_name:
                  type: string
                  description: a display name for your dimension
                description:
                  type: string
                  description: a freeform text description of the dimension
                column:
                  type: string
                  description: a categorical column
                expression:
                  type: string
                  description: a non-aggregate expression such as string_split(domain, '.'). One of column and expression is required but cannot have both at the same time
                unnest:
                  type: boolean
                  description: if true, allows multi-valued dimension to be unnested (such as lists) and filters will automatically switch to "contains" instead of exact match 
                uri:
                  type:
                    - string
                    - boolean
                  description: enable if your dimension is a clickable URL to enable single click navigation (boolean or valid SQL expression) 
              anyOf:
                - required:
                    - column
                - required:
                    - expression
          measures:
            type: array
            description: Used to define the numeric aggregates of columns from your data model
            items:
              type: object
              properties:
                name:
                  type: string
                  description: a stable identifier for the measure
                display_name:
                  type: string
                  description: the display name of your measure.
                label:
                  type: string
                  description: a label for your measure, deprecated use display_name
                description:
                  type: string
                  description: a freeform text description of the measure
                type:
                  type: string
                  description: 'Measure calculation type: "simple" for basic aggregations, "derived" for calculations using other measures, or "time_comparison" for period-over-period analysis. Defaults to "simple" unless dependencies exist.'
                expression:
                  type: string
                  description: a combination of operators and functions for aggregations
                window:
                  description: A measure window can be defined as a keyword string (e.g. 'time' or 'all') or an object with detailed window configuration. For more information, see the [window functions](/build/metrics-view/advanced-expressions/windows) documentation.
                  anyOf:
                    - type: string
                      enum:
                        - time
                        - 'true'
                        - all
                      description: 'Shorthand: `time` or `true` means time-partitioned, `all` means non-partitioned.'
                    - type: object
                      description: 'Detailed window configuration for measure calculations, allowing control over partitioning, ordering, and frame definition.'
                      properties:
                        partition:
                          type: boolean
                          description: 'Controls whether the window is partitioned. When true, calculations are performed within each partition separately.'
                        order:
                          type: string
                          $ref: '#/definitions/field_selectors_properties'
                          description: 'Specifies the fields to order the window by, determining the sequence of rows within each partition.'
                        frame:
                          type: string
                          description: 'Defines the window frame boundaries for calculations, specifying which rows are included in the window relative to the current row.'
                      additionalProperties: false
                per:
                  $ref: '#/definitions/field_selectors_properties'
                  description: for per dimensions
                requires:
                  $ref: '#/definitions/field_selectors_properties'
                  description: using an available measure or dimension in your metrics view to set a required parameter, cannot be used with simple measures. See [referencing measures](/build/metrics-view/advanced-expressions/referencing) for more information.
                valid_percent_of_total:
                  type: boolean
                  description: a boolean indicating whether percent-of-total values should be rendered for this measure
                format_preset:
                  type: string
                  description: |
                    Controls the formatting of this measure using a predefined preset. Measures cannot have both `format_preset` and `format_d3`. If neither is supplied, the measure will be formatted using the `humanize` preset by default.
                    
                      Available options:
                      - `humanize`: Round numbers into thousands (K), millions(M), billions (B), etc.
                      - `none`: Raw output.
                      - `currency_usd`: Round to 2 decimal points with a dollar sign ($).
                      - `currency_eur`: Round to 2 decimal points with a euro sign (€).
                      - `percentage`: Convert a rate into a percentage with a % sign.
                      - `interval_ms`: Convert milliseconds into human-readable durations like hours (h), days (d), years (y), etc. (optional)
                format_d3:
                  type: string
                  description: 'Controls the formatting of this measure using a [d3-format](https://d3js.org/d3-format) string. If an invalid format string is supplied, the measure will fall back to `format_preset: humanize`. A measure cannot have both `format_preset` and `format_d3`. If neither is provided, the humanize preset is used by default. Example: `format_d3: ".2f"` formats using fixed-point notation with two decimal places. Example: `format_d3: ",.2r"` formats using grouped thousands with two significant digits. (optional)'
                format_d3_locale:
                  type: object
                  description: |
                      locale configuration passed through to D3, enabling changing the currency symbol among other things. For details, see the docs for D3's formatLocale.
                        ```yaml
                        format_d3: "$,"
                        format_d3_locale:
                          grouping: [3, 2]
                          currency: ["₹", ""]
                        ```
                  properties:
                    grouping:
                      type: array
                      description: the grouping of the currency symbol
                    currency:
                      type: array
                      description: the currency symbol

                treat_nulls_as:
                  type: string
                  description: used to configure what value to fill in for missing time buckets. This also works generally as COALESCING over non empty time buckets.
<<<<<<< HEAD
                
              required:
                - name
                - display_name
                - expression

=======
            minItems: 1
          parent_dimensions:
            description: Optional field selectors for dimensions to inherit from the parent metrics view.
            $ref: '#/definitions/field_selector_properties'
          parent_measures:
            description: Optional field selectors for measures to inherit from the parent metrics view.
            $ref: '#/definitions/field_selector_properties'
>>>>>>> 97e39be9
          annotations:
            type: array
            description: Used to define annotations that can be displayed on charts
            items:
              type: object
              properties:
                name:
                  type: string
                  description: A stable identifier for the annotation. Defaults to model or table names when not specified
                model:
                  type: string
                  description: Refers to the model powering the annotation (either table or model is required). The model must have 'time' and 'description' columns. Optional columns include 'time_end' for range annotations and 'duration' to specify when the annotation should appear based on dashboard grain level.
                database:
                  type: string
                  description: Refers to the database to use in the OLAP engine (to be used in conjunction with table). Otherwise, will use the default database or schema if not specified
                database_schema:
                  type: string
                  description: Refers to the schema to use in the OLAP engine (to be used in conjunction with table). Otherwise, will use the default database or schema if not specified
                table:
                  type: string
                  description: Refers to the table powering the annotation, should be used instead of model for annotations from external OLAP tables (either table or model is required)
                connector:
                  type: string
                  description: Refers to the connector to use for the annotation
                measures:
                  description: Specifies which measures to apply the annotation to. Applies to all measures if not specified
                  anyOf:
                    - type: string
                      description: Simple field name as a string.
                    - type: array
                      description: List of field selectors, each can be a string or an object with detailed configuration.
                      items:
                        anyOf:
                          - type: string
                            description: Shorthand field selector, interpreted as the name.
                          - type: object
                            description: Detailed field selector configuration with name and optional time grain.
                            properties:
                              name:
                                type: string
                                description: Name of the field to select.
                              time_grain:
                                type: string
                                description: Time grain for time-based dimensions.
                                enum:
                                  - ''
                                  - ms
                                  - millisecond
                                  - s
                                  - second
                                  - min
                                  - minute
                                  - h
                                  - hour
                                  - d
                                  - day
                                  - w
                                  - week
                                  - month
                                  - q
                                  - quarter
                                  - 'y'
                                  - year
                            required:
                              - name
                            additionalProperties: fal
          security:
<<<<<<< HEAD
              $ref: '#/definitions/security_policy_properties'
              description: Defines a security policy for the dashboard
=======
            $ref: '#/definitions/security_policy_properties'
            description: Defines a security policy for the dashboard
          explore:
            $ref: '#/definitions/metrics_view/definitions/explore_properties'
            description: Defines an optional inline explore view for the metrics view. If not specified a default explore will be emitted unless `skip` is set to true.
>>>>>>> 97e39be9
        required:
          - type
          - model
      
      - $ref: '#/definitions/common_properties'

  # Canvas Dashboards
  canvas-dashboards:
    title: Canvas Dashboard YAML
    id: canvas-dashboards
    type: object
    description: Canvas dashboards provide a flexible way to create custom dashboards with drag-and-drop components.
    allOf:
      - title: Properties
        type: object
        properties:
          type:
            type: string
            const: canvas
            description: Refers to the resource type and must be `canvas`
          display_name:
            type: string
            description: Refers to the display name for the canvas
          description:
            type: string
            description: Description for the canvas dashboard
          banner:
            type: string
            description: Refers to the custom banner displayed at the header of an Canvas dashboard
          rows:
            type: array
            description: Refers to all of the rows displayed on the Canvas
            items:
<<<<<<< HEAD
              type: object
              properties:
                height:
                  type: string
                  description: Height of the row in px
                items:
                  type: array
                  description: List of components to display in the row
                  items:
                    type: object
                    properties:
                      component:
                        type: string
                        description: |
                          Name of the component to display. Each component type has its own set of properties.
                          Available component types:
                          
                              - **markdown** - Text component, uses markdown formatting
                              - **kpi_grid** - KPI component, similar to TDD in Rill Explore, display quick KPI charts
                              - **stacked_bar_normalized** - Bar chart normalized to 100% values
                              - **line_chart** - Normal Line chart
                              - **bar_chart** - Normal Bar chart
                              - **stacked_bar** - Stacked Bar chart
                              - **area_chart** - Line chart with area
                              - **image** - Provide a URL to embed into canvas dashboard
                              - **table** - Similar to Pivot table, add dimensions and measures to visualize your data
                              - **heatmap** - Heat Map chart to visualize distribution of data
                              - **donut_chart** - Donut or Pie chart to display sums of total
                      width:
                        type:
                          - string
                          - integer
                        description: Width of the component (can be a number or string with unit)
                    additionalProperties: true
              additionalProperties: false
          max_width:
            type: integer
            description: Max width in pixels of the canvas
            minimum: 0
          gap_x:
            type: integer
            description: Horizontal gap in pixels of the canvas
            minimum: 0
          gap_y:
            type: integer
            description: Vertical gap in pixels of the canvas
            minimum: 0
          filters:
            type: object
            description: Indicates if filters should be enabled for the canvas.
            additionalProperties: true
            properties:
              enable:
                type: boolean
                description: Toggles filtering functionality for the canvas dashboard.
          allow_custom_time_range:
            type: boolean
            description: Defaults to true, when set to false it will hide the ability to set a custom time range for the user.
          time_ranges:
            type: array
            description: |
              Overrides the list of default time range selections available in the dropdown. It can be string or an object with a 'range' and optional 'comparison_offsets'
                ```yaml
                time_ranges:
                  - PT15M // Simplified syntax to specify only the range
                  - PT1H
                  - PT6H
                  - P7D
                  - range: P5D // Advanced syntax to specify comparison_offsets as well
                  - P4W
                  - rill-TD // Today
                  - rill-WTD // Week-To-date
                ```
            items:
              $ref: '#/definitions/explore_time_range_properties'
          time_zones:
            type: array
            description: Refers to the time zones that should be pinned to the top of the time zone selector. It should be a list of [IANA time zone identifiers](https://en.wikipedia.org/wiki/List_of_tz_database_time_zones)
            items:
              type: string
          defaults:
            type: object
            description: |
              defines the defaults YAML struct
                ```yaml
                defaults: #define all the defaults within here
                  time_range: P1M
                  comparison_mode: dimension #time, none
                  comparison_dimension: filename
                ```
            properties:
              time_range:
                description: Refers to the default time range shown when a user initially loads the dashboard. The value must be either a valid [ISO 8601 duration](https://en.wikipedia.org/wiki/ISO_8601#Durations) (for example, PT12H for 12 hours, P1M for 1 month, or P26W for 26 weeks) or one of the [Rill ISO 8601 extensions](https://docs.rilldata.com/reference/rill-iso-extensions#extensions)
                type: string
              comparison_mode:
                description: 'Controls how to compare current data with historical or categorical baselines. Options: `none` (no comparison), `time` (compares with past based on default_time_range), `dimension` (compares based on comparison_dimension values)'
                type: string
                enum:
                  - none
                  - time
                  - dimension
              comparison_dimension:
                description: 'for dimension mode, specify the comparison dimension by name'
                type: string
            additionalProperties: false
          theme:
            oneOf:
              - type: string
                description: Name of an existing theme to apply to the dashboard
              - $ref: '#/definitions/theme_properties'
                description: Inline theme configuration.
            description: Name of the theme to use. Only one of theme and embedded_theme can be set.
          security:
            description: Security rules to apply for access to the canvas dashboard
            $ref: '#/definitions/dashboard_security_policy_properties'
        required:
          - type
          - display_name
      - $ref: '#/definitions/common_properties'

  # Explore dashboards
  explore-dashboards:
    title: Explore Dashboard YAML
    id: explore-dashboards
    type: object
    description: Explore dashboards provide an interactive way to explore data with predefined metrics and dimensions.
    allOf:
      - title: Properties
        type: object
        properties:
          type:
            type: string
            const: explore
            description: Refers to the resource type and must be `explore`
          display_name:
            type: string
            description: Refers to the display name for the explore dashboard
          metrics_view:
            type: string
            description: Refers to the metrics view resource
          description:
            type: string
            description: Refers to the description of the explore dashboard
          banner:
            type: string
            description: Refers to the custom banner displayed at the header of an explore dashboard
          dimensions:
            description:  List of dimension names. Use '*' to select all dimensions (default)
            $ref: '#/definitions/field_selector_properties'
            examples: |
              ```yaml
              # Example: Select a dimension
              dimensions:
                - country

              # Example: Select all dimensions except one
              dimensions:
                exclude:
                  - country

              # Example: Select all dimensions that match a regex
              dimensions:
              regex: "^public_.*$"
              ```
          measures:
            description: List of measure names. Use '*' to select all measures (default)
            $ref: '#/definitions/field_selector_properties'
            examples: |
              ```yaml
              # Example: Select a dimension
              measures:
                - sum_of_total

              # Example: Select all dimensions except one
              measures:
                exclude:
                  - sum_of_total

              # Example: Select all dimensions that match a regex
              measures:
              regex: "^public_.*$"
              ```
          theme:
            oneOf:
              - type: string
                description: Name of an existing theme to apply to the dashboard
              - $ref: '#/definitions/theme_properties'
                description: Inline theme configuration.
            description: Name of the theme to use. Only one of theme and embedded_theme can be set.
          time_ranges:
            type: array
            description: |
              Overrides the list of default time range selections available in the dropdown. It can be string or an object with a 'range' and optional 'comparison_offsets'
                ```yaml
                time_ranges:
                  - PT15M // Simplified syntax to specify only the range
                  - PT1H
                  - PT6H
                  - P7D
                  - range: P5D // Advanced syntax to specify comparison_offsets as well
                  - P4W
                  - rill-TD // Today
                  - rill-WTD // Week-To-date
                ```
=======
              anyOf:
                - type: string
                  description: 'Shorthand field selector, interpreted as the name.'
                - type: object
                  description: 'Detailed field selector configuration with name and optional time grain.'
                  properties:
                    name:
                      type: string
                      description: 'Name of the field to select.'
                    time_grain:
                      type: string
                      description: 'Time grain for time-based dimensions.'
                      enum:
                        - ''
                        - ms
                        - millisecond
                        - s
                        - second
                        - min
                        - minute
                        - h
                        - hour
                        - d
                        - day
                        - w
                        - week
                        - month
                        - q
                        - quarter
                        - 'y'
                        - year
                  required:
                    - name
                  additionalProperties: false
            minItems: 1
      explore_properties:
        type: object
        properties:
          skip:
            type: boolean
            description: If true, disables the explore view for this metrics view.
          name:
            type: string
            description: Name of the explore view.
          display_name:
            type: string
            description: Display name for the explore view.
          description:
            type: string
            description: Description for the explore view.
          banner:
            type: string
            description: Custom banner displayed at the header of the explore view.
          theme:
            oneOf:
              - type: string
                description: Name of an existing theme to apply to the explore view.
              - $ref: '#/definitions/theme/definitions/theme_properties'
                description: Inline theme configuration.
            description: Name of the theme to use or define a theme inline. Either theme name or inline theme can be set.
          time_ranges:
            type: array
            description: Overrides the list of default time range selections available in the dropdown. It can be string or an object with a 'range' and optional 'comparison_offsets'.
>>>>>>> 97e39be9
            items:
              $ref: '#/definitions/explore_time_range_properties'
          time_zones:
            type: array
<<<<<<< HEAD
            description: Refers to the time zones that should be pinned to the top of the time zone selector. It should be a list of [IANA time zone identifiers](https://en.wikipedia.org/wiki/List_of_tz_database_time_zones)
=======
            description: List of time zones to pin to the top of the time zone selector. Should be a list of IANA time zone identifiers.
>>>>>>> 97e39be9
            items:
              type: string
          lock_time_zone:
            type: boolean
<<<<<<< HEAD
            description: When true, the dashboard will be locked to the first time provided in the time_zones list. When no time_zones are provided, the dashboard will be locked to UTC
          allow_custom_time_range:
            type: boolean
            description: Defaults to true, when set to false it will hide the ability to set a custom time range for the user.
          defaults:
            type: object
            description: |
              defines the defaults YAML struct
                ```yaml
                defaults: #define all the defaults within here
                  dimensions:
                    - dim_1
                    - dim_2
                  measures:
                    - measure_1
                    - measure_2
                  time_range: P1M
                  comparison_mode: dimension #time, none
                  comparison_dimension: filename
                ```
            properties:
              dimensions:
                description: Provides the default dimensions to load on viewing the dashboard
                $ref: '#/definitions/field_selector_properties'
              measures:
                description: Provides the default measures to load on viewing the dashboard
                $ref: '#/definitions/field_selector_properties'
              time_range:
                description: Refers to the default time range shown when a user initially loads the dashboard. The value must be either a valid [ISO 8601 duration](https://en.wikipedia.org/wiki/ISO_8601#Durations) (for example, PT12H for 12 hours, P1M for 1 month, or P26W for 26 weeks) or one of the [Rill ISO 8601 extensions](https://docs.rilldata.com/reference/rill-iso-extensions#extensions)
                type: string
              comparison_mode:
                description: 'Controls how to compare current data with historical or categorical baselines. Options: `none` (no comparison), `time` (compares with past based on default_time_range), `dimension` (compares based on comparison_dimension values)'
                type: string
                enum:
                  - none
                  - time
                  - dimension
              comparison_dimension:
                description: 'for dimension mode, specify the comparison dimension by name'
                type: string
            additionalProperties: false
          embeds:
            type: object
            description: Configuration options for embedded dashboard views
            properties:
              hide_pivot:
                type: boolean
                description: When true, hides the pivot table view in embedded mode
            additionalProperties: false
        
          security:
            description: Security rules to apply for access to the explore dashboard
            $ref: '#/definitions/dashboard_security_policy_properties'
        required:
          - type
          - display_name
          - metrics_view
      - $ref: '#/definitions/common_properties'

  # Alerts
  alerts: 
    title: Alert YAML
    id: alerts
=======
            description: When true, the explore view will be locked to the first time zone provided in the time_zones list. If no time_zones are provided, it will be locked to UTC.
          allow_custom_time_range:
            type: boolean
            description: Defaults to true. When set to false, hides the ability to set a custom time range for the user.
          defaults:
            type: object
            description: Preset UI state to show by default.
            properties:
              dimensions:
                $ref: '#/definitions/field_selector_properties'
                description: Default dimensions to load on viewing the explore view.
              measures:
                $ref: '#/definitions/field_selector_properties'
                description: Default measures to load on viewing the explore view.
              time_range:
                type: string
                description: Default time range to display when the explore view loads.
              comparison_mode:
                type: string
                description: Default comparison mode for metrics (none, time, or dimension).
              comparison_dimension:
                type: string
                description: Default dimension to use for comparison when comparison_mode is 'dimension'.
            additionalProperties: false
          embeds:
            type: object
            description: Configuration options for embedded explore views.
            properties:
              hide_pivot:
                type: boolean
                description: When true, hides the pivot table view in embedded mode.
            additionalProperties: false
        additionalProperties: false
  model:
>>>>>>> 97e39be9
    type: object
    description: Along with alertings at the dashboard level and can be created via the UI, there might be more extensive alerting that you might want to develop and can be done so the an alert.yaml. When creating an alert via a YAML file, you'll see this denoted in the UI as `Created through code`.
    examples:
      - # Example: To send alert when data lags by more than 1 day to slack channel #rill-cloud-alerts
        type: alert
        display_name: Data lags by more than 1 day
        # Check the alert every hour.
        refresh:
          cron: 0 * * * *
        # Query that returns non-empty results if the metrics lag by more than 1 day.
        data:
          sql: |-
            SELECT  *
            FROM
            (
              SELECT  MAX(event_time) AS max_time
              FROM rill_metrics_model
            )
            WHERE max_time < NOW() - INTERVAL '1 day'
        # Send notifications in Slack.
        notify:
          slack:
            channels:
              - '#rill-cloud-alerts'
    allOf:
      - title: Properties
        type: object
        properties:
          type:
            type: string
            const: alert
            description: Refers to the resource type and must be `alert`
          refresh:
            $ref: '#/definitions/schedule_properties'
            description: |
                  Refresh schedule for the alert
                    ```yaml
                    refresh:
                      cron: "* * * * *"
                      #every: "24h"
                    ```
          display_name:
            type: string
            description: Display name for the alert
          description:
            type: string
            description: Description for the alert
          intervals:
            type: object
            description: define the interval of the alert to check
            properties:
              duration:
                type: string
                description: a valid ISO8601 duration to define the interval duration
              limit:
                type: integer
                description: maximum number of intervals to check for on invocation
                minimum: 0
              check_unclosed:
                type: boolean
                description: 'boolean, whether unclosed intervals should be checked'
          watermark:
            type: string
            enum:
              - trigger_time
              - inherit
            description: Specifies how the watermark is determined for incremental processing. Use 'trigger_time' to set it at runtime or 'inherit' to use the upstream model's watermark.
          timeout:
            type: string
            description: define the timeout of the alert in seconds (optional).
          data:
            $ref: '#/definitions/data_properties'
            description: Data source for the alert
          for:
            description: "Specifies how user identity or attributes should be evaluated for security policy enforcement."
            oneOf:
              - type: object
                description: Specifies a unique user identifier for applying security policies.
                properties:
                  user_id:
                    type: string
                    description: "The unique user ID used to evaluate security policies."
                required:
                  - user_id
                additionalProperties: false
              - type: object
                description: Specifies a user's email address for applying security policies.
                properties:
                  user_email:
                    type: string
                    description: "The user's email address used to evaluate security policies."
                    format: email
                required:
                  - user_email
                additionalProperties: false
              - type: object
                description: Specifies a set of arbitrary user attributes for applying security policies.
                properties:
                  attributes:
                    type: object
                    description: A dictionary of user attributes used to evaluate security policies.
                    additionalProperties: true
                required:
                  - attributes
                additionalProperties: false
          on_recover:
            type: boolean
            description: Send an alert when a previously failing alert recovers. Defaults to false.
          on_fail:
            type: boolean
            description: Send an alert when a failure occurs. Defaults to true.
          on_error:
            type: boolean
            description: Send an alert when an error occurs during evaluation. Defaults to false.
          renotify:
            type: boolean
            description: Enable repeated notifications for unresolved alerts. Defaults to false.
          renotify_after:
            type: string
            description: Defines the re-notification interval for the alert (e.g., '10m','24h'), equivalent to snooze duration in UI, defaults to 'Off'
          notify:
            $ref: '#/definitions/notify_properties'
            description: Notification configuration
          annotations:
            type: object
            description: Key value pair used for annotations
            additionalProperties:
              type: string

        required:
          - type
          - refresh
          - data
          - notify
      - $ref: '#/definitions/common_properties'

  # APIs
  apis:
    title: API YAML
    id: apis
    type: object
    description: Custom APIs allow you to create endpoints that can be called to retrieve or manipulate data.
    allOf:
      - title: Properties
        type: object
        properties:
          type:
            type: string
            const: api
            description: Refers to the resource type and must be `api`
          openapi:
            type: object
            description: OpenAPI specification for the API endpoint
            properties:
              summary:
                type: string
                description: A brief description of what the API endpoint does
                sample: "Get user analytics data"
              parameters:
                type: array
                description: List of parameters that the API endpoint accepts
                items:
                  type: object
                  additionalProperties: true
              request_schema:
                type: object
                description: JSON schema for the request body (use nested YAML instead of a JSON string)
                additionalProperties: true
              response_schema:
                type: object
                description: JSON schema for the response body (use nested YAML instead of a JSON string)
                additionalProperties: true
          security:
            $ref: '#/definitions/security_policy_properties'
            description: Security configuration for the API
          skip_nested_security:
            type: boolean
            description: Flag to control security inheritance
            sample: false
        required:
          - type
      - $ref: '#/definitions/api_data_properties'
      # - $ref: '#/definitions/common_properties'

  # Themes
  themes:
    title: Theme YAML
    id: themes
    type: object
    description: | 
      In your Rill project directory, create a `<theme_name>.yaml` file in any directory containing `type: theme`. Rill will automatically ingest the theme next time you run `rill start` or deploy to Rill Cloud.
      
      To apply that theme to a dashboard, add `default_theme: <name of theme>` to the yaml file for that dashboard. Alternatively, you can add this to the end of the URL in your browser: `?theme=<name of theme>`
    examples: |
        ```yaml
        # Example: You can copy this directly into your <theme_name>.yaml file
        type: theme
        
        colors:
          primary: plum
          secondary: violet
        ```
    allOf:
      - title: Properties
        type: object
        properties:
          type:
            type: string
            const: theme
            description: Refers to the resource type and must be `theme`
          colors:
            type: object
            description: Color palette for the theme
            properties:
              primary:
                type: string
                description: Primary color
              secondary:
                type: string
                description: Secondary color
            additionalProperties: true
      
        required:
          - type
          - display_name
      - $ref: '#/definitions/common_properties'

  # Rill YAML
  rillyaml:
    title: Project YAML
    id: rillyaml
    type: object
    description: The `rill.yaml` file contains metadata about your project.
    allOf:
      - title: Properties
        type: object
        properties:
          compiler:
            type: string
            description: Specifies the parser version to use for compiling resources
          display_name:
            type: string
            description: The display name of the project, shown in the upper-left corner of the UI
          description:
            type: string
            description: A brief description of the project 
          features:
            type: object
            description: Optional feature flags. Can be specified as a map of feature names to booleans.
          ai_instructions:
            type: string
            description: Extra instructions for [AI agents](/explore/mcp). Used to guide natural language question answering and routing.
      - title: Configuring the default OLAP Engine  
        description: |
          Rill allows you to specify the default OLAP engine to use in your project via `rill.yaml`.
          :::info Curious about OLAP Engines?
          Please see our reference documentation on [OLAP Engines](/docs/reference/olap-engines/olap-engines.md).
          :::
        type: object
        properties:
          olap_connector:
            type: string
            description: Specifies the [default OLAP engine](/build/olap) for the project. Defaults to duckdb if not set.
            examples: 
            - olap_connector: clickhouse
      - title: Project-wide defaults
        type: object
        description: |
          In `rill.yaml`, project-wide defaults can be specified for a resource type within a project. Unless otherwise specified, _individual resources will inherit any defaults_ that have been specified in `rill.yaml`. For available properties that can be configured, please refer to the YAML specification for each individual resource type - [model](advanced-models.md), [metrics_view](metrics-views.md), and [explore](explore-dashboards.md)

          :::note Use plurals when specifying project-wide defaults
          In your `rill.yaml`, the top level property for the resource type needs to be **plural**, such as `models`, `metrics_views` and `explores`.
          :::

          :::info Hierarchy of inheritance and property overrides
          As a general rule of thumb, properties that have been specified at a more _granular_ level will supercede or override higher level properties that have been inherited. Therefore, in order of inheritance, Rill will prioritize properties in the following order:
          1. Individual [models](advanced-models.md)/[metrics_views](metrics-views.md)/[explore](explore-dashboards.md) object level properties (e.g. `advanced-models.yaml` or `explore-dashboards.yaml`)
          2. [Environment](/docs/build/models/environments.md) level properties (e.g. a specific property that have been set for `dev`)
          3. [Project-wide defaults](#project-wide-defaults) for a specific property and resource type
          :::
        properties:
          models:
            type: object
            description: Defines project-wide default settings for models. Unless overridden, individual models will inherit these defaults.
          metrics_views:
            type: object
            description: Defines project-wide default settings for metrics_views. Unless overridden, individual metrics_views will inherit these defaults.
          explores:
            type: object
            description: Defines project-wide default settings for explores. Unless overridden, individual explores will inherit these defaults. 
            examples:
            - # For example, the following YAML configuration below will set a project-wide default for:
              # Models - Configure a [source refresh](/build/connect/source-refresh.md).
              # Metrics View - Set the [first day of the week](metrics-view.md) for timeseries aggregations to be Sunday along with setting the smallest_time_grain.
              # Explore Dashboards - Set the [default](explore-dashboards.md) values when a user opens a dashboard, and available time zones and/or time ranges.
              models:
                refresh:
                  cron: '0 * * * *'

              metrics_views:
                first_day_of_week: 1
                smallest_time_grain: month

              explores:
                defaults:
                  time_range: P24M
                time_zones:
                  - America/Denver
                  - UTC
                  - America/Los_Angeles
                  - America/Chicago
                  - America/New_York
                  - Europe/London
                  - Europe/Paris
                  - Asia/Jerusalem
                  - Europe/Moscow
                  - Asia/Kolkata
                  - Asia/Shanghai
                  - Asia/Tokyo
                  - Australia/Sydney
                time_ranges:
                  - PT24H
                  - P7D
                  - P14D
                  - P30D
                  - P3M
                  - P6M
                  - P12M        
      - title: Setting variables
        description: |
          Primarily useful for [templating](/deploy/templating.md), variables can be set in the `rill.yaml` file directly. This allows variables to be set for your projects deployed to Rill Cloud while still being able to use different variable values locally if you prefer. 
          :::info Overriding variables locally
          Variables also follow an order of precedence and can be overridden locally. By default, any variables defined will be inherited from `rill.yaml`. However, if you manually pass in a variable when starting Rill Developer locally via the CLI, this value will be used instead for the current instance of your running project:
          ```bash
          rill start --env numeric_var=100 --env string_var="different_value"
          ```
          :::
          :::tip Setting variables through `.env`
          Variables can also be set through your project's `<RILL_PROJECT_HOME>/.env` file (or using the `rill env set` CLI command), such as:
          ```bash
          variable=xyz
          ```
          Similar to how [connector credentials can be pushed / pulled](/build/credentials/credentials.md#pulling-credentials-and-variables-from-a-deployed-project-on-rill-cloud) from local to cloud or vice versa, project variables set locally in Rill Developer can be pushed to Rill Cloud and/or pulled back to your local instance from your deployed project by using the `rill env push` and `rill env pull` commands respectively.
          :::
        type: object
        properties:
          env:
            type: object
            description: "To define a variable in `rill.yaml`, pass in the appropriate key-value pair for the variable under the `env` key"
            examples:
            - env:
                numeric_var: 10
                string_var: "string_value"
      - title: Managing Paths in Rill
        description: | 
          The public_paths and ignore_paths properties in the rill.yaml file provide control over which files and directories are processed or exposed by Rill. The public_paths property defines a list of file or directory paths to expose over HTTP. By default, it includes ['./public']. The ignore_paths property specifies a list of files or directories that Rill excludes during ingestion and parsing. This prevents unnecessary or incompatible content from affecting the project.
          :::tip
          Don't forget the leading `/` when specifying the path for `ignore_paths` and this path is also assuming the relative path from your project root.
          :::
        type: object
        properties:
          public_paths:
            type: array
            description: List of file or directory paths to expose over HTTP. Defaults to ['./public']
            items:
              type: string
          ignore_paths:
            type: array
            description: A list of file or directory paths to exclude from parsing. Useful for ignoring extraneous or non-Rill files in the project
            examples:
            - ignore_paths:
              - /path/to/ignore
              - /file_to_ignore.yaml
            items:
              type: string
      - title: Testing access policies
        description: |
          During development, it is always a good idea to check if your [access policies](/manage/security.md) are behaving the way you designed them to before pushing these changes into production. You can set mock users which enables a drop down in the dashboard preview to view as a specific user. 
          :::info The View as selector is not visible in my dashboard, why?
          This feature is _only_ enabled when you have set a security policy on the dashboard. By default, the dashboard and it's contents is viewable by every user.
          :::
        type: object
        properties:
          mock_users:
            type: array
            description: A list of mock users used to test dashboard security policies within the project
            examples: 
            - mock_users:
              - email: john@yourcompany.com
                name: John Doe
                admin: true
              - email: jane@partnercompany.com
                groups:
                  - partners
              - email: anon@unknown.com
              - email: embed@rilldata.com
                name: embed
                custom_variable_1: Value_1
                custom_variable_2: Value_2
                
            items:
              type: object
              properties:
                email:
                  type: string
                  description: The email address of the mock user. This field is required
                name:
                  type: string
                  description: The name of the mock user.
                admin:
                  type: boolean
                  description: Indicates whether the mock user has administrative privileges
                groups:
                  type: array
                  description: An array of group names that the mock user is a member of
                  items:
                    type: string
              required:
                - email
      - $ref: '#/definitions/common_properties'

  # Common Properties
  common_properties:
    type: object
    title: "Common Properties"
    properties:
      name:
        type: string
        description: Name is usually inferred from the filename, but can be specified manually.
      refs:
        type: array
        description: 'List of resource references'
        items:
          type: string
          description: A string reference like `<resource-name>` or `<type/resource-name>`.
      dev:
        type: object
        description: Overrides any properties in development environment.
      prod:
        type: object
        description: Overrides any properties in production environment.

  # Reusable Properties
  theme_properties:
    type: object
    properties:
      colors:
        type: object
        description: Used to override the dashboard colors. Either primary or secondary color must be provided.
        properties:
          primary:
            type: string
            description: Overrides the primary blue color in the dashboard. Can have any hex (without the '#' character), [named colors](https://www.w3.org/TR/css-color-4/#named-colors) or hsl() formats. Note that the hue of the input colors is used for variants but the saturation and lightness is copied over from the [blue color palette](https://tailwindcss.com/docs/customizing-colors).
          secondary:
            type: string
            description: Overrides the secondary color in the dashboard. Applies to the loading spinner only as of now. Can have any hex (without the '#' character), [named colors](https://www.w3.org/TR/css-color-4/#named-colors) or hsl() formats.
        anyOf:
          - required:
              - primary
          - required:
              - secondary
  api_data_properties:
    oneOf:
      - title: SQL Query
        type: object
        description:  Executes a raw SQL query against the project's data models.

        properties:
          sql:
            type: string
            description: Raw SQL query to run against existing models in the project.
          connector:
            type: string
            description: specifies the connector to use when running SQL or glob queries.
        required:
          - sql
        examples: |
          ```yaml
          type: api
          sql: "SELECT * FROM table_name WHERE date >= '2024-01-01'"
          ```
      - title: Metrics View Query
        type: object
        description: Executes a SQL query that targets a defined metrics view.
        properties:
          metrics_sql:
            type: string
            description: SQL query that targets a metrics view in the project
        required:
          - metrics_sql
        examples: |
          ```yaml
          type: api

          metrics_sql: "SELECT * FROM user_metrics WHERE date >= '2024-01-01'"
          ```
      - title: Custom API Call
        type: object
        description: Calls a custom API defined in the project to compute data.
        properties:
          api:
            type: string
            description: Name of a custom API defined in the project.
          args:
            type: object
            description: Arguments to pass to the custom API.
            additionalProperties: true
        required:
          - api
        examples: |
          ```yaml
          type: api
          api: "user_analytics_api"
          args:
            start_date: "2024-01-01"
            limit: 10
          ```
      - title: File Glob Query
        type: object
        description: Uses a file-matching pattern (glob) to query data from a connector.
        properties:
          glob:
            description: Defines the file path or pattern to query from the specified connector.
            anyOf:
              - type: string
                description: A simple file path/glob pattern as a string.
                sample: "data/*.csv"
              - type: object
                description: An object-based configuration for specifying a file path/glob pattern with advanced options.
                additionalProperties: true
          connector:
            type: string
            description: Specifies the connector to use with the glob input.
        required:
          - glob
        examples: |
          ```yaml
          type: api

          glob: "data/*.csv"
          ```
      - title: Resource Status Check
        type: object
        description: Uses the status of a resource as data.
        properties:
          resource_status:
            type: object
            description: Based on resource status
            properties:
              where_error:
                type: boolean
                description: Indicates whether the condition should trigger when the resource is in an error state.
                sample: true
            additionalProperties: true
        required:
          - resource_status
        examples: |
          ```yaml
          type: api
          resource_status:
            where_error: true
          ```
  data_properties:
    oneOf:
      - title: SQL Query
        type: object
        description: Executes a raw SQL query against the project's data models.
        properties:
          sql:
            type: string
            description: Raw SQL query to run against existing models in the project.
          connector:
            type: string
            description: specifies the connector to use when running SQL or glob queries.
        required:
          - sql
      - title: Metrics View Query
        type: object
        description: Executes a SQL query that targets a defined metrics view.
        properties:
          metrics_sql:
            type: string
            description: SQL query that targets a metrics view in the project
        required:
          - metrics_sql
      - title: Custom API Call
        type: object
        description: Calls a custom API defined in the project to compute data.
        properties:
          api:
            type: string
            description: Name of a custom API defined in the project.
          args:
            type: object
            description: Arguments to pass to the custom API.
            additionalProperties: true
        required:
          - api
      - title: File Glob Query
        type: object
        description: Uses a file-matching pattern (glob) to query data from a connector.
        properties:
          glob:
            description: Defines the file path or pattern to query from the specified connector.
            anyOf:
              - type: string
                description: A simple file path/glob pattern as a string.
                sample: "data/*.csv"
              - type: object
                description: An object-based configuration for specifying a file path/glob pattern with advanced options.
                additionalProperties: true
          connector:
            type: string
            description: Specifies the connector to use with the glob input.
        required:
          - glob
      - title: Resource Status Check
        type: object
        description: Uses the status of a resource as data.
        properties:
          resource_status:
            type: object
            description: Based on resource status
            properties:
              where_error:
                type: boolean
                description: Indicates whether the condition should trigger when the resource is in an error state.
                sample: true
            additionalProperties: true
        required:
          - resource_status
        examples: |
          ```yaml
          resource_status:
            where_error: true
          ```
  explore_time_range_properties:
    oneOf:
      - type: string
        description: a valid [ISO 8601](https://en.wikipedia.org/wiki/ISO_8601#Durations) duration or one of the [Rill ISO 8601 extensions](https://docs.rilldata.com/reference/rill-iso-extensions#extensions) extensions for the selection
      - type: object
        description: Object containing time range and comparison configuration
        properties:
          range:
            type: string
            description: a valid [ISO 8601](https://en.wikipedia.org/wiki/ISO_8601#Durations) duration or one of the [Rill ISO 8601 extensions](https://docs.rilldata.com/reference/rill-iso-extensions#extensions) extensions for the selection
          comparison_offsets:
            type: array
            description: list of time comparison options for this time range selection (optional). Must be one of the [Rill ISO 8601 extensions](https://docs.rilldata.com/reference/rill-iso-extensions#extensions)
            items:
              oneOf:
                - type: string
                  description: Offset string only (range is inferred)
                - type: object
                  description: Object containing offset and range configuration for time comparison
                  properties:
                    offset:
                      type: string
                      description: Time offset for comparison (e.g., 'P1D' for one day ago)
                    range:
                      type: string
                      description: Custom time range for comparison period
                  additionalProperties: false
        required:
          - range
        additionalProperties: false
  notify_properties:
    type: object
    properties:
      email:
        type: object
        description: Send notifications via email.
        properties:
          recipients:
            type: array
            description: An array of email addresses to notify.
            items:
              type: string
            minItems: 1
        required:
          - recipients
      slack:
        type: object
        description: Send notifications via Slack.
        properties:
          users:
            type: array
            description: An array of Slack user IDs to notify.
            items:
              type: string
            minItems: 1
          channels:
            type: array
            description: An array of Slack channel IDs to notify.
            items:
              type: string
            minItems: 1
          webhooks:
            type: array
            description: An array of Slack webhook URLs to send notifications to.
            items:
              type: string
            minItems: 1
        anyOf:
          - required:
              - channels
          - required:
              - users
          - required:
              - webhooks
    anyOf:
        - required:
          - slack
        - required:
          - email
  schedule_properties:
    type: object
    properties:
      cron:
        type: string
        description: A cron expression that defines the execution schedule
      time_zone:
        type: string
        description: Time zone to interpret the schedule in (e.g., 'UTC', 'America/Los_Angeles').
      disable:
        type: boolean
        description: 'If true, disables the resource without deleting it.'
      ref_update:
        type: boolean
        description: 'If true, allows the resource to run when a dependency updates.'
      run_in_dev:
        type: boolean
        description: 'If true, allows the schedule to run in development mode.'
  security_policy_properties:
    type: object
    description: Defines [security rules and access control policies](/manage/security) for resources
    properties:
      access:
        oneOf:
          - type: string
            description: SQL expression that evaluates to a boolean to determine access
          - type: boolean
            description: Direct boolean value to allow or deny access
        description: Expression indicating if the user should be granted access to the dashboard. If not defined, it will resolve to false and the dashboard won't be accessible to anyone. Needs to be a valid SQL expression that evaluates to a boolean.
      row_filter:
        type: string
        description: SQL expression to filter the underlying model by. Can leverage templated user attributes to customize the filter for the requesting user. Needs to be a valid SQL expression that can be injected into a WHERE clause
      include:
        type: array
        description: List of dimension or measure names to include in the dashboard. If include is defined all other dimensions and measures are excluded
        items:
          type: object
          properties:
            if:
              type: string
              description: Expression to decide if the column should be included or not. It can leverage templated user attributes. Needs to be a valid SQL expression that evaluates to a boolean
            names:
              anyOf:
                - type: array
                  description: List of specific field names to include
                  items:
                    type: string
                - type: string
                  description: Wildcard '*' to include all fields
                  enum:
                    - '*'
              description: List of fields to include. Should match the name of one of the dashboard's dimensions or measures
          required:
            - if
            - names
      exclude:
        type: array
        description: List of dimension or measure names to exclude from the dashboard. If exclude is defined all other dimensions and measures are included
        items:
          type: object
          properties:
            if:
              type: string
              description: Expression to decide if the column should be excluded or not. It can leverage templated user attributes. Needs to be a valid SQL expression that evaluates to a boolean
            names:
              anyOf:
                - type: array
                  description: List of specific field names to exclude
                  items:
                    type: string
                - type: string
                  description: Wildcard '*' to exclude all fields
                  enum:
                    - '*'
              description: List of fields to exclude. Should match the name of one of the dashboard's dimensions or measures
          required:
            - if
            - names
      rules:
        type: array
        description: List of detailed security rules that can be used to define complex access control policies
        items:
          type: object
          description: Individual security rule definition
          properties:
            type:
              type: string
              enum:
                - access
                - field_access
                - row_filter
              description: Type of security rule - access (overall access), field_access (field-level access), or row_filter (row-level filtering)
            action:
              type: string
              enum:
                - allow
                - deny
              description: Whether to allow or deny access for this rule
            if:
              type: string
              description: Conditional expression that determines when this rule applies. Must be a valid SQL expression that evaluates to a boolean
            names:
              type: array
              items:
                type: string
              description: List of field names this rule applies to (for field_access type rules)
            all:
              type: boolean
              description: When true, applies the rule to all fields (for field_access type rules)
            sql:
              type: string
              description: SQL expression for row filtering (for row_filter type rules)
          required:
            - type
<<<<<<< HEAD
  dashboard_security_policy_properties:
    type: object
    description: Defines [security rules and access control policies](/manage/security) for dashboards (without row filtering)
    properties:
      access:
        oneOf:
          - type: string
            description: SQL expression that evaluates to a boolean to determine access
          - type: boolean
            description: Direct boolean value to allow or deny access
        description: Expression indicating if the user should be granted access to the dashboard. If not defined, it will resolve to false and the dashboard won't be accessible to anyone. Needs to be a valid SQL expression that evaluates to a boolean.
  field_selectors_properties:
    oneOf:
      - type: string
        description: 'Simple field name as a string.'
      - type: array
        description: 'List of field selectors, each can be a string or an object with detailed configuration.'
        items:
          oneOf:
            - type: string
              description: 'Shorthand field selector, interpreted as the name.'
            - type: object
              description: 'Detailed field selector configuration with name and optional time grain.'
              properties:
                name:
                  type: string
                  description: 'Name of the field to select.'
                time_grain:
                  type: string
                  description: 'Time grain for time-based dimensions.'
                  enum:
                    - ''
                    - ms
                    - millisecond
                    - s
                    - second
                    - min
                    - minute
                    - h
                    - hour
                    - d
                    - day
                    - w
                    - week
                    - month
                    - q
                    - quarter
                    - 'y'
                    - year
              required:
                - name
              additionalProperties: false
        minItems: 1 
  field_selector_properties:
    oneOf:
      - title: Wildcard(*) selector
        type: string
        const: '*'
        description: Wildcard(*) selector that includes all available fields in the selection
      - title: Explicit list of fields
        type: array
        items:
          type: string
        description: Explicit list of fields to include in the selection
      - title: Regex matching
        type: object
=======
  field_selector_properties:
    oneOf:
      - type: string
        const: '*'
        description: Wildcard(*) selector that includes all available fields in the selection
      - type: array
        items:
          type: string
        description: Explicit list of fields to include in the selection
      - type: object
>>>>>>> 97e39be9
        description: 'Advanced matching using regex, DuckDB expression, or exclusion'
        properties:
          regex:
            type: string
<<<<<<< HEAD
            description: Select dimensions using a regular expression
=======
            description: Select fields using a regular expression
>>>>>>> 97e39be9
          expr:
            type: string
            description: DuckDB SQL expression to select fields based on custom logic
          exclude:
            type: object
<<<<<<< HEAD
            description: Select all dimensions except those listed here
=======
            description: Select all fields except those listed here
>>>>>>> 97e39be9
        additionalProperties: false
        oneOf:
          - required:
              - regex
          - required:
              - expr
          - required:
<<<<<<< HEAD
              - exclude
  
  # Connector definitions
  athena:
    type: object
    title: Athena
    properties:
      driver:
        type: string
        description: Refers to the driver type and must be driver `athena`
        const: athena
      aws_access_key_id:
        type: string
        description: AWS Access Key ID used for authentication. Required when using static credentials directly or as base credentials for assuming a role.
        sample: "AKIAIOSFODNN7EXAMPLE"
      aws_secret_access_key:
        type: string
        description: AWS Secret Access Key paired with the Access Key ID. Required when using static credentials directly or as base credentials for assuming a role.
        sample: "wJalrXUtnFEMI/K7MDENG/bPxRfiCYEXAMPLEKEY"
      aws_access_token:
        type: string
        description: AWS session token used with temporary credentials. Required only if the Access Key and Secret Key are part of a temporary session credentials.
        sample: "AKIAIOSFODNN7EXAMPLE"
      role_arn:
        type: string
        description: ARN of the IAM role to assume. When specified, the SDK uses the base credentials to call STS AssumeRole and obtain temporary credentials scoped to this role.
        sample: "arn:aws:iam::123456789012:role/MyRole"
      role_session_name:
        type: string
        description: Session name to associate with the STS AssumeRole session. Used only if 'role_arn' is specified. Useful for identifying and auditing the session.
        sample: "MySession"
      external_id:
        type: string
        description: External ID required by some roles when assuming them, typically for cross-account access. Used only if 'role_arn' is specified and the role's trust policy requires it.
        sample: "MyExternalID"
      workgroup:
        type: string
        description: Athena workgroup to use for query execution. Defaults to 'primary' if not specified.
        sample: "primary"
      output_location:
        type: string
        description: S3 URI where Athena query results should be stored (e.g., s3://your-bucket/athena/results/). Optional if the selected workgroup has a default result configuration.
        sample: "s3://my-bucket/athena-output/"
      aws_region:
        type: string
        description: AWS region where Athena and the result S3 bucket are located (e.g., us-east-1). Defaults to 'us-east-1' if not specified.
        sample: "us-east-1"
      allow_host_access:
        type: boolean
        description: Allow the Athena client to access host environment configurations such as environment variables or local AWS credential files. Defaults to true, enabling use of credentials and settings from the host environment unless explicitly disabled.
        sample: true
    required:
      - driver
  azure:
    type: object
    title: Azure
    properties:
      driver:
        type: string
        description: Refers to the driver type and must be driver `azure`
        const: azure
      azure_storage_account:
        type: string
        description: Azure storage account name
        sample: "mystorageaccount"
      azure_storage_key:
        type: string
        description: Azure storage access key
        sample: "myaccesskey"
      azure_storage_bucket:
        type: string
        description: Name of the Azure Blob Storage container (equivalent to an S3 bucket)
        sample: "my-container"
      azure_storage_sas_token:
        type: string
        description: Optional azure SAS token for authentication
        sample: "my-sas-token"
      azure_storage_connection_string:
        type: string
        description: Optional azure connection string for storage account
        sample: "DefaultEndpointsProtocol=https;AccountName=mystorageaccount;AccountKey=myaccesskey;EndpointSuffix=core.windows.net"
      allow_host_access:
        type: boolean
        description: Allow access to host environment configuratio
        sample: true  
    required:
      - driver
      - azure_storage_bucket
  bigquery:
    type: object
    title: BigQuery
    properties:
      driver:
        type: string
        description: Refers to the driver type and must be driver `bigquery`
        const: bigquery
      google_application_credentials:
        type: string
        description: Raw contents of the Google Cloud service account key (in JSON format) used for authentication.
        sample: "{\"type\": \"service_account\", \"project_id\": \"my-gcp-project\"}"
      project_id:
        type: string
        description: Google Cloud project ID
        sample: "my-gcp-project"
      dataset_id:
        type: string
        description: BigQuery dataset ID
        sample: "my_dataset"
      location:
        type: string
        description: BigQuery dataset location
        sample: "US"
      allow_host_access:
        type: boolean
        description: Enable the BigQuery client to use credentials from the host environment when no service account JSON is provided. This includes Application Default Credentials from environment variables, local credential files, or the Google Compute Engine metadata server. Defaults to true, allowing seamless authentication in GCP environments.
        sample: true
    required:
      - driver
  clickhouse:
    type: object
    title: ClickHouse
    properties:
      driver:
        type: string
        description: Refers to the driver type and must be driver `clickhouse`
        const: clickhouse
      managed:
        type: boolean
        description: '`true` means Rill will provision the connector using the default provisioner. `false` disables automatic provisioning.'
        sample: true
      mode:
        type: string
        description: "`read` - Controls the operation mode for the ClickHouse connection. Defaults to 'read' for safe operation with external databases. Set to 'readwrite' to enable model creation and table mutations. Note: When 'managed: true', this is automatically set to 'readwrite'."
        sample: "readwrite"
      dsn:
        type: string
        description: DSN(Data Source Name) for the ClickHouse connection
        sample: "clickhouse://localhost:9000/default"
      username:
        type: string
        description: Username for authentication
        sample: "default"
      password:
        type: string
        description: Password for authentication
        sample: "mypassword"
      host:
        type: string
        description: Host where the ClickHouse instance is running
        sample: "localhost"
      port:
        type: integer
        description: Port where the ClickHouse instance is accessible
        sample: 9000
      database:
        type: string
        description: Name of the ClickHouse database within the cluster
        sample: "default"
      ssl:
        type: boolean
        description: Indicates whether a secured SSL connection is required
        sample: true
      cluster:
        type: string
        description: 'Cluster name, required for running distributed queries'
        sample: "my-cluster"
      log_queries:
        type: boolean
        description: Controls whether to log raw SQL queries
        sample: true
      settings_override:
        type: string
        description: override the default settings used in queries. example `readonly = 1, session_timezone = 'UTC'`
        sample: "readonly = 1, session_timezone = 'UTC'"
      embed_port:
        type: integer
        description: Port to run ClickHouse locally (0 for random port)
        sample: 0
      can_scale_to_zero:
        type: boolean
        description: Indicates if the database can scale to zero
        sample: true
      max_open_conns:
        type: integer
        description: Maximum number of open connections to the database
        sample: 10
      max_idle_conns:
        type: integer
        description: Maximum number of idle connections in the pool
        sample: 10
      dial_timeout:
        type: string
        description: Timeout for dialing the ClickHouse server
        sample: "10s"
      conn_max_lifetime:
        type: string
        description: Maximum time a connection may be reused
        sample: "10s"
      read_timeout:
        type: string
        description: Maximum time for a connection to read data
        sample: "10s"
    required:
      - driver
  druid:
    type: object
    title: Druid
    properties:
      driver:
        type: string
        description: Refers to the driver type and must be driver `druid`
        const: druid
      dsn:
        type: string
        description: Data Source Name (DSN) for connecting to Druid
        sample: "http://localhost:8082"
      username:
        type: string
        description: Username for authenticating with Druid
        sample: "admin"
      password:
        type: string
        description: Password for authenticating with Druid
        sample: "admin123"
      host:
        type: string
        description: Hostname of the Druid coordinator or broker
        sample: "localhost"
      port:
        type: integer
        description: Port number of the Druid service
        sample: 8082
      ssl:
        type: boolean
        description: Enable SSL for secure connection
        sample: true
      log_queries:
        type: boolean
        description: Log raw SQL queries sent to Druid
        sample: true
      max_open_conns:
        type: integer
        description: Maximum number of open database connections (0 = default, -1 = unlimited)
        sample: 10
      skip_version_check:
        type: boolean
        description: Skip checking Druid version compatibility
        sample: true
    required:
      - driver
      - dsn
  duckdb:
    type: object
    title: DuckDB
    properties:
      driver:
        type: string
        description: Refers to the driver type and must be driver `duckdb`
        const: duckdb
      pool_size:
        type: integer
        description: Number of concurrent connections and queries allowed
        sample: 10
      allow_host_access:
        type: boolean
        description: Whether access to the local environment and file system is allowed
        sample: true
      cpu:
        type: integer
        description: Number of CPU cores available to the database
        sample: 10
      memory_limit_gb:
        type: integer
        description: Amount of memory in GB available to the database
        sample: 10
      read_write_ratio:
        type: number
        description: Ratio of resources allocated to the read database; used to divide CPU and memory
        sample: 0.5
      init_sql:
        type: string
        description: is executed during database initialization.
        sample: "CREATE TABLE IF NOT EXISTS users (id INTEGER PRIMARY KEY, name TEXT, email TEXT)"
      secrets:
        type: string
        description: Comma-separated list of other connector names to create temporary secrets for in DuckDB before executing a model.
        sample: "gcs,s3"
      log_queries:
        type: boolean
        description: Whether to log raw SQL queries executed through OLAP
        sample: true
    required:
      - driver
  gcs:
    type: object
    title: GCS
    properties:
      driver:
        type: string
        description: Refers to the driver type and must be driver `gcs`
        const: gcs
      google_application_credentials:
        type: string
        description: Google Cloud credentials JSON string
        sample: "{\"type\": \"service_account\", \"project_id\": \"my-project\"}"
      bucket:
        type: string
        description: Name of gcs bucket
        sample: "my-gcs-bucket"
      allow_host_access:
        type: boolean
        description: Allow access to host environment configuration
        sample: true
      key_id:
        type: string
        description: Optional S3-compatible Key ID when used in compatibility mode
        sample: "AKIAIOSFODNN7EXAMPLE"
      secret:
        type: string
        description: Optional S3-compatible Secret when used in compatibility mode
        sample: "wJalrXUtnFEMI/K7MDENG/bPxRfiCYEXAMPLEKEY"
    required:
      - driver
      - bucket
  https:
    type: object
    title: HTTPS
    properties:
      driver:
        type: string
        description: Refers to the driver type and must be driver `https`
        const: https
      path:
        type: string
        description: The full HTTPS URI to fetch data from
        sample: "https://api.example.com/data.csv"
      headers:
        type: object
        description: HTTP headers to include in the request
        sample: "{\"Authorization\": \"Bearer my-token\"}"
        additionalProperties:
          type: string
    required:
      - driver
      - path
  motherduck:
    type: object
    title: MotherDuck
    properties:
      driver:
        type: string
        description: Refers to the driver type and must be driver `duckdb`
        const: duckdb
      path:
        type: string
        description: Path to your MD database
        sample: "md:my_database"
      init_sql:
        type: string
        description: SQL executed during database initialization.
        sample: "INSTALL 'motherduck';\nLOAD 'motherduck';\nSET motherduck_token= '{{ .env.motherduck_token }}'"
    required:
      - driver
      - path
      - init_sql
  mysql:
    type: object
    title: MySQL
    properties:
      driver:
        type: string
        description: Refers to the driver type and must be driver `mysql`
        const: mysql
      dsn:
        type: string
        description: DSN(Data Source Name) for the mysql connection 
        sample: "mysql://user:password@localhost:3306/mydatabase"
      host:
        type: string
        description: Hostname of the MySQL server
        sample: "localhost"
      port:
        type: integer
        description: Port number for the MySQL server
        sample: 3306
      database:
        type: string
        description: Name of the MySQL database
        sample: "mydatabase"
      user:
        type: string
        description: Username for authentication
        sample: "myuser"
      password:
        type: string
        description: Password for authentication
        sample: "mypassword"
      ssl_mode:
        type: string
        description: SSL mode can be DISABLED, PREFERRED or REQUIRED        
        sample: "PREFERRED"
    required:
      - driver
  pinot:
    type: object
    title: Pinot
    properties:
      driver:
        type: string
        description: Refers to the driver type and must be driver `pinot`
        const: pinot
      dsn:
        type: string
        description: DSN(Data Source Name) for the Pinot connection
        sample: "pinot://localhost:8099"
      username:
        type: string
        description: Username for authenticating with Pinot
        sample: "admin"
      password:
        type: string
        description: Password for authenticating with Pinot
        sample: "admin123"
      broker_host:
        type: string
        description: Hostname of the Pinot broker
        sample: "localhost"
      broker_port:
        type: integer
        description: Port number for the Pinot broker
        sample: 8099
      controller_host:
        type: string
        description: Hostname of the Pinot controller
        sample: "localhost"
      controller_port:
        type: integer
        description: Port number for the Pinot controller
        sample: 9000
      ssl:
        type: boolean
        description: Enable SSL connection to Pinot
        sample: true
      log_queries:
        type: boolean
        description: Log raw SQL queries executed through Pinot
        sample: true
      max_open_conns:
        type: integer
        description: Maximum number of open connections to the Pinot database
        sample: 10
    required:
      - driver
      - dsn
      - broker_host
      - controller_host
  postgres:
    type: object
    title: Postgres
    properties:
      driver:
        type: string
        description: Refers to the driver type and must be driver `postgres`
        const: postgres
      dsn:
        type: string
        description: DSN(Data Source Name) for the postgres connection
        sample: "postgresql://user:password@localhost:5432/mydatabase"
      host:
        type: string
        description: Hostname of the Postgres server
        sample: "localhost"
      port:
        type: string
        description: Port number for the Postgres server
        sample: "5432"
      dbname:
        type: string
        description: Name of the Postgres database
        sample: "mydatabase"
      user:
        type: string
        description: Username for authentication
        sample: "postgres"
      password:
        type: string
        description: Password for authentication
        sample: "mypassword"
      sslmode:
        type: string
        description: SSL mode can be disable, allow, prefer or require
        sample: "prefer"
    required:
      - driver
  redshift:
    type: object
    title: Redshift
    properties:
      driver:
        type: string
        description: Refers to the driver type and must be driver `redshift`
        const: redshift
      aws_access_key_id:
        type: string
        description: AWS Access Key ID used for authenticating with Redshift.
        sample: "AKIAIOSFODNN7EXAMPLE"
      aws_secret_access_key:
        type: string
        description: AWS Secret Access Key used for authenticating with Redshift.
        sample: "wJalrXUtnFEMI/K7MDENG/bPxRfiCYEXAMPLEKEY"
      aws_access_token:
        type: string
        description: AWS Session Token for temporary credentials (optional).
        sample: "AKIAIOSFODNN7EXAMPLE"
      region:
        type: string
        description: AWS region where the Redshift cluster or workgroup is hosted (e.g., 'us-east-1').
        sample: "us-east-1"
      database:
        type: string
        description: Name of the Redshift database to query.
        sample: "myredshiftdb"
      workgroup:
        type: string
        description: Workgroup name for Redshift Serverless, in case of provisioned Redshift clusters use 'cluster_identifier'.
        sample: "my-workgroup"
      cluster_identifier:
        type: string
        description: Cluster identifier for provisioned Redshift clusters, in case of Redshift Serverless use 'workgroup' .
        sample: "my-cluster"
    required:
      - driver
      - aws_access_key_id
      - aws_secret_access_key
      - database
  s3:
    type: object
    title: S3
    properties:
      driver:
        type: string
        description: Refers to the driver type and must be driver `s3`
        const: s3
      aws_access_key_id:
        type: string
        description: AWS Access Key ID used for authentication
        sample: "AKIAIOSFODNN7EXAMPLE"
      aws_secret_access_key:
        type: string
        description: AWS Secret Access Key used for authentication
        sample: "wJalrXUtnFEMI/K7MDENG/bPxRfiCYEXAMPLEKEY"
      aws_access_token:
        type: string
        description: Optional AWS session token for temporary credentials
        sample: "AKIAIOSFODNN7EXAMPLE"
      bucket:
        type: string
        description: Name of s3 bucket 
        sample: "my-s3-bucket"
      endpoint:
        type: string
        description: Optional custom endpoint URL for S3-compatible storage
        sample: "https://s3.amazonaws.com"
      region:
        type: string
        description: AWS region of the S3 bucket
        sample: "us-east-1"
      allow_host_access:
        type: boolean
        description: Allow access to host environment configuration
        sample: true
      retain_files:
        type: boolean
        description: Whether to retain intermediate files after processing
        sample: true
    required:
      - driver
      - bucket
  salesforce:
    type: object
    title: Salesforce
    properties:
      driver:
        type: string
        description: Refers to the driver type and must be driver `salesforce`
        const: salesforce
      username:
        type: string
        description: Salesforce account username
        sample: "user@example.com"
      password:
        type: string
        description: Salesforce account password (secret)
        sample: "mypassword"
      key:
        type: string
        description: Authentication key for Salesforce (secret)
        sample: "mysecretkey"
      endpoint:
        type: string
        description: Salesforce API endpoint URL
        sample: "https://login.salesforce.com"
      client_id:
        type: string
        description: Client ID used for Salesforce OAuth authentication
        sample: "myclientid"
    required:
      - driver
      - username
      - endpoint
  slack:
    type: object
    title: Slack
    properties:
      driver:
        type: string
        description: Refers to the driver type and must be driver `slack`
        const: slack
      bot_token:
        type: string
        description: Bot token used for authenticating Slack API requests
        sample: "xoxb-your-bot-token"
    required:
      - driver
      - bot_token
  snowflake:
    type: object
    title: Snowflake
    properties:
      driver:
        type: string
        description: Refers to the driver type and must be driver `snowflake`
        const: snowflake
      dsn:
        type: string
        description: DSN (Data Source Name) for the Snowflake connection
        sample: "user:password@account/database/schema?warehouse=warehouse"
      parallel_fetch_limit:
        type: integer
        description: Maximum number of concurrent fetches during query execution
        sample: 10
    required:
      - driver
      - dsn
  sqlite:
    type: object
    title: SQLite
    properties:
      driver:
        type: string
        description: Refers to the driver type and must be driver `sqlite`
        const: sqlite
      dsn:
        type: string
        description: DSN(Data Source Name) for the sqlite connection
        sample: "file:./mydatabase.db"
    required:
      - driver
      - dsn
      - driver
      - dsn



  # component_variable_properties:
  #   type: object
  #   properties:
  #     name:
  #       type: string
  #       description: Unique identifier for the variable
  #     type:
  #       type: string
  #       description: Data type of the variable (e.g., string, number, boolean)
  #     value:
  #       description: Default value for the variable. Can be any valid JSON value type
  #       type:
  #         - string
  #         - number
  #         - boolean
  #         - object
  #         - array
  #   required:
  #     - name
  #     - type
  #   additionalProperties: false
=======
              - exclude
>>>>>>> 97e39be9
<|MERGE_RESOLUTION|>--- conflicted
+++ resolved
@@ -311,7 +311,6 @@
             description: Refers to the resource type and is needed if setting an explicit OLAP engine. IE `clickhouse`
           sql:
             type: string
-<<<<<<< HEAD
             description: Raw SQL query to run against source
           pre_exec:
             type: string
@@ -333,29 +332,6 @@
             type: string
             description: The maximum time to wait for model ingestion
           incremental:
-=======
-            description: Refers to the custom banner displayed at the header of an Canvas dashboard
-          max_width:
-            type: integer
-            description: Max width in pixels of the canvas
-            minimum: 0
-          gap_x:
-            type: integer
-            description: Horizontal gap in pixels of the canvas
-            minimum: 0
-          gap_y:
-            type: integer
-            description: Vertical gap in pixels of the canvas
-            minimum: 0
-          theme:
-            oneOf:
-              - type: string
-                description: Name of an existing theme to apply to the dashboard
-              - $ref: '#/definitions/theme/definitions/theme_properties'
-                description: Inline theme configuration.
-            description: Name of the theme to use or define a theme inline. Either theme name or inline theme can be set.
-          allow_custom_time_range:
->>>>>>> 97e39be9
             type: boolean
             description: whether incremental modeling is required (optional)
           change_mode:
@@ -567,580 +543,6 @@
             description: 'Refers to the smallest time granularity the user is allowed to view. The valid values are: millisecond, second, minute, hour, day, week, month, quarter, year'
           first_day_of_week:
             type: integer
-<<<<<<< HEAD
-=======
-            description: Port to run ClickHouse locally (0 for random port)
-          can_scale_to_zero:
-            type: boolean
-            description: Indicates if the database can scale to zero
-          max_open_conns:
-            type: integer
-            description: Maximum number of open connections to the database
-          max_idle_conns:
-            type: integer
-            description: Maximum number of idle connections in the pool
-          dial_timeout:
-            type: string
-            description: Timeout for dialing the ClickHouse server
-          conn_max_lifetime:
-            type: string
-            description: Maximum time a connection may be reused
-          read_timeout:
-            type: string
-            description: Maximum time for a connection to read data
-        required:
-          - driver
-      druid:
-        type: object
-        title: druid
-        description: Configuration properties specific to the druid
-        properties:
-          driver:
-            type: string
-            description: Refers to the driver type and must be driver `druid`
-            const: druid
-          dsn:
-            type: string
-            description: Data Source Name (DSN) for connecting to Druid
-          username:
-            type: string
-            description: Username for authenticating with Druid
-          password:
-            type: string
-            description: Password for authenticating with Druid
-          host:
-            type: string
-            description: Hostname of the Druid coordinator or broker
-          port:
-            type: integer
-            description: Port number of the Druid service
-          ssl:
-            type: boolean
-            description: Enable SSL for secure connection
-          log_queries:
-            type: boolean
-            description: Log raw SQL queries sent to Druid
-          max_open_conns:
-            type: integer
-            description: Maximum number of open database connections (0 = default, -1 = unlimited)
-          skip_version_check:
-            type: boolean
-            description: Skip checking Druid version compatibility
-        required:
-          - driver
-          - dsn
-      duckdb:
-        type: object
-        title: duckdb
-        description: Configuration properties specific to the duckdb
-        properties:
-          driver:
-            type: string
-            description: Refers to the driver type and must be driver `duckdb`
-            const: duckdb
-          pool_size:
-            type: integer
-            description: Number of concurrent connections and queries allowed
-          allow_host_access:
-            type: boolean
-            description: Whether access to the local environment and file system is allowed
-          cpu:
-            type: integer
-            description: Number of CPU cores available to the database
-          memory_limit_gb:
-            type: integer
-            description: Amount of memory in GB available to the database
-          read_write_ratio:
-            type: number
-            description: Ratio of resources allocated to the read database; used to divide CPU and memory
-          init_sql:
-            type: string
-            description: is executed during database initialization.
-          conn_init_sql:
-            type: string
-            description: is executed when a new connection is initialized.
-          secrets:
-            type: string
-            description: Comma-separated list of other connector names to create temporary secrets for in DuckDB before executing a model.
-          log_queries:
-            type: boolean
-            description: Whether to log raw SQL queries executed through OLAP
-        required:
-          - driver
-      gcs:
-        type: object
-        title: gcs
-        description: Configuration properties specific to the gcs
-        properties:
-          driver:
-            type: string
-            description: Refers to the driver type and must be driver `gcs`
-            const: gcs
-          google_application_credentials:
-            type: string
-            description: Google Cloud credentials JSON string
-          bucket:
-            type: string
-            description: Name of gcs bucket
-          allow_host_access:
-            type: boolean
-            description: Allow access to host environment configuration
-          key_id:
-            type: string
-            description: Optional S3-compatible Key ID when used in compatibility mode
-          secret:
-            type: string
-            description: Optional S3-compatible Secret when used in compatibility mode
-        required:
-          - driver
-          - bucket
-      https:
-        type: object
-        title: https
-        description: Configuration properties specific to the https
-        properties:
-          driver:
-            type: string
-            description: Refers to the driver type and must be driver `https`
-            const: https
-          path:
-            type: string
-            description: The full HTTPS URI to fetch data from
-          headers:
-            type: object
-            description: HTTP headers to include in the request
-            additionalProperties:
-              type: string
-        required:
-          - driver
-          - path
-      local_file:
-        type: object
-        title: local_file
-        description: Configuration properties specific to the local_file
-        properties:
-          driver:
-            type: string
-            description: Refers to the driver type and must be driver `local_file`
-            const: local_file
-          dsn:
-            type: string
-            description: Data Source Name (DSN) indicating the file path or location of the local file
-          allow_host_access:
-            type: boolean
-            description: Flag to indicate if access to host-level file paths is permitted
-        required:
-          - driver
-          - dsn
-      motherduck:
-        type: object
-        title: motherduck
-        description: Configuration properties specific to the motherduck
-        properties:
-          driver:
-            type: string
-            description: Refers to the driver type and must be driver `motherduck`
-            const: motherduck
-          dsn:
-            type: string
-            description: Data Source Name (DSN) specifying the MotherDuck connection endpoint
-          token:
-            type: string
-            description: Authentication token for accessing MotherDuck (secret)
-        required:
-          - driver
-          - dsn
-          - token
-      mysql:
-        type: object
-        title: mysql
-        description: Configuration properties specific to the mysql
-        properties:
-          driver:
-            type: string
-            description: Refers to the driver type and must be driver `mysql`
-            const: mysql
-          dsn:
-            type: string
-            description: DSN(Data Source Name) for the mysql connection 
-          host:
-            type: string
-            description: Hostname of the MySQL server
-          port:
-            type: integer
-            description: Port number for the MySQL server
-          database:
-            type: string
-            description: Name of the MySQL database
-          user:
-            type: string
-            description: Username for authentication
-          password:
-            type: string
-            description: Password for authentication
-          ssl_mode:
-            type: string
-            description: SSL mode can be DISABLED, PREFERRED or REQUIRED        
-        required:
-          - driver
-      pinot:
-        type: object
-        title: pinot
-        description: Configuration properties specific to the pinot
-        properties:
-          driver:
-            type: string
-            description: Refers to the driver type and must be driver `pinot`
-            const: pinot
-          dsn:
-            type: string
-            description: DSN(Data Source Name) for the Pinot connection
-          username:
-            type: string
-            description: Username for authenticating with Pinot
-          password:
-            type: string
-            description: Password for authenticating with Pinot
-          broker_host:
-            type: string
-            description: Hostname of the Pinot broker
-          broker_port:
-            type: integer
-            description: Port number for the Pinot broker
-          controller_host:
-            type: string
-            description: Hostname of the Pinot controller
-          controller_port:
-            type: integer
-            description: Port number for the Pinot controller
-          ssl:
-            type: boolean
-            description: Enable SSL connection to Pinot
-          log_queries:
-            type: boolean
-            description: Log raw SQL queries executed through Pinot
-          max_open_conns:
-            type: integer
-            description: Maximum number of open connections to the Pinot database
-        required:
-          - driver
-          - dsn
-          - broker_host
-          - controller_host
-      postgres:
-        type: object
-        title: postgres
-        description: Configuration properties specific to the postgres
-        properties:
-          driver:
-            type: string
-            description: Refers to the driver type and must be driver `postgres`
-            const: postgres
-          dsn:
-            type: string
-            description: DSN(Data Source Name) for the postgres connection
-          host:
-            type: string
-            description: Hostname of the Postgres server
-          port:
-            type: string
-            description: Port number for the Postgres server
-          dbname:
-            type: string
-            description: Name of the Postgres database
-          user:
-            type: string
-            description: Username for authentication
-          password:
-            type: string
-            description: Password for authentication
-          sslmode:
-            type: string
-            description: SSL mode can be disable, allow, prefer or require
-        required:
-          - driver
-      redshift:
-        type: object
-        title: redshift
-        description: Configuration properties specific to the redshift
-        properties:
-          driver:
-            type: string
-            description: Refers to the driver type and must be driver `redshift`
-            const: redshift
-          aws_access_key_id:
-            type: string
-            description: AWS Access Key ID used for authenticating with Redshift.
-          aws_secret_access_key:
-            type: string
-            description: AWS Secret Access Key used for authenticating with Redshift.
-          aws_access_token:
-            type: string
-            description: AWS Session Token for temporary credentials (optional).
-          region:
-            type: string
-            description: AWS region where the Redshift cluster or workgroup is hosted (e.g., 'us-east-1').
-          database:
-            type: string
-            description: Name of the Redshift database to query.
-          workgroup:
-            type: string
-            description: Workgroup name for Redshift Serverless, in case of provisioned Redshift clusters use 'cluster_identifier'.
-          cluster_identifier:
-            type: string
-            description: Cluster identifier for provisioned Redshift clusters, in case of Redshift Serverless use 'workgroup' .
-        required:
-          - driver
-          - aws_access_key_id
-          - aws_secret_access_key
-          - database
-      s3:
-        type: object
-        title: s3
-        description: Configuration properties specific to the s3
-        properties:
-          driver:
-            type: string
-            description: Refers to the driver type and must be driver `s3`
-            const: s3
-          aws_access_key_id:
-            type: string
-            description: AWS Access Key ID used for authentication
-          aws_secret_access_key:
-            type: string
-            description: AWS Secret Access Key used for authentication
-          aws_access_token:
-            type: string
-            description: Optional AWS session token for temporary credentials
-          bucket:
-            type: string
-            description: Name of s3 bucket 
-          endpoint:
-            type: string
-            description: Optional custom endpoint URL for S3-compatible storage
-          region:
-            type: string
-            description: AWS region of the S3 bucket
-          allow_host_access:
-            type: boolean
-            description: Allow access to host environment configuration
-          retain_files:
-            type: boolean
-            description: Whether to retain intermediate files after processing
-        required:
-          - driver
-          - bucket
-      salesforce:
-        type: object
-        title: salesforce
-        description: Configuration properties specific to the salesforce
-        properties:
-          driver:
-            type: string
-            description: Refers to the driver type and must be driver `salesforce`
-            const: salesforce
-          username:
-            type: string
-            description: Salesforce account username
-          password:
-            type: string
-            description: Salesforce account password (secret)
-          key:
-            type: string
-            description: Authentication key for Salesforce (secret)
-          endpoint:
-            type: string
-            description: Salesforce API endpoint URL
-          client_id:
-            type: string
-            description: Client ID used for Salesforce OAuth authentication
-        required:
-          - driver
-          - username
-          - endpoint
-      slack:
-        type: object
-        title: slack
-        description: Configuration properties specific to the slack
-        properties:
-          driver:
-            type: string
-            description: Refers to the driver type and must be driver `slack`
-            const: slack
-          bot_token:
-            type: string
-            description: Bot token used for authenticating Slack API requests
-        required:
-          - driver
-          - bot_token
-      snowflake:
-        type: object
-        title: snowflake
-        description: Configuration properties specific to the snowflake
-        properties:
-          driver:
-            type: string
-            description: Refers to the driver type and must be driver `snowflake`
-            const: snowflake
-          dsn:
-            type: string
-            description: DSN (Data Source Name) for the Snowflake connection
-          parallel_fetch_limit:
-            type: integer
-            description: Maximum number of concurrent fetches during query execution
-        required:
-          - driver
-          - dsn
-      sqlite:
-        type: object
-        title: sqlite
-        description: Configuration properties specific to the sqlite
-        properties:
-          driver:
-            type: string
-            description: Refers to the driver type and must be driver `sqlite`
-            const: sqlite
-          dsn:
-            type: string
-            description: DSN(Data Source Name) for the sqlite connection
-        required:
-          - driver
-          - dsn
-  explore:
-    type: object
-    title: Explore YAML
-    description: In your Rill project directory, create a explore dashboard, `<dashboard_name>.yaml`, file in the `dashboards` directory. Rill will ingest the dashboard definition next time you run `rill start`.
-    allOf:
-      - title: Properties
-        type: object
-        properties:
-          type:
-            type: string
-            const: explore
-            description: Refers to the resource type and must be `explore`
-          display_name:
-            type: string
-            description: Refers to the display name for the explore dashboard
-          description:
-            type: string
-            description: Refers to the description of the explore dashboard
-          banner:
-            type: string
-            description: Refers to the custom banner displayed at the header of an explore dashboard
-          metrics_view:
-            type: string
-            description: Refers to the metrics view resource
-          dimensions:
-            description: List of dimension names. Use '*' to select all dimensions (default) 
-            $ref: '#/definitions/field_selector_properties'
-          measures:
-            description: List of measure names. Use ''*'' to select all measures (default)
-            $ref: '#/definitions/field_selector_properties'
-          theme:
-            oneOf:
-              - type: string
-                description: Name of an existing theme to apply to the dashboard
-              - $ref: '#/definitions/theme/definitions/theme_properties'
-                description: Inline theme configuration.
-            description: Name of the theme to use or define a theme inline. Either theme name or inline theme can be set.
-          time_ranges:
-            type: array
-            description: Overrides the list of default time range selections available in the dropdown. It can be string or an object with a 'range' and optional 'comparison_offsets'
-            items:
-              $ref: '#/definitions/explore_time_range_properties'
-          time_zones:
-            type: array
-            description: Refers to the time zones that should be pinned to the top of the time zone selector. It should be a list of [IANA time zone identifiers](https://en.wikipedia.org/wiki/List_of_tz_database_time_zones)
-            items:
-              type: string
-          lock_time_zone:
-            type: boolean
-            description: When true, the dashboard will be locked to the first time provided in the time_zones list. When no time_zones are provided, the dashboard will be locked to UTC
-          allow_custom_time_range:
-            type: boolean
-            description: Defaults to true, when set to false it will hide the ability to set a custom time range for the user.
-          defaults:
-            type: object
-            description: defines the defaults YAML struct
-            properties:
-              dimensions:
-                description: Provides the default dimensions to load on viewing the dashboard
-                $ref: '#/definitions/field_selector_properties'
-              measures:
-                description: Provides the default measures to load on viewing the dashboard
-                $ref: '#/definitions/field_selector_properties'
-              time_range:
-                description: Refers to the default time range shown when a user initially loads the dashboard. The value must be either a valid [ISO 8601 duration](https://en.wikipedia.org/wiki/ISO_8601#Durations) (for example, PT12H for 12 hours, P1M for 1 month, or P26W for 26 weeks) or one of the [Rill ISO 8601 extensions](https://docs.rilldata.com/reference/rill-iso-extensions#extensions)
-                type: string
-              comparison_mode:
-                description: 'Controls how to compare current data with historical or categorical baselines. Options: `none` (no comparison), `time` (compares with past based on default_time_range), `dimension` (compares based on comparison_dimension values)'
-                type: string
-              comparison_dimension:
-                description: 'for dimension mode, specify the comparison dimension by name'
-                type: string
-            additionalProperties: false
-          embeds:
-            type: object
-            description: Configuration options for embedded dashboard views
-            properties:
-              hide_pivot:
-                type: boolean
-                description: When true, hides the pivot table view in embedded mode
-            additionalProperties: false
-          security:
-            description: Security rules to apply for access to the explore dashboard
-            $ref: '#/definitions/security_policy_properties'
-        required:
-          - type       
-      - $ref: '#/definitions/common_properties'
-  metrics_view:
-    type: object
-    title: Metrics View YAML
-    description: In your Rill project directory, create a metrics view, `<metrics_view>.yaml`, file in the `metrics` directory. Rill will ingest the metric view definition next time you run `rill start`.
-    allOf:
-      - title: Properties
-        type: object
-        properties:
-          type:
-            type: string
-            const: metrics_view
-            description: Refers to the resource type and must be `metrics_view`
-          parent:
-            type: string
-            description: Refers to the parent metrics from which this metrics view is derived. If specified, this will inherit properties from the parent metrics view
-          display_name:
-            type: string
-            description: Refers to the display name for the metrics view
-          description:
-            type: string
-            description: Refers to the description for the metrics view
-          ai_instructions:
-            type: string
-            description: Extra instructions for AI agents. Used to guide natural language question answering and routing.
-          model:
-            type: string
-            description: Refers to the model powering the dashboard (either model or table is required)
-          database:
-            type: string
-            description: Refers to the database to use in the OLAP engine (to be used in conjunction with table). Otherwise, will use the default database or schema if not specified
-          database_schema:
-            type: string
-            description: Refers to the schema to use in the OLAP engine (to be used in conjunction with table). Otherwise, will use the default database or schema if not specified
-          table:
-            type: string
-            description: Refers to the table powering the dashboard, should be used instead of model for dashboards create from external OLAP tables (either table or model is required)
-          timeseries:
-            type: string
-            description: Refers to the timestamp column from your model that will underlie x-axis data in the line charts. If not specified, the line charts will not appear
-          watermark:
-            type: string
-            description: A SQL expression that tells us the max timestamp that the metrics are considered valid for. Usually does not need to be overwritten
-          smallest_time_grain:
-            type: string
-            description: 'Refers to the smallest time granularity the user is allowed to view. The valid values are: millisecond, second, minute, hour, day, week, month, quarter, year'
-          first_day_of_week:
-            type: integer
->>>>>>> 97e39be9
             description: Refers to the first day of the week for time grain aggregation (for example, Sunday instead of Monday). The valid values are 1 through 7 where Monday=1 and Sunday=7
           first_month_of_year:
             type: integer
@@ -1271,22 +673,12 @@
                 treat_nulls_as:
                   type: string
                   description: used to configure what value to fill in for missing time buckets. This also works generally as COALESCING over non empty time buckets.
-<<<<<<< HEAD
                 
               required:
                 - name
                 - display_name
                 - expression
 
-=======
-            minItems: 1
-          parent_dimensions:
-            description: Optional field selectors for dimensions to inherit from the parent metrics view.
-            $ref: '#/definitions/field_selector_properties'
-          parent_measures:
-            description: Optional field selectors for measures to inherit from the parent metrics view.
-            $ref: '#/definitions/field_selector_properties'
->>>>>>> 97e39be9
           annotations:
             type: array
             description: Used to define annotations that can be displayed on charts
@@ -1298,7 +690,7 @@
                   description: A stable identifier for the annotation. Defaults to model or table names when not specified
                 model:
                   type: string
-                  description: Refers to the model powering the annotation (either table or model is required). The model must have 'time' and 'description' columns. Optional columns include 'time_end' for range annotations and 'duration' to specify when the annotation should appear based on dashboard grain level.
+                  description: Refers to the model powering the annotation (either table or model is required). The model must have 'time' and 'description' columns. Optional columns include 'time_end' for range annotations and 'grain' to specify when the annotation should appear based on dashboard grain level.
                 database:
                   type: string
                   description: Refers to the database to use in the OLAP engine (to be used in conjunction with table). Otherwise, will use the default database or schema if not specified
@@ -1354,16 +746,8 @@
                               - name
                             additionalProperties: fal
           security:
-<<<<<<< HEAD
               $ref: '#/definitions/security_policy_properties'
               description: Defines a security policy for the dashboard
-=======
-            $ref: '#/definitions/security_policy_properties'
-            description: Defines a security policy for the dashboard
-          explore:
-            $ref: '#/definitions/metrics_view/definitions/explore_properties'
-            description: Defines an optional inline explore view for the metrics view. If not specified a default explore will be emitted unless `skip` is set to true.
->>>>>>> 97e39be9
         required:
           - type
           - model
@@ -1397,7 +781,6 @@
             type: array
             description: Refers to all of the rows displayed on the Canvas
             items:
-<<<<<<< HEAD
               type: object
               properties:
                 height:
@@ -1602,85 +985,15 @@
                   - rill-TD // Today
                   - rill-WTD // Week-To-date
                 ```
-=======
-              anyOf:
-                - type: string
-                  description: 'Shorthand field selector, interpreted as the name.'
-                - type: object
-                  description: 'Detailed field selector configuration with name and optional time grain.'
-                  properties:
-                    name:
-                      type: string
-                      description: 'Name of the field to select.'
-                    time_grain:
-                      type: string
-                      description: 'Time grain for time-based dimensions.'
-                      enum:
-                        - ''
-                        - ms
-                        - millisecond
-                        - s
-                        - second
-                        - min
-                        - minute
-                        - h
-                        - hour
-                        - d
-                        - day
-                        - w
-                        - week
-                        - month
-                        - q
-                        - quarter
-                        - 'y'
-                        - year
-                  required:
-                    - name
-                  additionalProperties: false
-            minItems: 1
-      explore_properties:
-        type: object
-        properties:
-          skip:
-            type: boolean
-            description: If true, disables the explore view for this metrics view.
-          name:
-            type: string
-            description: Name of the explore view.
-          display_name:
-            type: string
-            description: Display name for the explore view.
-          description:
-            type: string
-            description: Description for the explore view.
-          banner:
-            type: string
-            description: Custom banner displayed at the header of the explore view.
-          theme:
-            oneOf:
-              - type: string
-                description: Name of an existing theme to apply to the explore view.
-              - $ref: '#/definitions/theme/definitions/theme_properties'
-                description: Inline theme configuration.
-            description: Name of the theme to use or define a theme inline. Either theme name or inline theme can be set.
-          time_ranges:
-            type: array
-            description: Overrides the list of default time range selections available in the dropdown. It can be string or an object with a 'range' and optional 'comparison_offsets'.
->>>>>>> 97e39be9
             items:
               $ref: '#/definitions/explore_time_range_properties'
           time_zones:
             type: array
-<<<<<<< HEAD
             description: Refers to the time zones that should be pinned to the top of the time zone selector. It should be a list of [IANA time zone identifiers](https://en.wikipedia.org/wiki/List_of_tz_database_time_zones)
-=======
-            description: List of time zones to pin to the top of the time zone selector. Should be a list of IANA time zone identifiers.
->>>>>>> 97e39be9
             items:
               type: string
           lock_time_zone:
             type: boolean
-<<<<<<< HEAD
             description: When true, the dashboard will be locked to the first time provided in the time_zones list. When no time_zones are provided, the dashboard will be locked to UTC
           allow_custom_time_range:
             type: boolean
@@ -1744,42 +1057,6 @@
   alerts: 
     title: Alert YAML
     id: alerts
-=======
-            description: When true, the explore view will be locked to the first time zone provided in the time_zones list. If no time_zones are provided, it will be locked to UTC.
-          allow_custom_time_range:
-            type: boolean
-            description: Defaults to true. When set to false, hides the ability to set a custom time range for the user.
-          defaults:
-            type: object
-            description: Preset UI state to show by default.
-            properties:
-              dimensions:
-                $ref: '#/definitions/field_selector_properties'
-                description: Default dimensions to load on viewing the explore view.
-              measures:
-                $ref: '#/definitions/field_selector_properties'
-                description: Default measures to load on viewing the explore view.
-              time_range:
-                type: string
-                description: Default time range to display when the explore view loads.
-              comparison_mode:
-                type: string
-                description: Default comparison mode for metrics (none, time, or dimension).
-              comparison_dimension:
-                type: string
-                description: Default dimension to use for comparison when comparison_mode is 'dimension'.
-            additionalProperties: false
-          embeds:
-            type: object
-            description: Configuration options for embedded explore views.
-            properties:
-              hide_pivot:
-                type: boolean
-                description: When true, hides the pivot table view in embedded mode.
-            additionalProperties: false
-        additionalProperties: false
-  model:
->>>>>>> 97e39be9
     type: object
     description: Along with alertings at the dashboard level and can be created via the UI, there might be more extensive alerting that you might want to develop and can be done so the an alert.yaml. When creating an alert via a YAML file, you'll see this denoted in the UI as `Created through code`.
     examples:
@@ -2609,7 +1886,6 @@
               description: SQL expression for row filtering (for row_filter type rules)
           required:
             - type
-<<<<<<< HEAD
   dashboard_security_policy_properties:
     type: object
     description: Defines [security rules and access control policies](/manage/security) for dashboards (without row filtering)
@@ -2676,37 +1952,17 @@
         description: Explicit list of fields to include in the selection
       - title: Regex matching
         type: object
-=======
-  field_selector_properties:
-    oneOf:
-      - type: string
-        const: '*'
-        description: Wildcard(*) selector that includes all available fields in the selection
-      - type: array
-        items:
-          type: string
-        description: Explicit list of fields to include in the selection
-      - type: object
->>>>>>> 97e39be9
         description: 'Advanced matching using regex, DuckDB expression, or exclusion'
         properties:
           regex:
             type: string
-<<<<<<< HEAD
-            description: Select dimensions using a regular expression
-=======
             description: Select fields using a regular expression
->>>>>>> 97e39be9
           expr:
             type: string
             description: DuckDB SQL expression to select fields based on custom logic
           exclude:
             type: object
-<<<<<<< HEAD
-            description: Select all dimensions except those listed here
-=======
             description: Select all fields except those listed here
->>>>>>> 97e39be9
         additionalProperties: false
         oneOf:
           - required:
@@ -2714,7 +1970,6 @@
           - required:
               - expr
           - required:
-<<<<<<< HEAD
               - exclude
   
   # Connector definitions
@@ -3399,7 +2654,4 @@
   #   required:
   #     - name
   #     - type
-  #   additionalProperties: false
-=======
-              - exclude
->>>>>>> 97e39be9
+  #   additionalProperties: false