--- conflicted
+++ resolved
@@ -406,7 +406,6 @@
               description: Whether to log raw SQL queries executed through OLAP
             secrets:
               type: string
-<<<<<<< HEAD
               description: Comma-separated list of connector names to create temporary secrets for
             database_name:
               type: string
@@ -414,11 +413,10 @@
             schema_name:
               type: string
               description: Default schema used by the DuckDB database
-=======
+            mode:
               description: Set the mode for the DuckDB connection. 
               enum: ["read", "readwrite"]
               default: "read"
->>>>>>> 169adf72
           examples:
             - # Example: DuckDB connector configuration
               type: connector                                  # Must be `connector` (required)
@@ -431,57 +429,8 @@
               read_write_ratio: 0.7                           # Ratio of resources allocated to read vs write operations
               init_sql: "INSTALL httpfs; LOAD httpfs;"        # SQL executed during database initialization
               log_queries: true                               # Whether to log raw SQL queries executed through OLAP
-
           required:
             - driver
-        - type: object
-          title: DuckDB as a source
-          properties:
-            driver:
-              type: string
-              description: Refers to the driver type and must be driver `duckdb`
-              const: duckdb
-            db:
-              type: string
-              description: Name of the DuckDB database
-            sql:
-              type: string
-              description: SQL to execute
-          examples:
-            - # Example: DuckDB as a source connector configuration
-              type: connector                                  # Must be `connector` (required)
-              driver: duckdb                                   # Must be `duckdb` _(required)_
-
-              db: "/path/to/my-duckdb-database.db"                         # Name of the DuckDB database  
-              sql: "select * from my-table"                    # SQL to execute  
-          required:
-            - driver
-            - db
-            - sql
-        - type: object
-          title: DuckDB as a source
-          properties:
-            driver:
-              type: string
-              description: Refers to the driver type and must be driver `duckdb`
-              const: duckdb
-            db:
-              type: string
-              description: Name of the DuckDB database
-            sql:
-              type: string
-              description: SQL to execute
-          examples:
-            - # Example: DuckDB as a source connector configuration
-              type: connector                                  # Must be `connector` (required)
-              driver: duckdb                                   # Must be `duckdb` _(required)_
-
-              db: "/path/to/my-duckdb-database.db"                         # Name of the DuckDB database  
-              sql: "select * from my-table"                    # SQL to execute  
-          required:
-            - driver
-            - db
-            - sql
         - type: object
           title: GCS
           properties:
