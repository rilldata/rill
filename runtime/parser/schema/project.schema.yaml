--- conflicted
+++ resolved
@@ -246,7 +246,7 @@
                 description: Name of an existing theme to apply to the dashboard
               - $ref: '#/definitions/theme/definitions/theme_properties'
                 description: Inline theme configuration.
-            description: Name of the theme to use. Only one of theme and embedded_theme can be set.
+            description: Name of the theme to use. Either theme name or embedded theme can be set.
           allow_custom_time_range:
             type: boolean
             description: Defaults to true, when set to false it will hide the ability to set a custom time range for the user. 
@@ -1002,7 +1002,7 @@
                 description: Name of an existing theme to apply to the dashboard
               - $ref: '#/definitions/theme/definitions/theme_properties'
                 description: Inline theme configuration.
-            description: Name of the theme to use. Only one of theme and embedded_theme can be set.
+            description: Name of the theme to use. Either theme name or embedded theme can be set.
           time_ranges:
             type: array
             description: Overrides the list of default time range selections available in the dropdown. It can be string or an object with a 'range' and optional 'comparison_offsets'
@@ -1213,14 +1213,12 @@
                   type: string
                   description: used to configure what value to fill in for missing time buckets. This also works generally as COALESCING over non empty time buckets.
             minItems: 1
-<<<<<<< HEAD
           parent_dimensions:
             description: Optional field selectors for dimensions to inherit from the parent metrics view.
             $ref: '#/definitions/field_selector_properties'
           parent_measures:
             description: Optional field selectors for measures to inherit from the parent metrics view.
             $ref: '#/definitions/field_selector_properties'
-=======
           annotations:
             type: array
             description: Used to define annotations that can be displayed on charts
@@ -1248,7 +1246,6 @@
                 measures:
                   $ref: '#/definitions/metrics_view/definitions/field_selectors_properties'
                   description: Specifies which measures to apply the annotation to. Applies to all measures if not specified
->>>>>>> 38200a44
           security:
             $ref: '#/definitions/security_policy_properties'
             description: Defines a security policy for the dashboard
@@ -1325,7 +1322,7 @@
                 description: Name of an existing theme to apply to the explore view.
               - $ref: '#/definitions/theme/definitions/theme_properties'
                 description: Inline theme configuration.
-            description: Name of the theme to use. Only one of theme and embedded_theme can be set.
+            description: Name of the theme to use. Either theme name or embedded theme can be set.
           time_ranges:
             type: array
             description: Overrides the list of default time range selections available in the dropdown. It can be string or an object with a 'range' and optional 'comparison_offsets'.
