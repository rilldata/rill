package parser

import (
	"errors"
	"fmt"
	"strings"
	"time"

	runtimev1 "github.com/rilldata/rill/proto/gen/rill/runtime/v1"
	"github.com/rilldata/rill/runtime/pkg/rilltime"
	"golang.org/x/exp/maps"
	"google.golang.org/protobuf/types/known/structpb"
	"gopkg.in/yaml.v3"

	// Load IANA time zone data
	_ "time/tzdata"
)

// MetricsViewYAML is the raw structure of a MetricsView resource defined in YAML
type MetricsViewYAML struct {
	commonYAML        `yaml:",inline"` // Not accessed here, only setting it so we can use KnownFields for YAML parsing
	Parent            string           `yaml:"parent"` // Parent metrics view, if any
	DisplayName       string           `yaml:"display_name"`
	Title             string           `yaml:"title"` // Deprecated: use display_name
	Description       string           `yaml:"description"`
	AIInstructions    string           `yaml:"ai_instructions"`
	Model             string           `yaml:"model"`
	Database          string           `yaml:"database"`
	DatabaseSchema    string           `yaml:"database_schema"`
	Table             string           `yaml:"table"`
	TimeDimension     string           `yaml:"timeseries"`
	Watermark         string           `yaml:"watermark"`
	SmallestTimeGrain string           `yaml:"smallest_time_grain"`
	FirstDayOfWeek    uint32           `yaml:"first_day_of_week"`
	FirstMonthOfYear  uint32           `yaml:"first_month_of_year"`
	Dimensions        []*struct {
		Name                    string
		DisplayName             string `yaml:"display_name"`
		Label                   string // Deprecated: use display_name
		Description             string
		Column                  string
		Expression              string
		Property                string // For backwards compatibility
		Ignore                  bool   `yaml:"ignore"` // Deprecated
		Unnest                  bool
		URI                     string
		LookupTable             string `yaml:"lookup_table"`
		LookupKeyColumn         string `yaml:"lookup_key_column"`
		LookupValueColumn       string `yaml:"lookup_value_column"`
		LookupDefaultExpression string `yaml:"lookup_default_expression"`
	}
	Measures []*struct {
		Name                string
		DisplayName         string `yaml:"display_name"`
		Label               string // Deprecated: use display_name
		Description         string
		Type                string
		Expression          string
		Window              *MetricsViewMeasureWindow
		Per                 MetricsViewFieldSelectorsYAML
		Requires            MetricsViewFieldSelectorsYAML
		FormatPreset        string         `yaml:"format_preset"`
		FormatD3            string         `yaml:"format_d3"`
		FormatD3Locale      map[string]any `yaml:"format_d3_locale"`
		Ignore              bool           `yaml:"ignore"` // Deprecated
		ValidPercentOfTotal bool           `yaml:"valid_percent_of_total"`
		TreatNullsAs        string         `yaml:"treat_nulls_as"`
	}
<<<<<<< HEAD
	ParentDimensions *FieldSelectorYAML `yaml:"parent_dimensions"`
	ParentMeasures   *FieldSelectorYAML `yaml:"parent_measures"`
	Security         *SecurityPolicyYAML
	Cache            struct {
		Enabled *bool  `yaml:"enabled"`
		KeySQL  string `yaml:"key_sql"`
		KeyTTL  string `yaml:"key_ttl"`
	} `yaml:"cache"`
	Explore *struct {
		Skip                 bool                   `yaml:"skip"`
		Name                 string                 `yaml:"name"` // Name of the explore, defaults to the metrics view name
		DisplayName          string                 `yaml:"display_name"`
		Description          string                 `yaml:"description"`
		Banner               string                 `yaml:"banner"`
		Theme                yaml.Node              `yaml:"theme"` // Name (string) or inline theme definition (map)
		TimeRanges           []ExploreTimeRangeYAML `yaml:"time_ranges"`
		TimeZones            []string               `yaml:"time_zones"` // Single time zone or list of time zones
		LockTimeZone         bool                   `yaml:"lock_time_zone"`
		AllowCustomTimeRange *bool                  `yaml:"allow_custom_time_range"`
		Defaults             *struct {
			Dimensions          *FieldSelectorYAML `yaml:"dimensions"`
			Measures            *FieldSelectorYAML `yaml:"measures"`
			TimeRange           string             `yaml:"time_range"`
			ComparisonMode      string             `yaml:"comparison_mode"`
			ComparisonDimension string             `yaml:"comparison_dimension"`
		} `yaml:"defaults"`
		Embeds struct {
			HidePivot bool `yaml:"hide_pivot"`
		} `yaml:"embeds"`
	} `yaml:"explore"`
=======
	Annotations []*struct {
		Name           string             `yaml:"name"`
		Model          string             `yaml:"model"`
		Database       string             `yaml:"database"`
		DatabaseSchema string             `yaml:"database_schema"`
		Table          string             `yaml:"table"`
		Connector      string             `yaml:"connector"`
		Measures       *FieldSelectorYAML `yaml:"measures"`
	} `yaml:"annotations"`
	Security *SecurityPolicyYAML
>>>>>>> 38200a44

	// DEPRECATED FIELDS
	DefaultTimeRange   string   `yaml:"default_time_range"`
	AvailableTimeZones []string `yaml:"available_time_zones"`
	DefaultTheme       string   `yaml:"default_theme"`
	DefaultDimensions  []string `yaml:"default_dimensions"`
	DefaultMeasures    []string `yaml:"default_measures"`
	DefaultComparison  struct {
		Mode      string `yaml:"mode"`
		Dimension string `yaml:"dimension"`
	} `yaml:"default_comparison"`
	AvailableTimeRanges []ExploreTimeRangeYAML `yaml:"available_time_ranges"`
}

type MetricsViewFieldSelectorYAML struct {
	Name       string
	TimeGrain  runtimev1.TimeGrain // Only for time dimensions
	Descending bool                // Only for sorting
}

func (f *MetricsViewFieldSelectorYAML) UnmarshalYAML(v *yaml.Node) error {
	if v == nil {
		return nil
	}

	switch v.Kind {
	case yaml.ScalarNode:
		f.Name = v.Value
	case yaml.MappingNode:
		// avoid infinite loop by using a separate struct
		tmp := &struct {
			Name      string
			TimeGrain string `yaml:"time_grain"`
		}{}
		err := v.Decode(tmp)
		if err != nil {
			return err
		}

		tg, err := parseTimeGrain(tmp.TimeGrain)
		if err != nil {
			return fmt.Errorf(`invalid "time_grain": %w`, err)
		}

		f.Name = tmp.Name
		f.TimeGrain = tg
	default:
		return fmt.Errorf("field reference should be either a string or an object")
	}

	return nil
}

type MetricsViewFieldSelectorsYAML []MetricsViewFieldSelectorYAML

func (f *MetricsViewFieldSelectorsYAML) UnmarshalYAML(v *yaml.Node) error {
	if v == nil {
		return nil
	}

	switch v.Kind {
	case yaml.ScalarNode:
		*f = []MetricsViewFieldSelectorYAML{{Name: v.Value}}
	case yaml.SequenceNode:
		res := make([]MetricsViewFieldSelectorYAML, len(v.Content))
		for i, n := range v.Content {
			var tmp MetricsViewFieldSelectorYAML
			err := n.Decode(&tmp)
			if err != nil {
				return err
			}
			res[i] = tmp
		}
		*f = res
	default:
		return fmt.Errorf("field references should be a name or a list")
	}

	return nil
}

type MetricsViewMeasureWindow struct {
	Partition bool
	Order     []MetricsViewFieldSelectorYAML
	OrderTime bool // Preset for ordering by only the time dimension
	Frame     string
}

func (f *MetricsViewMeasureWindow) UnmarshalYAML(v *yaml.Node) error {
	if v == nil {
		return nil
	}

	switch v.Kind {
	case yaml.ScalarNode:
		switch strings.ToLower(v.Value) {
		case "time", "true":
			f.Partition = true
			f.OrderTime = true
		case "all":
			f.Partition = false
		default:
			return fmt.Errorf(`invalid window type %q`, v.Value)
		}
	case yaml.MappingNode:
		// Avoid infinite loop by using a separate struct
		tmp := &struct {
			Partition *bool
			Order     *MetricsViewFieldSelectorsYAML
			Frame     string
		}{}
		err := v.Decode(tmp)
		if err != nil {
			return err
		}

		// Let partition default to true
		f.Partition = true
		if tmp.Partition != nil {
			f.Partition = *tmp.Partition
		}

		if tmp.Order != nil {
			f.Order = *tmp.Order
		} else {
			// If order is not specified, default to ordering by time if it's a partitioned window
			f.OrderTime = f.Partition
		}

		f.Frame = tmp.Frame
	default:
		return fmt.Errorf("measure window should be either a string or an object")
	}

	return nil
}

var comparisonModesMap = map[string]runtimev1.ExploreComparisonMode{
	"":          runtimev1.ExploreComparisonMode_EXPLORE_COMPARISON_MODE_UNSPECIFIED,
	"none":      runtimev1.ExploreComparisonMode_EXPLORE_COMPARISON_MODE_NONE,
	"time":      runtimev1.ExploreComparisonMode_EXPLORE_COMPARISON_MODE_TIME,
	"dimension": runtimev1.ExploreComparisonMode_EXPLORE_COMPARISON_MODE_DIMENSION,
}

var validComparisonModes = []string{"none", "time", "dimension"}

const (
	nameIsMeasure   uint8 = 1
	nameIsDimension uint8 = 2
)

// parseMetricsView parses a metrics view definition and adds the resulting resource to p.Resources.
func (p *Parser) parseMetricsView(node *Node) error {
	// Parse YAML
	tmp := &MetricsViewYAML{}
	err := p.decodeNodeYAML(node, true, tmp)
	if err != nil {
		return err
	}

	// Backwards compatibility
	if tmp.Title != "" && tmp.DisplayName == "" {
		tmp.DisplayName = tmp.Title
	}

	if tmp.Table != "" && tmp.Model != "" {
		return fmt.Errorf(`cannot set both the "model" field and the "table" field`)
	}
	if tmp.Table == "" && tmp.Model == "" && tmp.Parent == "" {
		return fmt.Errorf(`must set a value for either the "model", "table" or "parent" field`)
	}

	smallestTimeGrain, err := parseTimeGrain(tmp.SmallestTimeGrain)
	if err != nil {
		return fmt.Errorf(`invalid "smallest_time_grain": %w`, err)
	}

	if tmp.DefaultTimeRange != "" {
		_, err := rilltime.Parse(tmp.DefaultTimeRange, rilltime.ParseOptions{})
		if err != nil {
			return fmt.Errorf(`invalid "default_time_range": %w`, err)
		}
	}

	for _, tz := range tmp.AvailableTimeZones {
		_, err := time.LoadLocation(tz)
		if err != nil {
			return err
		}
	}

	if tmp.Parent != "" {
		if len(tmp.Dimensions) > 0 || len(tmp.Measures) > 0 {
			return fmt.Errorf("cannot define dimensions or measures in a derived metrics view, use dimension_selector and measure_selector to select from parent %q", tmp.Parent)
		}
		if tmp.Database != "" || tmp.DatabaseSchema != "" || tmp.Table != "" || tmp.Model != "" {
			return fmt.Errorf("cannot set data source in a derived metrics view (parent %q)", tmp.Parent)
		}
		if tmp.Cache.Enabled != nil || tmp.Cache.KeySQL != "" || tmp.Cache.KeyTTL != "" {
			return fmt.Errorf("cannot set cache in a derived metrics view (parent %q)", tmp.Parent)
		}
		// disallow deprecated fields in derived metrics views
		if tmp.DefaultTimeRange != "" || tmp.DefaultTheme != "" || len(tmp.DefaultDimensions) > 0 || len(tmp.DefaultMeasures) > 0 || tmp.DefaultComparison.Mode != "" || tmp.DefaultComparison.Dimension != "" {
			return fmt.Errorf("cannot set defaults in derived metrics view (parent %q), defaults can be set under explore key", tmp.Parent)
		}
		if len(tmp.AvailableTimeRanges) > 0 || len(tmp.AvailableTimeZones) > 0 {
			return fmt.Errorf("cannot set available time ranges or time zones in derived metrics view (parent %q), use explore key", tmp.Parent)
		}

		node.Refs = append(node.Refs, ResourceName{Kind: ResourceKindMetricsView, Name: tmp.Parent})
	} else if tmp.ParentDimensions != nil || tmp.ParentMeasures != nil {
		return fmt.Errorf("parent_dimensions and parent_measures can only be set in derived metrics views, use dimensions and measures instead")
	}

	names := make(map[string]uint8)
	names[strings.ToLower(tmp.TimeDimension)] = nameIsDimension
	timeSeen := false

	for i, dim := range tmp.Dimensions {
		if dim == nil || dim.Ignore {
			continue
		}

		// Backwards compatibility
		if dim.Property != "" && dim.Column == "" {
			dim.Column = dim.Property
		}

		// Backwards compatibility
		if dim.Name == "" {
			if dim.Column == "" {
				dim.Name = fmt.Sprintf("dimension_%d", i)
			} else {
				dim.Name = dim.Column
			}
		}

		// Backwards compatibility
		if dim.Label != "" && dim.DisplayName == "" {
			dim.DisplayName = dim.Label
		}

		if dim.DisplayName == "" {
			dim.DisplayName = ToDisplayName(dim.Name)
		}

		if (dim.Column == "" && dim.Expression == "") || (dim.Column != "" && dim.Expression != "") {
			return fmt.Errorf("exactly one of column or expression should be set for dimension: %q", dim.Name)
		}

		// Validate the lookup table fields
		if dim.LookupTable != "" || dim.LookupKeyColumn != "" || dim.LookupValueColumn != "" {
			if dim.LookupTable == "" || dim.LookupKeyColumn == "" || dim.LookupValueColumn == "" {
				return fmt.Errorf("all lookup fields should be defined (lookup_table, lookup_key_column and lookup_value_column should be defined")
			}
			if strings.Contains(dim.Expression, "dictGet") {
				return fmt.Errorf("dictGet expression and lookup fields cannot be used together")
			}
		}

		lower := strings.ToLower(dim.Name)
		if _, ok := names[lower]; ok {
			// allow time dimension to be defined in the dimensions list once
			if strings.EqualFold(lower, tmp.TimeDimension) {
				if timeSeen {
					return fmt.Errorf("time dimension %q defined multiple times", tmp.TimeDimension)
				} else if dim.Name != tmp.TimeDimension {
					return fmt.Errorf("dimension name %q does not match the case of time dimension %q", dim.Name, tmp.TimeDimension)
				}
				timeSeen = true
			} else {
				return fmt.Errorf("found duplicate dimension or measure name %q", dim.Name)
			}
		}
		names[lower] = nameIsDimension
	}

	for _, dimension := range tmp.DefaultDimensions {
		if v, ok := names[strings.ToLower(dimension)]; !ok || v != nameIsDimension {
			return fmt.Errorf(`dimension %q referenced in "default_dimensions" not found`, dimension)
		}
	}

	measures := make([]*runtimev1.MetricsViewSpec_Measure, 0, len(tmp.Measures))
	for i, measure := range tmp.Measures {
		if measure == nil || measure.Ignore {
			continue
		}

		// Backwards compatibility
		if measure.Name == "" {
			measure.Name = fmt.Sprintf("measure_%d", i)
		}

		// Backwards compatibility
		if measure.Label != "" && measure.DisplayName == "" {
			measure.DisplayName = measure.Label
		}

		if measure.DisplayName == "" {
			measure.DisplayName = ToDisplayName(measure.Name)
		}

		lower := strings.ToLower(measure.Name)
		if _, ok := names[lower]; ok {
			return fmt.Errorf("found duplicate dimension or measure name %q", measure.Name)
		}
		names[lower] = nameIsMeasure

		if measure.FormatPreset != "" && measure.FormatD3 != "" {
			return fmt.Errorf(`cannot set both "format_preset" and "format_d3" for a measure`)
		}

		var formatD3Locale *structpb.Struct
		if measure.FormatD3Locale != nil {
			if measure.FormatD3 == "" {
				return fmt.Errorf(`"format_d3_locale" can only be set if "format_d3" is set`)
			}

			formatD3Locale, err = structpb.NewStruct(measure.FormatD3Locale)
			if err != nil {
				return fmt.Errorf(`invalid "format_d3_locale": %w`, err)
			}
		}

		var perDimensions []*runtimev1.MetricsViewSpec_DimensionSelector
		for _, per := range measure.Per {
			typ, ok := names[strings.ToLower(per.Name)]
			if !ok || typ != nameIsDimension {
				return fmt.Errorf(`per dimension %q not found`, per.Name)
			}
			perDimensions = append(perDimensions, &runtimev1.MetricsViewSpec_DimensionSelector{
				Name:      per.Name,
				TimeGrain: per.TimeGrain,
			})
		}

		var requiredDimensions []*runtimev1.MetricsViewSpec_DimensionSelector
		var referencedMeasures []string
		for _, ref := range measure.Requires {
			typ, ok := names[strings.ToLower(ref.Name)]

			// All dimensions have already been parsed, so we know for sure if it's a dimension
			if ok && typ == nameIsDimension {
				requiredDimensions = append(requiredDimensions, &runtimev1.MetricsViewSpec_DimensionSelector{
					Name:      ref.Name,
					TimeGrain: ref.TimeGrain,
				})
				continue
			}

			// If not a dimension, we assume it's a measure and validate after the loop (when all measures have been seen)
			referencedMeasures = append(referencedMeasures, ref.Name)
		}

		var window *runtimev1.MetricsViewSpec_MeasureWindow
		if measure.Window != nil {
			// Build order list
			var order []*runtimev1.MetricsViewSpec_DimensionSelector
			if measure.Window.OrderTime && tmp.TimeDimension != "" {
				order = append(order, &runtimev1.MetricsViewSpec_DimensionSelector{
					Name: tmp.TimeDimension,
				})
			}
			for _, o := range measure.Window.Order {
				typ, ok := names[strings.ToLower(o.Name)]
				if !ok || typ != nameIsDimension {
					return fmt.Errorf(`order dimension %q not found`, o.Name)
				}

				order = append(order, &runtimev1.MetricsViewSpec_DimensionSelector{
					Name:      o.Name,
					TimeGrain: o.TimeGrain,
					Desc:      o.Descending,
				})
			}

			// Add items in order list to requiredDimensions
			for _, o := range order {
				found := false
				for _, rd := range requiredDimensions {
					if strings.EqualFold(rd.Name, o.Name) {
						found = true
						break
					}
				}
				if !found {
					requiredDimensions = append(requiredDimensions, &runtimev1.MetricsViewSpec_DimensionSelector{
						Name:      o.Name,
						TimeGrain: o.TimeGrain,
					})
				}
			}

			// Build window
			window = &runtimev1.MetricsViewSpec_MeasureWindow{
				Partition:       measure.Window.Partition,
				OrderBy:         order,
				FrameExpression: measure.Window.Frame,
			}
		}

		var typ runtimev1.MetricsViewSpec_MeasureType
		switch strings.ToLower(measure.Type) {
		case "":
			typ = runtimev1.MetricsViewSpec_MEASURE_TYPE_SIMPLE
			if len(referencedMeasures) > 0 || len(perDimensions) > 0 {
				typ = runtimev1.MetricsViewSpec_MEASURE_TYPE_DERIVED
			}
		case "simple":
			typ = runtimev1.MetricsViewSpec_MEASURE_TYPE_SIMPLE
			if len(referencedMeasures) > 0 || len(perDimensions) > 0 {
				return fmt.Errorf(`measure type "simple" cannot have "per" or "requires" fields`)
			}
		case "derived":
			typ = runtimev1.MetricsViewSpec_MEASURE_TYPE_DERIVED
		case "time_comparison":
			typ = runtimev1.MetricsViewSpec_MEASURE_TYPE_TIME_COMPARISON
		default:
			return fmt.Errorf(`invalid measure type %q (allowed values: simple, derived, time_comparison)`, measure.Type)
		}

		measures = append(measures, &runtimev1.MetricsViewSpec_Measure{
			Name:                measure.Name,
			DisplayName:         measure.DisplayName,
			Description:         measure.Description,
			Expression:          measure.Expression,
			Type:                typ,
			Window:              window,
			PerDimensions:       perDimensions,
			RequiredDimensions:  requiredDimensions,
			ReferencedMeasures:  referencedMeasures,
			FormatPreset:        measure.FormatPreset,
			FormatD3:            measure.FormatD3,
			FormatD3Locale:      formatD3Locale,
			ValidPercentOfTotal: measure.ValidPercentOfTotal,
			TreatNullsAs:        measure.TreatNullsAs,
		})
	}
	if len(measures) == 0 && tmp.Parent == "" {
		return fmt.Errorf("must define at least one measure")
	}

	// Validate referenced measures now that all measures have been seen
	for _, m := range measures {
		for _, ref := range m.ReferencedMeasures {
			if typ, ok := names[strings.ToLower(ref)]; !ok || typ != nameIsMeasure {
				return fmt.Errorf(`referenced measure %q not found`, ref)
			}
		}
	}

	for _, measure := range tmp.DefaultMeasures {
		if v, ok := names[strings.ToLower(measure)]; !ok || v != nameIsMeasure {
			return fmt.Errorf(`measure %q referenced in "default_dimensions" not found`, measure)
		}
	}

	// 0 is default and type is uint32
	if tmp.FirstDayOfWeek > 7 {
		return fmt.Errorf("invalid first day of week %d, must be between 1 and 7", tmp.FirstDayOfWeek)
	}

	// 0 is default and type is uint32
	if tmp.FirstMonthOfYear > 12 {
		return fmt.Errorf("invalid first month of year %d, must be between 1 and 12", tmp.FirstMonthOfYear)
	}

	tmp.DefaultComparison.Mode = strings.ToLower(tmp.DefaultComparison.Mode)
	if _, ok := comparisonModesMap[tmp.DefaultComparison.Mode]; !ok {
		return fmt.Errorf("invalid mode: %q. allowed values: %s", tmp.DefaultComparison.Mode, strings.Join(validComparisonModes, ","))
	}
	if tmp.DefaultComparison.Dimension != "" {
		if v, ok := names[strings.ToLower(tmp.DefaultComparison.Dimension)]; !ok && v != nameIsDimension {
			return fmt.Errorf("default comparison dimension %q doesn't exist", tmp.DefaultComparison.Dimension)
		}
	}

	if tmp.AvailableTimeRanges != nil {
		for _, r := range tmp.AvailableTimeRanges {
			_, err := rilltime.Parse(r.Range, rilltime.ParseOptions{})
			if err != nil {
				return fmt.Errorf("invalid range in available_time_ranges: %w", err)
			}

			for _, o := range r.ComparisonTimeRanges {
				err = rilltime.ParseCompatibility(o.Range, o.Offset)
				if err != nil {
					return err
				}
			}
		}
	}

	// Gather all lookup table names
	var lookupTableNames map[string]bool
	for _, dim := range tmp.Dimensions {
		if dim != nil && dim.LookupTable != "" {
			if lookupTableNames == nil {
				lookupTableNames = make(map[string]bool)
			}
			lookupTableNames[dim.LookupTable] = true
		}
	}

	securityRules, err := tmp.Security.Proto()
	if err != nil {
		return err
	}

	if tmp.Model != "" {
		// Not setting Kind because for backwards compatibility, it may actually be a source or an external table.
		node.Refs = append(node.Refs, ResourceName{Name: tmp.Model})
	}
	if tmp.Table != "" {
		// By convention, if the table name matches a source or model name we add a DAG link.
		// We may want to remove this at some point, but the cases where it would not be desired are very rare.
		// Not setting Kind so that inference kicks in.
		node.Refs = append(node.Refs, ResourceName{Name: tmp.Table})
	}

	// Attempt to link the lookup tables in the DAG in case they are models.
	// If they are not models, the upstream logic for refs will filter them out.
	for lookupTable := range lookupTableNames {
		// Not setting Kind so that inference kicks in.
		node.Refs = append(node.Refs, ResourceName{Name: lookupTable})
	}

	if tmp.DefaultTheme != "" {
		node.Refs = append(node.Refs, ResourceName{Kind: ResourceKindTheme, Name: tmp.DefaultTheme})
	}

	// Add annotations as refs to the end of the metrics view.
	for _, annotation := range tmp.Annotations {
		if annotation == nil {
			continue
		}

		if tmp.Table != "" && tmp.Model != "" {
			return fmt.Errorf(`cannot set both the "model" field and the "table" field for annotation`)
		}
		if tmp.Table == "" && tmp.Model == "" {
			return fmt.Errorf(`must set a value for either the "model" field or the "table" field for annotation`)
		}
		if annotation.Name == "" {
			if annotation.Model != "" {
				annotation.Name = annotation.Model
			} else {
				annotation.Name = annotation.Table
			}
		}

		if annotation.Model != "" {
			// Not setting Kind because for backwards compatibility, it may actually be a source or an external table.
			node.Refs = append(node.Refs, ResourceName{Name: annotation.Model})
		} else if annotation.Table != "" {
			// By convention, if the table name matches a source or model name we add a DAG link.
			// We may want to remove this at some point, but the cases where it would not be desired are very rare.
			// Not setting Kind so that inference kicks in.
			node.Refs = append(node.Refs, ResourceName{Name: annotation.Table})
		}
	}

	securityRefs, err := inferRefsFromSecurityRules(securityRules)
	if err != nil {
		return err
	}
	node.Refs = append(node.Refs, securityRefs...)

	var cacheTTLDuration time.Duration
	if tmp.Cache.KeyTTL != "" {
		cacheTTLDuration, err = time.ParseDuration(tmp.Cache.KeyTTL)
		if err != nil {
			return fmt.Errorf(`invalid "cache.key_ttl": %w`, err)
		}
	}

	// validate and insert inline explore, if true and no error is returned from the method then an explore resource is created so no error should be returned after this point
	skipExplore, exploreRes, err := p.parseAndInsertInlineExplore(tmp, node.Name, node.Paths)
	if err != nil {
		return fmt.Errorf("failed to parse inline explore: %w", err)
	}

	// insert metrics view resource immediately after parsing the inline explore as it inserts the explore resource so we should not return an error now
	r, err := p.insertResource(ResourceKindMetricsView, node.Name, node.Paths, node.Refs...)
	if err != nil {
		// If we fail to insert the metrics view, we must delete the inline explore if it was created.
		if exploreRes != nil {
			panic(fmt.Sprintf("failed to insert metrics view %q, but inline explore was created: %s", node.Name, exploreRes.Name))
		}
		return err
	}
	// NOTE: After calling insertResource, an error must not be returned. Any validation should be done before calling it.
	spec := r.MetricsViewSpec

	spec.Parent = tmp.Parent
	spec.Connector = node.Connector
	spec.Database = tmp.Database
	spec.DatabaseSchema = tmp.DatabaseSchema
	spec.Table = tmp.Table
	spec.Model = tmp.Model
	spec.DisplayName = tmp.DisplayName
	if spec.DisplayName == "" {
		spec.DisplayName = ToDisplayName(node.Name)
	}
	spec.Description = tmp.Description
	spec.AiInstructions = tmp.AIInstructions
	spec.TimeDimension = tmp.TimeDimension
	spec.WatermarkExpression = tmp.Watermark
	spec.SmallestTimeGrain = smallestTimeGrain
	spec.FirstDayOfWeek = tmp.FirstDayOfWeek
	spec.FirstMonthOfYear = tmp.FirstMonthOfYear

	for _, dim := range tmp.Dimensions {
		if dim == nil || dim.Ignore {
			continue
		}

		spec.Dimensions = append(spec.Dimensions, &runtimev1.MetricsViewSpec_Dimension{
			Name:                    dim.Name,
			DisplayName:             dim.DisplayName,
			Description:             dim.Description,
			Column:                  dim.Column,
			Expression:              dim.Expression,
			Unnest:                  dim.Unnest,
			Uri:                     dim.URI,
			LookupTable:             dim.LookupTable,
			LookupKeyColumn:         dim.LookupKeyColumn,
			LookupValueColumn:       dim.LookupValueColumn,
			LookupDefaultExpression: dim.LookupDefaultExpression,
		})
	}

	for _, annotation := range tmp.Annotations {
		if annotation == nil {
			continue
		}
		var annotationMeasuresSelector *runtimev1.FieldSelector
		annotationMeasures, ok := annotation.Measures.TryResolve()
		if !ok {
			annotationMeasuresSelector = annotation.Measures.Proto()
		}

		spec.Annotations = append(spec.Annotations, &runtimev1.MetricsViewSpec_Annotation{
			Name:             annotation.Name,
			Model:            annotation.Model,
			Database:         annotation.Database,
			DatabaseSchema:   annotation.DatabaseSchema,
			Table:            annotation.Table,
			Connector:        annotation.Connector,
			Measures:         annotationMeasures,
			MeasuresSelector: annotationMeasuresSelector,
		})
	}

	spec.Measures = measures

	// Parse the dimensions and measures selectors
	if tmp.Parent != "" {
		spec.ParentDimensions = tmp.ParentDimensions.Proto()
		spec.ParentMeasures = tmp.ParentMeasures.Proto()
	}

	spec.SecurityRules = securityRules
	spec.CacheEnabled = tmp.Cache.Enabled
	spec.CacheKeySql = tmp.Cache.KeySQL
	spec.CacheKeyTtlSeconds = int64(cacheTTLDuration.Seconds())

	// When version is greater than 0 or inline explore is defined or skip explore set to true, we skip creating a default explore resource. Application should set version to 0 now to enable automatic explore emission.
	if node.Version > 0 || skipExplore {
		return nil
	}

	refs := []ResourceName{{Kind: ResourceKindMetricsView, Name: node.Name}}
	if tmp.DefaultTheme != "" {
		refs = append(refs, ResourceName{Kind: ResourceKindTheme, Name: tmp.DefaultTheme})
	}
	e, err := p.insertResource(ResourceKindExplore, node.Name, node.Paths, refs...)
	if err != nil {
		// We mustn't error because we have already emitted one resource.
		// Since this probably means an explore has been defined separately, we can just ignore this error.
		return nil
	}

	e.ExploreSpec.DisplayName = spec.DisplayName
	e.ExploreSpec.Description = spec.Description
	e.ExploreSpec.MetricsView = node.Name
	for _, dim := range spec.Dimensions {
		e.ExploreSpec.Dimensions = append(e.ExploreSpec.Dimensions, dim.Name)
	}
	for _, m := range spec.Measures {
		e.ExploreSpec.Measures = append(e.ExploreSpec.Measures, m.Name)
	}
	if tmp.Parent != "" {
		e.ExploreSpec.DimensionsSelector = &runtimev1.FieldSelector{Selector: &runtimev1.FieldSelector_All{All: true}}
		e.ExploreSpec.MeasuresSelector = &runtimev1.FieldSelector{Selector: &runtimev1.FieldSelector_All{All: true}}
	}
	e.ExploreSpec.Theme = tmp.DefaultTheme
	for _, tr := range tmp.AvailableTimeRanges {
		res := &runtimev1.ExploreTimeRange{Range: tr.Range}
		for _, ctr := range tr.ComparisonTimeRanges {
			res.ComparisonTimeRanges = append(res.ComparisonTimeRanges, &runtimev1.ExploreComparisonTimeRange{
				Offset: ctr.Offset,
				Range:  ctr.Range,
			})
		}
		e.ExploreSpec.TimeRanges = append(e.ExploreSpec.TimeRanges, res)
	}
	e.ExploreSpec.TimeZones = tmp.AvailableTimeZones

	var presetDimensionsSelector, presetMeasuresSelector *runtimev1.FieldSelector
	if len(tmp.DefaultDimensions) == 0 {
		presetDimensionsSelector = &runtimev1.FieldSelector{Selector: &runtimev1.FieldSelector_All{All: true}}
	}
	if len(tmp.DefaultMeasures) == 0 {
		presetMeasuresSelector = &runtimev1.FieldSelector{Selector: &runtimev1.FieldSelector_All{All: true}}
	}
	var tr *string
	if tmp.DefaultTimeRange != "" {
		tr = &tmp.DefaultTimeRange
	}
	var compareDim *string
	if tmp.DefaultComparison.Dimension != "" {
		compareDim = &tmp.DefaultComparison.Dimension
	}
	e.ExploreSpec.DefaultPreset = &runtimev1.ExplorePreset{
		Dimensions:          tmp.DefaultDimensions,
		DimensionsSelector:  presetDimensionsSelector,
		Measures:            tmp.DefaultMeasures,
		MeasuresSelector:    presetMeasuresSelector,
		TimeRange:           tr,
		ComparisonMode:      comparisonModesMap[tmp.DefaultComparison.Mode],
		ComparisonDimension: compareDim,
	}
	// Backwards compatibility: explore parser will default to true so also emit true on the emitted explore spec
	e.ExploreSpec.AllowCustomTimeRange = true
	e.ExploreSpec.DefinedInMetricsView = true

	return nil
}

// parseAndInsertInlineExplore parses and validates the inline explore definition in a metrics view YAML. It returns true if automatic explore emission should be skipped, false otherwise.
func (p *Parser) parseAndInsertInlineExplore(tmp *MetricsViewYAML, mvName string, mvPaths []string) (bool, *Resource, error) {
	if tmp.Explore == nil {
		return false, nil, nil
	}
	if tmp.Explore.Skip {
		return true, nil, nil
	}

	if tmp.DefaultTimeRange != "" || len(tmp.AvailableTimeZones) > 0 || tmp.DefaultTheme != "" || len(tmp.DefaultDimensions) > 0 || len(tmp.DefaultMeasures) > 0 || tmp.DefaultComparison.Mode != "" || tmp.DefaultComparison.Dimension != "" || len(tmp.AvailableTimeRanges) > 0 {
		return false, nil, fmt.Errorf("setting defaults or available time zones or ranges under metrics view is deprecated, set them under explore key")
	}

	var timeRanges []*runtimev1.ExploreTimeRange
	for _, tr := range tmp.Explore.TimeRanges {
		if _, err := rilltime.Parse(tr.Range, rilltime.ParseOptions{}); err != nil {
			return false, nil, fmt.Errorf("invalid time range %q: %w", tr.Range, err)
		}
		res := &runtimev1.ExploreTimeRange{Range: tr.Range}
		for _, ctr := range tr.ComparisonTimeRanges {
			err := rilltime.ParseCompatibility(ctr.Range, ctr.Offset)
			if err != nil {
				return false, nil, err
			}
			res.ComparisonTimeRanges = append(res.ComparisonTimeRanges, &runtimev1.ExploreComparisonTimeRange{
				Offset: ctr.Offset,
				Range:  ctr.Range,
			})
		}
		timeRanges = append(timeRanges, res)
	}

	// Validate time zones
	for _, tz := range tmp.Explore.TimeZones {
		_, err := time.LoadLocation(tz)
		if err != nil {
			return false, nil, err
		}
	}

	// Build and validate presets
	var defaultPreset *runtimev1.ExplorePreset
	if tmp.Explore.Defaults != nil {
		if tmp.Explore.Defaults.TimeRange != "" {
			if _, err := rilltime.Parse(tmp.Explore.Defaults.TimeRange, rilltime.ParseOptions{}); err != nil {
				return false, nil, fmt.Errorf("invalid time range %q: %w", tmp.Explore.Defaults.TimeRange, err)
			}
		}

		mode := runtimev1.ExploreComparisonMode_EXPLORE_COMPARISON_MODE_NONE
		if tmp.Explore.Defaults.ComparisonMode != "" {
			var ok bool
			mode, ok = exploreComparisonModes[tmp.Explore.Defaults.ComparisonMode]
			if !ok {
				return false, nil, fmt.Errorf("invalid comparison mode %q (options: %s)", tmp.Explore.Defaults.ComparisonMode, strings.Join(maps.Keys(exploreComparisonModes), ", "))
			}
		}

		if tmp.Explore.Defaults.ComparisonDimension != "" && mode != runtimev1.ExploreComparisonMode_EXPLORE_COMPARISON_MODE_DIMENSION {
			return false, nil, errors.New("can only set comparison_dimension when comparison_mode is 'dimension'")
		}

		var presetDimensionsSelector *runtimev1.FieldSelector
		presetDimensions, ok := tmp.Explore.Defaults.Dimensions.TryResolve()
		if !ok {
			presetDimensionsSelector = tmp.Explore.Defaults.Dimensions.Proto()
		}

		var presetMeasuresSelector *runtimev1.FieldSelector
		presetMeasures, ok := tmp.Explore.Defaults.Measures.TryResolve()
		if !ok {
			presetMeasuresSelector = tmp.Explore.Defaults.Measures.Proto()
		}

		var tr *string
		if tmp.Explore.Defaults.TimeRange != "" {
			tr = &tmp.Explore.Defaults.TimeRange
		}
		var compareDim *string
		if tmp.Explore.Defaults.ComparisonDimension != "" {
			compareDim = &tmp.Explore.Defaults.ComparisonDimension
		}
		defaultPreset = &runtimev1.ExplorePreset{
			Dimensions:          presetDimensions,
			DimensionsSelector:  presetDimensionsSelector,
			Measures:            presetMeasures,
			MeasuresSelector:    presetMeasuresSelector,
			TimeRange:           tr,
			ComparisonMode:      mode,
			ComparisonDimension: compareDim,
		}
	}

	// Set default for AllowCustomTimeRange to true if not provided
	allowCustomTimeRange := true
	if tmp.Explore.AllowCustomTimeRange != nil {
		allowCustomTimeRange = *tmp.Explore.AllowCustomTimeRange
	}

	refs := []ResourceName{{Kind: ResourceKindMetricsView, Name: mvName}}
	// Parse theme if present.
	// If it returns a themeSpec, it will be inserted as a separate resource later in this function.
	themeName, themeSpec, err := p.parseThemeRef(&tmp.Explore.Theme)
	if err != nil {
		return false, nil, err
	}
	if themeName != "" && themeSpec == nil {
		refs = append(refs, ResourceName{Kind: ResourceKindTheme, Name: themeName})
	}

	// before inserting inline explore, dry run inserting the parent metrics view resource to ensure that the explore can be inserted
	err = p.insertDryRun(ResourceKindMetricsView, mvName)
	if err != nil {
		return false, nil, fmt.Errorf("failed to dry run inserting metrics view %q: %w", mvName, err)
	}

	name := mvName
	if tmp.Explore.Name != "" {
		name = tmp.Explore.Name
	}
	// Track explore
	r, err := p.insertResource(ResourceKindExplore, name, mvPaths, refs...)
	if err != nil {
		return false, nil, err
	}
	// NOTE: After calling insertResource, an error must not be returned. Any validation should be done before calling it.
	r.ExploreSpec.DisplayName = tmp.Explore.DisplayName
	if r.ExploreSpec.DisplayName == "" {
		r.ExploreSpec.DisplayName = ToDisplayName(name)
	}
	r.ExploreSpec.Description = tmp.Explore.Description
	r.ExploreSpec.MetricsView = mvName
	r.ExploreSpec.Banner = tmp.Explore.Banner
	r.ExploreSpec.DimensionsSelector = &runtimev1.FieldSelector{Selector: &runtimev1.FieldSelector_All{All: true}}
	r.ExploreSpec.MeasuresSelector = &runtimev1.FieldSelector{Selector: &runtimev1.FieldSelector_All{All: true}}
	r.ExploreSpec.Theme = themeName
	r.ExploreSpec.EmbeddedTheme = themeSpec
	r.ExploreSpec.TimeRanges = timeRanges
	r.ExploreSpec.TimeZones = tmp.Explore.TimeZones
	r.ExploreSpec.DefaultPreset = defaultPreset
	r.ExploreSpec.EmbedsHidePivot = tmp.Explore.Embeds.HidePivot
	r.ExploreSpec.LockTimeZone = tmp.Explore.LockTimeZone
	r.ExploreSpec.AllowCustomTimeRange = allowCustomTimeRange
	r.ExploreSpec.DefinedInMetricsView = true

	return true, r, nil
}

// parseTimeGrain parses a YAML time grain string
func parseTimeGrain(s string) (runtimev1.TimeGrain, error) {
	switch strings.ToLower(s) {
	case "":
		return runtimev1.TimeGrain_TIME_GRAIN_UNSPECIFIED, nil
	case "ms", "millisecond":
		return runtimev1.TimeGrain_TIME_GRAIN_MILLISECOND, nil
	case "s", "second":
		return runtimev1.TimeGrain_TIME_GRAIN_SECOND, nil
	case "min", "minute":
		return runtimev1.TimeGrain_TIME_GRAIN_MINUTE, nil
	case "h", "hour":
		return runtimev1.TimeGrain_TIME_GRAIN_HOUR, nil
	case "d", "day":
		return runtimev1.TimeGrain_TIME_GRAIN_DAY, nil
	case "w", "week":
		return runtimev1.TimeGrain_TIME_GRAIN_WEEK, nil
	case "month":
		return runtimev1.TimeGrain_TIME_GRAIN_MONTH, nil
	case "q", "quarter":
		return runtimev1.TimeGrain_TIME_GRAIN_QUARTER, nil
	case "y", "year":
		return runtimev1.TimeGrain_TIME_GRAIN_YEAR, nil
	default:
		return runtimev1.TimeGrain_TIME_GRAIN_UNSPECIFIED, fmt.Errorf("invalid time grain %q", s)
	}
}

var validationTemplateData = TemplateData{
	Environment: "dev",
	User: map[string]interface{}{
		"name":   "dummy",
		"email":  "mock@example.org",
		"domain": "example.org",
		"groups": []interface{}{"all"},
		"admin":  false,
	},
	Resolve: func(ref ResourceName) (string, error) {
		return ref.Name, nil
	},
}

// parseNamesYAML parses a []string or a '*' denoting "all names" from a YAML node.
func parseNamesYAML(n yaml.Node) (names []string, all bool, err error) {
	switch n.Kind {
	case yaml.ScalarNode:
		if n.Value == "*" {
			all = true
			return
		}
		err = fmt.Errorf("unexpected scalar %q", n.Value)
	case yaml.SequenceNode:
		names = make([]string, len(n.Content))
		for i, c := range n.Content {
			if c.Kind != yaml.ScalarNode {
				err = fmt.Errorf("unexpected non-string list entry on line %d", c.Line)
				return
			}
			names[i] = c.Value
		}
	default:
		err = fmt.Errorf("invalid field names %v", n)
	}
	return
}

// inferRefsFromSecurityRules infers resource references from security rules.
func inferRefsFromSecurityRules(rules []*runtimev1.SecurityRule) ([]ResourceName, error) {
	var refs []ResourceName
	for _, r := range rules {
		// RowFilter rules are the only rules that can reference external data (since they execute inside the OLAP instead of in the in-memory expression engine).
		if r == nil {
			continue
		}
		rowFilter := r.GetRowFilter()
		if rowFilter == nil {
			continue
		}

		meta, err := AnalyzeTemplate(rowFilter.Sql)
		if err != nil {
			return nil, fmt.Errorf(`invalid 'sql' in row_filter security rule: %w`, err)
		}

		refs = append(refs, meta.Refs...)
	}
	// No need to deduplicate because that's done upstream when the resource is inserted.
	return refs, nil
}<|MERGE_RESOLUTION|>--- conflicted
+++ resolved
@@ -18,21 +18,21 @@
 
 // MetricsViewYAML is the raw structure of a MetricsView resource defined in YAML
 type MetricsViewYAML struct {
-	commonYAML        `yaml:",inline"` // Not accessed here, only setting it so we can use KnownFields for YAML parsing
-	Parent            string           `yaml:"parent"` // Parent metrics view, if any
-	DisplayName       string           `yaml:"display_name"`
-	Title             string           `yaml:"title"` // Deprecated: use display_name
-	Description       string           `yaml:"description"`
-	AIInstructions    string           `yaml:"ai_instructions"`
-	Model             string           `yaml:"model"`
-	Database          string           `yaml:"database"`
-	DatabaseSchema    string           `yaml:"database_schema"`
-	Table             string           `yaml:"table"`
-	TimeDimension     string           `yaml:"timeseries"`
-	Watermark         string           `yaml:"watermark"`
-	SmallestTimeGrain string           `yaml:"smallest_time_grain"`
-	FirstDayOfWeek    uint32           `yaml:"first_day_of_week"`
-	FirstMonthOfYear  uint32           `yaml:"first_month_of_year"`
+	commonYAML        `yaml:",inline"`       // Not accessed here, only setting it so we can use KnownFields for YAML parsing
+	Parent            string `yaml:"parent"` // Parent metrics view, if any
+	DisplayName       string `yaml:"display_name"`
+	Title             string `yaml:"title"` // Deprecated: use display_name
+	Description       string `yaml:"description"`
+	AIInstructions    string `yaml:"ai_instructions"`
+	Model             string `yaml:"model"`
+	Database          string `yaml:"database"`
+	DatabaseSchema    string `yaml:"database_schema"`
+	Table             string `yaml:"table"`
+	TimeDimension     string `yaml:"timeseries"`
+	Watermark         string `yaml:"watermark"`
+	SmallestTimeGrain string `yaml:"smallest_time_grain"`
+	FirstDayOfWeek    uint32 `yaml:"first_day_of_week"`
+	FirstMonthOfYear  uint32 `yaml:"first_month_of_year"`
 	Dimensions        []*struct {
 		Name                    string
 		DisplayName             string `yaml:"display_name"`
@@ -66,11 +66,19 @@
 		ValidPercentOfTotal bool           `yaml:"valid_percent_of_total"`
 		TreatNullsAs        string         `yaml:"treat_nulls_as"`
 	}
-<<<<<<< HEAD
-	ParentDimensions *FieldSelectorYAML `yaml:"parent_dimensions"`
-	ParentMeasures   *FieldSelectorYAML `yaml:"parent_measures"`
-	Security         *SecurityPolicyYAML
-	Cache            struct {
+	ParentDimensions *FieldSelectorYAML `yaml:"parent_dimensions"` // used when Parent is set
+	ParentMeasures   *FieldSelectorYAML `yaml:"parent_measures"`   // used when Parent is set
+	Annotations      []*struct {
+		Name           string             `yaml:"name"`
+		Model          string             `yaml:"model"`
+		Database       string             `yaml:"database"`
+		DatabaseSchema string             `yaml:"database_schema"`
+		Table          string             `yaml:"table"`
+		Connector      string             `yaml:"connector"`
+		Measures       *FieldSelectorYAML `yaml:"measures"`
+	} `yaml:"annotations"`
+	Security *SecurityPolicyYAML
+	Cache    struct {
 		Enabled *bool  `yaml:"enabled"`
 		KeySQL  string `yaml:"key_sql"`
 		KeyTTL  string `yaml:"key_ttl"`
@@ -97,18 +105,6 @@
 			HidePivot bool `yaml:"hide_pivot"`
 		} `yaml:"embeds"`
 	} `yaml:"explore"`
-=======
-	Annotations []*struct {
-		Name           string             `yaml:"name"`
-		Model          string             `yaml:"model"`
-		Database       string             `yaml:"database"`
-		DatabaseSchema string             `yaml:"database_schema"`
-		Table          string             `yaml:"table"`
-		Connector      string             `yaml:"connector"`
-		Measures       *FieldSelectorYAML `yaml:"measures"`
-	} `yaml:"annotations"`
-	Security *SecurityPolicyYAML
->>>>>>> 38200a44
 
 	// DEPRECATED FIELDS
 	DefaultTimeRange   string   `yaml:"default_time_range"`
