package parser

import (
	"fmt"
	"strings"
	"time"

	runtimev1 "github.com/rilldata/rill/proto/gen/rill/runtime/v1"
	"github.com/rilldata/rill/runtime/pkg/rilltime"
	"google.golang.org/protobuf/types/known/structpb"
	"gopkg.in/yaml.v3"

	// Load IANA time zone data
	_ "time/tzdata"
)

// MetricsViewYAML is the raw structure of a MetricsView resource defined in YAML
type MetricsViewYAML struct {
	commonYAML        `yaml:",inline"` // Not accessed here, only setting it so we can use KnownFields for YAML parsing
	DisplayName       string           `yaml:"display_name"`
	Title             string           `yaml:"title"` // Deprecated: use display_name
	Description       string           `yaml:"description"`
	Model             string           `yaml:"model"`
	Database          string           `yaml:"database"`
	DatabaseSchema    string           `yaml:"database_schema"`
	Table             string           `yaml:"table"`
	TimeDimension     string           `yaml:"timeseries"`
	Watermark         string           `yaml:"watermark"`
	SmallestTimeGrain string           `yaml:"smallest_time_grain"`
	FirstDayOfWeek    uint32           `yaml:"first_day_of_week"`
	FirstMonthOfYear  uint32           `yaml:"first_month_of_year"`
	Dimensions        []*struct {
		Name            string
		DisplayName     string `yaml:"display_name"`
		Label           string // Deprecated: use display_name
		Description     string
		Column          string
		Expression      string
		Property        string // For backwards compatibility
		Ignore          bool   `yaml:"ignore"` // Deprecated
		Unnest          bool
		URI             string
		LookupTable     string `yaml:"lookup_table"`
		LookKeyColumn   string `yaml:"lookup_key_column"`
		LookValueColumn string `yaml:"lookup_value_column"`
	}
	Measures []*struct {
		Name                string
		DisplayName         string `yaml:"display_name"`
		Label               string // Deprecated: use display_name
		Description         string
		Type                string
		Expression          string
		Window              *MetricsViewMeasureWindow
		Per                 MetricsViewFieldSelectorsYAML
		Requires            MetricsViewFieldSelectorsYAML
		FormatPreset        string         `yaml:"format_preset"`
		FormatD3            string         `yaml:"format_d3"`
		FormatD3Locale      map[string]any `yaml:"format_d3_locale"`
		Ignore              bool           `yaml:"ignore"` // Deprecated
		ValidPercentOfTotal bool           `yaml:"valid_percent_of_total"`
		TreatNullsAs        string         `yaml:"treat_nulls_as"`
	}
	Security *SecurityPolicyYAML

	// DEPRECATED FIELDS
	DefaultTimeRange   string   `yaml:"default_time_range"`
	AvailableTimeZones []string `yaml:"available_time_zones"`
	DefaultTheme       string   `yaml:"default_theme"`
	DefaultDimensions  []string `yaml:"default_dimensions"`
	DefaultMeasures    []string `yaml:"default_measures"`
	DefaultComparison  struct {
		Mode      string `yaml:"mode"`
		Dimension string `yaml:"dimension"`
	} `yaml:"default_comparison"`
	AvailableTimeRanges []ExploreTimeRangeYAML `yaml:"available_time_ranges"`
	Cache               struct {
		Enabled *bool  `yaml:"enabled"`
		KeySQL  string `yaml:"key_sql"`
		KeyTTL  string `yaml:"key_ttl"`
	} `yaml:"cache"`
}

type MetricsViewFieldSelectorYAML struct {
	Name       string
	TimeGrain  runtimev1.TimeGrain // Only for time dimensions
	Descending bool                // Only for sorting
}

func (f *MetricsViewFieldSelectorYAML) UnmarshalYAML(v *yaml.Node) error {
	if v == nil {
		return nil
	}

	switch v.Kind {
	case yaml.ScalarNode:
		f.Name = v.Value
	case yaml.MappingNode:
		// avoid infinite loop by using a separate struct
		tmp := &struct {
			Name      string
			TimeGrain string `yaml:"time_grain"`
		}{}
		err := v.Decode(tmp)
		if err != nil {
			return err
		}

		tg, err := parseTimeGrain(tmp.TimeGrain)
		if err != nil {
			return fmt.Errorf(`invalid "time_grain": %w`, err)
		}

		f.Name = tmp.Name
		f.TimeGrain = tg
	default:
		return fmt.Errorf("field reference should be either a string or an object")
	}

	return nil
}

type MetricsViewFieldSelectorsYAML []MetricsViewFieldSelectorYAML

func (f *MetricsViewFieldSelectorsYAML) UnmarshalYAML(v *yaml.Node) error {
	if v == nil {
		return nil
	}

	switch v.Kind {
	case yaml.ScalarNode:
		*f = []MetricsViewFieldSelectorYAML{{Name: v.Value}}
	case yaml.SequenceNode:
		res := make([]MetricsViewFieldSelectorYAML, len(v.Content))
		for i, n := range v.Content {
			var tmp MetricsViewFieldSelectorYAML
			err := n.Decode(&tmp)
			if err != nil {
				return err
			}
			res[i] = tmp
		}
		*f = res
	default:
		return fmt.Errorf("field references should be a name or a list")
	}

	return nil
}

type MetricsViewMeasureWindow struct {
	Partition bool
	Order     []MetricsViewFieldSelectorYAML
	OrderTime bool // Preset for ordering by only the time dimension
	Frame     string
}

func (f *MetricsViewMeasureWindow) UnmarshalYAML(v *yaml.Node) error {
	if v == nil {
		return nil
	}

	switch v.Kind {
	case yaml.ScalarNode:
		switch strings.ToLower(v.Value) {
		case "time", "true":
			f.Partition = true
			f.OrderTime = true
		case "all":
			f.Partition = false
		default:
			return fmt.Errorf(`invalid window type %q`, v.Value)
		}
	case yaml.MappingNode:
		// Avoid infinite loop by using a separate struct
		tmp := &struct {
			Partition *bool
			Order     *MetricsViewFieldSelectorsYAML
			Frame     string
		}{}
		err := v.Decode(tmp)
		if err != nil {
			return err
		}

		// Let partition default to true
		f.Partition = true
		if tmp.Partition != nil {
			f.Partition = *tmp.Partition
		}

		if tmp.Order != nil {
			f.Order = *tmp.Order
		} else {
			// If order is not specified, default to ordering by time if it's a partitioned window
			f.OrderTime = f.Partition
		}

		f.Frame = tmp.Frame
	default:
		return fmt.Errorf("measure window should be either a string or an object")
	}

	return nil
}

type SecurityPolicyYAML struct {
	Access    string `yaml:"access"`
	RowFilter string `yaml:"row_filter"`
	Include   []*struct {
		Condition string    `yaml:"if"`
		Names     yaml.Node // []string or "*" (will be parsed with parseNamesYAML)
	}
	Exclude []*struct {
		Condition string    `yaml:"if"`
		Names     yaml.Node // []string or "*" (will be parsed with parseNamesYAML)
	}
	Rules []*SecurityRuleYAML `yaml:"rules"`
}

func (p *SecurityPolicyYAML) Proto() ([]*runtimev1.SecurityRule, error) {
	var rules []*runtimev1.SecurityRule
	if p == nil {
		return rules, nil
	}

	if p.Access != "" {
		tmp, err := ResolveTemplate(p.Access, validationTemplateData, false)
		if err != nil {
			return nil, fmt.Errorf(`invalid 'security': 'access' templating is not valid: %w`, err)
		}
		_, err = EvaluateBoolExpression(tmp)
		if err != nil {
			return nil, fmt.Errorf(`invalid 'security': 'access' expression error: %w`, err)
		}

		rules = append(rules, &runtimev1.SecurityRule{
			Rule: &runtimev1.SecurityRule_Access{
				Access: &runtimev1.SecurityRuleAccess{
					Condition: p.Access,
					Allow:     true,
				},
			},
		})
	} else {
		// If "security:" is present, but "access:" is not, default to deny all
		rules = append(rules, &runtimev1.SecurityRule{
			Rule: &runtimev1.SecurityRule_Access{
				Access: &runtimev1.SecurityRuleAccess{
					Allow: false,
				},
			},
		})
	}

	if p.RowFilter != "" {
		_, err := ResolveTemplate(p.RowFilter, validationTemplateData, false)
		if err != nil {
			return nil, fmt.Errorf(`invalid 'security': 'row_filter' templating is not valid: %w`, err)
		}

		rules = append(rules, &runtimev1.SecurityRule{
			Rule: &runtimev1.SecurityRule_RowFilter{
				RowFilter: &runtimev1.SecurityRuleRowFilter{
					Sql: p.RowFilter,
				},
			},
		})
	}

	for _, inc := range p.Include {
		if inc == nil {
			continue
		}

		tmp, err := ResolveTemplate(inc.Condition, validationTemplateData, false)
		if err != nil {
			return nil, fmt.Errorf(`invalid 'security': 'if' condition templating is not valid: %w`, err)
		}
		_, err = EvaluateBoolExpression(tmp)
		if err != nil {
			return nil, fmt.Errorf(`invalid 'security': 'if' condition expression error: %w`, err)
		}

		names, all, err := parseNamesYAML(inc.Names)
		if err != nil {
			return nil, fmt.Errorf(`invalid 'security': 'include' names: %w`, err)
		}

		if all && len(names) > 0 {
			return nil, fmt.Errorf(`invalid 'security': 'include' cannot have both 'all: true' and specific 'names' fields`)
		} else if !all && len(names) == 0 {
			return nil, fmt.Errorf(`invalid 'security': 'include' must have 'all: true' or a valid 'names' list`)
		}

		rules = append(rules, &runtimev1.SecurityRule{
			Rule: &runtimev1.SecurityRule_FieldAccess{
				FieldAccess: &runtimev1.SecurityRuleFieldAccess{
					Condition: inc.Condition,
					Allow:     true,
					Fields:    names,
					AllFields: all,
				},
			},
		})
	}

	if len(p.Include) == 0 && len(p.Exclude) > 0 {
		rules = append(rules, &runtimev1.SecurityRule{
			Rule: &runtimev1.SecurityRule_FieldAccess{
				FieldAccess: &runtimev1.SecurityRuleFieldAccess{
					Allow:     true,
					AllFields: true,
				},
			},
		})
	}

	for _, exc := range p.Exclude {
		if exc == nil {
			continue
		}

		tmp, err := ResolveTemplate(exc.Condition, validationTemplateData, false)
		if err != nil {
			return nil, fmt.Errorf(`invalid 'security': 'if' condition templating is not valid: %w`, err)
		}
		_, err = EvaluateBoolExpression(tmp)
		if err != nil {
			return nil, fmt.Errorf(`invalid 'security': 'if' condition expression error: %w`, err)
		}

		names, all, err := parseNamesYAML(exc.Names)
		if err != nil {
			return nil, fmt.Errorf(`invalid 'security': 'exclude' names: %w`, err)
		}

		if all && len(names) > 0 {
			return nil, fmt.Errorf(`invalid 'security': 'exclude' cannot have both 'all: true' and specific 'names' fields`)
		} else if !all && len(names) == 0 {
			return nil, fmt.Errorf(`invalid 'security': 'exclude' must have 'all: true' or a valid 'names' list`)
		}

		rules = append(rules, &runtimev1.SecurityRule{
			Rule: &runtimev1.SecurityRule_FieldAccess{
				FieldAccess: &runtimev1.SecurityRuleFieldAccess{
					Condition: exc.Condition,
					Allow:     false,
					Fields:    names,
					AllFields: all,
				},
			},
		})
	}

	for _, r := range p.Rules {
		if r == nil {
			continue
		}

		rule, err := r.Proto()
		if err != nil {
			return nil, err
		}
		rules = append(rules, rule)
	}

	return rules, nil
}

type SecurityRuleYAML struct {
	Type   string
	Action string
	If     string
	Names  []string
	All    bool
	SQL    string
}

func (r *SecurityRuleYAML) Proto() (*runtimev1.SecurityRule, error) {
	condition := r.If
	if condition != "" {
		tmp, err := ResolveTemplate(condition, validationTemplateData, false)
		if err != nil {
			return nil, fmt.Errorf(`invalid 'if': templating is not valid: %w`, err)
		}
		_, err = EvaluateBoolExpression(tmp)
		if err != nil {
			return nil, fmt.Errorf(`invalid 'if': expression error: %w`, err)
		}
	}

	var allow *bool
	switch r.Action {
	case "allow":
		tmp := true
		allow = &tmp
	case "deny":
		tmp := false
		allow = &tmp
	default:
		if r.Action != "" {
			return nil, fmt.Errorf("invalid security rule action %q", r.Action)
		}
	}

	switch r.Type {
	case "access":
		if allow == nil {
			return nil, fmt.Errorf("invalid security rule of type %q: must specify an action", r.Type)
		}
		return &runtimev1.SecurityRule{
			Rule: &runtimev1.SecurityRule_Access{
				Access: &runtimev1.SecurityRuleAccess{
					Condition: condition,
					Allow:     *allow,
				},
			},
		}, nil
	case "field_access":
		if allow == nil {
			return nil, fmt.Errorf("invalid security rule of type %q: must specify an action", r.Type)
		}

		if r.All && len(r.Names) > 0 {
			return nil, fmt.Errorf(`invalid security rule of type %q: cannot have both 'all: true' and specific 'names' fields`, r.Type)
		} else if !r.All && len(r.Names) == 0 {
			return nil, fmt.Errorf(`invalid security rule of type %q: must have 'all: true' or a valid 'names' list`, r.Type)
		}

		return &runtimev1.SecurityRule{
			Rule: &runtimev1.SecurityRule_FieldAccess{
				FieldAccess: &runtimev1.SecurityRuleFieldAccess{
					Condition: condition,
					Allow:     *allow,
					Fields:    r.Names,
					AllFields: r.All,
				},
			},
		}, nil
	case "row_filter":
		if allow != nil {
			return nil, fmt.Errorf("invalid security rule of type %q: cannot specify an action", r.Type)
		}
		if r.SQL == "" {
			return nil, fmt.Errorf("invalid security rule of type %q: must provide a 'sql' property", r.Type)
		}
		return &runtimev1.SecurityRule{
			Rule: &runtimev1.SecurityRule_RowFilter{
				RowFilter: &runtimev1.SecurityRuleRowFilter{
					Condition: condition,
					Sql:       r.SQL,
				},
			},
		}, nil
	default:
		return nil, fmt.Errorf("invalid security rule type %q", r.Type)
	}
}

var comparisonModesMap = map[string]runtimev1.ExploreComparisonMode{
	"":          runtimev1.ExploreComparisonMode_EXPLORE_COMPARISON_MODE_UNSPECIFIED,
	"none":      runtimev1.ExploreComparisonMode_EXPLORE_COMPARISON_MODE_NONE,
	"time":      runtimev1.ExploreComparisonMode_EXPLORE_COMPARISON_MODE_TIME,
	"dimension": runtimev1.ExploreComparisonMode_EXPLORE_COMPARISON_MODE_DIMENSION,
}

var validComparisonModes = []string{"none", "time", "dimension"}

const (
	nameIsMeasure   uint8 = 1
	nameIsDimension uint8 = 2
)

// parseMetricsView parses a metrics view definition and adds the resulting resource to p.Resources.
func (p *Parser) parseMetricsView(node *Node) error {
	// Parse YAML
	tmp := &MetricsViewYAML{}
	err := p.decodeNodeYAML(node, true, tmp)
	if err != nil {
		return err
	}

	// Backwards compatibility
	if tmp.Title != "" && tmp.DisplayName == "" {
		tmp.DisplayName = tmp.Title
	}

	if tmp.Table != "" && tmp.Model != "" {
		return fmt.Errorf(`cannot set both the "model" field and the "table" field`)
	}
	if tmp.Table == "" && tmp.Model == "" {
		return fmt.Errorf(`must set a value for either the "model" field or the "table" field`)
	}

	smallestTimeGrain, err := parseTimeGrain(tmp.SmallestTimeGrain)
	if err != nil {
		return fmt.Errorf(`invalid "smallest_time_grain": %w`, err)
	}

	if tmp.DefaultTimeRange != "" {
		_, err := rilltime.Parse(tmp.DefaultTimeRange, rilltime.ParseOptions{})
		if err != nil {
			return fmt.Errorf(`invalid "default_time_range": %w`, err)
		}
	}

	for _, tz := range tmp.AvailableTimeZones {
		_, err := time.LoadLocation(tz)
		if err != nil {
			return err
		}
	}

	names := make(map[string]uint8)
	names[strings.ToLower(tmp.TimeDimension)] = nameIsDimension

	for i, dim := range tmp.Dimensions {
		if dim == nil || dim.Ignore {
			continue
		}

		// Backwards compatibility
		if dim.Property != "" && dim.Column == "" {
			dim.Column = dim.Property
		}

		// Backwards compatibility
		if dim.Name == "" {
			if dim.Column == "" {
				dim.Name = fmt.Sprintf("dimension_%d", i)
			} else {
				dim.Name = dim.Column
			}
		}

		// Backwards compatibility
		if dim.Label != "" && dim.DisplayName == "" {
			dim.DisplayName = dim.Label
		}

		if dim.DisplayName == "" {
			dim.DisplayName = ToDisplayName(dim.Name)
		}

		if (dim.Column == "" && dim.Expression == "") || (dim.Column != "" && dim.Expression != "") {
			return fmt.Errorf("exactly one of column or expression should be set for dimension: %q", dim.Name)
		}

		lower := strings.ToLower(dim.Name)
		if _, ok := names[lower]; ok {
			return fmt.Errorf("found duplicate dimension or measure name %q", dim.Name)
		}
		names[lower] = nameIsDimension
	}

	for _, dimension := range tmp.DefaultDimensions {
		if v, ok := names[strings.ToLower(dimension)]; !ok || v != nameIsDimension {
			return fmt.Errorf(`dimension %q referenced in "default_dimensions" not found`, dimension)
		}
	}

	measures := make([]*runtimev1.MetricsViewSpec_Measure, 0, len(tmp.Measures))
	for i, measure := range tmp.Measures {
		if measure == nil || measure.Ignore {
			continue
		}

		// Backwards compatibility
		if measure.Name == "" {
			measure.Name = fmt.Sprintf("measure_%d", i)
		}

		// Backwards compatibility
		if measure.Label != "" && measure.DisplayName == "" {
			measure.DisplayName = measure.Label
		}

		if measure.DisplayName == "" {
			measure.DisplayName = ToDisplayName(measure.Name)
		}

		lower := strings.ToLower(measure.Name)
		if _, ok := names[lower]; ok {
			return fmt.Errorf("found duplicate dimension or measure name %q", measure.Name)
		}
		names[lower] = nameIsMeasure

		if measure.FormatPreset != "" && measure.FormatD3 != "" {
			return fmt.Errorf(`cannot set both "format_preset" and "format_d3" for a measure`)
		}

		var formatD3Locale *structpb.Struct
		if measure.FormatD3Locale != nil {
			if measure.FormatD3 == "" {
				return fmt.Errorf(`"format_d3_locale" can only be set if "format_d3" is set`)
			}

			formatD3Locale, err = structpb.NewStruct(measure.FormatD3Locale)
			if err != nil {
				return fmt.Errorf(`invalid "format_d3_locale": %w`, err)
			}
		}

		var perDimensions []*runtimev1.MetricsViewSpec_DimensionSelector
		for _, per := range measure.Per {
			typ, ok := names[strings.ToLower(per.Name)]
			if !ok || typ != nameIsDimension {
				return fmt.Errorf(`per dimension %q not found`, per.Name)
			}
			perDimensions = append(perDimensions, &runtimev1.MetricsViewSpec_DimensionSelector{
				Name:      per.Name,
				TimeGrain: per.TimeGrain,
			})
		}

		var requiredDimensions []*runtimev1.MetricsViewSpec_DimensionSelector
		var referencedMeasures []string
		for _, ref := range measure.Requires {
			typ, ok := names[strings.ToLower(ref.Name)]

			// All dimensions have already been parsed, so we know for sure if it's a dimension
			if ok && typ == nameIsDimension {
				requiredDimensions = append(requiredDimensions, &runtimev1.MetricsViewSpec_DimensionSelector{
					Name:      ref.Name,
					TimeGrain: ref.TimeGrain,
				})
				continue
			}

			// If not a dimension, we assume it's a measure and validate after the loop (when all measures have been seen)
			referencedMeasures = append(referencedMeasures, ref.Name)
		}

		var window *runtimev1.MetricsViewSpec_MeasureWindow
		if measure.Window != nil {
			// Build order list
			var order []*runtimev1.MetricsViewSpec_DimensionSelector
			if measure.Window.OrderTime && tmp.TimeDimension != "" {
				order = append(order, &runtimev1.MetricsViewSpec_DimensionSelector{
					Name: tmp.TimeDimension,
				})
			}
			for _, o := range measure.Window.Order {
				typ, ok := names[strings.ToLower(o.Name)]
				if !ok || typ != nameIsDimension {
					return fmt.Errorf(`order dimension %q not found`, o.Name)
				}

				order = append(order, &runtimev1.MetricsViewSpec_DimensionSelector{
					Name:      o.Name,
					TimeGrain: o.TimeGrain,
					Desc:      o.Descending,
				})
			}

			// Add items in order list to requiredDimensions
			for _, o := range order {
				found := false
				for _, rd := range requiredDimensions {
					if strings.EqualFold(rd.Name, o.Name) {
						found = true
						break
					}
				}
				if !found {
					requiredDimensions = append(requiredDimensions, &runtimev1.MetricsViewSpec_DimensionSelector{
						Name:      o.Name,
						TimeGrain: o.TimeGrain,
					})
				}
			}

			// Build window
			window = &runtimev1.MetricsViewSpec_MeasureWindow{
				Partition:       measure.Window.Partition,
				OrderBy:         order,
				FrameExpression: measure.Window.Frame,
			}
		}

		var typ runtimev1.MetricsViewSpec_MeasureType
		switch strings.ToLower(measure.Type) {
		case "":
			typ = runtimev1.MetricsViewSpec_MEASURE_TYPE_SIMPLE
			if len(referencedMeasures) > 0 || len(perDimensions) > 0 {
				typ = runtimev1.MetricsViewSpec_MEASURE_TYPE_DERIVED
			}
		case "simple":
			typ = runtimev1.MetricsViewSpec_MEASURE_TYPE_SIMPLE
			if len(referencedMeasures) > 0 || len(perDimensions) > 0 {
				return fmt.Errorf(`measure type "simple" cannot have "per" or "requires" fields`)
			}
		case "derived":
			typ = runtimev1.MetricsViewSpec_MEASURE_TYPE_DERIVED
		case "time_comparison":
			typ = runtimev1.MetricsViewSpec_MEASURE_TYPE_TIME_COMPARISON
		default:
			return fmt.Errorf(`invalid measure type %q (allowed values: simple, derived, time_comparison)`, measure.Type)
		}

		measures = append(measures, &runtimev1.MetricsViewSpec_Measure{
			Name:                measure.Name,
			DisplayName:         measure.DisplayName,
			Description:         measure.Description,
			Expression:          measure.Expression,
			Type:                typ,
			Window:              window,
			PerDimensions:       perDimensions,
			RequiredDimensions:  requiredDimensions,
			ReferencedMeasures:  referencedMeasures,
			FormatPreset:        measure.FormatPreset,
			FormatD3:            measure.FormatD3,
			FormatD3Locale:      formatD3Locale,
			ValidPercentOfTotal: measure.ValidPercentOfTotal,
			TreatNullsAs:        measure.TreatNullsAs,
		})
	}
	if len(measures) == 0 {
		return fmt.Errorf("must define at least one measure")
	}

	// Validate referenced measures now that all measures have been seen
	for _, m := range measures {
		for _, ref := range m.ReferencedMeasures {
			if typ, ok := names[strings.ToLower(ref)]; !ok || typ != nameIsMeasure {
				return fmt.Errorf(`referenced measure %q not found`, ref)
			}
		}
	}

	for _, measure := range tmp.DefaultMeasures {
		if v, ok := names[strings.ToLower(measure)]; !ok || v != nameIsMeasure {
			return fmt.Errorf(`measure %q referenced in "default_dimensions" not found`, measure)
		}
	}

	tmp.DefaultComparison.Mode = strings.ToLower(tmp.DefaultComparison.Mode)
	if _, ok := comparisonModesMap[tmp.DefaultComparison.Mode]; !ok {
		return fmt.Errorf("invalid mode: %q. allowed values: %s", tmp.DefaultComparison.Mode, strings.Join(validComparisonModes, ","))
	}
	if tmp.DefaultComparison.Dimension != "" {
		if v, ok := names[strings.ToLower(tmp.DefaultComparison.Dimension)]; !ok && v != nameIsDimension {
			return fmt.Errorf("default comparison dimension %q doesn't exist", tmp.DefaultComparison.Dimension)
		}
	}

	if tmp.AvailableTimeRanges != nil {
		for _, r := range tmp.AvailableTimeRanges {
			_, err := rilltime.Parse(r.Range, rilltime.ParseOptions{})
			if err != nil {
				return fmt.Errorf("invalid range in available_time_ranges: %w", err)
			}

			for _, o := range r.ComparisonTimeRanges {
				err = rilltime.ParseCompatibility(o.Range, o.Offset)
				if err != nil {
					return err
				}
			}
		}
	}

	securityRules, err := tmp.Security.Proto()
	if err != nil {
		return err
	}

	if tmp.Model != "" {
		// Not setting Kind because for backwards compatibility, it may actually be a source or an external table.
		node.Refs = append(node.Refs, ResourceName{Name: tmp.Model})
	}
	if tmp.Table != "" {
		// By convention, if the table name matches a source or model name we add a DAG link.
		// We may want to remove this at some point, but the cases where it would not be desired are very rare.
		// Not setting Kind so that inference kicks in.
		node.Refs = append(node.Refs, ResourceName{Name: tmp.Table})
	}

	if tmp.DefaultTheme != "" {
		node.Refs = append(node.Refs, ResourceName{Kind: ResourceKindTheme, Name: tmp.DefaultTheme})
	}

	securityRefs, err := inferRefsFromSecurityRules(securityRules)
	if err != nil {
		return err
	}
	node.Refs = append(node.Refs, securityRefs...)

	var cacheTTLDuration time.Duration
	if tmp.Cache.KeyTTL != "" {
		cacheTTLDuration, err = time.ParseDuration(tmp.Cache.KeyTTL)
		if err != nil {
			return fmt.Errorf(`invalid "cache.key_ttl": %w`, err)
		}
	}

	r, err := p.insertResource(ResourceKindMetricsView, node.Name, node.Paths, node.Refs...)
	if err != nil {
		return err
	}
	// NOTE: After calling insertResource, an error must not be returned. Any validation should be done before calling it.
	spec := r.MetricsViewSpec

	spec.Connector = node.Connector
	spec.Database = tmp.Database
	spec.DatabaseSchema = tmp.DatabaseSchema
	spec.Table = tmp.Table
	spec.Model = tmp.Model
	spec.DisplayName = tmp.DisplayName
	if spec.DisplayName == "" {
		spec.DisplayName = ToDisplayName(node.Name)
	}
	spec.Description = tmp.Description
	spec.TimeDimension = tmp.TimeDimension
	spec.WatermarkExpression = tmp.Watermark
	spec.SmallestTimeGrain = smallestTimeGrain
	spec.FirstDayOfWeek = tmp.FirstDayOfWeek
	spec.FirstMonthOfYear = tmp.FirstMonthOfYear

	for _, dim := range tmp.Dimensions {
		if dim == nil || dim.Ignore {
			continue
		}

<<<<<<< HEAD
		// all dict fields should be defined or none
		if dim.LookupTable == "" && dim.LookKeyColumn == "" && dim.LookValueColumn == "" { // nolint:revive // We still need to set it
			// do nothing
		} else if dim.LookupTable != "" && dim.LookKeyColumn != "" && dim.LookValueColumn != "" {
			if dim.Column == "" {
				return fmt.Errorf("column is required if lookup fields are defined, containing values to be looked up")
			}
		} else {
			return fmt.Errorf("all lookup fields should be defined")
		}

		spec.Dimensions = append(spec.Dimensions, &runtimev1.MetricsViewSpec_DimensionV2{
			Name:              dim.Name,
			DisplayName:       dim.DisplayName,
			Description:       dim.Description,
			Column:            dim.Column,
			Expression:        dim.Expression,
			Unnest:            dim.Unnest,
			Uri:               dim.URI,
			LookupTable:       dim.LookupTable,
			LookupKeyColumn:   dim.LookKeyColumn,
			LookupValueColumn: dim.LookValueColumn,
=======
		spec.Dimensions = append(spec.Dimensions, &runtimev1.MetricsViewSpec_Dimension{
			Name:        dim.Name,
			DisplayName: dim.DisplayName,
			Description: dim.Description,
			Column:      dim.Column,
			Expression:  dim.Expression,
			Unnest:      dim.Unnest,
			Uri:         dim.URI,
>>>>>>> f6b2cc94
		})
	}

	spec.Measures = measures

	spec.SecurityRules = securityRules
	spec.CacheEnabled = tmp.Cache.Enabled
	spec.CacheKeySql = tmp.Cache.KeySQL
	spec.CacheKeyTtlSeconds = int64(cacheTTLDuration.Seconds())

	// Backwards compatibility: When the version is 0, also emit an Explore resource for the metrics view.
	if node.Version > 0 {
		return nil
	}

	refs := []ResourceName{{Kind: ResourceKindMetricsView, Name: node.Name}}
	if tmp.DefaultTheme != "" {
		refs = append(refs, ResourceName{Kind: ResourceKindTheme, Name: tmp.DefaultTheme})
	}
	e, err := p.insertResource(ResourceKindExplore, node.Name, node.Paths, refs...)
	if err != nil {
		// We mustn't error because we have already emitted one resource.
		// Since this probably means an explore has been defined separately, we can just ignore this error.
		return nil
	}

	e.ExploreSpec.DisplayName = spec.DisplayName
	e.ExploreSpec.Description = spec.Description
	e.ExploreSpec.MetricsView = node.Name
	for _, dim := range spec.Dimensions {
		e.ExploreSpec.Dimensions = append(e.ExploreSpec.Dimensions, dim.Name)
	}
	e.ExploreSpec.DimensionsSelector = nil
	for _, m := range spec.Measures {
		e.ExploreSpec.Measures = append(e.ExploreSpec.Measures, m.Name)
	}
	e.ExploreSpec.MeasuresSelector = nil
	e.ExploreSpec.Theme = tmp.DefaultTheme
	for _, tr := range tmp.AvailableTimeRanges {
		res := &runtimev1.ExploreTimeRange{Range: tr.Range}
		for _, ctr := range tr.ComparisonTimeRanges {
			res.ComparisonTimeRanges = append(res.ComparisonTimeRanges, &runtimev1.ExploreComparisonTimeRange{
				Offset: ctr.Offset,
				Range:  ctr.Range,
			})
		}
		e.ExploreSpec.TimeRanges = append(e.ExploreSpec.TimeRanges, res)
	}
	e.ExploreSpec.TimeZones = tmp.AvailableTimeZones

	var presetDimensionsSelector, presetMeasuresSelector *runtimev1.FieldSelector
	if len(tmp.DefaultDimensions) == 0 {
		presetDimensionsSelector = &runtimev1.FieldSelector{Selector: &runtimev1.FieldSelector_All{All: true}}
	}
	if len(tmp.DefaultMeasures) == 0 {
		presetMeasuresSelector = &runtimev1.FieldSelector{Selector: &runtimev1.FieldSelector_All{All: true}}
	}
	var tr *string
	if tmp.DefaultTimeRange != "" {
		tr = &tmp.DefaultTimeRange
	}
	var compareDim *string
	if tmp.DefaultComparison.Dimension != "" {
		compareDim = &tmp.DefaultComparison.Dimension
	}
	e.ExploreSpec.DefaultPreset = &runtimev1.ExplorePreset{
		Dimensions:          tmp.DefaultDimensions,
		DimensionsSelector:  presetDimensionsSelector,
		Measures:            tmp.DefaultMeasures,
		MeasuresSelector:    presetMeasuresSelector,
		TimeRange:           tr,
		ComparisonMode:      comparisonModesMap[tmp.DefaultComparison.Mode],
		ComparisonDimension: compareDim,
	}
	// Backwards compatibility: explore parser will default to true so also emit true on the emitted explore spec
	e.ExploreSpec.AllowCustomTimeRange = true

	return nil
}

// parseTimeGrain parses a YAML time grain string
func parseTimeGrain(s string) (runtimev1.TimeGrain, error) {
	switch strings.ToLower(s) {
	case "":
		return runtimev1.TimeGrain_TIME_GRAIN_UNSPECIFIED, nil
	case "ms", "millisecond":
		return runtimev1.TimeGrain_TIME_GRAIN_MILLISECOND, nil
	case "s", "second":
		return runtimev1.TimeGrain_TIME_GRAIN_SECOND, nil
	case "min", "minute":
		return runtimev1.TimeGrain_TIME_GRAIN_MINUTE, nil
	case "h", "hour":
		return runtimev1.TimeGrain_TIME_GRAIN_HOUR, nil
	case "d", "day":
		return runtimev1.TimeGrain_TIME_GRAIN_DAY, nil
	case "w", "week":
		return runtimev1.TimeGrain_TIME_GRAIN_WEEK, nil
	case "month":
		return runtimev1.TimeGrain_TIME_GRAIN_MONTH, nil
	case "q", "quarter":
		return runtimev1.TimeGrain_TIME_GRAIN_QUARTER, nil
	case "y", "year":
		return runtimev1.TimeGrain_TIME_GRAIN_YEAR, nil
	default:
		return runtimev1.TimeGrain_TIME_GRAIN_UNSPECIFIED, fmt.Errorf("invalid time grain %q", s)
	}
}

var validationTemplateData = TemplateData{
	Environment: "dev",
	User: map[string]interface{}{
		"name":   "dummy",
		"email":  "mock@example.org",
		"domain": "example.org",
		"groups": []interface{}{"all"},
		"admin":  false,
	},
	Resolve: func(ref ResourceName) (string, error) {
		return ref.Name, nil
	},
}

// parseNamesYAML parses a []string or a '*' denoting "all names" from a YAML node.
func parseNamesYAML(n yaml.Node) (names []string, all bool, err error) {
	switch n.Kind {
	case yaml.ScalarNode:
		if n.Value == "*" {
			all = true
			return
		}
		err = fmt.Errorf("unexpected scalar %q", n.Value)
	case yaml.SequenceNode:
		names = make([]string, len(n.Content))
		for i, c := range n.Content {
			if c.Kind != yaml.ScalarNode {
				err = fmt.Errorf("unexpected non-string list entry on line %d", c.Line)
				return
			}
			names[i] = c.Value
		}
	default:
		err = fmt.Errorf("invalid field names %v", n)
	}
	return
}

// inferRefsFromSecurityRules infers resource references from security rules.
func inferRefsFromSecurityRules(rules []*runtimev1.SecurityRule) ([]ResourceName, error) {
	var refs []ResourceName
	for _, r := range rules {
		// RowFilter rules are the only rules that can reference external data (since they execute inside the OLAP instead of in the in-memory expression engine).
		if r == nil {
			continue
		}
		rowFilter := r.GetRowFilter()
		if rowFilter == nil {
			continue
		}

		meta, err := AnalyzeTemplate(rowFilter.Sql)
		if err != nil {
			return nil, fmt.Errorf(`invalid 'sql' in row_filter security rule: %w`, err)
		}

		refs = append(refs, meta.Refs...)
	}
	// No need to deduplicate because that's done upstream when the resource is inserted.
	return refs, nil
}<|MERGE_RESOLUTION|>--- conflicted
+++ resolved
@@ -17,18 +17,18 @@
 // MetricsViewYAML is the raw structure of a MetricsView resource defined in YAML
 type MetricsViewYAML struct {
 	commonYAML        `yaml:",inline"` // Not accessed here, only setting it so we can use KnownFields for YAML parsing
-	DisplayName       string           `yaml:"display_name"`
-	Title             string           `yaml:"title"` // Deprecated: use display_name
-	Description       string           `yaml:"description"`
-	Model             string           `yaml:"model"`
-	Database          string           `yaml:"database"`
-	DatabaseSchema    string           `yaml:"database_schema"`
-	Table             string           `yaml:"table"`
-	TimeDimension     string           `yaml:"timeseries"`
-	Watermark         string           `yaml:"watermark"`
-	SmallestTimeGrain string           `yaml:"smallest_time_grain"`
-	FirstDayOfWeek    uint32           `yaml:"first_day_of_week"`
-	FirstMonthOfYear  uint32           `yaml:"first_month_of_year"`
+	DisplayName       string `yaml:"display_name"`
+	Title             string `yaml:"title"` // Deprecated: use display_name
+	Description       string `yaml:"description"`
+	Model             string `yaml:"model"`
+	Database          string `yaml:"database"`
+	DatabaseSchema    string `yaml:"database_schema"`
+	Table             string `yaml:"table"`
+	TimeDimension     string `yaml:"timeseries"`
+	Watermark         string `yaml:"watermark"`
+	SmallestTimeGrain string `yaml:"smallest_time_grain"`
+	FirstDayOfWeek    uint32 `yaml:"first_day_of_week"`
+	FirstMonthOfYear  uint32 `yaml:"first_month_of_year"`
 	Dimensions        []*struct {
 		Name            string
 		DisplayName     string `yaml:"display_name"`
@@ -823,9 +823,8 @@
 			continue
 		}
 
-<<<<<<< HEAD
 		// all dict fields should be defined or none
-		if dim.LookupTable == "" && dim.LookKeyColumn == "" && dim.LookValueColumn == "" { // nolint:revive // We still need to set it
+		if dim.LookupTable == "" && dim.LookKeyColumn == "" && dim.LookValueColumn == "" { // nolint:revive // avoids checking all permutations
 			// do nothing
 		} else if dim.LookupTable != "" && dim.LookKeyColumn != "" && dim.LookValueColumn != "" {
 			if dim.Column == "" {
@@ -835,7 +834,7 @@
 			return fmt.Errorf("all lookup fields should be defined")
 		}
 
-		spec.Dimensions = append(spec.Dimensions, &runtimev1.MetricsViewSpec_DimensionV2{
+		spec.Dimensions = append(spec.Dimensions, &runtimev1.MetricsViewSpec_Dimension{
 			Name:              dim.Name,
 			DisplayName:       dim.DisplayName,
 			Description:       dim.Description,
@@ -846,16 +845,6 @@
 			LookupTable:       dim.LookupTable,
 			LookupKeyColumn:   dim.LookKeyColumn,
 			LookupValueColumn: dim.LookValueColumn,
-=======
-		spec.Dimensions = append(spec.Dimensions, &runtimev1.MetricsViewSpec_Dimension{
-			Name:        dim.Name,
-			DisplayName: dim.DisplayName,
-			Description: dim.Description,
-			Column:      dim.Column,
-			Expression:  dim.Expression,
-			Unnest:      dim.Unnest,
-			Uri:         dim.URI,
->>>>>>> f6b2cc94
 		})
 	}
 
