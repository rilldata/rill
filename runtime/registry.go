--- conflicted
+++ resolved
@@ -559,36 +559,17 @@
 		return err
 	}
 
-<<<<<<< HEAD
-	instance, err := r.get(iwc.instanceID)
-	if err != nil {
-		return err
-	}
-
-=======
->>>>>>> 154b1c52
 	p, err := rillv1.Parse(iwc.ctx, repo, iwc.instanceID, instance.Environment, instance.OLAPConnector)
 	if err != nil {
 		return err
 	}
 
-<<<<<<< HEAD
-	var connectors []*runtimev1.ConnectorSpec
-	for _, r := range p.Resources {
-		if r.ConnectorSpec != nil {
-			connectors = append(connectors, r.ConnectorSpec)
-		}
-	}
-
-	return r.rt.UpdateInstanceWithRillYAML(iwc.ctx, iwc.instanceID, rillYAML, p.DotEnv, connectors, false)
-=======
 	if p.RillYAML == nil {
 		// Empty project
 		return nil
 	}
 
 	return r.rt.UpdateInstanceWithRillYAML(iwc.ctx, iwc.instanceID, p, false)
->>>>>>> 154b1c52
 }
 
 func sizeOfDir(path string) int64 {
