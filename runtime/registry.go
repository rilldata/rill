package runtime

import (
	"context"
	"errors"
	"fmt"
	"strconv"

	runtimev1 "github.com/rilldata/rill/proto/gen/rill/runtime/v1"
	"github.com/rilldata/rill/runtime/drivers"
	"github.com/rilldata/rill/runtime/pkg/observability"
	"go.opentelemetry.io/otel/attribute"
	"go.uber.org/zap"
	"golang.org/x/exp/maps"
)

func (r *Runtime) FindInstances(ctx context.Context) ([]*drivers.Instance, error) {
	return r.Registry().FindInstances(ctx)
}

func (r *Runtime) FindInstance(ctx context.Context, instanceID string) (*drivers.Instance, error) {
	return r.Registry().FindInstance(ctx, instanceID)
}

func (r *Runtime) CreateInstance(ctx context.Context, inst *drivers.Instance) error {
	_, err := r.connectorDef(inst, inst.OLAPDriver)
	if err != nil {
		return fmt.Errorf("invalid olap driver")
	}

	_, err = r.connectorDef(inst, inst.RepoDriver)
	if err != nil {
		return fmt.Errorf("invalid repo driver")
	}

	// this is a hack to set variables and pass to connectors
	// remove this once sources start calling runtime.AcquireHandle in all cases
	if inst.Variables == nil {
		inst.Variables = make(map[string]string)
	}
	inst.Variables["allow_host_access"] = strconv.FormatBool(r.opts.AllowHostAccess)

	// Create instance
	return r.Registry().CreateInstance(ctx, inst)
}

func (r *Runtime) DeleteInstance(ctx context.Context, instanceID string, dropDB bool) error {
	inst, err := r.Registry().FindInstance(ctx, instanceID)
	if err != nil {
		if errors.Is(err, drivers.ErrNotFound) {
			return nil
		}
		return err
	}

	// For idempotency, it's ok for some steps to fail

	// Delete instance related data if catalog is not embedded
	if !inst.EmbedCatalog {
		catalog, release, err := r.Catalog(ctx, instanceID)
		if err == nil {
			err = catalog.DeleteEntries(ctx)
			release()
		}
		if err != nil {
			r.logger.Error("delete instance: error deleting catalog", zap.Error(err), zap.String("instance_id", instanceID), observability.ZapCtx(ctx))
		}
	}

	// Evict cached data and connections for the instance
	r.evictCaches(ctx, inst)

	// Drop the underlying data store
	if dropDB {
		err = r.EvictHandle(ctx, instanceID, inst.OLAPDriver, true)
		if err != nil {
			r.logger.Error("could not drop database", zap.Error(err), zap.String("instance_id", instanceID), observability.ZapCtx(ctx))
		}
	}

	return r.Registry().DeleteInstance(ctx, instanceID)
}

// EditInstance edits exisiting instance.
// The API compares and only evicts caches if drivers or dsn is changed.
// This is done to ensure that db handlers are not unnecessarily closed
func (r *Runtime) EditInstance(ctx context.Context, inst *drivers.Instance) error {
	_, err := r.connectorDef(inst, inst.OLAPDriver)
	if err != nil {
		return fmt.Errorf("invalid olap driver")
	}

	_, err = r.connectorDef(inst, inst.RepoDriver)
	if err != nil {
		return fmt.Errorf("invalid repo driver")
	}

	olderInstance, err := r.Registry().FindInstance(ctx, inst.ID)
	if err != nil {
		return err
	}

	annotationsChanged := !mapsEqual(olderInstance.Annotations, inst.Annotations)

	// evict caches if connections need to be updated
<<<<<<< HEAD
	if olapChanged || repoChanged || annotationsChanged {
=======
	if r.olapChanged(ctx, olderInstance, inst) || r.repoChanged(ctx, olderInstance, inst) {
>>>>>>> 7a92d15a
		r.evictCaches(ctx, olderInstance)
	}

	// update variables
	if inst.Variables == nil {
		inst.Variables = make(map[string]string)
	}
	inst.Variables["allow_host_access"] = strconv.FormatBool(r.opts.AllowHostAccess)

	// update the entire instance for now to avoid building queries in some complicated way
	return r.Registry().EditInstance(ctx, inst)
}

func (r *Runtime) evictCaches(ctx context.Context, inst *drivers.Instance) {
	// evict and close instance connections
	_ = r.EvictHandle(ctx, inst.ID, inst.OLAPDriver, false)
	_ = r.EvictHandle(ctx, inst.ID, inst.RepoDriver, false)
	// evict catalog cache
	r.migrationMetaCache.evict(ctx, inst.ID)
	// query cache can't be evicted since key is a combination of instance ID and other parameters
}

// GetInstanceAttributes fetches an instance and converts its annotations to attributes
// nil is returned if an error occurred or instance was not found
func (r *Runtime) GetInstanceAttributes(ctx context.Context, instanceID string) []attribute.KeyValue {
	instance, err := r.FindInstance(ctx, instanceID)
	if err != nil {
		return nil
	}

	return instanceAnnotationsToAttribs(instance)
}

func (r *Runtime) repoChanged(ctx context.Context, a, b *drivers.Instance) bool {
	o1, _ := r.connectorDef(a, a.RepoDriver)
	o2, _ := r.connectorDef(b, b.RepoDriver)
	return a.RepoDriver != b.RepoDriver || !equal(o1, o2)
}

func (r *Runtime) olapChanged(ctx context.Context, a, b *drivers.Instance) bool {
	o1, _ := r.connectorDef(a, a.OLAPDriver)
	o2, _ := r.connectorDef(b, b.OLAPDriver)
	return a.OLAPDriver != b.OLAPDriver || !equal(o1, o2)
}

func equal(a, b *runtimev1.Connector) bool {
	if (a != nil) != (b != nil) {
		return false
	}
	return a.Name == b.Name && a.Type == b.Type && maps.Equal(a.Config, b.Config)
}

func instanceAnnotationsToAttribs(instance *drivers.Instance) []attribute.KeyValue {
	attrs := make([]attribute.KeyValue, 0, len(instance.Annotations)+1)
	attrs = append(attrs, attribute.String("instance_id", instance.ID))
	for k, v := range instance.Annotations {
		attrs = append(attrs, attribute.String(k, v))
	}
	return attrs
<<<<<<< HEAD
}

func (r *Runtime) checkRepoConnection(inst *drivers.Instance) (drivers.Connection, drivers.RepoStore, error) {
	repo, err := drivers.Open(inst.RepoDriver, map[string]any{"dsn": inst.RepoDSN}, r.logger)
	if err != nil {
		return nil, nil, err
	}
	repoStore, ok := repo.AsRepoStore()
	if !ok {
		return nil, nil, fmt.Errorf("not a valid repo driver: '%s'", inst.RepoDriver)
	}

	return repo, repoStore, nil
}

func (r *Runtime) checkOlapConnection(inst *drivers.Instance) (drivers.Connection, drivers.OLAPStore, error) {
	olap, err := drivers.Open(inst.OLAPDriver, map[string]any{"dsn": inst.OLAPDSN}, r.logger)
	if err != nil {
		return nil, nil, err
	}
	olapStore, ok := olap.AsOLAP()
	if !ok {
		return nil, nil, fmt.Errorf("not a valid OLAP driver: '%s'", inst.OLAPDriver)
	}
	return olap, olapStore, nil
}

func mapsEqual(a, b map[string]string) bool {
	// Check if lengths are the same
	if len(a) != len(b) {
		return false
	}

	// Check if all keys and values in 'a' are the same in 'b'
	for k, v := range a {
		if vb, ok := b[k]; !ok || v != vb {
			return false
		}
	}

	return true
=======
>>>>>>> 7a92d15a
}<|MERGE_RESOLUTION|>--- conflicted
+++ resolved
@@ -103,11 +103,7 @@
 	annotationsChanged := !mapsEqual(olderInstance.Annotations, inst.Annotations)
 
 	// evict caches if connections need to be updated
-<<<<<<< HEAD
-	if olapChanged || repoChanged || annotationsChanged {
-=======
-	if r.olapChanged(ctx, olderInstance, inst) || r.repoChanged(ctx, olderInstance, inst) {
->>>>>>> 7a92d15a
+	if r.olapChanged(ctx, olderInstance, inst) || r.repoChanged(ctx, olderInstance, inst) || annotationsChanged {
 		r.evictCaches(ctx, olderInstance)
 	}
 
@@ -167,32 +163,6 @@
 		attrs = append(attrs, attribute.String(k, v))
 	}
 	return attrs
-<<<<<<< HEAD
-}
-
-func (r *Runtime) checkRepoConnection(inst *drivers.Instance) (drivers.Connection, drivers.RepoStore, error) {
-	repo, err := drivers.Open(inst.RepoDriver, map[string]any{"dsn": inst.RepoDSN}, r.logger)
-	if err != nil {
-		return nil, nil, err
-	}
-	repoStore, ok := repo.AsRepoStore()
-	if !ok {
-		return nil, nil, fmt.Errorf("not a valid repo driver: '%s'", inst.RepoDriver)
-	}
-
-	return repo, repoStore, nil
-}
-
-func (r *Runtime) checkOlapConnection(inst *drivers.Instance) (drivers.Connection, drivers.OLAPStore, error) {
-	olap, err := drivers.Open(inst.OLAPDriver, map[string]any{"dsn": inst.OLAPDSN}, r.logger)
-	if err != nil {
-		return nil, nil, err
-	}
-	olapStore, ok := olap.AsOLAP()
-	if !ok {
-		return nil, nil, fmt.Errorf("not a valid OLAP driver: '%s'", inst.OLAPDriver)
-	}
-	return olap, olapStore, nil
 }
 
 func mapsEqual(a, b map[string]string) bool {
@@ -209,6 +179,4 @@
 	}
 
 	return true
-=======
->>>>>>> 7a92d15a
 }