syntax = "proto3";

package rill.runtime.v1;

import "google/api/annotations.proto";
import "google/protobuf/struct.proto";
import "google/protobuf/timestamp.proto";

option go_package = "github.com/rilldata/rill/runtime/api;api";

// RuntimeService is a data infrastructure proxy and orchestrator based on Rill SQL.
// It has a concept of instances, which are fully isolated data projects, enabling optional multi-tenancy.
service RuntimeService {
  // Ping returns information about the runtime
  rpc Ping(PingRequest) returns (PingResponse) {
    option (google.api.http) = {
      get: "/v1/ping"
    };
  }

  // Repos

  // ListRepos lists all the repos currently managed by the runtime
  rpc ListRepos(ListReposRequest) returns (ListReposResponse) {
    option (google.api.http) = {
      get: "/v1/repos"
    };
  }

  // GetRepo returns info about a specific repo
  rpc GetRepo(GetRepoRequest) returns (GetRepoResponse) {
    option (google.api.http) = {
      get: "/v1/repos/{repo_id}"
    };
  }

  // CreateRepo creates a new repo. See the Repo message for an explanation of repos.
  rpc CreateRepo(CreateRepoRequest) returns (CreateRepoResponse) {
    option (google.api.http) = {
      post: "/v1/repos",
      body: "*"
    };
  }

  // DeleteRepo deletes a repo
  rpc DeleteRepo(DeleteRepoRequest) returns (DeleteRepoResponse) {
    option (google.api.http) = {
      delete: "/v1/repos/{repo_id}"
    };
  }

  // ListRepoObjects lists all the objects (files) in a repo sorted by full path. 
  // It includes objects in nested "directories".
  rpc ListRepoObjects(ListRepoObjectsRequest) returns (ListRepoObjectsResponse) {
    option (google.api.http) = {
      get: "/v1/repos/{repo_id}/objects"
    };
  }

  // GetRepoObject returns the contents of a specific object (file) in a repo.
  rpc GetRepoObject(GetRepoObjectRequest) returns (GetRepoObjectResponse) {
    option (google.api.http) = {
      get: "/v1/repos/{repo_id}/objects/-/{path=**}"
    };
  }

  // PutRepoObject can be used to create, update, or delete an object (file) in a repo
  rpc PutRepoObject(PutRepoObjectRequest) returns (PutRepoObjectResponse) {
    option (google.api.http) = {
      post: "/v1/repos/{repo_id}/objects/-/{path=**}",
      body: "*"
    };
  }

  // Instances

  // ListInstances lists all the instances currently managed by the runtime
  rpc ListInstances(ListInstancesRequest) returns (ListInstancesResponse) {
    option (google.api.http) = {
      get: "/v1/instances"
    };
  }

  // GetInstance returns information about a specific instance
  rpc GetInstance(GetInstanceRequest) returns (GetInstanceResponse) {
    option (google.api.http) = {
      get: "/v1/instances/{instance_id}"
    };
  }

  // CreateInstance creates a new instance
  rpc CreateInstance(CreateInstanceRequest) returns (CreateInstanceResponse) {
    option (google.api.http) = {
      post: "/v1/instances",
      body: "*"
    };
  }

  // DeleteInstance deletes an instance
  rpc DeleteInstance(DeleteInstanceRequest) returns (DeleteInstanceResponse) {
    option (google.api.http) = {
      delete: "/v1/instances/{instance_id}"
    };
  }

  // Catalog

  // ListCatalogObjects lists all the objects (like tables, sources or metrics views) registered in an instance's catalog
  rpc ListCatalogObjects(ListCatalogObjectsRequest) returns (ListCatalogObjectsResponse) {
    option (google.api.http) = {
      get: "/v1/instances/{instance_id}/catalog"
    };
  }

  // GetCatalogObject returns information about a specific object in the catalog
  rpc GetCatalogObject(GetCatalogObjectRequest) returns (GetCatalogObjectResponse) {
    option (google.api.http) = {
      get: "/v1/instances/{instance_id}/catalog/{name}"
    };
  }

  // TriggerRefresh triggers a refresh of a refreshable catalog object.
  // It currently only supports sources (which will be re-ingested), but will also support materialized models in the future.
  // It does not respond until the refresh has completed (will move to async jobs when the task scheduler is in place).
  rpc TriggerRefresh(TriggerRefreshRequest) returns (TriggerRefreshResponse) {
    option (google.api.http) = {
      post: "/v1/instances/{instance_id}/catalog/{name}/refresh"
    };
  }

  // TriggerSync syncronizes the instance's catalog with the underlying OLAP's information schema.
  // If the instance has exposed=true, tables found in the information schema will be added to the catalog.
  rpc TriggerSync(TriggerSyncRequest) returns (TriggerSyncResponse) {
    option (google.api.http) = {
      post: "/v1/instances/{instance_id}/sync"
    };
  }

  // Migrations

  // Migrate applies a full set of SQL artifacts (files containing CREATE statements) to the catalog/infra.
  // It attempts to infer a minimal number of migrations to apply to reconcile the current state with
  // the desired state expressed in the artifacts. Any existing objects not described in the submitted
  // artifacts will be deleted.
  rpc Migrate(MigrateRequest) returns (MigrateResponse) {
    option (google.api.http) = {
      post: "/v1/instances/{instance_id}/migrate",
      body: "*"
    };
  }

  // MigrateSingle applies a single `CREATE` statement.
  // It bypasses the reconciling migrations described in Migrate.
  // We aim to deprecate this function once reconciling migrations are mature and adopted in the modeller.
  rpc MigrateSingle(MigrateSingleRequest) returns (MigrateSingleResponse) {
    option (google.api.http) = {
      post: "/v1/instances/{instance_id}/migrate/single",
      body: "*"
    };
  }

  // MigrateDelete deletes a single object.
  // It bypasses the reconciling migrations described in Migrate.
  // We aim to deprecate this function once reconciling migrations are mature and adopted in the modeller.
  rpc MigrateDelete(MigrateDeleteRequest) returns (MigrateDeleteResponse) {
    option (google.api.http) = {
      post: "/v1/instances/{instance_id}/migrate/single/delete",
      body: "*"
    };
  }

  // Queries

  // Query runs a Rill SQL query by transpiling it and proxying it to the instance's OLAP datastore.
  rpc Query(QueryRequest) returns (QueryResponse) {
    option (google.api.http) = {
      post: "/v1/instances/{instance_id}/query",
      body: "*"
    };
  }

  // QueryDirect runs a SQL query by directly executing it against the instance's OLAP datastore.
  // It bypasses Rill SQL and expects the query to use the underlying dialect.
  rpc QueryDirect(QueryDirectRequest) returns (QueryDirectResponse) {
    option (google.api.http) = {
      post: "/v1/instances/{instance_id}/query/direct",
      body: "*"
    };
  }

  // Explore APIs

  // MetricsViewMeta returns metadata about a metrics view.
  // It's comparable to calling GetCatalogObject and will be deprecated in the future.
  rpc MetricsViewMeta(MetricsViewMetaRequest) returns (MetricsViewMetaResponse) {
    option (google.api.http) = {
      post: "/v1/instances/{instance_id}/metrics-views/{metrics_view_name}/meta"
    };
  }

  // MetricsViewToplist returns the top dimension values of a metrics view sorted by one or more measures.
  // It's a convenience API for querying a metrics view.
  rpc MetricsViewToplist(MetricsViewToplistRequest) returns (MetricsViewToplistResponse) {
    option (google.api.http) = {
      post: "/v1/instances/{instance_id}/metrics-views/{metrics_view_name}/toplist/{dimension_name}",
      body: "*"
    };
  }

  // MetricsViewTimeSeries returns time series for the measures in the metrics view.
  // It's a convenience API for querying a metrics view.
  rpc MetricsViewTimeSeries(MetricsViewTimeSeriesRequest) returns (MetricsViewTimeSeriesResponse) {
    option (google.api.http) = {
      post: "/v1/instances/{instance_id}/metrics-views/{metrics_view_name}/timeseries",
      body: "*"
    };
  }

  // MetricsViewTotals returns totals over a time period for the measures in a metrics view.
  // It's a convenience API for querying a metrics view.
  rpc MetricsViewTotals(MetricsViewTotalsRequest) returns (MetricsViewTotalsResponse) {
    option (google.api.http) = {
      post: "/v1/instances/{instance_id}/metrics-views/{metrics_view_name}/totals",
      body: "*"
    };
  }

<<<<<<< HEAD
  // Tablewide profiling API
  rpc TableCardinality(CardinalityRequest) returns (CardinalityResponse) {
    option (google.api.http) = {
      get: "/v1/instances/{instance_id}/tables/{table_name}/cardinality"
    };
  }

  rpc ProfileColumns(ProfileColumnsRequest) returns (ProfileColumnsResponse) {
    option (google.api.http) = {
      get: "/v1/instances/{instance_id}/tables/{table_name}/profile-columns"
    };
  }

  rpc TableRows(RowsRequest) returns (RowsResponse) {
    option (google.api.http) = {
      get: "/v1/instances/{instance_id}/tables/{table_name}/rows"
=======
  // Profiling APIs

  // Get TopK elements from a table for a column given an agg function
  // agg function and k are optional, defaults are count(*) and 50 respectively
  rpc GetTopK(TopKRequest) returns (TopKResponse) {
    option (google.api.http) = {
      post: "/v1/instances/{instance_id}/topk/{table_name}/{column_name}",
      body: "*"
>>>>>>> 34f974ab
    };
  }

  // Connectors

  // ListConnectors returns a description of all the connectors implemented in the runtime,
  // including their schema and validation rules
  rpc ListConnectors(ListConnectorsRequest) returns (ListConnectorsResponse) {
    option (google.api.http) = {
      get: "/v1/connectors/meta"
    };
  }
}

// Request message for RuntimeService.Ping
message PingRequest {}

// Response message for RuntimeService.Ping
message PingResponse {
  // Runtime version
  string version = 1;

  // Runtime server time
  google.protobuf.Timestamp time = 2;
}

// **********
// Repos
// **********

// Repo represents a collection of file artifacts containing SQL statements.
// It will usually by represented as a folder on disk, but may also be backed by a
// database (for modelling in the cloud where no persistant file system is available).
message Repo {
  // UUID identifier
  string repo_id = 1;
  // Driver for persisting artifacts. Supports "file" and "postgres".
  string driver = 2;
  // DSN for driver. If the driver is "file", this should be the path to the root directory.
  string dsn = 3;
}

// Request message for RuntimeService.ListRepos
message ListReposRequest {
  int32 page_size = 1;
  string page_token = 2;
}

// Response message for RuntimeService.ListRepos
message ListReposResponse {
  repeated Repo repos = 1;
  string next_page_token = 2;
}

// Request message for RuntimeService.GetRepo
message GetRepoRequest {
  string repo_id = 1;
}

// Response message for RuntimeService.GetRepo
message GetRepoResponse {
  Repo repo = 1;
}

// Request message for RuntimeService.CreateRepo
message CreateRepoRequest {
  string driver = 1;
  string dsn = 2;
}

// Response message for RuntimeService.CreateRepo
message CreateRepoResponse {
  Repo repo = 1;
}

// Request message for RuntimeService.DeleteRepo
message DeleteRepoRequest {
  string repo_id = 1;
}

// Response message for RuntimeService.DeleteRepo
message DeleteRepoResponse {}

// Request message for RuntimeService.ListRepoObjects
message ListRepoObjectsRequest {
  string repo_id = 1;
}

// Response message for RuntimeService.ListRepoObjects
message ListRepoObjectsResponse {
  repeated string paths = 1;
}

// Request message for RuntimeService.GetRepoObjectRequest
message GetRepoObjectRequest {
  string repo_id = 1;
  string path = 2;
}

// Reponse message for RuntimeService.GetRepoObjectResponse
message GetRepoObjectResponse {
  string blob = 1;
}

// Request message for RuntimeService.PutRepoObjectRequest
message PutRepoObjectRequest {
  string repo_id = 1;
  string path = 2;
  string blob = 3;
  bool delete = 4;
}

// Response message for RuntimeService.PutRepoObjectRequest
message PutRepoObjectResponse {
  string file_path = 1;
}

// **********
// Instances
// **********

// Instance represents one connection to an OLAP datastore (such as DuckDB or Druid).
// Migrations and queries are issued against a specific instance. The concept of
// instances enables multiple data projects to be served by one runtime.
message Instance {
  // Identifier (UUID)
  string instance_id = 1;

  // Name of OLAP infra driver ("druid" or "duckdb")
  string driver = 2;

  // DSN for connection to the OLAP infra 
  string dsn = 3;

  // Prefix to add to all table names created through Rill SQL (such as sources, models, etc.)
  // Use it as an alternative to database schemas.
  string object_prefix = 4;

  // Indicates that the underlying infra may be manipulated directly by users.
  // If true, the runtime will continuously poll the infra's information schema
  // to discover tables not created through the runtime. They will be added to the
  // catalog as UnmanagedTables.
  bool exposed = 5;

  // If true, the runtime will store the instance's catalog data (such as sources and metrics views)
  // in the instance's OLAP datastore instead of in the runtime's metadata store. This is currently
  // only supported for the duckdb driver.
  bool embed_catalog = 6;
}

// Request message for RuntimeService.ListInstances
message ListInstancesRequest {
  int32 page_size = 1;
  string page_token = 2;
}

// Response message for RuntimeService.ListInstances
message ListInstancesResponse {
  repeated Instance instances = 1;
  string next_page_token = 2;
}

// Request message for RuntimeService.GetInstance
message GetInstanceRequest {
  string instance_id = 1;
}

// Response message for RuntimeService.GetInstance
message GetInstanceResponse {
  Instance instance = 1;
}

// Request message for RuntimeService.CreateInstance
message CreateInstanceRequest {
  // See message Instance for field descriptions
  string instance_id = 1;
  string driver = 2;
  string dsn = 3;
  string object_prefix = 4;
  bool exposed = 5;
  bool embed_catalog = 6;
}

// Response message for RuntimeService.CreateInstance
message CreateInstanceResponse {
  string instance_id = 1; // Temporary, for compatibility with local frontend
  Instance instance = 2;
}

// Request message for RuntimeService.DeleteInstance
message DeleteInstanceRequest {
  string instance_id = 1;
}

// Response message for RuntimeService.DeleteInstance
message DeleteInstanceResponse {}

// **********
// Catalog
// **********


// CatalogObject represents an object stored in the catalog
message CatalogObject {
  enum Type {
    TYPE_UNSPECIFIED = 0;
    TYPE_TABLE = 1;
    TYPE_SOURCE = 2;
    TYPE_METRICS_VIEW = 3;
  }
  Type type = 1;
  Table table = 2;
  Source source = 3;
  MetricsView metrics_view = 4;
  google.protobuf.Timestamp created_on = 5;
  google.protobuf.Timestamp updated_on = 6;
  google.protobuf.Timestamp refreshed_on = 7;
}

// Table represents a table in the OLAP database. These include pre-existing tables discovered by periodically
// scanning the database's information schema when the instance is created with exposed=true. Pre-existing tables
// have managed = false.
message Table {
  // Table name
  string name = 1;
  // Table schema
  StructType schema = 2;
  // Managed is true if the table was created through a runtime migration, false if it was discovered in by
  // scanning the database's information schema.
  bool managed = 3;
}

// Source represents a catalog object created using CREATE SOURCE
message Source {
  // Formatted SQL DDL for the source
  string sql = 1;
  // Name of the source
  string name = 2;
  // Connector used by the source
  string connector = 3;
  // Connector properties assigned in the source
  google.protobuf.Struct properties = 4;
  // Detected schema of the source
  StructType schema = 5;
}

// MetricsView represents a catalog object created using CREATE METRICS VIEW
message MetricsView {
  // Dimensions are columns to filter and group by
  message Dimension {
    string name = 1;
    string type = 2;
    bool primary_time = 3;
    string description = 4;
  }
  // Measures are aggregated computed values
  message Measure {
    string name = 1;
    string type = 2;
    string description = 3;
  }
  // Formatted SQL DDL for the metrics view
  string sql = 1;
  // Name of the metrics view
  string name = 2;
  // Name of the source or model that the metrics view is based on
  string from_object = 3;
  // Dimensions in the metrics view
  repeated Dimension dimensions = 4;
  // Measures in the metrics view
  repeated Measure measures = 5;
}

// Request message for RuntimeService.ListCatalogObjects
message ListCatalogObjectsRequest {
  string instance_id = 1;
  CatalogObject.Type type = 2;
}

// Response message for RuntimeService.ListCatalogObjects
message ListCatalogObjectsResponse {
  repeated CatalogObject objects = 1;
}

// Request message for RuntimeService.GetCatalogObject
message GetCatalogObjectRequest {
  string instance_id = 1;
  string name = 2;
}

// Response message for RuntimeService.GetCatalogObject
message GetCatalogObjectResponse {
  CatalogObject object = 1;
}

// Request message for RuntimeService.TriggerRefresh
message TriggerRefreshRequest {
  string instance_id = 1;
  string name = 2;
}

// Response message for RuntimeService.TriggerRefresh
message TriggerRefreshResponse {}

// Request message for RuntimeService.TriggerSync
message TriggerSyncRequest {
  string instance_id = 1;
}

// Response message for RuntimeService.TriggerSync
message TriggerSyncResponse {
  uint32 objects_count = 1;
  uint32 objects_added_count = 2;
  uint32 objects_updated_count = 3;
  uint32 objects_removed_count = 4;
}

// **********
// Migrations
// **********

// Request message for RuntimeService.Migrate
message MigrateRequest {
  // Instance to migrate
  string instance_id = 1;
  // Contents of files containing one or more SQL DDL statements
  repeated string blobs = 2;
  // If true, all catalog objects not present in blobs (except for unmanaged tables) will be deleted
  bool drop_deleted = 3;
  // If true, will validate the SQL, but not actually execute the migrations
  bool dry_run = 4;
}

// Response message for RuntimeService.Migrate
message MigrateResponse {}

// Request message for RuntimeService.MigrateSingle
message MigrateSingleRequest {
  // Instance to migrate
  string instance_id = 1;
  // A CREATE statement
  string sql = 2;
  // If true, will validate the SQL, but not actually execute the migrations
  bool dry_run = 3;
  // If true, will replace existing definitions with the same name
  bool create_or_replace = 4;
  // If provided, will attempt to rename an existing object and only recompute if necessary.
  // NOTE: very questionable semantics here.
  string rename_from = 5;
}

// Response message for RuntimeService.MigrateSingle
message MigrateSingleResponse {}

// Request message for RuntimeService.MigrateDelete
message MigrateDeleteRequest {
  // Instance to migrate
  string instance_id = 1;
  // Name of object to drop
  string name = 2;
}

// Response message for RuntimeService.MigrateDelete
message MigrateDeleteResponse {}

// **********
// Queries
// **********

// Request message for RuntimeService.Query
message QueryRequest {
  // Instance to query
  string instance_id = 1;
  // SELECT statement
  string sql = 2;
  // Args to interpolate into the statement
  repeated google.protobuf.Value args = 3;
  // Query priority (not supported by all backends)
  int64 priority = 4;
  // If true, will only validate the query, not execute it
  bool dry_run = 5;
}

// Response message for RuntimeService.Query
message QueryResponse {
  // Schema of result data
  StructType meta = 1;
  // Result data
  repeated google.protobuf.Struct data = 2;
}

// Request message for RuntimeService.QueryDirect
message QueryDirectRequest {
  // Instance to query
  string instance_id = 1;
  // SELECT statement
  string sql = 2;
  // Args to interpolate into the statement
  repeated google.protobuf.Value args = 3;
  // Query priority (not supported by all backends)
  int64 priority = 4;
  // If true, will only validate the query, not execute it
  bool dry_run = 5;
}

// Response message for RuntimeService.QueryDirect
message QueryDirectResponse {
  // Schema of result data
  StructType meta = 1;
  // Result data
  repeated google.protobuf.Struct data = 2;
}

// **********
// Explore APIs
// **********

// Request message for RuntimeService.MetricsViewMeta
message MetricsViewMetaRequest {
  string instance_id = 1;
  string metrics_view_name = 2;
}

// Response message for RuntimeService.MetricsViewMeta
message MetricsViewMetaResponse {
  string metrics_view_name = 1;
  string from_object = 2;
  repeated MetricsView.Dimension dimensions = 3;
  repeated MetricsView.Measure measures = 4;
}

// Request message for RuntimeService.MetricsViewToplist
message MetricsViewToplistRequest {
  string instance_id = 1;
  string metrics_view_name = 2;
  string dimension_name = 3;
  repeated string measure_names = 4;
  int64 time_start = 5;
  int64 time_end = 6;
  int64 limit = 7;
  int64 offset = 8;
  repeated MetricsViewSort sort = 9;
  MetricsViewFilter filter = 10;
}

// Response message for RuntimeService.MetricsViewToplist
message MetricsViewToplistResponse {
  repeated MetricsViewColumn meta = 1;
  repeated google.protobuf.Struct data = 2;
}

// Request message for RuntimeService.MetricsViewTimeSeries
message MetricsViewTimeSeriesRequest {
  string instance_id = 1;
  string metrics_view_name = 2;
  repeated string measure_names = 3;
  int64 time_start = 4;
  int64 time_end = 5;
  string time_granularity = 6;
  MetricsViewFilter filter = 7;
}

// Response message for RuntimeService.MetricsViewTimeSeries
message MetricsViewTimeSeriesResponse {
  repeated MetricsViewColumn meta = 1;
  repeated google.protobuf.Struct data = 2;
}

// Request message for RuntimeService.MetricsViewTotals
message MetricsViewTotalsRequest {
  string instance_id = 1;
  string metrics_view_name = 2;
  repeated string measure_names = 3;
  int64 time_start = 4;
  int64 time_end = 5;
  MetricsViewFilter filter = 7;
}

// Response message for RuntimeService.MetricsViewTotals
message MetricsViewTotalsResponse {
  repeated MetricsViewColumn meta = 1;
  google.protobuf.Struct data = 2;
}

// Sort clause for metrics view requests
message MetricsViewSort {
  string name = 1;
  bool ascending = 2;
}

// Filter clause for metrics view requests
message MetricsViewFilter {
  message Cond {
    string name = 1;
    repeated google.protobuf.Value in = 2;
    repeated google.protobuf.Value like = 3;
  }
  repeated string match = 1;
  repeated Cond include = 2;
  repeated Cond exclude = 3;
}

// MetricsViewColumn represents a column in a metrics view
message MetricsViewColumn {
  string name = 1;
  string type = 2;
  bool nullable = 3;
}

// **********
// Profiling APIs
// **********

// Request for RuntimeService.GetTopK. Returns the top K values for a given column using agg function for table table_name.
message TopKRequest {
  string instance_id = 1;
  string table_name = 2;
  string column_name = 3;
  optional string agg = 4; // default is count(*)
  optional int32 k = 5; // default is 50
}

// Response for RuntimeService.GetTopK.
message TopKResponse {
  StructType meta = 1;
  repeated google.protobuf.Struct data = 2;
}

// **********
// Tablewide profiling API
// **********

message CardinalityRequest {
  string instance_id = 1;
  string table_name = 2;
}

message CardinalityResponse {
  int64 cardinality = 1;
}

message ProfileColumnsRequest {
  string instance_id = 1;
  string table_name = 2;
}

message ProfileColumnsResponse {
  repeated ProfileColumn profile_column = 1;
}

message ProfileColumn {
  string name = 1;
  string type = 2;
  int32 largest_string_length = 3;
}

message RowsRequest {
  string instance_id = 1;
  string table_name = 2;
  int32 limit = 3;
}

message RowsResponse {
  repeated google.protobuf.Struct data = 1;
}


// **********
// Connectors
// **********

// Connector represents a connector available in the runtime.
// It should not be confused with a source.
message Connector {
  // Property represents one of the connector's config properties
  message Property {
    // Type represents the field type
    enum Type {
      TYPE_UNSPECIFIED = 0;
      TYPE_STRING = 1;
      TYPE_NUMBER = 2;
      TYPE_BOOLEAN = 3;
      TYPE_INFORMATIONAL = 4;
    }
    // The property key
    string key = 1;
    // Pretty name for the property
    string display_name = 2;
    // Human readable description of the field
    string description = 3;
    // Placeholder value for use in UIs
    string placeholder = 4;
    // The type expected for this property
    Type type = 5;
    // Nullable is true if the field is optional
    bool nullable = 6;
    // Additional textual explanation for use in UIs
    string hint = 7;
    // Link to documentation for this property
    string href = 8;
  }
  // Name is the name of the connector (e.g. "CREATE SOURCE foo WITH connector = 'name'")
  string name = 1;
  // Pretty display name for use in UIs
  string display_name = 2;
  // Human readable description of the connector
  string description = 3;
  // Properties accepted by the connector
  repeated Property properties = 4;
}

// Request message for RuntimeService.ListConnectors
message ListConnectorsRequest {}

// Response message for RuntimeService.ListConnectors
message ListConnectorsResponse {
  repeated Connector connectors = 1;
}

// **********
// Common messages
// **********

// Type represents a data type in a schema
message Type {
  // Code enumerates all the types that can be represented in a schema
  enum Code {
    CODE_UNSPECIFIED = 0;
    CODE_BOOL = 1;
    CODE_INT8 = 2;
    CODE_INT16 = 3;
    CODE_INT32 = 4;
    CODE_INT64 = 5;
    CODE_INT128 = 6;
    CODE_UINT8 = 7;
    CODE_UINT16 = 8;
    CODE_UINT32 = 9;
    CODE_UINT64 = 10;
    CODE_UINT128 = 11;
    CODE_FLOAT32 = 12;
    CODE_FLOAT64 = 13;
    CODE_TIMESTAMP = 14;
    CODE_DATE = 15;
    CODE_TIME = 16;
    CODE_STRING = 17;
    CODE_BYTES = 18;
    CODE_ARRAY = 19;
    CODE_STRUCT = 20;
    CODE_MAP = 21;
    CODE_DECIMAL = 22;
    CODE_JSON = 23;
    CODE_UUID = 24;
  }
  // Code designates the type
  Code code = 1;
  // Nullable indicates whether null values are possible
  bool nullable = 2;
  // If code is CODE_ARRAY, array_element_type specifies the type of the array elements
  Type array_element_type = 3;
  // If code is CODE_STRUCT, struct_type specifies the type of the struct's fields
  StructType struct_type = 4;
  // If code is CODE_MAP, map_type specifies the map's key and value types
  MapType map_type = 5;
}

// StructType is a type composed of ordered, named and typed sub-fields
message StructType {
  message Field {
    string name = 1;
    Type type = 2;
  }
  repeated Field fields = 1;
}

// MapType is a complex type for mapping keys to values
message MapType {
  Type key_type = 1;
  Type value_type = 2;
}<|MERGE_RESOLUTION|>--- conflicted
+++ resolved
@@ -225,24 +225,6 @@
     };
   }
 
-<<<<<<< HEAD
-  // Tablewide profiling API
-  rpc TableCardinality(CardinalityRequest) returns (CardinalityResponse) {
-    option (google.api.http) = {
-      get: "/v1/instances/{instance_id}/tables/{table_name}/cardinality"
-    };
-  }
-
-  rpc ProfileColumns(ProfileColumnsRequest) returns (ProfileColumnsResponse) {
-    option (google.api.http) = {
-      get: "/v1/instances/{instance_id}/tables/{table_name}/profile-columns"
-    };
-  }
-
-  rpc TableRows(RowsRequest) returns (RowsResponse) {
-    option (google.api.http) = {
-      get: "/v1/instances/{instance_id}/tables/{table_name}/rows"
-=======
   // Profiling APIs
 
   // Get TopK elements from a table for a column given an agg function
@@ -251,7 +233,25 @@
     option (google.api.http) = {
       post: "/v1/instances/{instance_id}/topk/{table_name}/{column_name}",
       body: "*"
->>>>>>> 34f974ab
+    };
+  }
+
+  // Tablewide profiling API
+  rpc TableCardinality(CardinalityRequest) returns (CardinalityResponse) {
+    option (google.api.http) = {
+      get: "/v1/instances/{instance_id}/tables/{table_name}/cardinality"
+    };
+  }
+
+  rpc ProfileColumns(ProfileColumnsRequest) returns (ProfileColumnsResponse) {
+    option (google.api.http) = {
+      get: "/v1/instances/{instance_id}/tables/{table_name}/profile-columns"
+    };
+  }
+
+  rpc TableRows(RowsRequest) returns (RowsResponse) {
+    option (google.api.http) = {
+      get: "/v1/instances/{instance_id}/tables/{table_name}/rows"
     };
   }
 
