syntax = "proto3";

package rill.runtime.v1;

import "google/api/annotations.proto";
import "google/protobuf/struct.proto";
import "google/protobuf/timestamp.proto";

option go_package = "github.com/rilldata/rill/runtime/api;api";

// RuntimeService is a data infrastructure proxy and orchestrator based on Rill SQL.
// It has a concept of instances, which are fully isolated data projects, enabling optional multi-tenancy.
service RuntimeService {
  // Ping returns information about the runtime
  rpc Ping(PingRequest) returns (PingResponse) {
    option (google.api.http) = {
      get: "/v1/ping"
    };
  }

  // Repos

  // ListRepos lists all the repos currently managed by the runtime
  rpc ListRepos(ListReposRequest) returns (ListReposResponse) {
    option (google.api.http) = {
      get: "/v1/repos"
    };
  }

  // GetRepo returns info about a specific repo
  rpc GetRepo(GetRepoRequest) returns (GetRepoResponse) {
    option (google.api.http) = {
      get: "/v1/repos/{repo_id}"
    };
  }

  // CreateRepo creates a new repo. See the Repo message for an explanation of repos.
  rpc CreateRepo(CreateRepoRequest) returns (CreateRepoResponse) {
    option (google.api.http) = {
      post: "/v1/repos",
      body: "*"
    };
  }

  // DeleteRepo deletes a repo
  rpc DeleteRepo(DeleteRepoRequest) returns (DeleteRepoResponse) {
    option (google.api.http) = {
      delete: "/v1/repos/{repo_id}"
    };
  }

  // ListFiles lists all the files matching a glob in a repo.
  // The files are sorted by their full path.
  rpc ListFiles(ListFilesRequest) returns (ListFilesResponse) {
    option (google.api.http) = {
      get: "/v1/repos/{repo_id}/files"
    };
  }

  // GetFile returns the contents of a specific file in a repo.
  rpc GetFile(GetFileRequest) returns (GetFileResponse) {
    option (google.api.http) = {
      get: "/v1/repos/{repo_id}/files/-/{path=**}"
    };
  }

  // PutFile creates or updates a file in a repo
  rpc PutFile(PutFileRequest) returns (PutFileResponse) {
    option (google.api.http) = {
      post: "/v1/repos/{repo_id}/files/-/{path=**}",
      body: "*"
    };
  }

  // Instances

  // ListInstances lists all the instances currently managed by the runtime
  rpc ListInstances(ListInstancesRequest) returns (ListInstancesResponse) {
    option (google.api.http) = {
      get: "/v1/instances"
    };
  }

  // GetInstance returns information about a specific instance
  rpc GetInstance(GetInstanceRequest) returns (GetInstanceResponse) {
    option (google.api.http) = {
      get: "/v1/instances/{instance_id}"
    };
  }

  // CreateInstance creates a new instance
  rpc CreateInstance(CreateInstanceRequest) returns (CreateInstanceResponse) {
    option (google.api.http) = {
      post: "/v1/instances",
      body: "*"
    };
  }

  // DeleteInstance deletes an instance
  rpc DeleteInstance(DeleteInstanceRequest) returns (DeleteInstanceResponse) {
    option (google.api.http) = {
      delete: "/v1/instances/{instance_id}"
    };
  }

  // Catalog

  // ListCatalogObjects lists all the objects (like tables, sources or metrics views) registered in an instance's catalog
  rpc ListCatalogObjects(ListCatalogObjectsRequest) returns (ListCatalogObjectsResponse) {
    option (google.api.http) = {
      get: "/v1/instances/{instance_id}/catalog"
    };
  }

  // GetCatalogObject returns information about a specific object in the catalog
  rpc GetCatalogObject(GetCatalogObjectRequest) returns (GetCatalogObjectResponse) {
    option (google.api.http) = {
      get: "/v1/instances/{instance_id}/catalog/{name}"
    };
  }

  // TriggerRefresh triggers a refresh of a refreshable catalog object.
  // It currently only supports sources (which will be re-ingested), but will also support materialized models in the future.
  // It does not respond until the refresh has completed (will move to async jobs when the task scheduler is in place).
  rpc TriggerRefresh(TriggerRefreshRequest) returns (TriggerRefreshResponse) {
    option (google.api.http) = {
      post: "/v1/instances/{instance_id}/catalog/{name}/refresh"
    };
  }

  // TriggerSync syncronizes the instance's catalog with the underlying OLAP's information schema.
  // If the instance has exposed=true, tables found in the information schema will be added to the catalog.
  rpc TriggerSync(TriggerSyncRequest) returns (TriggerSyncResponse) {
    option (google.api.http) = {
      post: "/v1/instances/{instance_id}/sync"
    };
  }

  // Migrations

  // Migrate applies a full set of artifacts from a repo to the catalog and infra.
  // It attempts to infer a minimal number of migrations to apply to reconcile the current state with
  // the desired state expressed in the artifacts. Any existing objects not described in the submitted
  // artifacts will be deleted.
  rpc Migrate(MigrateRequest) returns (MigrateResponse) {
    option (google.api.http) = {
      post: "/v1/instances/{instance_id}/migrate",
      body: "*"
    };
  }

  // MigrateSingle applies a single `CREATE` statement.
  // It bypasses the reconciling migrations described in Migrate.
  // We aim to deprecate this function once reconciling migrations are mature and adopted in the modeller.
  rpc MigrateSingle(MigrateSingleRequest) returns (MigrateSingleResponse) {
    option (google.api.http) = {
      post: "/v1/instances/{instance_id}/migrate/single",
      body: "*"
    };
  }

  // MigrateDelete deletes a single object.
  // It bypasses the reconciling migrations described in Migrate.
  // We aim to deprecate this function once reconciling migrations are mature and adopted in the modeller.
  rpc MigrateDelete(MigrateDeleteRequest) returns (MigrateDeleteResponse) {
    option (google.api.http) = {
      post: "/v1/instances/{instance_id}/migrate/single/delete",
      body: "*"
    };
  }

  // PutFileAndMigrate combines PutFile and Migrate in a single endpoint to reduce latency.
  // It is equivalent to calling the two RPCs sequentially.
  rpc PutFileAndMigrate(PutFileAndMigrateRequest) returns (PutFileAndMigrateResponse) {
    option (google.api.http) = {
      post: "/v1/put-and-migrate",
      body: "*"
    };
  }

  // Queries

  // Query runs a Rill SQL query by transpiling it and proxying it to the instance's OLAP datastore.
  rpc Query(QueryRequest) returns (QueryResponse) {
    option (google.api.http) = {
      post: "/v1/instances/{instance_id}/query",
      body: "*"
    };
  }

  // QueryDirect runs a SQL query by directly executing it against the instance's OLAP datastore.
  // It bypasses Rill SQL and expects the query to use the underlying dialect.
  rpc QueryDirect(QueryDirectRequest) returns (QueryDirectResponse) {
    option (google.api.http) = {
      post: "/v1/instances/{instance_id}/query/direct",
      body: "*"
    };
  }

  // Explore APIs

  // MetricsViewMeta returns metadata about a metrics view.
  // It's comparable to calling GetCatalogObject and will be deprecated in the future.
  rpc MetricsViewMeta(MetricsViewMetaRequest) returns (MetricsViewMetaResponse) {
    option (google.api.http) = {
      post: "/v1/instances/{instance_id}/metrics-views/{metrics_view_name}/meta"
    };
  }

  // MetricsViewToplist returns the top dimension values of a metrics view sorted by one or more measures.
  // It's a convenience API for querying a metrics view.
  rpc MetricsViewToplist(MetricsViewToplistRequest) returns (MetricsViewToplistResponse) {
    option (google.api.http) = {
      post: "/v1/instances/{instance_id}/metrics-views/{metrics_view_name}/toplist/{dimension_name}",
      body: "*"
    };
  }

  // MetricsViewTimeSeries returns time series for the measures in the metrics view.
  // It's a convenience API for querying a metrics view.
  rpc MetricsViewTimeSeries(MetricsViewTimeSeriesRequest) returns (MetricsViewTimeSeriesResponse) {
    option (google.api.http) = {
      post: "/v1/instances/{instance_id}/metrics-views/{metrics_view_name}/timeseries",
      body: "*"
    };
  }

  // MetricsViewTotals returns totals over a time period for the measures in a metrics view.
  // It's a convenience API for querying a metrics view.
  rpc MetricsViewTotals(MetricsViewTotalsRequest) returns (MetricsViewTotalsResponse) {
    option (google.api.http) = {
      post: "/v1/instances/{instance_id}/metrics-views/{metrics_view_name}/totals",
      body: "*"
    };
  }

  // Metrics APIs

  rpc EstimateRollupInterval(EstimateRollupIntervalRequest) returns (EstimateRollupIntervalResponse) {
    option (google.api.http) = {
      post: "/v1/instances/{instance_id}/estimate-rollup-interval/{table_name}",
      body: "*"
    };
  }

  // Profiling APIs

  // Get TopK elements from a table for a column given an agg function
  // agg function and k are optional, defaults are count(*) and 50 respectively
  rpc GetTopK(TopKRequest) returns (CategoricalSummary) {
    option (google.api.http) = {
      post: "/v1/instances/{instance_id}/topk/{table_name}/{column_name}",
      body: "*"
    };
  }

  // Get the number of nulls in a column
  rpc GetNullCount(NullCountRequest) returns (NullCountResponse) {
    option (google.api.http) = {
      get: "/v1/instances/{instance_id}/null-count/{table_name}/{column_name}"
    };
  }

  // Get basic stats for a numeric column like min, max, mean, stddev, etc
  rpc GetDescriptiveStatistics(DescriptiveStatisticsRequest) returns (NumericSummary) {
    option (google.api.http) = {
      get: "/v1/instances/{instance_id}/descriptive-statistics/{table_name}/{column_name}"
    };
  }

  // Estimates the smallest time grain present in the column
  rpc EstimateSmallestTimeGrain(EstimateSmallestTimeGrainRequest) returns (EstimateSmallestTimeGrainResponse) {
    option (google.api.http) = {
      get: "/v1/instances/{instance_id}/estimate-smallest-time-grain/{table_name}/{column_name}"
    };
  }

  // Get the histogram for values in a column
  rpc GetNumericHistogram(NumericHistogramRequest) returns (NumericSummary) {
    option (google.api.http) = {
      get: "/v1/instances/{instance_id}/numeric-histogram/{table_name}/{column_name}"
    };
  }

  // Get outliers for a numeric column
  rpc GetRugHistogram(RugHistogramRequest) returns (NumericSummary) {
    option (google.api.http) = {
      get: "/v1/instances/{instance_id}/rug-histogram/{table_name}/{column_name}"
    };
  }

  // Get the time range summaries (min, max) for a column
  rpc GetTimeRangeSummary(TimeRangeSummaryRequest) returns (TimeRangeSummary) {
    option (google.api.http) = {
      get: "/v1/instances/{instance_id}/time-range-summary/{table_name}/{column_name}"
    };
  }

  // Get cardinality for a column
  rpc GetCardinalityOfColumn(CardinalityOfColumnRequest) returns (CategoricalSummary) {
    option (google.api.http) = {
      get: "/v1/instances/{instance_id}/cardinality-of-column/{table_name}/{column_name}"
    };
  }

  // Generate time series
  rpc GenerateTimeSeries(GenerateTimeSeriesRequest) returns (TimeSeriesRollup) {
    option (google.api.http) = {
      post: "/v1/instances/{instance_id}/generate-timeseries",
      body: "*"
    };
  }

  // Tablewide profiling APIs
  rpc RenameDatabaseObject(RenameDatabaseObjectRequest) returns (RenameDatabaseObjectResponse) { // todo it's not a profiling endpoint - move smw else
    option (google.api.http) = {
      post: "/v1/instances/{instance_id}/rename-object"
    };
  }

  rpc TableCardinality(CardinalityRequest) returns (CardinalityResponse) {
    option (google.api.http) = {
      get: "/v1/instances/{instance_id}/tables/{table_name}/cardinality"
    };
  }

  rpc ProfileColumns(ProfileColumnsRequest) returns (ProfileColumnsResponse) {
    option (google.api.http) = {
      get: "/v1/instances/{instance_id}/tables/{table_name}/profile-columns"
    };
  }

  rpc TableRows(RowsRequest) returns (RowsResponse) {
    option (google.api.http) = {
      get: "/v1/instances/{instance_id}/tables/{table_name}/rows"
    };
  }

  // Connectors

  // ListConnectors returns a description of all the connectors implemented in the runtime,
  // including their schema and validation rules
  rpc ListConnectors(ListConnectorsRequest) returns (ListConnectorsResponse) {
    option (google.api.http) = {
      get: "/v1/connectors/meta"
    };
  }
}

// Request message for RuntimeService.Ping
message PingRequest {}

// Response message for RuntimeService.Ping
message PingResponse {
  // Runtime version
  string version = 1;

  // Runtime server time
  google.protobuf.Timestamp time = 2;
}

// **********
// Repos
// **********

// Repo represents a collection of file artifacts containing SQL statements.
// It will usually by represented as a folder on disk, but may also be backed by a
// database (for modelling in the cloud where no persistant file system is available).
message Repo {
  // UUID identifier
  string repo_id = 1;
  // Driver for persisting artifacts. Supports "file" and "postgres".
  string driver = 2;
  // DSN for driver. If the driver is "file", this should be the path to the root directory.
  string dsn = 3;
}

// Request message for RuntimeService.ListRepos
message ListReposRequest {
  int32 page_size = 1;
  string page_token = 2;
}

// Response message for RuntimeService.ListRepos
message ListReposResponse {
  repeated Repo repos = 1;
  string next_page_token = 2;
}

// Request message for RuntimeService.GetRepo
message GetRepoRequest {
  string repo_id = 1;
}

// Response message for RuntimeService.GetRepo
message GetRepoResponse {
  Repo repo = 1;
}

// Request message for RuntimeService.CreateRepo
message CreateRepoRequest {
  string driver = 1;
  string dsn = 2;
}

// Response message for RuntimeService.CreateRepo
message CreateRepoResponse {
  Repo repo = 1;
}

// Request message for RuntimeService.DeleteRepo
message DeleteRepoRequest {
  string repo_id = 1;
}

// Response message for RuntimeService.DeleteRepo
message DeleteRepoResponse {}

// Request message for RuntimeService.ListFiles
message ListFilesRequest {
  string repo_id = 1;
  string glob = 2;
}

// Response message for RuntimeService.ListFiles
message ListFilesResponse {
  repeated string paths = 1;
}

// Request message for RuntimeService.GetFile
message GetFileRequest {
  string repo_id = 1;
  string path = 2;
}

<<<<<<< HEAD
// Reponse message for RuntimeService.GetFile
message GetFileResponse {
=======
// Response message for RuntimeService.GetRepoObjectResponse
message GetRepoObjectResponse {
>>>>>>> 4d1069f2
  string blob = 1;
  google.protobuf.Timestamp updated_on = 2;
}

// Request message for RuntimeService.PutFile
message PutFileRequest {
  string repo_id = 1;
  string path = 2;
  string blob = 3;
  // Create indicates whether to create the file if it doesn't already exist
  bool create = 4;
  // Will cause the operation to fail if the file already exists.
  // It should only be set when create = true.
  bool create_only = 5;
  // Delete will remove the file. If true, the passed blob must be empty.
  bool delete = 6;
}

// Response message for RuntimeService.PutFile
message PutFileResponse {
  string file_path = 1;
}

// **********
// Instances
// **********

// Instance represents one connection to an OLAP datastore (such as DuckDB or Druid).
// Migrations and queries are issued against a specific instance. The concept of
// instances enables multiple data projects to be served by one runtime.
message Instance {
  // Identifier (UUID)
  string instance_id = 1;

  // Name of OLAP infra driver ("druid" or "duckdb")
  string driver = 2;

  // DSN for connection to the OLAP infra 
  string dsn = 3;

  // Prefix to add to all table names created through Rill SQL (such as sources, models, etc.)
  // Use it as an alternative to database schemas.
  string object_prefix = 4;

  // Indicates that the underlying infra may be manipulated directly by users.
  // If true, the runtime will continuously poll the infra's information schema
  // to discover tables not created through the runtime. They will be added to the
  // catalog as UnmanagedTables.
  bool exposed = 5;

  // If true, the runtime will store the instance's catalog data (such as sources and metrics views)
  // in the instance's OLAP datastore instead of in the runtime's metadata store. This is currently
  // only supported for the duckdb driver.
  bool embed_catalog = 6;
}

// Request message for RuntimeService.ListInstances
message ListInstancesRequest {
  int32 page_size = 1;
  string page_token = 2;
}

// Response message for RuntimeService.ListInstances
message ListInstancesResponse {
  repeated Instance instances = 1;
  string next_page_token = 2;
}

// Request message for RuntimeService.GetInstance
message GetInstanceRequest {
  string instance_id = 1;
}

// Response message for RuntimeService.GetInstance
message GetInstanceResponse {
  Instance instance = 1;
}

// Request message for RuntimeService.CreateInstance
message CreateInstanceRequest {
  // See message Instance for field descriptions
  string instance_id = 1;
  string driver = 2;
  string dsn = 3;
  string object_prefix = 4;
  bool exposed = 5;
  bool embed_catalog = 6;
}

// Response message for RuntimeService.CreateInstance
message CreateInstanceResponse {
  string instance_id = 1; // Temporary, for compatibility with local frontend
  Instance instance = 2;
}

// Request message for RuntimeService.DeleteInstance
message DeleteInstanceRequest {
  string instance_id = 1;
}

// Response message for RuntimeService.DeleteInstance
message DeleteInstanceResponse {}

// **********
// Catalog
// **********

// CatalogObject represents an object stored in the catalog
message CatalogObject {
  enum Type {
    TYPE_UNSPECIFIED = 0;
    TYPE_TABLE = 1;
    TYPE_SOURCE = 2;
    TYPE_MODEL = 3;
    TYPE_METRICS_VIEW = 4;
  }
  Type type = 1;
  Table table = 2;
  Source source = 3;
  Model model = 4;
  MetricsView metrics_view = 5;
  string name = 6;
  string path = 7;
  google.protobuf.Timestamp created_on = 8;
  google.protobuf.Timestamp updated_on = 9;
  google.protobuf.Timestamp refreshed_on = 10;
}

// Table represents a table in the OLAP database. These include pre-existing tables discovered by periodically
// scanning the database's information schema when the instance is created with exposed=true. Pre-existing tables
// have managed = false.
message Table {
  // Table name
  string name = 1;
  // Table schema
  StructType schema = 2;
  // Managed is true if the table was created through a runtime migration, false if it was discovered in by
  // scanning the database's information schema.
  bool managed = 3;
}

// Source is the internal representation of a source definition
message Source {
  // Name of the source
  string name = 1;
  // Connector used by the source
  string connector = 2;
  // Connector properties assigned in the source
  google.protobuf.Struct properties = 3;
  // Detected schema of the source
  StructType schema = 5;

  // Used for the SQL statement for sources
  // TODO: Remove before merging this branch
  string sql = 20;
}

// Model is the internal representation of a model definition
message Model {
  // Dialects supported for models
  enum Dialect {
    DIALECT_UNSPECIFIED = 0;
    DIALECT_DUCKDB = 1;
  }
  // Name of the model
  string name = 1;
  // SQL is a SELECT statement representing the model
  string sql = 2;
  // Dialect of the SQL statement
  Dialect dialect = 3;
  // Detected schema of the model
  StructType schema = 4;
}

// Metrics view is the internal representation of a metrics view definition
message MetricsView {
  // Dimensions are columns to filter and group by
  message Dimension {
    string name = 1;
    string label = 2;
    string description = 3;
    string enabled = 4;
    string error = 5;
  }
  // Measures are aggregated computed values
  message Measure {
    string name = 1;
    string label = 2;
    string expression = 3;
    string description = 4;
    string format = 5;
    string enabled = 6;
    string error = 7;
  }
  // Name of the metrics view
  string name = 1;
  // Name of the source or model that the metrics view is based on
  string from = 2;
  // Name of the primary time dimension, used for rendering time series
  string time_dimension = 3;
  // Recommended granularities for rolling up the time dimension.
  // Should be a valid SQL INTERVAL value.
  repeated string time_grains = 4;
  // Dimensions in the metrics view
  repeated Dimension dimensions = 5;
  // Measures in the metrics view
  repeated Measure measures = 6;
}

// Request message for RuntimeService.ListCatalogObjects
message ListCatalogObjectsRequest {
  string instance_id = 1;
  CatalogObject.Type type = 2;
}

// Response message for RuntimeService.ListCatalogObjects
message ListCatalogObjectsResponse {
  repeated CatalogObject objects = 1;
}

// Request message for RuntimeService.GetCatalogObject
message GetCatalogObjectRequest {
  string instance_id = 1;
  string name = 2;
}

// Response message for RuntimeService.GetCatalogObject
message GetCatalogObjectResponse {
  CatalogObject object = 1;
}

// Request message for RuntimeService.TriggerRefresh
message TriggerRefreshRequest {
  string instance_id = 1;
  string name = 2;
}

// Response message for RuntimeService.TriggerRefresh
message TriggerRefreshResponse {}

// Request message for RuntimeService.TriggerSync
message TriggerSyncRequest {
  string instance_id = 1;
}

// Response message for RuntimeService.TriggerSync
message TriggerSyncResponse {
  uint32 objects_count = 1;
  uint32 objects_added_count = 2;
  uint32 objects_updated_count = 3;
  uint32 objects_removed_count = 4;
}

// **********
// Migrations
// **********

// Request message for RuntimeService.Migrate
message MigrateRequest {
  // Instance to migrate
  string instance_id = 1;
  // Contents of files containing one or more SQL DDL statements
  string repo_id = 2;
  // Changed paths provides a way to "hint" what files have changed in the repo, enabling
  // migrations to execute faster by not scanning all code artifacts for changes.
  repeated string changed_paths = 3;
  // If true, will validate the file artifacts, but not actually execute any migrations
  bool dry = 4;
  // If true, will not execute any migrations if any artifact fails to validate.
  // Otherwise, it will execute a best-effort migration (including dropping objects with artifacts
  // that fail to validate.)
  bool strict = 5;
}

// Response message for RuntimeService.Migrate
message MigrateResponse {
  // Errors encountered during the migration. If strict = false, any path in
  // affected_paths without an error can be assumed to have been migrated succesfully.
  repeated MigrationError errors = 1;
  // affected_paths lists all the file artifact paths that were considered while
  // executing the migration. If changed_paths was empty, this will include all
  // code artifacts in the repo.
  repeated string affected_paths = 2;
}

// MigrationError represents an error encountered while running Migrate.
message MigrationError {
  // Code represents different categories of migration errors
  enum Code {
    // Unspecified error
    CODE_UNSPECIFIED = 0;
    // Code artifact failed to parse
    CODE_SYNTAX = 1;
    // Code artifact has internal validation errors
    CODE_VALIDATION = 2;
    // Code artifact is valid, but has invalid dependencies
    CODE_DEPENDENCY = 3;
    // Error returned from the OLAP database
    CODE_OLAP = 4;
    // Error encountered during source inspection or ingestion
    CODE_SOURCE = 5;
  }
  // CharLocation is a line and column in a code artifact
  message CharLocation {
    uint32 line = 1;
    uint32 column = 2;
  }
  // Code denotes the category of error
  Code code = 1;
  // Message is a developer-friendly error message
  string message = 2;
  // File path of the code artifact that this error relates to (if any)
  string file_path = 3;
  // Property path of the error in the code artifact (if any).
  // It's represented as a JS-style property path, e.g. "key0.key1[index2].key3".
  // It only applies to structured code artifacts (i.e. YAML).
  // Only applicable if file_path is set.
  string property_path = 4;
  // Start location of the error in the code artifact (if any).
  // Only applicable if file_path is set.
  CharLocation start_location = 5;
  // End location of the error in the code artifact (if any).
  // Only applicable if file_path and start_location is set.
  CharLocation end_location = 6;
}

// Request message for RuntimeService.MigrateSingle
message MigrateSingleRequest {
  // Instance to migrate
  string instance_id = 1;
  // A CREATE statement
  string sql = 2;
  // If true, will validate the SQL, but not actually execute the migrations
  bool dry_run = 3;
  // If true, will replace existing definitions with the same name
  bool create_or_replace = 4;
  // If provided, will attempt to rename an existing object and only recompute if necessary.
  // NOTE: very questionable semantics here.
  string rename_from = 5;
}

// Response message for RuntimeService.MigrateSingle
message MigrateSingleResponse {}

// Request message for RuntimeService.MigrateDelete
message MigrateDeleteRequest {
  // Instance to migrate
  string instance_id = 1;
  // Name of object to drop
  string name = 2;
}

// Response message for RuntimeService.MigrateDelete
message MigrateDeleteResponse {}

message PutFileAndMigrateRequest {
  // Repo to store the file in
  string repo_id = 1;
  // Instance to apply the migrations to
  string instance_id = 2;
  // Path to store the file at
  string path = 3;
  // Contents to save to the file
  string blob = 4;
  // Create indicates whether to create the file if it doesn't already exist
  bool create = 5;
  // create_only will cause the operation to fail if a file already exists at path.
  // It should only be set when create = true.
  bool create_only = 6;
  // Delete will remove the file. If true, the passed blob must be empty.
  bool delete = 7;

  // If true, will save the file and validate it and related file artifacts, but not actually execute any migrations.
  bool dry = 8;
  // If true, will not execute any migrations if any artifact fails to validate.
  // Otherwise, it will execute a best-effort migration (including dropping objects with artifacts
  // that fail to validate.)
  bool strict = 9;
}

message PutFileAndMigrateResponse {
  // Errors encountered during the migration. If strict = false, any path in
  // affected_paths without an error can be assumed to have been migrated succesfully.
  repeated MigrationError errors = 1;
  // affected_paths lists all the file paths that were considered while
  // executing the migration. For a PutFileAndMigrate, this includes the put file
  // as well as any file artifacts that rely on objects declared in it.
  repeated string affected_paths = 2;
}

// **********
// Queries
// **********

// Request message for RuntimeService.Query
message QueryRequest {
  // Instance to query
  string instance_id = 1;
  // SELECT statement
  string sql = 2;
  // Args to interpolate into the statement
  repeated google.protobuf.Value args = 3;
  // Query priority (not supported by all backends)
  int64 priority = 4;
  // If true, will only validate the query, not execute it
  bool dry_run = 5;
}

// Response message for RuntimeService.Query
message QueryResponse {
  // Schema of result data
  StructType meta = 1;
  // Result data
  repeated google.protobuf.Struct data = 2;
}

// Request message for RuntimeService.QueryDirect
message QueryDirectRequest {
  // Instance to query
  string instance_id = 1;
  // SELECT statement
  string sql = 2;
  // Args to interpolate into the statement
  repeated google.protobuf.Value args = 3;
  // Query priority (not supported by all backends)
  int64 priority = 4;
  // If true, will only validate the query, not execute it
  bool dry_run = 5;
}

// Response message for RuntimeService.QueryDirect
message QueryDirectResponse {
  // Schema of result data
  StructType meta = 1;
  // Result data
  repeated google.protobuf.Struct data = 2;
}

// **********
// Explore APIs
// **********

// Request message for RuntimeService.MetricsViewMeta
message MetricsViewMetaRequest {
  string instance_id = 1;
  string metrics_view_name = 2;
}

// Response message for RuntimeService.MetricsViewMeta
message MetricsViewMetaResponse {
  string metrics_view_name = 1;
  string from_object = 2;
  repeated MetricsView.Dimension dimensions = 3;
  repeated MetricsView.Measure measures = 4;
}

// Request message for RuntimeService.MetricsViewToplist
message MetricsViewToplistRequest {
  string instance_id = 1;
  string metrics_view_name = 2;
  string dimension_name = 3;
  repeated string measure_names = 4;
  int64 time_start = 5;
  int64 time_end = 6;
  int64 limit = 7;
  int64 offset = 8;
  repeated MetricsViewSort sort = 9;
  MetricsViewFilter filter = 10;
}

// Response message for RuntimeService.MetricsViewToplist
message MetricsViewToplistResponse {
  repeated MetricsViewColumn meta = 1;
  repeated google.protobuf.Struct data = 2;
}

// Request message for RuntimeService.MetricsViewTimeSeries
message MetricsViewTimeSeriesRequest {
  string instance_id = 1;
  string metrics_view_name = 2;
  repeated string measure_names = 3;
  int64 time_start = 4;
  int64 time_end = 5;
  string time_granularity = 6;
  MetricsViewFilter filter = 7;
}

// Response message for RuntimeService.MetricsViewTimeSeries
message MetricsViewTimeSeriesResponse {
  repeated MetricsViewColumn meta = 1;
  repeated google.protobuf.Struct data = 2;
}

// Request message for RuntimeService.MetricsViewTotals
message MetricsViewTotalsRequest {
  string instance_id = 1;
  string metrics_view_name = 2;
  repeated string measure_names = 3;
  int64 time_start = 4;
  int64 time_end = 5;
  MetricsViewFilter filter = 7;
}

// Response message for RuntimeService.MetricsViewTotals
message MetricsViewTotalsResponse {
  repeated MetricsViewColumn meta = 1;
  google.protobuf.Struct data = 2;
}

// Sort clause for metrics view requests
message MetricsViewSort {
  string name = 1;
  bool ascending = 2;
}

// Filter clause for metrics view requests
message MetricsViewFilter {
  message Cond {
    string name = 1;
    repeated google.protobuf.Value in = 2;
    repeated google.protobuf.Value like = 3;
  }
  repeated string match = 1;
  repeated Cond include = 2;
  repeated Cond exclude = 3;
}

// MetricsViewColumn represents a column in a metrics view
message MetricsViewColumn {
  string name = 1;
  string type = 2;
  bool nullable = 3;
}

// **********
// Metrics APIs
// **********

message EstimateRollupIntervalRequest {
  string instance_id = 1;
  string table_name = 2;
  string column_name = 3;
}

message Scalar {
  oneof value {
    int64 int64 = 1;
    double double = 2;
    google.protobuf.Timestamp timestamp = 3;
  }
}

message EstimateRollupIntervalResponse {
  int64 interval = 1;
  Scalar min = 2;
  Scalar max = 3;
}

// **********
// Profiling APIs
// **********

message ProfileColumnSummary {
  oneof Case {
    CategoricalSummary categoricalSummary = 1;
    NumericSummary numericSummary = 2;
    TimeRangeSummary timeRangeSummary = 3;
  }
}

// Response for RuntimeService.GetTopK and RuntimeService.GetCardinalityOfColumn. Message will have either topK or cardinality set.
message CategoricalSummary {
  optional TopKResponse topKResponse = 1;
  optional int64 cardinality = 2;
}

// Response for RuntimeService.GetNumericHistogram, RuntimeService.GetDescriptiveStatistics and RuntimeService.GetCardinalityOfColumn.
// Message will have either numericHistogramBins, numericStatistics or numericOutliers set.
message NumericSummary {
  optional NumericHistogramBins numericHistogramBins = 1;
  optional NumericStatistics numericStatistics = 2;
  optional NumericOutliers numericOutliers = 3;
}

message TimeRangeSummary {
    string min = 1;
    string max = 2;
    message Interval {
      int32 months = 1;
      int32 days = 2;
      int64 micros = 3;
    }
    Interval interval = 3;
}

message NumericOutliers {
  message Outlier {
    double bucket = 1;
    double low = 2;
    double high = 3;
    double present = 4;
  }
  repeated Outlier outliers = 1;
}

// Request for RuntimeService.GetTopK. Returns the top K values for a given column using agg function for table table_name.
message TopKRequest {
  string instance_id = 1;
  string table_name = 2;
  string column_name = 3;
  optional string agg = 4; // default is count(*)
  optional int32 k = 5; // default is 50
}

// Response for RuntimeService.GetTopK.
message TopKResponse {
  message TopKEntry {
    // value is optional so that null values from the database can be represented.
    optional string value = 1;
    double count = 2;
  }
  repeated TopKEntry entries = 1;
}

// Request for RuntimeService.GetNullCount. Returns the null count for a given column for table table_name
message NullCountRequest {
  string instance_id = 1;
  string table_name = 2;
  string column_name = 3;
}

// Response for RuntimeService.GetNullCount
message NullCountResponse {
  int64 count = 1;
}

// Request for RuntimeService.GetDescriptiveStatisticsRequest. Returns the stats for a given column for table table_name
message DescriptiveStatisticsRequest {
  string instance_id = 1;
  string table_name = 2;
  string column_name = 3;
}

// Response for RuntimeService.GetDescriptiveStatistics
message NumericStatistics {
    double min = 1;
    double max = 2;
    double mean = 3;
    double q25 = 4;
    double q50 = 5;
    double q75 = 6;
    double sd = 7;
}

// Request for RuntimeService.GetEstimateSmallestTimeGrainRequest
message EstimateSmallestTimeGrainRequest {
  string instance_id = 1;
  string table_name = 2;
  string column_name = 3;
}

// Response for RuntimeService.EstimateSmallestTimeGrain
message EstimateSmallestTimeGrainResponse {
  enum TimeGrain {
    MILLISECONDS = 0;
    SECONDS = 1;
    MINUTES = 2;
    HOURS = 3;
    DAYS = 4;
    WEEKS = 5;
    MONTHS = 6;
    YEARS = 7;
  }
  TimeGrain time_grain = 1;
}

// Request for RuntimeService.GetNumericHistogram. Returns the histogram for a given column for table table_name
message NumericHistogramRequest {
  string instance_id = 1;
  string table_name = 2;
  string column_name = 3;
  string column_type = 4;
}

// Response for RuntimeService.GetNumericHistogram
message NumericHistogramBins {
  message Bin {
    double bucket = 1;
    double low = 2;
    double high = 3;
    int64 count = 4;
  }
  repeated Bin bins = 1;
}

// Request for RuntimeService.GetRugHistogram
message RugHistogramRequest {
  string instance_id = 1;
  string table_name = 2;
  string column_name = 3;
  string column_type = 4;
}

// Request for RuntimeService.GetTimeRangeSummary
message TimeRangeSummaryRequest {
  string instance_id = 1;
  string table_name = 2;
  string column_name = 3;
}

// Request for RuntimeService.GetCardinalityOfColumn. Returns the cardinality for a given column for table table_name
message CardinalityOfColumnRequest {
  string instance_id = 1;
  string table_name = 2;
  string column_name = 3;
}

message GenerateTimeSeriesRequest {
  string instance_id = 1;
  string table_name = 2;
  optional BasicMeasures measures = 3;
  string timestamp_column_name = 4;
  optional TimeSeriesTimeRange time_range = 5;
  optional MetricsViewRequestFilter filters = 6;
  optional int64 pixels = 7;
  optional int32 sample_size = 8;
  message BasicMeasures {
    repeated BasicMeasureDefinition basicMeasures = 1;
  }
}

message BasicMeasureDefinition {
  string id = 1;
  // mandatory user defined metadata
  string expression = 2;
  // optional user defined metadata
  optional string sql_name = 3;
}

message TimeSeriesTimeRange {
  TimeRangeName name = 1;
  string start = 2;
  string end = 3;
  string interval = 4; // TODO: switch this to TimeGrain
}

enum TimeRangeName {
  LastHour = 0;
  Last6Hours = 1;
  LastDay = 2;
  Last2Days = 3;
  Last5Days = 4;
  LastWeek = 5;
  Last2Weeks = 6;
  Last30Days = 7;
  Last60Days = 8;
  AllTime = 9;
  // Today
  // MonthToDate
  // CustomRange
}

message MetricsViewDimensionValue {
  string name = 1;
  repeated google.protobuf.Value in = 2;
  optional Values like = 3;
  message Values {
    repeated google.protobuf.Value values = 1;
  }
}

message MetricsViewRequestFilter {
  repeated MetricsViewDimensionValue include = 1;
  repeated MetricsViewDimensionValue exclude = 2;
}

message TimeSeriesResponse {
  optional string id = 1;
  repeated TimeSeriesValue results = 2;
  optional TimeSeriesValues spark = 3;
  optional TimeSeriesTimeRange time_range = 4;
  int32 sample_size = 5;
  optional string error = 6;
  message TimeSeriesValues {
    repeated TimeSeriesValue values = 1;
  }
}

message TimeSeriesRollup {
  TimeSeriesResponse rollup = 1;
}

message TimeSeriesValue {
  string ts = 1;
  optional double bin = 2;
  map<string, double> records = 3;
}

// **********
// Tablewide profiling API
// **********

enum DatabaseObjectType {
  TABLE = 0;
  VIEW = 1;
  FUNCTION = 2;
}

message RenameDatabaseObjectRequest {
  string instance_id = 1;
  string name = 2;
  string newname = 3;
  optional DatabaseObjectType type = 4;
}

message RenameDatabaseObjectResponse {
}

message CardinalityRequest {
  string instance_id = 1;
  string table_name = 2;
}

message CardinalityResponse {
  int64 cardinality = 1;
}

message ProfileColumnsRequest {
  string instance_id = 1;
  string table_name = 2;
}

message ProfileColumnsResponse {
  repeated ProfileColumn profile_columns = 1;
}

message ProfileColumn {
  string name = 1;
  string type = 2;
  int32 largest_string_length = 3;
}

message RowsRequest {
  string instance_id = 1;
  string table_name = 2;
  int32 limit = 3;
}

message RowsResponse {
  repeated google.protobuf.Struct data = 1;
}


// **********
// Connectors
// **********

// Connector represents a connector available in the runtime.
// It should not be confused with a source.
message Connector {
  // Property represents one of the connector's config properties
  message Property {
    // Type represents the field type
    enum Type {
      TYPE_UNSPECIFIED = 0;
      TYPE_STRING = 1;
      TYPE_NUMBER = 2;
      TYPE_BOOLEAN = 3;
      TYPE_INFORMATIONAL = 4;
    }
    // The property key
    string key = 1;
    // Pretty name for the property
    string display_name = 2;
    // Human readable description of the field
    string description = 3;
    // Placeholder value for use in UIs
    string placeholder = 4;
    // The type expected for this property
    Type type = 5;
    // Nullable is true if the field is optional
    bool nullable = 6;
    // Additional textual explanation for use in UIs
    string hint = 7;
    // Link to documentation for this property
    string href = 8;
  }
  // Name is the name of the connector (e.g. "CREATE SOURCE foo WITH connector = 'name'")
  string name = 1;
  // Pretty display name for use in UIs
  string display_name = 2;
  // Human readable description of the connector
  string description = 3;
  // Properties accepted by the connector
  repeated Property properties = 4;
}

// Request message for RuntimeService.ListConnectors
message ListConnectorsRequest {}

// Response message for RuntimeService.ListConnectors
message ListConnectorsResponse {
  repeated Connector connectors = 1;
}

// **********
// Common messages
// **********

// Type represents a data type in a schema
message Type {
  // Code enumerates all the types that can be represented in a schema
  enum Code {
    CODE_UNSPECIFIED = 0;
    CODE_BOOL = 1;
    CODE_INT8 = 2;
    CODE_INT16 = 3;
    CODE_INT32 = 4;
    CODE_INT64 = 5;
    CODE_INT128 = 6;
    CODE_UINT8 = 7;
    CODE_UINT16 = 8;
    CODE_UINT32 = 9;
    CODE_UINT64 = 10;
    CODE_UINT128 = 11;
    CODE_FLOAT32 = 12;
    CODE_FLOAT64 = 13;
    CODE_TIMESTAMP = 14;
    CODE_DATE = 15;
    CODE_TIME = 16;
    CODE_STRING = 17;
    CODE_BYTES = 18;
    CODE_ARRAY = 19;
    CODE_STRUCT = 20;
    CODE_MAP = 21;
    CODE_DECIMAL = 22;
    CODE_JSON = 23;
    CODE_UUID = 24;
  }
  // Code designates the type
  Code code = 1;
  // Nullable indicates whether null values are possible
  bool nullable = 2;
  // If code is CODE_ARRAY, array_element_type specifies the type of the array elements
  Type array_element_type = 3;
  // If code is CODE_STRUCT, struct_type specifies the type of the struct's fields
  StructType struct_type = 4;
  // If code is CODE_MAP, map_type specifies the map's key and value types
  MapType map_type = 5;
}

// StructType is a type composed of ordered, named and typed sub-fields
message StructType {
  message Field {
    string name = 1;
    Type type = 2;
  }
  repeated Field fields = 1;
}

// MapType is a complex type for mapping keys to values
message MapType {
  Type key_type = 1;
  Type value_type = 2;
}<|MERGE_RESOLUTION|>--- conflicted
+++ resolved
@@ -433,13 +433,8 @@
   string path = 2;
 }
 
-<<<<<<< HEAD
 // Reponse message for RuntimeService.GetFile
 message GetFileResponse {
-=======
-// Response message for RuntimeService.GetRepoObjectResponse
-message GetRepoObjectResponse {
->>>>>>> 4d1069f2
   string blob = 1;
   google.protobuf.Timestamp updated_on = 2;
 }
