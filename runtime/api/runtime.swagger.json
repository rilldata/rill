{
  "swagger": "2.0",
  "info": {
    "title": "runtime.proto",
    "version": "version not set"
  },
  "tags": [
    {
      "name": "RuntimeService"
    }
  ],
  "consumes": [
    "application/json"
  ],
  "produces": [
    "application/json"
  ],
  "paths": {
    "/v1/connectors/meta": {
      "get": {
        "summary": "ListConnectors returns a description of all the connectors implemented in the runtime,\nincluding their schema and validation rules",
        "operationId": "RuntimeService_ListConnectors",
        "responses": {
          "200": {
            "description": "A successful response.",
            "schema": {
              "$ref": "#/definitions/v1ListConnectorsResponse"
            }
          },
          "default": {
            "description": "An unexpected error response.",
            "schema": {
              "$ref": "#/definitions/rpcStatus"
            }
          }
        },
        "tags": [
          "RuntimeService"
        ]
      }
    },
    "/v1/instances": {
      "get": {
        "summary": "ListInstances lists all the instances currently managed by the runtime",
        "operationId": "RuntimeService_ListInstances",
        "responses": {
          "200": {
            "description": "A successful response.",
            "schema": {
              "$ref": "#/definitions/v1ListInstancesResponse"
            }
          },
          "default": {
            "description": "An unexpected error response.",
            "schema": {
              "$ref": "#/definitions/rpcStatus"
            }
          }
        },
        "parameters": [
          {
            "name": "pageSize",
            "in": "query",
            "required": false,
            "type": "integer",
            "format": "int32"
          },
          {
            "name": "pageToken",
            "in": "query",
            "required": false,
            "type": "string"
          }
        ],
        "tags": [
          "RuntimeService"
        ]
      },
      "post": {
        "summary": "CreateInstance creates a new instance",
        "operationId": "RuntimeService_CreateInstance",
        "responses": {
          "200": {
            "description": "A successful response.",
            "schema": {
              "$ref": "#/definitions/v1CreateInstanceResponse"
            }
          },
          "default": {
            "description": "An unexpected error response.",
            "schema": {
              "$ref": "#/definitions/rpcStatus"
            }
          }
        },
        "parameters": [
          {
            "name": "body",
            "in": "body",
            "required": true,
            "schema": {
              "$ref": "#/definitions/v1CreateInstanceRequest"
            }
          }
        ],
        "tags": [
          "RuntimeService"
        ]
      }
    },
    "/v1/instances/{instanceId}": {
      "get": {
        "summary": "GetInstance returns information about a specific instance",
        "operationId": "RuntimeService_GetInstance",
        "responses": {
          "200": {
            "description": "A successful response.",
            "schema": {
              "$ref": "#/definitions/v1GetInstanceResponse"
            }
          },
          "default": {
            "description": "An unexpected error response.",
            "schema": {
              "$ref": "#/definitions/rpcStatus"
            }
          }
        },
        "parameters": [
          {
            "name": "instanceId",
            "in": "path",
            "required": true,
            "type": "string"
          }
        ],
        "tags": [
          "RuntimeService"
        ]
      },
      "delete": {
        "summary": "DeleteInstance deletes an instance",
        "operationId": "RuntimeService_DeleteInstance",
        "responses": {
          "200": {
            "description": "A successful response.",
            "schema": {
              "$ref": "#/definitions/v1DeleteInstanceResponse"
            }
          },
          "default": {
            "description": "An unexpected error response.",
            "schema": {
              "$ref": "#/definitions/rpcStatus"
            }
          }
        },
        "parameters": [
          {
            "name": "instanceId",
            "in": "path",
            "required": true,
            "type": "string"
          }
        ],
        "tags": [
          "RuntimeService"
        ]
      }
    },
    "/v1/instances/{instanceId}/catalog": {
      "get": {
        "summary": "ListCatalogObjects lists all the objects (like tables, sources or metrics views) registered in an instance's catalog",
        "operationId": "RuntimeService_ListCatalogObjects",
        "responses": {
          "200": {
            "description": "A successful response.",
            "schema": {
              "$ref": "#/definitions/v1ListCatalogObjectsResponse"
            }
          },
          "default": {
            "description": "An unexpected error response.",
            "schema": {
              "$ref": "#/definitions/rpcStatus"
            }
          }
        },
        "parameters": [
          {
            "name": "instanceId",
            "in": "path",
            "required": true,
            "type": "string"
          },
          {
            "name": "type",
            "in": "query",
            "required": false,
            "type": "string",
            "enum": [
              "TYPE_UNSPECIFIED",
              "TYPE_TABLE",
              "TYPE_SOURCE",
              "TYPE_MODEL",
              "TYPE_METRICS_VIEW"
            ],
            "default": "TYPE_UNSPECIFIED"
          }
        ],
        "tags": [
          "RuntimeService"
        ]
      }
    },
    "/v1/instances/{instanceId}/catalog/{name}": {
      "get": {
        "summary": "GetCatalogObject returns information about a specific object in the catalog",
        "operationId": "RuntimeService_GetCatalogObject",
        "responses": {
          "200": {
            "description": "A successful response.",
            "schema": {
              "$ref": "#/definitions/v1GetCatalogObjectResponse"
            }
          },
          "default": {
            "description": "An unexpected error response.",
            "schema": {
              "$ref": "#/definitions/rpcStatus"
            }
          }
        },
        "parameters": [
          {
            "name": "instanceId",
            "in": "path",
            "required": true,
            "type": "string"
          },
          {
            "name": "name",
            "in": "path",
            "required": true,
            "type": "string"
          }
        ],
        "tags": [
          "RuntimeService"
        ]
      }
    },
    "/v1/instances/{instanceId}/catalog/{name}/refresh": {
      "post": {
        "summary": "TriggerRefresh triggers a refresh of a refreshable catalog object.\nIt currently only supports sources (which will be re-ingested), but will also support materialized models in the future.\nIt does not respond until the refresh has completed (will move to async jobs when the task scheduler is in place).",
        "operationId": "RuntimeService_TriggerRefresh",
        "responses": {
          "200": {
            "description": "A successful response.",
            "schema": {
              "$ref": "#/definitions/v1TriggerRefreshResponse"
            }
          },
          "default": {
            "description": "An unexpected error response.",
            "schema": {
              "$ref": "#/definitions/rpcStatus"
            }
          }
        },
        "parameters": [
          {
            "name": "instanceId",
            "in": "path",
            "required": true,
            "type": "string"
          },
          {
            "name": "name",
            "in": "path",
            "required": true,
            "type": "string"
          }
        ],
        "tags": [
          "RuntimeService"
        ]
      }
    },
    "/v1/instances/{instanceId}/estimate-rollup-interval/{tableName}": {
      "post": {
        "operationId": "RuntimeService_EstimateRollupInterval",
        "responses": {
          "200": {
            "description": "A successful response.",
            "schema": {
              "$ref": "#/definitions/v1EstimateRollupIntervalResponse"
            }
          },
          "default": {
            "description": "An unexpected error response.",
            "schema": {
              "$ref": "#/definitions/rpcStatus"
            }
          }
        },
        "parameters": [
          {
            "name": "instanceId",
            "in": "path",
            "required": true,
            "type": "string"
          },
          {
            "name": "tableName",
            "in": "path",
            "required": true,
            "type": "string"
          },
          {
            "name": "body",
            "in": "body",
            "required": true,
            "schema": {
              "type": "object",
              "properties": {
                "columnName": {
                  "type": "string"
                }
              }
            }
          }
        ],
        "tags": [
          "RuntimeService"
        ]
      }
    },
    "/v1/instances/{instanceId}/metrics-views/{metricsViewName}/meta": {
      "post": {
        "summary": "MetricsViewMeta returns metadata about a metrics view.\nIt's comparable to calling GetCatalogObject and will be deprecated in the future.",
        "operationId": "RuntimeService_MetricsViewMeta",
        "responses": {
          "200": {
            "description": "A successful response.",
            "schema": {
              "$ref": "#/definitions/v1MetricsViewMetaResponse"
            }
          },
          "default": {
            "description": "An unexpected error response.",
            "schema": {
              "$ref": "#/definitions/rpcStatus"
            }
          }
        },
        "parameters": [
          {
            "name": "instanceId",
            "in": "path",
            "required": true,
            "type": "string"
          },
          {
            "name": "metricsViewName",
            "in": "path",
            "required": true,
            "type": "string"
          }
        ],
        "tags": [
          "RuntimeService"
        ]
      }
    },
    "/v1/instances/{instanceId}/metrics-views/{metricsViewName}/timeseries": {
      "post": {
        "summary": "MetricsViewTimeSeries returns time series for the measures in the metrics view.\nIt's a convenience API for querying a metrics view.",
        "operationId": "RuntimeService_MetricsViewTimeSeries",
        "responses": {
          "200": {
            "description": "A successful response.",
            "schema": {
              "$ref": "#/definitions/v1MetricsViewTimeSeriesResponse"
            }
          },
          "default": {
            "description": "An unexpected error response.",
            "schema": {
              "$ref": "#/definitions/rpcStatus"
            }
          }
        },
        "parameters": [
          {
            "name": "instanceId",
            "in": "path",
            "required": true,
            "type": "string"
          },
          {
            "name": "metricsViewName",
            "in": "path",
            "required": true,
            "type": "string"
          },
          {
            "name": "body",
            "in": "body",
            "required": true,
            "schema": {
              "type": "object",
              "properties": {
                "measureNames": {
                  "type": "array",
                  "items": {
                    "type": "string"
                  }
                },
                "timeStart": {
                  "type": "string",
                  "format": "int64"
                },
                "timeEnd": {
                  "type": "string",
                  "format": "int64"
                },
                "timeGranularity": {
                  "type": "string"
                },
                "filter": {
                  "$ref": "#/definitions/v1MetricsViewFilter"
                }
              },
              "title": "Request message for RuntimeService.MetricsViewTimeSeries"
            }
          }
        ],
        "tags": [
          "RuntimeService"
        ]
      }
    },
    "/v1/instances/{instanceId}/metrics-views/{metricsViewName}/toplist/{dimensionName}": {
      "post": {
        "summary": "MetricsViewToplist returns the top dimension values of a metrics view sorted by one or more measures.\nIt's a convenience API for querying a metrics view.",
        "operationId": "RuntimeService_MetricsViewToplist",
        "responses": {
          "200": {
            "description": "A successful response.",
            "schema": {
              "$ref": "#/definitions/v1MetricsViewToplistResponse"
            }
          },
          "default": {
            "description": "An unexpected error response.",
            "schema": {
              "$ref": "#/definitions/rpcStatus"
            }
          }
        },
        "parameters": [
          {
            "name": "instanceId",
            "in": "path",
            "required": true,
            "type": "string"
          },
          {
            "name": "metricsViewName",
            "in": "path",
            "required": true,
            "type": "string"
          },
          {
            "name": "dimensionName",
            "in": "path",
            "required": true,
            "type": "string"
          },
          {
            "name": "body",
            "in": "body",
            "required": true,
            "schema": {
              "type": "object",
              "properties": {
                "measureNames": {
                  "type": "array",
                  "items": {
                    "type": "string"
                  }
                },
                "timeStart": {
                  "type": "string",
                  "format": "int64"
                },
                "timeEnd": {
                  "type": "string",
                  "format": "int64"
                },
                "limit": {
                  "type": "string",
                  "format": "int64"
                },
                "offset": {
                  "type": "string",
                  "format": "int64"
                },
                "sort": {
                  "type": "array",
                  "items": {
                    "$ref": "#/definitions/v1MetricsViewSort"
                  }
                },
                "filter": {
                  "$ref": "#/definitions/v1MetricsViewFilter"
                }
              },
              "title": "Request message for RuntimeService.MetricsViewToplist"
            }
          }
        ],
        "tags": [
          "RuntimeService"
        ]
      }
    },
    "/v1/instances/{instanceId}/metrics-views/{metricsViewName}/totals": {
      "post": {
        "summary": "MetricsViewTotals returns totals over a time period for the measures in a metrics view.\nIt's a convenience API for querying a metrics view.",
        "operationId": "RuntimeService_MetricsViewTotals",
        "responses": {
          "200": {
            "description": "A successful response.",
            "schema": {
              "$ref": "#/definitions/v1MetricsViewTotalsResponse"
            }
          },
          "default": {
            "description": "An unexpected error response.",
            "schema": {
              "$ref": "#/definitions/rpcStatus"
            }
          }
        },
        "parameters": [
          {
            "name": "instanceId",
            "in": "path",
            "required": true,
            "type": "string"
          },
          {
            "name": "metricsViewName",
            "in": "path",
            "required": true,
            "type": "string"
          },
          {
            "name": "body",
            "in": "body",
            "required": true,
            "schema": {
              "type": "object",
              "properties": {
                "measureNames": {
                  "type": "array",
                  "items": {
                    "type": "string"
                  }
                },
                "timeStart": {
                  "type": "string",
                  "format": "int64"
                },
                "timeEnd": {
                  "type": "string",
                  "format": "int64"
                },
                "filter": {
                  "$ref": "#/definitions/v1MetricsViewFilter"
                }
              },
              "title": "Request message for RuntimeService.MetricsViewTotals"
            }
          }
        ],
        "tags": [
          "RuntimeService"
        ]
      }
    },
    "/v1/instances/{instanceId}/migrate": {
      "post": {
        "summary": "Migrate applies a full set of artifacts from a repo to the catalog and infra.\nIt attempts to infer a minimal number of migrations to apply to reconcile the current state with\nthe desired state expressed in the artifacts. Any existing objects not described in the submitted\nartifacts will be deleted.",
        "operationId": "RuntimeService_Migrate",
        "responses": {
          "200": {
            "description": "A successful response.",
            "schema": {
              "$ref": "#/definitions/v1MigrateResponse"
            }
          },
          "default": {
            "description": "An unexpected error response.",
            "schema": {
              "$ref": "#/definitions/rpcStatus"
            }
          }
        },
        "parameters": [
          {
            "name": "instanceId",
            "description": "Instance to migrate",
            "in": "path",
            "required": true,
            "type": "string"
          },
          {
            "name": "body",
            "in": "body",
            "required": true,
            "schema": {
              "type": "object",
              "properties": {
                "repoId": {
                  "type": "string",
                  "title": "Contents of files containing one or more SQL DDL statements"
                },
                "changedPaths": {
                  "type": "array",
                  "items": {
                    "type": "string"
                  },
                  "description": "Changed paths provides a way to \"hint\" what files have changed in the repo, enabling\nmigrations to execute faster by not scanning all code artifacts for changes."
                },
                "dry": {
                  "type": "boolean",
                  "title": "If true, will validate the file artifacts, but not actually execute any migrations"
                },
                "strict": {
                  "type": "boolean",
                  "title": "If true, will not execute any migrations if any artifact fails to validate.\nOtherwise, it will execute a best-effort migration (including dropping objects with artifacts\nthat fail to validate.)"
                }
              },
              "title": "Request message for RuntimeService.Migrate"
            }
          }
        ],
        "tags": [
          "RuntimeService"
        ]
      }
    },
    "/v1/instances/{instanceId}/migrate/single": {
      "post": {
        "summary": "MigrateSingle applies a single `CREATE` statement.\nIt bypasses the reconciling migrations described in Migrate.\nWe aim to deprecate this function once reconciling migrations are mature and adopted in the modeller.",
        "operationId": "RuntimeService_MigrateSingle",
        "responses": {
          "200": {
            "description": "A successful response.",
            "schema": {
              "$ref": "#/definitions/v1MigrateSingleResponse"
            }
          },
          "default": {
            "description": "An unexpected error response.",
            "schema": {
              "$ref": "#/definitions/rpcStatus"
            }
          }
        },
        "parameters": [
          {
            "name": "instanceId",
            "description": "Instance to migrate",
            "in": "path",
            "required": true,
            "type": "string"
          },
          {
            "name": "body",
            "in": "body",
            "required": true,
            "schema": {
              "type": "object",
              "properties": {
                "sql": {
                  "type": "string",
                  "title": "A CREATE statement"
                },
                "dryRun": {
                  "type": "boolean",
                  "title": "If true, will validate the SQL, but not actually execute the migrations"
                },
                "createOrReplace": {
                  "type": "boolean",
                  "title": "If true, will replace existing definitions with the same name"
                },
                "renameFrom": {
                  "type": "string",
                  "description": "If provided, will attempt to rename an existing object and only recompute if necessary.\nNOTE: very questionable semantics here."
                }
              },
              "title": "Request message for RuntimeService.MigrateSingle"
            }
          }
        ],
        "tags": [
          "RuntimeService"
        ]
      }
    },
    "/v1/instances/{instanceId}/migrate/single/delete": {
      "post": {
        "summary": "MigrateDelete deletes a single object.\nIt bypasses the reconciling migrations described in Migrate.\nWe aim to deprecate this function once reconciling migrations are mature and adopted in the modeller.",
        "operationId": "RuntimeService_MigrateDelete",
        "responses": {
          "200": {
            "description": "A successful response.",
            "schema": {
              "$ref": "#/definitions/v1MigrateDeleteResponse"
            }
          },
          "default": {
            "description": "An unexpected error response.",
            "schema": {
              "$ref": "#/definitions/rpcStatus"
            }
          }
        },
        "parameters": [
          {
            "name": "instanceId",
            "description": "Instance to migrate",
            "in": "path",
            "required": true,
            "type": "string"
          },
          {
            "name": "body",
            "in": "body",
            "required": true,
            "schema": {
              "type": "object",
              "properties": {
                "name": {
                  "type": "string",
                  "title": "Name of object to drop"
                }
              },
              "title": "Request message for RuntimeService.MigrateDelete"
            }
          }
        ],
        "tags": [
          "RuntimeService"
        ]
      }
    },
    "/v1/instances/{instanceId}/query": {
      "post": {
        "summary": "Query runs a Rill SQL query by transpiling it and proxying it to the instance's OLAP datastore.",
        "operationId": "RuntimeService_Query",
        "responses": {
          "200": {
            "description": "A successful response.",
            "schema": {
              "$ref": "#/definitions/v1QueryResponse"
            }
          },
          "default": {
            "description": "An unexpected error response.",
            "schema": {
              "$ref": "#/definitions/rpcStatus"
            }
          }
        },
        "parameters": [
          {
            "name": "instanceId",
            "description": "Instance to query",
            "in": "path",
            "required": true,
            "type": "string"
          },
          {
            "name": "body",
            "in": "body",
            "required": true,
            "schema": {
              "type": "object",
              "properties": {
                "sql": {
                  "type": "string",
                  "title": "SELECT statement"
                },
                "args": {
                  "type": "array",
                  "items": {},
                  "title": "Args to interpolate into the statement"
                },
                "priority": {
                  "type": "string",
                  "format": "int64",
                  "title": "Query priority (not supported by all backends)"
                },
                "dryRun": {
                  "type": "boolean",
                  "title": "If true, will only validate the query, not execute it"
                }
              },
              "title": "Request message for RuntimeService.Query"
            }
          }
        ],
        "tags": [
          "RuntimeService"
        ]
      }
    },
    "/v1/instances/{instanceId}/query/direct": {
      "post": {
        "summary": "QueryDirect runs a SQL query by directly executing it against the instance's OLAP datastore.\nIt bypasses Rill SQL and expects the query to use the underlying dialect.",
        "operationId": "RuntimeService_QueryDirect",
        "responses": {
          "200": {
            "description": "A successful response.",
            "schema": {
              "$ref": "#/definitions/v1QueryDirectResponse"
            }
          },
          "default": {
            "description": "An unexpected error response.",
            "schema": {
              "$ref": "#/definitions/rpcStatus"
            }
          }
        },
        "parameters": [
          {
            "name": "instanceId",
            "description": "Instance to query",
            "in": "path",
            "required": true,
            "type": "string"
          },
          {
            "name": "body",
            "in": "body",
            "required": true,
            "schema": {
              "type": "object",
              "properties": {
                "sql": {
                  "type": "string",
                  "title": "SELECT statement"
                },
                "args": {
                  "type": "array",
                  "items": {},
                  "title": "Args to interpolate into the statement"
                },
                "priority": {
                  "type": "string",
                  "format": "int64",
                  "title": "Query priority (not supported by all backends)"
                },
                "dryRun": {
                  "type": "boolean",
                  "title": "If true, will only validate the query, not execute it"
                }
              },
              "title": "Request message for RuntimeService.QueryDirect"
            }
          }
        ],
        "tags": [
          "RuntimeService"
        ]
      }
    },
    "/v1/instances/{instanceId}/rename-object": {
      "post": {
        "summary": "Tablewide profiling APIs",
        "operationId": "RuntimeService_RenameDatabaseObject",
        "responses": {
          "200": {
            "description": "A successful response.",
            "schema": {
              "$ref": "#/definitions/v1RenameDatabaseObjectResponse"
            }
          },
          "default": {
            "description": "An unexpected error response.",
            "schema": {
              "$ref": "#/definitions/rpcStatus"
            }
          }
        },
        "parameters": [
          {
            "name": "instanceId",
            "in": "path",
            "required": true,
            "type": "string"
          },
          {
            "name": "name",
            "in": "query",
            "required": false,
            "type": "string"
          },
          {
            "name": "newname",
            "in": "query",
            "required": false,
            "type": "string"
          },
          {
            "name": "type",
            "in": "query",
            "required": false,
            "type": "string",
            "enum": [
              "TABLE",
              "VIEW",
              "FUNCTION"
            ],
            "default": "TABLE"
          }
        ],
        "tags": [
          "RuntimeService"
        ]
      }
    },
    "/v1/instances/{instanceId}/sync": {
      "post": {
        "summary": "TriggerSync syncronizes the instance's catalog with the underlying OLAP's information schema.\nIf the instance has exposed=true, tables found in the information schema will be added to the catalog.",
        "operationId": "RuntimeService_TriggerSync",
        "responses": {
          "200": {
            "description": "A successful response.",
            "schema": {
              "$ref": "#/definitions/v1TriggerSyncResponse"
            }
          },
          "default": {
            "description": "An unexpected error response.",
            "schema": {
              "$ref": "#/definitions/rpcStatus"
            }
          }
        },
        "parameters": [
          {
            "name": "instanceId",
            "in": "path",
            "required": true,
            "type": "string"
          }
        ],
        "tags": [
          "RuntimeService"
        ]
      }
    },
    "/v1/instances/{instanceId}/tables/{tableName}/cardinality": {
      "get": {
        "operationId": "RuntimeService_TableCardinality",
        "responses": {
          "200": {
            "description": "A successful response.",
            "schema": {
              "$ref": "#/definitions/v1CardinalityResponse"
            }
          },
          "default": {
            "description": "An unexpected error response.",
            "schema": {
              "$ref": "#/definitions/rpcStatus"
            }
          }
        },
        "parameters": [
          {
            "name": "instanceId",
            "in": "path",
            "required": true,
            "type": "string"
          },
          {
            "name": "tableName",
            "in": "path",
            "required": true,
            "type": "string"
          }
        ],
        "tags": [
          "RuntimeService"
        ]
      }
    },
    "/v1/instances/{instanceId}/tables/{tableName}/profile-columns": {
      "get": {
        "operationId": "RuntimeService_ProfileColumns",
        "responses": {
          "200": {
            "description": "A successful response.",
            "schema": {
              "$ref": "#/definitions/v1ProfileColumnsResponse"
            }
          },
          "default": {
            "description": "An unexpected error response.",
            "schema": {
              "$ref": "#/definitions/rpcStatus"
            }
          }
        },
        "parameters": [
          {
            "name": "instanceId",
            "in": "path",
            "required": true,
            "type": "string"
          },
          {
            "name": "tableName",
            "in": "path",
            "required": true,
            "type": "string"
          }
        ],
        "tags": [
          "RuntimeService"
        ]
      }
    },
    "/v1/instances/{instanceId}/tables/{tableName}/rows": {
      "get": {
        "operationId": "RuntimeService_TableRows",
        "responses": {
          "200": {
            "description": "A successful response.",
            "schema": {
              "$ref": "#/definitions/v1RowsResponse"
            }
          },
          "default": {
            "description": "An unexpected error response.",
            "schema": {
              "$ref": "#/definitions/rpcStatus"
            }
          }
        },
        "parameters": [
          {
            "name": "instanceId",
            "in": "path",
            "required": true,
            "type": "string"
          },
          {
            "name": "tableName",
            "in": "path",
            "required": true,
            "type": "string"
          },
          {
            "name": "limit",
            "in": "query",
            "required": false,
            "type": "integer",
            "format": "int32"
          }
        ],
        "tags": [
          "RuntimeService"
        ]
      }
    },
    "/v1/instances/{instanceId}/topk/{tableName}/{columnName}": {
      "post": {
        "summary": "Get TopK elements from a table for a column given an agg function\nagg function and k are optional, defaults are count(*) and 50 respectively",
        "operationId": "RuntimeService_GetTopK",
        "responses": {
          "200": {
            "description": "A successful response.",
            "schema": {
              "$ref": "#/definitions/v1TopKResponse"
            }
          },
          "default": {
            "description": "An unexpected error response.",
            "schema": {
              "$ref": "#/definitions/rpcStatus"
            }
          }
        },
        "parameters": [
          {
            "name": "instanceId",
            "in": "path",
            "required": true,
            "type": "string"
          },
          {
            "name": "tableName",
            "in": "path",
            "required": true,
            "type": "string"
          },
          {
            "name": "columnName",
            "in": "path",
            "required": true,
            "type": "string"
          },
          {
            "name": "body",
            "in": "body",
            "required": true,
            "schema": {
              "type": "object",
              "properties": {
                "agg": {
                  "type": "string"
                },
                "k": {
                  "type": "integer",
                  "format": "int32"
                }
              },
              "description": "Request for RuntimeService.GetTopK. Returns the top K values for a given column using agg function for table table_name."
            }
          }
        ],
        "tags": [
          "RuntimeService"
        ]
      }
    },
    "/v1/ping": {
      "get": {
        "summary": "Ping returns information about the runtime",
        "operationId": "RuntimeService_Ping",
        "responses": {
          "200": {
            "description": "A successful response.",
            "schema": {
              "$ref": "#/definitions/v1PingResponse"
            }
          },
          "default": {
            "description": "An unexpected error response.",
            "schema": {
              "$ref": "#/definitions/rpcStatus"
            }
          }
        },
        "tags": [
          "RuntimeService"
        ]
      }
    },
    "/v1/put-and-migrate": {
      "post": {
        "summary": "PutFileAndMigrate combines PutFile and Migrate in a single endpoint to reduce latency.\nIt is equivalent to calling the two RPCs sequentially.",
        "operationId": "RuntimeService_PutFileAndMigrate",
        "responses": {
          "200": {
            "description": "A successful response.",
            "schema": {
              "$ref": "#/definitions/v1PutFileAndMigrateResponse"
            }
          },
          "default": {
            "description": "An unexpected error response.",
            "schema": {
              "$ref": "#/definitions/rpcStatus"
            }
          }
        },
        "parameters": [
          {
            "name": "body",
            "in": "body",
            "required": true,
            "schema": {
              "$ref": "#/definitions/v1PutFileAndMigrateRequest"
            }
          }
        ],
        "tags": [
          "RuntimeService"
        ]
      }
    },
    "/v1/repos": {
      "get": {
        "summary": "ListRepos lists all the repos currently managed by the runtime",
        "operationId": "RuntimeService_ListRepos",
        "responses": {
          "200": {
            "description": "A successful response.",
            "schema": {
              "$ref": "#/definitions/v1ListReposResponse"
            }
          },
          "default": {
            "description": "An unexpected error response.",
            "schema": {
              "$ref": "#/definitions/rpcStatus"
            }
          }
        },
        "parameters": [
          {
            "name": "pageSize",
            "in": "query",
            "required": false,
            "type": "integer",
            "format": "int32"
          },
          {
            "name": "pageToken",
            "in": "query",
            "required": false,
            "type": "string"
          }
        ],
        "tags": [
          "RuntimeService"
        ]
      },
      "post": {
        "summary": "CreateRepo creates a new repo. See the Repo message for an explanation of repos.",
        "operationId": "RuntimeService_CreateRepo",
        "responses": {
          "200": {
            "description": "A successful response.",
            "schema": {
              "$ref": "#/definitions/v1CreateRepoResponse"
            }
          },
          "default": {
            "description": "An unexpected error response.",
            "schema": {
              "$ref": "#/definitions/rpcStatus"
            }
          }
        },
        "parameters": [
          {
            "name": "body",
            "in": "body",
            "required": true,
            "schema": {
              "$ref": "#/definitions/v1CreateRepoRequest"
            }
          }
        ],
        "tags": [
          "RuntimeService"
        ]
      }
    },
    "/v1/repos/{repoId}": {
      "get": {
        "summary": "GetRepo returns info about a specific repo",
        "operationId": "RuntimeService_GetRepo",
        "responses": {
          "200": {
            "description": "A successful response.",
            "schema": {
              "$ref": "#/definitions/v1GetRepoResponse"
            }
          },
          "default": {
            "description": "An unexpected error response.",
            "schema": {
              "$ref": "#/definitions/rpcStatus"
            }
          }
        },
        "parameters": [
          {
            "name": "repoId",
            "in": "path",
            "required": true,
            "type": "string"
          }
        ],
        "tags": [
          "RuntimeService"
        ]
      },
      "delete": {
        "summary": "DeleteRepo deletes a repo",
        "operationId": "RuntimeService_DeleteRepo",
        "responses": {
          "200": {
            "description": "A successful response.",
            "schema": {
              "$ref": "#/definitions/v1DeleteRepoResponse"
            }
          },
          "default": {
            "description": "An unexpected error response.",
            "schema": {
              "$ref": "#/definitions/rpcStatus"
            }
          }
        },
        "parameters": [
          {
            "name": "repoId",
            "in": "path",
            "required": true,
            "type": "string"
          }
        ],
        "tags": [
          "RuntimeService"
        ]
      }
    },
    "/v1/repos/{repoId}/files": {
      "get": {
        "summary": "ListFiles lists all the files matching a glob in a repo.\nThe files are sorted by their full path.",
        "operationId": "RuntimeService_ListFiles",
        "responses": {
          "200": {
            "description": "A successful response.",
            "schema": {
              "$ref": "#/definitions/v1ListFilesResponse"
            }
          },
          "default": {
            "description": "An unexpected error response.",
            "schema": {
              "$ref": "#/definitions/rpcStatus"
            }
          }
        },
        "parameters": [
          {
            "name": "repoId",
            "in": "path",
            "required": true,
            "type": "string"
          },
          {
            "name": "glob",
            "in": "query",
            "required": false,
            "type": "string"
          }
        ],
        "tags": [
          "RuntimeService"
        ]
      }
    },
    "/v1/repos/{repoId}/files/-/{path}": {
      "get": {
        "summary": "GetFile returns the contents of a specific file in a repo.",
        "operationId": "RuntimeService_GetFile",
        "responses": {
          "200": {
            "description": "A successful response.",
            "schema": {
              "$ref": "#/definitions/v1GetFileResponse"
            }
          },
          "default": {
            "description": "An unexpected error response.",
            "schema": {
              "$ref": "#/definitions/rpcStatus"
            }
          }
        },
        "parameters": [
          {
            "name": "repoId",
            "in": "path",
            "required": true,
            "type": "string"
          },
          {
            "name": "path",
            "in": "path",
            "required": true,
            "type": "string",
            "pattern": ".+"
          }
        ],
        "tags": [
          "RuntimeService"
        ]
      },
      "post": {
        "summary": "PutFile creates or updates a file in a repo",
        "operationId": "RuntimeService_PutFile",
        "responses": {
          "200": {
            "description": "A successful response.",
            "schema": {
              "$ref": "#/definitions/v1PutFileResponse"
            }
          },
          "default": {
            "description": "An unexpected error response.",
            "schema": {
              "$ref": "#/definitions/rpcStatus"
            }
          }
        },
        "parameters": [
          {
            "name": "repoId",
            "in": "path",
            "required": true,
            "type": "string"
          },
          {
            "name": "path",
            "in": "path",
            "required": true,
            "type": "string",
            "pattern": ".+"
          },
          {
            "name": "body",
            "in": "body",
            "required": true,
            "schema": {
              "type": "object",
              "properties": {
                "blob": {
                  "type": "string"
                },
                "create": {
                  "type": "boolean",
                  "title": "Create indicates whether to create the file if it doesn't already exist"
                },
                "createOnly": {
                  "type": "boolean",
                  "description": "Will cause the operation to fail if the file already exists.\nIt should only be set when create = true."
                },
                "delete": {
                  "type": "boolean",
                  "description": "Delete will remove the file. If true, the passed blob must be empty."
                }
              },
              "title": "Request message for RuntimeService.PutFile"
            }
          }
        ],
        "tags": [
          "RuntimeService"
        ]
      }
    }
  },
  "definitions": {
    "ConnectorProperty": {
      "type": "object",
      "properties": {
        "key": {
          "type": "string",
          "title": "The property key"
        },
        "displayName": {
          "type": "string",
          "title": "Pretty name for the property"
        },
        "description": {
          "type": "string",
          "title": "Human readable description of the field"
        },
        "placeholder": {
          "type": "string",
          "title": "Placeholder value for use in UIs"
        },
        "type": {
          "$ref": "#/definitions/ConnectorPropertyType",
          "title": "The type expected for this property"
        },
        "nullable": {
          "type": "boolean",
          "title": "Nullable is true if the field is optional"
        },
        "hint": {
          "type": "string",
          "title": "Additional textual explanation for use in UIs"
        },
        "href": {
          "type": "string",
          "title": "Link to documentation for this property"
        }
      },
      "title": "Property represents one of the connector's config properties"
    },
    "ConnectorPropertyType": {
      "type": "string",
      "enum": [
        "TYPE_UNSPECIFIED",
        "TYPE_STRING",
        "TYPE_NUMBER",
        "TYPE_BOOLEAN",
        "TYPE_INFORMATIONAL"
      ],
      "default": "TYPE_UNSPECIFIED",
      "title": "Type represents the field type"
    },
    "MetricsViewDimension": {
      "type": "object",
      "properties": {
        "name": {
          "type": "string"
        },
        "label": {
          "type": "string"
        },
        "description": {
          "type": "string"
        },
        "enabled": {
          "type": "string"
        },
        "error": {
          "type": "string"
        }
      },
      "title": "Dimensions are columns to filter and group by"
    },
    "MetricsViewFilterCond": {
      "type": "object",
      "properties": {
        "name": {
          "type": "string"
        },
        "in": {
          "type": "array",
          "items": {}
        },
        "like": {
          "type": "array",
          "items": {}
        }
      }
    },
    "MetricsViewMeasure": {
      "type": "object",
      "properties": {
        "name": {
          "type": "string"
        },
        "label": {
          "type": "string"
        },
        "expression": {
          "type": "string"
        },
        "description": {
          "type": "string"
        },
        "format": {
          "type": "string"
        },
        "enabled": {
          "type": "string"
        },
        "error": {
          "type": "string"
        }
      },
      "title": "Measures are aggregated computed values"
    },
    "MigrationErrorCharLocation": {
      "type": "object",
      "properties": {
        "line": {
          "type": "integer",
          "format": "int64"
        },
        "column": {
          "type": "integer",
          "format": "int64"
        }
      },
      "title": "CharLocation is a line and column in a code artifact"
    },
    "ModelDialect": {
      "type": "string",
      "enum": [
        "DIALECT_UNSPECIFIED",
        "DIALECT_DUCKDB"
      ],
      "default": "DIALECT_UNSPECIFIED",
      "title": "Dialects supported for models"
    },
    "StructTypeField": {
      "type": "object",
      "properties": {
        "name": {
          "type": "string"
        },
        "type": {
          "$ref": "#/definitions/runtimev1Type"
        }
      }
    },
    "protobufAny": {
      "type": "object",
      "properties": {
        "@type": {
          "type": "string"
        }
      },
      "additionalProperties": {}
    },
    "protobufNullValue": {
      "type": "string",
      "enum": [
        "NULL_VALUE"
      ],
      "default": "NULL_VALUE",
      "description": "`NullValue` is a singleton enumeration to represent the null value for the\n`Value` type union.\n\n The JSON representation for `NullValue` is JSON `null`.\n\n - NULL_VALUE: Null value."
    },
    "rpcStatus": {
      "type": "object",
      "properties": {
        "code": {
          "type": "integer",
          "format": "int32"
        },
        "message": {
          "type": "string"
        },
        "details": {
          "type": "array",
          "items": {
            "$ref": "#/definitions/protobufAny"
          }
        }
      }
    },
    "runtimev1Type": {
      "type": "object",
      "properties": {
        "code": {
          "$ref": "#/definitions/v1TypeCode",
          "title": "Code designates the type"
        },
        "nullable": {
          "type": "boolean",
          "title": "Nullable indicates whether null values are possible"
        },
        "arrayElementType": {
          "$ref": "#/definitions/runtimev1Type",
          "title": "If code is CODE_ARRAY, array_element_type specifies the type of the array elements"
        },
        "structType": {
          "$ref": "#/definitions/v1StructType",
          "title": "If code is CODE_STRUCT, struct_type specifies the type of the struct's fields"
        },
        "mapType": {
          "$ref": "#/definitions/v1MapType",
          "title": "If code is CODE_MAP, map_type specifies the map's key and value types"
        }
      },
      "title": "Type represents a data type in a schema"
    },
    "v1CardinalityResponse": {
      "type": "object",
      "properties": {
        "cardinality": {
          "type": "string",
          "format": "int64"
        }
      }
    },
    "v1CatalogObject": {
      "type": "object",
      "properties": {
        "type": {
          "$ref": "#/definitions/v1CatalogObjectType"
        },
        "table": {
          "$ref": "#/definitions/v1Table"
        },
        "source": {
          "$ref": "#/definitions/v1Source"
        },
        "model": {
          "$ref": "#/definitions/v1Model"
        },
        "metricsView": {
          "$ref": "#/definitions/v1MetricsView"
        },
        "name": {
          "type": "string"
        },
        "path": {
          "type": "string"
        },
        "createdOn": {
          "type": "string",
          "format": "date-time"
        },
        "updatedOn": {
          "type": "string",
          "format": "date-time"
        },
        "refreshedOn": {
          "type": "string",
          "format": "date-time"
        }
      },
      "title": "CatalogObject represents an object stored in the catalog"
    },
    "v1CatalogObjectType": {
      "type": "string",
      "enum": [
        "TYPE_UNSPECIFIED",
        "TYPE_TABLE",
        "TYPE_SOURCE",
        "TYPE_MODEL",
        "TYPE_METRICS_VIEW"
      ],
      "default": "TYPE_UNSPECIFIED"
    },
    "v1Connector": {
      "type": "object",
      "properties": {
        "name": {
          "type": "string",
          "title": "Name is the name of the connector (e.g. \"CREATE SOURCE foo WITH connector = 'name'\")"
        },
        "displayName": {
          "type": "string",
          "title": "Pretty display name for use in UIs"
        },
        "description": {
          "type": "string",
          "title": "Human readable description of the connector"
        },
        "properties": {
          "type": "array",
          "items": {
            "$ref": "#/definitions/ConnectorProperty"
          },
          "title": "Properties accepted by the connector"
        }
      },
      "description": "Connector represents a connector available in the runtime.\nIt should not be confused with a source."
    },
    "v1CreateInstanceRequest": {
      "type": "object",
      "properties": {
        "instanceId": {
          "type": "string",
          "title": "See message Instance for field descriptions"
        },
        "driver": {
          "type": "string"
        },
        "dsn": {
          "type": "string"
        },
        "objectPrefix": {
          "type": "string"
        },
        "exposed": {
          "type": "boolean"
        },
        "embedCatalog": {
          "type": "boolean"
        }
      },
      "title": "Request message for RuntimeService.CreateInstance"
    },
    "v1CreateInstanceResponse": {
      "type": "object",
      "properties": {
        "instanceId": {
          "type": "string"
        },
        "instance": {
          "$ref": "#/definitions/v1Instance"
        }
      },
      "title": "Response message for RuntimeService.CreateInstance"
    },
    "v1CreateRepoRequest": {
      "type": "object",
      "properties": {
        "driver": {
          "type": "string"
        },
        "dsn": {
          "type": "string"
        }
      },
      "title": "Request message for RuntimeService.CreateRepo"
    },
    "v1CreateRepoResponse": {
      "type": "object",
      "properties": {
        "repo": {
          "$ref": "#/definitions/v1Repo"
        }
      },
      "title": "Response message for RuntimeService.CreateRepo"
    },
    "v1DatabaseObjectType": {
      "type": "string",
      "enum": [
        "TABLE",
        "VIEW",
        "FUNCTION"
      ],
      "default": "TABLE"
    },
    "v1DeleteInstanceResponse": {
      "type": "object",
      "title": "Response message for RuntimeService.DeleteInstance"
    },
    "v1DeleteRepoResponse": {
      "type": "object",
      "title": "Response message for RuntimeService.DeleteRepo"
    },
    "v1EstimateRollupIntervalResponse": {
      "type": "object",
      "properties": {
        "interval": {
          "type": "string",
          "format": "int64"
        },
        "min": {
          "$ref": "#/definitions/v1Scalar"
        },
        "max": {
          "$ref": "#/definitions/v1Scalar"
        }
      }
    },
    "v1GetCatalogObjectResponse": {
      "type": "object",
      "properties": {
        "object": {
          "$ref": "#/definitions/v1CatalogObject"
        }
      },
      "title": "Response message for RuntimeService.GetCatalogObject"
    },
    "v1GetFileResponse": {
      "type": "object",
      "properties": {
        "blob": {
          "type": "string"
        },
        "updatedOn": {
          "type": "string",
          "format": "date-time"
        }
      },
      "title": "Reponse message for RuntimeService.GetFile"
    },
    "v1GetInstanceResponse": {
      "type": "object",
      "properties": {
        "instance": {
          "$ref": "#/definitions/v1Instance"
        }
      },
      "title": "Response message for RuntimeService.GetInstance"
    },
    "v1GetRepoResponse": {
      "type": "object",
      "properties": {
        "repo": {
          "$ref": "#/definitions/v1Repo"
        }
      },
      "title": "Response message for RuntimeService.GetRepo"
    },
    "v1Instance": {
      "type": "object",
      "properties": {
        "instanceId": {
          "type": "string",
          "title": "Identifier (UUID)"
        },
        "driver": {
          "type": "string",
          "title": "Name of OLAP infra driver (\"druid\" or \"duckdb\")"
        },
        "dsn": {
          "type": "string",
          "title": "DSN for connection to the OLAP infra"
        },
        "objectPrefix": {
          "type": "string",
          "description": "Prefix to add to all table names created through Rill SQL (such as sources, models, etc.)\nUse it as an alternative to database schemas."
        },
        "exposed": {
          "type": "boolean",
          "description": "Indicates that the underlying infra may be manipulated directly by users.\nIf true, the runtime will continuously poll the infra's information schema\nto discover tables not created through the runtime. They will be added to the\ncatalog as UnmanagedTables."
        },
        "embedCatalog": {
          "type": "boolean",
          "description": "If true, the runtime will store the instance's catalog data (such as sources and metrics views)\nin the instance's OLAP datastore instead of in the runtime's metadata store. This is currently\nonly supported for the duckdb driver."
        }
      },
      "description": "Instance represents one connection to an OLAP datastore (such as DuckDB or Druid).\nMigrations and queries are issued against a specific instance. The concept of\ninstances enables multiple data projects to be served by one runtime."
    },
    "v1ListCatalogObjectsResponse": {
      "type": "object",
      "properties": {
        "objects": {
          "type": "array",
          "items": {
            "$ref": "#/definitions/v1CatalogObject"
          }
        }
      },
      "title": "Response message for RuntimeService.ListCatalogObjects"
    },
    "v1ListConnectorsResponse": {
      "type": "object",
      "properties": {
        "connectors": {
          "type": "array",
          "items": {
            "$ref": "#/definitions/v1Connector"
          }
        }
      },
      "title": "Response message for RuntimeService.ListConnectors"
    },
    "v1ListFilesResponse": {
      "type": "object",
      "properties": {
        "paths": {
          "type": "array",
          "items": {
            "type": "string"
          }
        }
      },
      "title": "Response message for RuntimeService.ListFiles"
    },
    "v1ListInstancesResponse": {
      "type": "object",
      "properties": {
        "instances": {
          "type": "array",
          "items": {
            "$ref": "#/definitions/v1Instance"
          }
        },
        "nextPageToken": {
          "type": "string"
        }
      },
      "title": "Response message for RuntimeService.ListInstances"
    },
    "v1ListReposResponse": {
      "type": "object",
      "properties": {
        "repos": {
          "type": "array",
          "items": {
            "$ref": "#/definitions/v1Repo"
          }
        },
        "nextPageToken": {
          "type": "string"
        }
      },
      "title": "Response message for RuntimeService.ListRepos"
    },
    "v1MapType": {
      "type": "object",
      "properties": {
        "keyType": {
          "$ref": "#/definitions/runtimev1Type"
        },
        "valueType": {
          "$ref": "#/definitions/runtimev1Type"
        }
      },
      "title": "MapType is a complex type for mapping keys to values"
    },
    "v1MetricsView": {
      "type": "object",
      "properties": {
        "name": {
          "type": "string",
          "title": "Name of the metrics view"
        },
        "from": {
          "type": "string",
          "title": "Name of the source or model that the metrics view is based on"
        },
        "timeDimension": {
          "type": "string",
          "title": "Name of the primary time dimension, used for rendering time series"
        },
        "timeGrains": {
          "type": "array",
          "items": {
            "type": "string"
          },
          "description": "Recommended granularities for rolling up the time dimension.\nShould be a valid SQL INTERVAL value."
        },
        "dimensions": {
          "type": "array",
          "items": {
            "$ref": "#/definitions/MetricsViewDimension"
          },
          "title": "Dimensions in the metrics view"
        },
        "measures": {
          "type": "array",
          "items": {
            "$ref": "#/definitions/MetricsViewMeasure"
          },
          "title": "Measures in the metrics view"
        }
      },
      "title": "Metrics view is the internal representation of a metrics view definition"
    },
    "v1MetricsViewColumn": {
      "type": "object",
      "properties": {
        "name": {
          "type": "string"
        },
        "type": {
          "type": "string"
        },
        "nullable": {
          "type": "boolean"
        }
      },
      "title": "MetricsViewColumn represents a column in a metrics view"
    },
    "v1MetricsViewFilter": {
      "type": "object",
      "properties": {
        "match": {
          "type": "array",
          "items": {
            "type": "string"
          }
        },
        "include": {
          "type": "array",
          "items": {
            "$ref": "#/definitions/MetricsViewFilterCond"
          }
        },
        "exclude": {
          "type": "array",
          "items": {
            "$ref": "#/definitions/MetricsViewFilterCond"
          }
        }
      },
      "title": "Filter clause for metrics view requests"
    },
    "v1MetricsViewMetaResponse": {
      "type": "object",
      "properties": {
        "metricsViewName": {
          "type": "string"
        },
        "fromObject": {
          "type": "string"
        },
        "dimensions": {
          "type": "array",
          "items": {
            "$ref": "#/definitions/MetricsViewDimension"
          }
        },
        "measures": {
          "type": "array",
          "items": {
            "$ref": "#/definitions/MetricsViewMeasure"
          }
        }
      },
      "title": "Response message for RuntimeService.MetricsViewMeta"
    },
    "v1MetricsViewSort": {
      "type": "object",
      "properties": {
        "name": {
          "type": "string"
        },
        "ascending": {
          "type": "boolean"
        }
      },
      "title": "Sort clause for metrics view requests"
    },
    "v1MetricsViewTimeSeriesResponse": {
      "type": "object",
      "properties": {
        "meta": {
          "type": "array",
          "items": {
            "$ref": "#/definitions/v1MetricsViewColumn"
          }
        },
        "data": {
          "type": "array",
          "items": {
            "type": "object"
          }
        }
      },
      "title": "Response message for RuntimeService.MetricsViewTimeSeries"
    },
    "v1MetricsViewToplistResponse": {
      "type": "object",
      "properties": {
        "meta": {
          "type": "array",
          "items": {
            "$ref": "#/definitions/v1MetricsViewColumn"
          }
        },
        "data": {
          "type": "array",
          "items": {
            "type": "object"
          }
        }
      },
      "title": "Response message for RuntimeService.MetricsViewToplist"
    },
    "v1MetricsViewTotalsResponse": {
      "type": "object",
      "properties": {
        "meta": {
          "type": "array",
          "items": {
            "$ref": "#/definitions/v1MetricsViewColumn"
          }
        },
        "data": {
          "type": "object"
        }
      },
      "title": "Response message for RuntimeService.MetricsViewTotals"
    },
    "v1MigrateDeleteResponse": {
      "type": "object",
      "title": "Response message for RuntimeService.MigrateDelete"
    },
    "v1MigrateResponse": {
      "type": "object",
      "properties": {
        "errors": {
          "type": "array",
          "items": {
            "$ref": "#/definitions/v1MigrationError"
          },
          "description": "Errors encountered during the migration. If strict = false, any path in\naffected_paths without an error can be assumed to have been migrated succesfully."
        },
        "affectedPaths": {
          "type": "array",
          "items": {
            "type": "string"
          },
          "description": "affected_paths lists all the file artifact paths that were considered while\nexecuting the migration. If changed_paths was empty, this will include all\ncode artifacts in the repo."
        }
      },
      "title": "Response message for RuntimeService.Migrate"
    },
    "v1MigrateSingleResponse": {
      "type": "object",
      "title": "Response message for RuntimeService.MigrateSingle"
    },
    "v1MigrationError": {
      "type": "object",
      "properties": {
        "code": {
          "$ref": "#/definitions/v1MigrationErrorCode",
          "title": "Code denotes the category of error"
        },
        "message": {
          "type": "string",
          "title": "Message is a developer-friendly error message"
        },
        "filePath": {
          "type": "string",
          "title": "File path of the code artifact that this error relates to (if any)"
        },
        "propertyPath": {
          "type": "string",
          "description": "Property path of the error in the code artifact (if any).\nIt's represented as a JS-style property path, e.g. \"key0.key1[index2].key3\".\nIt only applies to structured code artifacts (i.e. YAML).\nOnly applicable if file_path is set."
        },
        "startLocation": {
          "$ref": "#/definitions/MigrationErrorCharLocation",
          "description": "Start location of the error in the code artifact (if any).\nOnly applicable if file_path is set."
        },
        "endLocation": {
          "$ref": "#/definitions/MigrationErrorCharLocation",
          "description": "End location of the error in the code artifact (if any).\nOnly applicable if file_path and start_location is set."
        }
      },
      "description": "MigrationError represents an error encountered while running Migrate."
    },
    "v1MigrationErrorCode": {
      "type": "string",
      "enum": [
        "CODE_UNSPECIFIED",
        "CODE_SYNTAX",
        "CODE_VALIDATION",
        "CODE_DEPENDENCY",
        "CODE_OLAP",
        "CODE_SOURCE"
      ],
      "default": "CODE_UNSPECIFIED",
      "description": "- CODE_UNSPECIFIED: Unspecified error\n - CODE_SYNTAX: Code artifact failed to parse\n - CODE_VALIDATION: Code artifact has internal validation errors\n - CODE_DEPENDENCY: Code artifact is valid, but has invalid dependencies\n - CODE_OLAP: Error returned from the OLAP database\n - CODE_SOURCE: Error encountered during source inspection or ingestion",
      "title": "Code represents different categories of migration errors"
    },
    "v1Model": {
      "type": "object",
      "properties": {
        "name": {
          "type": "string",
          "title": "Name of the model"
        },
        "sql": {
          "type": "string",
          "title": "SQL is a SELECT statement representing the model"
        },
        "dialect": {
          "$ref": "#/definitions/ModelDialect",
          "title": "Dialect of the SQL statement"
        },
        "schema": {
          "$ref": "#/definitions/v1StructType",
          "title": "Detected schema of the model"
        }
      },
      "title": "Model is the internal representation of a model definition"
    },
    "v1PingResponse": {
      "type": "object",
      "properties": {
        "version": {
          "type": "string",
          "title": "Runtime version"
        },
        "time": {
          "type": "string",
          "format": "date-time",
          "title": "Runtime server time"
        }
      },
      "title": "Response message for RuntimeService.Ping"
    },
<<<<<<< HEAD
    "v1PutFileAndMigrateRequest": {
      "type": "object",
      "properties": {
        "repoId": {
          "type": "string",
          "title": "Repo to store the file in"
        },
        "instanceId": {
          "type": "string",
          "title": "Instance to apply the migrations to"
        },
        "path": {
          "type": "string",
          "title": "Path to store the file at"
        },
        "blob": {
          "type": "string",
          "title": "Contents to save to the file"
        },
        "create": {
          "type": "boolean",
          "title": "Create indicates whether to create the file if it doesn't already exist"
        },
        "createOnly": {
          "type": "boolean",
          "description": "create_only will cause the operation to fail if a file already exists at path.\nIt should only be set when create = true."
        },
        "delete": {
          "type": "boolean",
          "description": "Delete will remove the file. If true, the passed blob must be empty."
        },
        "dry": {
          "type": "boolean",
          "description": "If true, will save the file and validate it and related file artifacts, but not actually execute any migrations."
        },
        "strict": {
          "type": "boolean",
          "title": "If true, will not execute any migrations if any artifact fails to validate.\nOtherwise, it will execute a best-effort migration (including dropping objects with artifacts\nthat fail to validate.)"
        }
      }
    },
    "v1PutFileAndMigrateResponse": {
      "type": "object",
      "properties": {
        "errors": {
          "type": "array",
          "items": {
            "$ref": "#/definitions/v1MigrationError"
          },
          "description": "Errors encountered during the migration. If strict = false, any path in\naffected_paths without an error can be assumed to have been migrated succesfully."
        },
        "affectedPaths": {
          "type": "array",
          "items": {
            "type": "string"
          },
          "description": "affected_paths lists all the file paths that were considered while\nexecuting the migration. For a PutFileAndMigrate, this includes the put file\nas well as any file artifacts that rely on objects declared in it."
        }
      }
    },
    "v1PutFileResponse": {
=======
    "v1ProfileColumn": {
      "type": "object",
      "properties": {
        "name": {
          "type": "string"
        },
        "type": {
          "type": "string"
        },
        "largestStringLength": {
          "type": "integer",
          "format": "int32"
        }
      }
    },
    "v1ProfileColumnsResponse": {
      "type": "object",
      "properties": {
        "profileColumns": {
          "type": "array",
          "items": {
            "$ref": "#/definitions/v1ProfileColumn"
          }
        }
      }
    },
    "v1PutRepoObjectResponse": {
>>>>>>> fc318973
      "type": "object",
      "properties": {
        "filePath": {
          "type": "string"
        }
      },
      "title": "Response message for RuntimeService.PutFile"
    },
    "v1QueryDirectResponse": {
      "type": "object",
      "properties": {
        "meta": {
          "$ref": "#/definitions/v1StructType",
          "title": "Schema of result data"
        },
        "data": {
          "type": "array",
          "items": {
            "type": "object"
          },
          "title": "Result data"
        }
      },
      "title": "Response message for RuntimeService.QueryDirect"
    },
    "v1QueryResponse": {
      "type": "object",
      "properties": {
        "meta": {
          "$ref": "#/definitions/v1StructType",
          "title": "Schema of result data"
        },
        "data": {
          "type": "array",
          "items": {
            "type": "object"
          },
          "title": "Result data"
        }
      },
      "title": "Response message for RuntimeService.Query"
    },
    "v1RenameDatabaseObjectResponse": {
      "type": "object"
    },
    "v1Repo": {
      "type": "object",
      "properties": {
        "repoId": {
          "type": "string",
          "title": "UUID identifier"
        },
        "driver": {
          "type": "string",
          "description": "Driver for persisting artifacts. Supports \"file\" and \"postgres\"."
        },
        "dsn": {
          "type": "string",
          "description": "DSN for driver. If the driver is \"file\", this should be the path to the root directory."
        }
      },
      "description": "Repo represents a collection of file artifacts containing SQL statements.\nIt will usually by represented as a folder on disk, but may also be backed by a\ndatabase (for modelling in the cloud where no persistant file system is available)."
    },
    "v1RowsResponse": {
      "type": "object",
      "properties": {
        "data": {
          "type": "array",
          "items": {
            "type": "object"
          }
        }
      }
    },
    "v1Scalar": {
      "type": "object",
      "properties": {
        "int64": {
          "type": "string",
          "format": "int64"
        },
        "double": {
          "type": "number",
          "format": "double"
        },
        "timestamp": {
          "type": "string",
          "format": "date-time"
        }
      }
    },
    "v1Source": {
      "type": "object",
      "properties": {
        "name": {
          "type": "string",
          "title": "Name of the source"
        },
        "connector": {
          "type": "string",
          "title": "Connector used by the source"
        },
        "properties": {
          "type": "object",
          "title": "Connector properties assigned in the source"
        },
        "schema": {
          "$ref": "#/definitions/v1StructType",
          "title": "Detected schema of the source"
        },
        "sql": {
          "type": "string",
          "title": "Used for the SQL statement for sources\nTODO: Remove before merging this branch"
        }
      },
      "title": "Source is the internal representation of a source definition"
    },
    "v1StructType": {
      "type": "object",
      "properties": {
        "fields": {
          "type": "array",
          "items": {
            "$ref": "#/definitions/StructTypeField"
          }
        }
      },
      "title": "StructType is a type composed of ordered, named and typed sub-fields"
    },
    "v1Table": {
      "type": "object",
      "properties": {
        "name": {
          "type": "string",
          "title": "Table name"
        },
        "schema": {
          "$ref": "#/definitions/v1StructType",
          "title": "Table schema"
        },
        "managed": {
          "type": "boolean",
          "description": "Managed is true if the table was created through a runtime migration, false if it was discovered in by\nscanning the database's information schema."
        }
      },
      "description": "Table represents a table in the OLAP database. These include pre-existing tables discovered by periodically\nscanning the database's information schema when the instance is created with exposed=true. Pre-existing tables\nhave managed = false."
    },
    "v1TopKResponse": {
      "type": "object",
      "properties": {
        "meta": {
          "$ref": "#/definitions/v1StructType"
        },
        "data": {
          "type": "array",
          "items": {
            "type": "object"
          }
        }
      },
      "description": "Response for RuntimeService.GetTopK."
    },
    "v1TriggerRefreshResponse": {
      "type": "object",
      "title": "Response message for RuntimeService.TriggerRefresh"
    },
    "v1TriggerSyncResponse": {
      "type": "object",
      "properties": {
        "objectsCount": {
          "type": "integer",
          "format": "int64"
        },
        "objectsAddedCount": {
          "type": "integer",
          "format": "int64"
        },
        "objectsUpdatedCount": {
          "type": "integer",
          "format": "int64"
        },
        "objectsRemovedCount": {
          "type": "integer",
          "format": "int64"
        }
      },
      "title": "Response message for RuntimeService.TriggerSync"
    },
    "v1TypeCode": {
      "type": "string",
      "enum": [
        "CODE_UNSPECIFIED",
        "CODE_BOOL",
        "CODE_INT8",
        "CODE_INT16",
        "CODE_INT32",
        "CODE_INT64",
        "CODE_INT128",
        "CODE_UINT8",
        "CODE_UINT16",
        "CODE_UINT32",
        "CODE_UINT64",
        "CODE_UINT128",
        "CODE_FLOAT32",
        "CODE_FLOAT64",
        "CODE_TIMESTAMP",
        "CODE_DATE",
        "CODE_TIME",
        "CODE_STRING",
        "CODE_BYTES",
        "CODE_ARRAY",
        "CODE_STRUCT",
        "CODE_MAP",
        "CODE_DECIMAL",
        "CODE_JSON",
        "CODE_UUID"
      ],
      "default": "CODE_UNSPECIFIED",
      "title": "Code enumerates all the types that can be represented in a schema"
    }
  }
}<|MERGE_RESOLUTION|>--- conflicted
+++ resolved
@@ -2272,7 +2272,32 @@
       },
       "title": "Response message for RuntimeService.Ping"
     },
-<<<<<<< HEAD
+    "v1ProfileColumn": {
+      "type": "object",
+      "properties": {
+        "name": {
+          "type": "string"
+        },
+        "type": {
+          "type": "string"
+        },
+        "largestStringLength": {
+          "type": "integer",
+          "format": "int32"
+        }
+      }
+    },
+    "v1ProfileColumnsResponse": {
+      "type": "object",
+      "properties": {
+        "profileColumns": {
+          "type": "array",
+          "items": {
+            "$ref": "#/definitions/v1ProfileColumn"
+          }
+        }
+      }
+    },
     "v1PutFileAndMigrateRequest": {
       "type": "object",
       "properties": {
@@ -2334,35 +2359,6 @@
       }
     },
     "v1PutFileResponse": {
-=======
-    "v1ProfileColumn": {
-      "type": "object",
-      "properties": {
-        "name": {
-          "type": "string"
-        },
-        "type": {
-          "type": "string"
-        },
-        "largestStringLength": {
-          "type": "integer",
-          "format": "int32"
-        }
-      }
-    },
-    "v1ProfileColumnsResponse": {
-      "type": "object",
-      "properties": {
-        "profileColumns": {
-          "type": "array",
-          "items": {
-            "$ref": "#/definitions/v1ProfileColumn"
-          }
-        }
-      }
-    },
-    "v1PutRepoObjectResponse": {
->>>>>>> fc318973
       "type": "object",
       "properties": {
         "filePath": {
