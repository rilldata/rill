package runtime

import (
	"context"
	"errors"
	"fmt"
	"math"

	runtimev1 "github.com/rilldata/rill/proto/gen/rill/runtime/v1"
	"github.com/rilldata/rill/runtime/drivers"
	"github.com/rilldata/rill/runtime/pkg/activity"
	"go.uber.org/zap"
)

type Options struct {
	ConnectionCacheSize int
	MetastoreConnector  string
	QueryCacheSizeBytes int64
	AllowHostAccess     bool
	SafeSourceRefresh   bool
	// SystemConnectors are drivers whose handles are shared with all instances
	SystemConnectors []*runtimev1.Connector
}
type Runtime struct {
	opts               *Options
	metastore          drivers.Handle
	logger             *zap.Logger
	connCache          *connectionCache
	migrationMetaCache *migrationMetaCache
	queryCache         *queryCache
}

<<<<<<< HEAD
func New(opts *Options, logger *zap.Logger) (*Runtime, error) {
	rt := &Runtime{
		opts:               opts,
		logger:             logger,
		connCache:          newConnectionCache(opts.ConnectionCacheSize, logger),
		migrationMetaCache: newMigrationMetaCache(math.MaxInt),
		queryCache:         newQueryCache(opts.QueryCacheSizeBytes),
=======
func New(opts *Options, logger *zap.Logger, client activity.Client) (*Runtime, error) {
	// Open metadata db connection
	metastore, err := drivers.Open(opts.MetastoreDriver, map[string]any{"dsn": opts.MetastoreDSN}, logger)
	if err != nil {
		return nil, fmt.Errorf("could not connect to metadata db: %w", err)
>>>>>>> feb9be11
	}
	store, _, err := rt.AcquireSystemHandle(context.Background(), opts.MetastoreConnector)
	if err != nil {
		return nil, err
	}

	// Check the metastore is a registry
	_, ok := store.AsRegistry()
	if !ok {
		return nil, fmt.Errorf("server metastore must be a valid registry")
	}
<<<<<<< HEAD
	rt.metastore = store
	return rt, nil
=======

	return &Runtime{
		opts:               opts,
		metastore:          metastore,
		logger:             logger,
		connCache:          newConnectionCache(opts.ConnectionCacheSize, logger, client),
		migrationMetaCache: newMigrationMetaCache(math.MaxInt),
		queryCache:         newQueryCache(opts.QueryCacheSizeBytes),
	}, nil
>>>>>>> feb9be11
}

func (r *Runtime) AllowHostAccess() bool {
	return r.opts.AllowHostAccess
}

func (r *Runtime) Close() error {
	return errors.Join(
		r.metastore.Close(),
		r.connCache.Close(),
		r.queryCache.close(),
	)
}<|MERGE_RESOLUTION|>--- conflicted
+++ resolved
@@ -30,21 +30,13 @@
 	queryCache         *queryCache
 }
 
-<<<<<<< HEAD
-func New(opts *Options, logger *zap.Logger) (*Runtime, error) {
+func New(opts *Options, logger *zap.Logger, client activity.Client) (*Runtime, error) {
 	rt := &Runtime{
 		opts:               opts,
 		logger:             logger,
-		connCache:          newConnectionCache(opts.ConnectionCacheSize, logger),
+		connCache:          newConnectionCache(opts.ConnectionCacheSize, logger, client),
 		migrationMetaCache: newMigrationMetaCache(math.MaxInt),
 		queryCache:         newQueryCache(opts.QueryCacheSizeBytes),
-=======
-func New(opts *Options, logger *zap.Logger, client activity.Client) (*Runtime, error) {
-	// Open metadata db connection
-	metastore, err := drivers.Open(opts.MetastoreDriver, map[string]any{"dsn": opts.MetastoreDSN}, logger)
-	if err != nil {
-		return nil, fmt.Errorf("could not connect to metadata db: %w", err)
->>>>>>> feb9be11
 	}
 	store, _, err := rt.AcquireSystemHandle(context.Background(), opts.MetastoreConnector)
 	if err != nil {
@@ -56,20 +48,8 @@
 	if !ok {
 		return nil, fmt.Errorf("server metastore must be a valid registry")
 	}
-<<<<<<< HEAD
 	rt.metastore = store
 	return rt, nil
-=======
-
-	return &Runtime{
-		opts:               opts,
-		metastore:          metastore,
-		logger:             logger,
-		connCache:          newConnectionCache(opts.ConnectionCacheSize, logger, client),
-		migrationMetaCache: newMigrationMetaCache(math.MaxInt),
-		queryCache:         newQueryCache(opts.QueryCacheSizeBytes),
-	}, nil
->>>>>>> feb9be11
 }
 
 func (r *Runtime) AllowHostAccess() bool {
