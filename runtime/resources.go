package runtime

// Built-in resource kinds
const (
	ResourceKindProjectParser  string = "rill.runtime.v1.ProjectParser"
	ResourceKindSource         string = "rill.runtime.v1.Source"
	ResourceKindModel          string = "rill.runtime.v1.Model"
	ResourceKindMetricsView    string = "rill.runtime.v1.MetricsView"
	ResourceKindMigration      string = "rill.runtime.v1.Migration"
	ResourceKindReport         string = "rill.runtime.v1.Report"
	ResourceKindAlert          string = "rill.runtime.v1.Alert"
	ResourceKindPullTrigger    string = "rill.runtime.v1.PullTrigger"
	ResourceKindRefreshTrigger string = "rill.runtime.v1.RefreshTrigger"
	ResourceKindBucketPlanner  string = "rill.runtime.v1.BucketPlanner"
	ResourceKindTheme          string = "rill.runtime.v1.Theme"
	ResourceKindChart          string = "rill.runtime.v1.Chart"
	ResourceKindDashboard      string = "rill.runtime.v1.Dashboard"
<<<<<<< HEAD
=======
	ResourceKindAPI            string = "rill.runtime.v1.API"
>>>>>>> 3526491f
)<|MERGE_RESOLUTION|>--- conflicted
+++ resolved
@@ -15,8 +15,5 @@
 	ResourceKindTheme          string = "rill.runtime.v1.Theme"
 	ResourceKindChart          string = "rill.runtime.v1.Chart"
 	ResourceKindDashboard      string = "rill.runtime.v1.Dashboard"
-<<<<<<< HEAD
-=======
 	ResourceKindAPI            string = "rill.runtime.v1.API"
->>>>>>> 3526491f
 )