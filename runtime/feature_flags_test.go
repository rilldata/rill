package runtime

import (
	"testing"

	"github.com/rilldata/rill/runtime/drivers"
	"github.com/stretchr/testify/require"
)

func Test_ResolveFeatureFlags(t *testing.T) {
	featureFlagTemplates := map[string]string{
		"dimension_search": `{{if eq (.user.domain) "rilldata.com"}}true{{end}}`,
		"alerts":           `'{{.user.domain}}' = 'rilldata.com'`,
		"reports":          `'{{.user.domain}}' in ['rilldata.com', 'gmail.com']`,
		"chat":             `{{not .user.embed}}`,
		"dashboard_chat":   `{{.user.embed}}`,
	}

	tests := []struct {
		name         string
		userAttrs    map[string]any
		featureFlags map[string]bool
	}{
		{
			name: "rilldata user",
			userAttrs: map[string]any{
				"domain": "rilldata.com",
			},
			featureFlags: map[string]bool{
				"exports":             true,
				"cloudDataViewer":     false,
				"dimensionSearch":     true,
				"twoTieredNavigation": false,
				"rillTime":            true,
				"hidePublicUrl":       false,
				"exportHeader":        false,
				"alerts":              true,
				"reports":             true,
				"darkMode":            true,
				"chat":                true,
				"dashboardChat":       false,
				"developerChat":       false,
				"chatCharts":          true,
				"deploy":              true,
				"generateCanvas":      false,
				"developerAgent":      true,
			},
		},
		{
			name: "gmail user",
			userAttrs: map[string]any{
				"domain": "gmail.com",
			},
			featureFlags: map[string]bool{
				"exports":             true,
				"cloudDataViewer":     false,
				"dimensionSearch":     false,
				"twoTieredNavigation": false,
				"rillTime":            true,
				"hidePublicUrl":       false,
				"exportHeader":        false,
				"alerts":              false,
				"reports":             true,
				"darkMode":            true,
				"chat":                true,
				"dashboardChat":       false,
				"developerChat":       false,
				"chatCharts":          true,
				"deploy":              true,
				"generateCanvas":      false,
				"developerAgent":      true,
			},
		},
		{
			name: "yahoo user",
			userAttrs: map[string]any{
				"domain": "yahoo.com",
			},
			featureFlags: map[string]bool{
				"exports":             true,
				"cloudDataViewer":     false,
				"dimensionSearch":     false,
				"twoTieredNavigation": false,
				"rillTime":            true,
				"hidePublicUrl":       false,
				"exportHeader":        false,
				"alerts":              false,
				"reports":             false,
				"darkMode":            true,
				"chat":                true,
				"dashboardChat":       false,
				"developerChat":       false,
				"chatCharts":          true,
				"deploy":              true,
				"generateCanvas":      false,
				"developerAgent":      true,
			},
		},
		{
			name: "embedded user",
			userAttrs: map[string]any{
				"embed": true,
			},
			featureFlags: map[string]bool{
				"exports":             true,
				"cloudDataViewer":     false,
				"dimensionSearch":     false,
				"twoTieredNavigation": false,
				"rillTime":            true,
				"hidePublicUrl":       true,
				"exportHeader":        false,
				"alerts":              false,
				"reports":             false,
				"darkMode":            true,
				"chat":                false,
<<<<<<< HEAD
				"dashboardChat":       false, // forced false because chat is false
=======
				"dashboardChat":       true,
				"developerChat":       false,
>>>>>>> 6391fe53
				"chatCharts":          true,
				"deploy":              true,
				"generateCanvas":      false,
				"developerAgent":      true,
			},
		},
	}

	for _, test := range tests {
		t.Run(test.name, func(t *testing.T) {
			featureFlags, err := ResolveFeatureFlags(
				&drivers.Instance{
					FeatureFlags: featureFlagTemplates,
				},
				test.userAttrs,
				true,
			)
			require.NoError(t, err)
			require.Equal(t, test.featureFlags, featureFlags)
		})
	}
}<|MERGE_RESOLUTION|>--- conflicted
+++ resolved
@@ -113,12 +113,8 @@
 				"reports":             false,
 				"darkMode":            true,
 				"chat":                false,
-<<<<<<< HEAD
 				"dashboardChat":       false, // forced false because chat is false
-=======
-				"dashboardChat":       true,
 				"developerChat":       false,
->>>>>>> 6391fe53
 				"chatCharts":          true,
 				"deploy":              true,
 				"generateCanvas":      false,
