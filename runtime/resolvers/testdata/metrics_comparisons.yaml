connectors:
  - clickhouse
  - druid
project_files:
  clickhouse_data.yaml:
    type: model
    connector: clickhouse
    sql: |
      select parseDateTimeBestEffort('2024-01-01T00:00:00Z') as time, 'DK' as country, 1 as val union all
      select parseDateTimeBestEffort('2024-01-02T00:00:00Z') as time, 'US' as country, 2 as val union all
      select parseDateTimeBestEffort('2024-01-03T00:00:00Z') as time, 'US' as country, 3 as val union all
      select parseDateTimeBestEffort('2024-01-04T00:00:00Z') as time, 'US' as country, 4 as val union all
      select parseDateTimeBestEffort('2024-01-05T00:00:00Z') as time, 'DK' as country, 5 as val
  clickhouse_metrics.yaml:
    type: metrics_view
    model: clickhouse_data
    timeseries: time
    dimensions:
      - column: country
    measures:
      - name: count
        expression: count(*)
      - name: sum
        expression: sum(val)
  druid_metrics.yaml:
    type: metrics_view
    connector: druid
    model: AdBids
    timeseries: __time
    dimensions:
      - column: publisher
      - column: domain
    measures:
      - name: count
        expression: count(*)
  duckdb_data.yaml:
    type: model
    connector: duckdb
    sql: |
      select '2024-01-01T00:00:00Z'::TIMESTAMP as time, 'DK' as country, 1 as val union all
      select '2024-01-02T00:00:00Z'::TIMESTAMP as time, 'US' as country, 2 as val union all
      select '2024-01-03T00:00:00Z'::TIMESTAMP as time, 'US' as country, 3 as val union all
      select '2024-01-04T00:00:00Z'::TIMESTAMP as time, 'US' as country, 4 as val union all
      select '2024-01-05T00:00:00Z'::TIMESTAMP as time, 'DK' as country, 5 as val
  duckdb_metrics.yaml:
    type: metrics_view
    model: duckdb_data
    timeseries: time
    dimensions:
      - column: country
    measures:
      - name: count
        expression: count(*)
      - name: sum
        expression: sum(val)
tests:
  - name: time_as_dimension_clickhouse
    resolver: metrics
    properties:
      metrics_view: clickhouse_metrics
      dimensions:
        - name: time__day
          compute:
            time_floor:
              dimension: time
              grain: day
      measures:
        - name: sum
        - name: sum_prev
          compute:
            comparison_value:
              measure: sum
      time_range:
        end: 2024-01-05T00:00:00Z
        start: 2024-01-03T00:00:00Z
      comparison_time_range:
        end: 2024-01-03T00:00:00Z
        start: 2024-01-01T00:00:00Z
      sort:
        - name: time__day
    result:
      - sum: 3
        sum_prev: 1
        time__day: "2024-01-03T00:00:00Z"
      - sum: 4
        sum_prev: 2
        time__day: "2024-01-04T00:00:00Z"
  - name: time_as_dimension_druid
    resolver: metrics
    properties:
      metrics_view: druid_metrics
      dimensions:
        - name: time__day
          compute:
            time_floor:
              dimension: __time
              grain: day
      measures:
        - name: count
        - name: count_prev
          compute:
            comparison_value:
              measure: count
      time_range:
        end: 2022-01-05T00:00:00Z
        start: 2022-01-03T00:00:00Z
      comparison_time_range:
        end: 2022-01-03T00:00:00Z
        start: 2022-01-01T00:00:00Z
      sort:
        - name: time__day
    result:
      - count: 1126
        count_prev: 1116
        time__day: "2022-01-03T00:00:00Z"
      - count: 1120
        count_prev: 1126
        time__day: "2022-01-04T00:00:00Z"
  - name: time_as_dimension_duckdb
    resolver: metrics
    properties:
      metrics_view: duckdb_metrics
      dimensions:
        - name: time__day
          compute:
            time_floor:
              dimension: time
              grain: day
      measures:
        - name: sum
        - name: sum_prev
          compute:
            comparison_value:
              measure: sum
      time_range:
        end: 2024-01-05T00:00:00Z
        start: 2024-01-03T00:00:00Z
      comparison_time_range:
        end: 2024-01-03T00:00:00Z
        start: 2024-01-01T00:00:00Z
      sort:
        - name: time__day
    result:
      - sum: 3
        sum_prev: 1
        time__day: "2024-01-03T00:00:00Z"
      - sum: 4
        sum_prev: 2
        time__day: "2024-01-04T00:00:00Z"
  - name: iso_ranges_duckdb
    resolver: metrics
    properties:
      metrics_view: duckdb_metrics
      dimensions:
        - name: country
      measures:
        - name: sum
        - name: sum_prev
          compute:
            comparison_value:
              measure: sum
      time_range:
        iso_duration: P2D
      comparison_time_range:
        iso_duration: P2D
        iso_offset: P2D
      sort:
        - name: sum
    result:
      - sum: 7
        sum_prev: 2
        country: "US"
  - name: iso_ranges_clickhouse
    resolver: metrics
    properties:
      metrics_view: clickhouse_metrics
      dimensions:
        - name: country
      measures:
        - name: sum
        - name: sum_prev
          compute:
            comparison_value:
              measure: sum
      time_range:
        iso_duration: P2D
      comparison_time_range:
        iso_duration: P2D
        iso_offset: P2D
      sort:
        - name: sum
    result:
      - sum: 7
        sum_prev: 2
<<<<<<< HEAD
        country: "US"
  - name: rill_time_ranges_duckdb
    resolver: metrics
    properties:
      metrics_view: duckdb_metrics
      dimensions:
        - name: country
      measures:
        - name: sum
        - name: sum_prev
          compute:
            comparison_value:
              measure: sum
      time_range:
        expression: '-2D,latest'
      comparison_time_range:
        expression: '-2D,latest @ -2D'
      sort:
        - name: sum
    result:
      - sum: 5
        sum_prev: 1
        country: "DK"
      - sum: 7
        sum_prev: 2
        country: "US"
  - name: rill_time_ranges_clickhouse
    resolver: metrics
    properties:
      metrics_view: clickhouse_metrics
      dimensions:
        - name: country
      measures:
        - name: sum
        - name: sum_prev
          compute:
            comparison_value:
              measure: sum
      time_range:
        expression: '-2D,latest'
      comparison_time_range:
        expression: '-2D,latest @ -2D'
      sort:
        - name: sum
    result:
      - sum: 5
        sum_prev: 1
        country: "DK"
      - sum: 7
        sum_prev: 2
=======
>>>>>>> 2674c801
        country: "US"<|MERGE_RESOLUTION|>--- conflicted
+++ resolved
@@ -192,7 +192,6 @@
     result:
       - sum: 7
         sum_prev: 2
-<<<<<<< HEAD
         country: "US"
   - name: rill_time_ranges_duckdb
     resolver: metrics
@@ -243,6 +242,4 @@
         country: "DK"
       - sum: 7
         sum_prev: 2
-=======
->>>>>>> 2674c801
         country: "US"