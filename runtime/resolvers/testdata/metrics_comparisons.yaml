connectors:
  - clickhouse
  - druid
project_files:
  clickhouse_data.yaml:
    type: model
    connector: clickhouse
    sql: |
      select parseDateTimeBestEffort('2024-01-01T00:00:00Z') as time, 'DK' as country, 1 as val union all
      select parseDateTimeBestEffort('2024-01-02T00:00:00Z') as time, 'US' as country, 2 as val union all
      select parseDateTimeBestEffort('2024-01-03T00:00:00Z') as time, 'US' as country, 3 as val union all
      select parseDateTimeBestEffort('2024-01-04T00:00:00Z') as time, 'US' as country, 4 as val union all
      select parseDateTimeBestEffort('2024-01-05T00:00:00Z') as time, 'DK' as country, 5 as val
  clickhouse_metrics.yaml:
    type: metrics_view
    model: clickhouse_data
    timeseries: time
    dimensions:
      - column: country
    measures:
      - name: count
        expression: count(*)
      - name: sum
        expression: sum(val)
  druid_metrics.yaml:
    type: metrics_view
    connector: druid
    model: AdBids
    timeseries: __time
    dimensions:
      - column: publisher
      - column: domain
    measures:
      - name: count
        expression: count(*)
  duckdb_data.yaml:
    type: model
    connector: duckdb
    sql: |
      select '2024-01-01T00:00:00Z'::TIMESTAMP as time, 'DK' as country, 1 as val union all
      select '2024-01-02T00:00:00Z'::TIMESTAMP as time, 'US' as country, 2 as val union all
      select '2024-01-03T00:00:00Z'::TIMESTAMP as time, 'US' as country, 3 as val union all
      select '2024-01-04T00:00:00Z'::TIMESTAMP as time, 'US' as country, 4 as val union all
      select '2024-01-05T00:00:00Z'::TIMESTAMP as time, 'DK' as country, 5 as val
  duckdb_metrics.yaml:
    type: metrics_view
    model: duckdb_data
    timeseries: time
    dimensions:
      - column: country
    measures:
      - name: count
        expression: count(*)
      - name: sum
        expression: sum(val)
tests:
  - name: time_as_dimension_clickhouse
    resolver: metrics
    properties:
      metrics_view: clickhouse_metrics
      dimensions:
        - name: time__day
          compute:
            time_floor:
              dimension: time
              grain: day
      measures:
        - name: sum
        - name: sum_prev
          compute:
            comparison_value:
              measure: sum
      time_range:
        end: 2024-01-05T00:00:00Z
        start: 2024-01-03T00:00:00Z
      comparison_time_range:
        end: 2024-01-03T00:00:00Z
        start: 2024-01-01T00:00:00Z
      sort:
        - name: time__day
    result:
      - sum: 3
        sum_prev: 1
        time__day: "2024-01-03T00:00:00Z"
      - sum: 4
        sum_prev: 2
        time__day: "2024-01-04T00:00:00Z"
  - name: time_as_dimension_druid
    resolver: metrics
    properties:
      metrics_view: druid_metrics
      dimensions:
        - name: time__day
          compute:
            time_floor:
              dimension: __time
              grain: day
      measures:
        - name: count
        - name: count_prev
          compute:
            comparison_value:
              measure: count
      time_range:
        end: 2022-01-05T00:00:00Z
        start: 2022-01-03T00:00:00Z
      comparison_time_range:
        end: 2022-01-03T00:00:00Z
        start: 2022-01-01T00:00:00Z
      sort:
        - name: time__day
    result:
      - count: 1126
        count_prev: 1116
        time__day: "2022-01-03T00:00:00Z"
      - count: 1120
        count_prev: 1126
        time__day: "2022-01-04T00:00:00Z"
  - name: time_as_dimension_duckdb
    resolver: metrics
    properties:
      metrics_view: duckdb_metrics
      dimensions:
        - name: time__day
          compute:
            time_floor:
              dimension: time
              grain: day
      measures:
        - name: sum
        - name: sum_prev
          compute:
            comparison_value:
              measure: sum
      time_range:
        end: 2024-01-05T00:00:00Z
        start: 2024-01-03T00:00:00Z
      comparison_time_range:
        end: 2024-01-03T00:00:00Z
        start: 2024-01-01T00:00:00Z
      sort:
        - name: time__day
    result:
      - sum: 3
        sum_prev: 1
        time__day: "2024-01-03T00:00:00Z"
      - sum: 4
        sum_prev: 2
        time__day: "2024-01-04T00:00:00Z"
  - name: time_as_dimension_check_cache_duckdb
    resolver: metrics
    properties:
      metrics_view: duckdb_metrics
      dimensions:
        - name: time__day
          compute:
            time_floor:
              dimension: time
              grain: day
      measures:
        - name: sum
        - name: sum_prev
          compute:
            comparison_value:
              measure: sum
      time_range:
        end: 2024-01-04T00:00:00Z
        start: 2024-01-03T00:00:00Z
      comparison_time_range:
        end: 2024-01-02T00:00:00Z
        start: 2024-01-01T00:00:00Z
      sort:
        - name: time__day
    result:
      - sum: 3
        sum_prev: 1
        time__day: "2024-01-03T00:00:00Z"
  - name: iso_ranges_duckdb
    resolver: metrics
    properties:
      metrics_view: duckdb_metrics
      dimensions:
        - name: country
      measures:
        - name: sum
        - name: sum_prev
          compute:
            comparison_value:
              measure: sum
      time_range:
        iso_duration: P2D
      comparison_time_range:
        iso_duration: P2D
        iso_offset: P2D
      sort:
        - name: sum
    result:
      - country: US
        sum: 7
        sum_prev: 2
  - name: iso_ranges_clickhouse
    resolver: metrics
    properties:
      metrics_view: clickhouse_metrics
      dimensions:
        - name: country
      measures:
        - name: sum
        - name: sum_prev
          compute:
            comparison_value:
              measure: sum
      time_range:
        iso_duration: P2D
      comparison_time_range:
        iso_duration: P2D
        iso_offset: P2D
      sort:
        - name: sum
    result:
      - country: US
        sum: 7
        sum_prev: 2
  - name: rill_time_ranges_duckdb
    resolver: metrics
    properties:
      metrics_view: duckdb_metrics
      dimensions:
        - name: country
      measures:
        - name: sum
        - name: sum_prev
          compute:
            comparison_value:
              measure: sum
      time_range:
<<<<<<< HEAD
        expression: '-2D to latest'
      comparison_time_range:
        expression: '-2D to latest @ -2D'
=======
        expression: '3D~'
      comparison_time_range:
        expression: '3D~ of -3D'
>>>>>>> 58fa21fc
      sort:
        - name: sum
    result:
      - country: DK
        sum: 5
        sum_prev: 1
      - country: US
        sum: 7
        sum_prev: 2
  - name: rill_time_ranges_clickhouse
    resolver: metrics
    properties:
      metrics_view: clickhouse_metrics
      dimensions:
        - name: country
      measures:
        - name: sum
        - name: sum_prev
          compute:
            comparison_value:
              measure: sum
      time_range:
<<<<<<< HEAD
        expression: '-2D to latest'
      comparison_time_range:
        expression: '-2D to latest @ -2D'
=======
        expression: '3D~'
      comparison_time_range:
        expression: '3D~ of -3D'
>>>>>>> 58fa21fc
      sort:
        - name: sum
    result:
      - country: DK
        sum: 5
        sum_prev: 1
      - country: US
        sum: 7
        sum_prev: 2<|MERGE_RESOLUTION|>--- conflicted
+++ resolved
@@ -234,15 +234,9 @@
             comparison_value:
               measure: sum
       time_range:
-<<<<<<< HEAD
-        expression: '-2D to latest'
-      comparison_time_range:
-        expression: '-2D to latest @ -2D'
-=======
         expression: '3D~'
       comparison_time_range:
         expression: '3D~ of -3D'
->>>>>>> 58fa21fc
       sort:
         - name: sum
     result:
@@ -265,15 +259,9 @@
             comparison_value:
               measure: sum
       time_range:
-<<<<<<< HEAD
-        expression: '-2D to latest'
-      comparison_time_range:
-        expression: '-2D to latest @ -2D'
-=======
         expression: '3D~'
       comparison_time_range:
         expression: '3D~ of -3D'
->>>>>>> 58fa21fc
       sort:
         - name: sum
     result:
