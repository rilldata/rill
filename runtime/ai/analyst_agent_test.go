--- conflicted
+++ resolved
@@ -8,12 +8,9 @@
 	"github.com/google/uuid"
 	"github.com/rilldata/rill/runtime"
 	"github.com/rilldata/rill/runtime/ai"
-<<<<<<< HEAD
 	"github.com/rilldata/rill/runtime/pkg/activity"
-=======
 	"github.com/rilldata/rill/runtime/metricsview"
 	"github.com/rilldata/rill/runtime/pkg/mapstructureutil"
->>>>>>> c9083eec
 	"github.com/rilldata/rill/runtime/testruntime"
 	"github.com/stretchr/testify/require"
 )
@@ -141,60 +138,6 @@
 		require.Equal(t, "query_metrics_view", calls[1].Tool)
 	})
 
-<<<<<<< HEAD
-}
-
-func TestAnalystCheckAccess(t *testing.T) {
-	// Setup runtime instance with the OpenRTB dataset
-	n, files := testruntime.ProjectOpenRTB(t)
-	rt, instanceID := testruntime.NewInstanceWithOptions(t, testruntime.InstanceOptions{
-		EnableLLM: true,
-		Files:     files,
-	})
-	testruntime.RequireReconcileState(t, rt, instanceID, n, 0, 0)
-
-	t.Run("CheckAccess Denied - non-rill user agent", func(t *testing.T) {
-		s := newSession(t, rt, instanceID)
-		s.CatalogSession().UserAgent = "some-other-agent/1.0"
-
-		agent := &ai.AnalystAgent{Runtime: rt}
-
-		require.False(t, agent.CheckAccess(ai.WithSession(t.Context(), s)))
-	})
-
-	t.Run("CheckAccess Denied - no X-Rill-Agent header and non-rill user agent", func(t *testing.T) {
-		s := newSession(t, rt, instanceID)
-		s.CatalogSession().UserAgent = "some-other-agent/1.0"
-
-		agent := &ai.AnalystAgent{Runtime: rt}
-
-		ctx := ai.WithSession(t.Context(), s)
-		require.False(t, agent.CheckAccess(ctx))
-	})
-
-	t.Run("CheckAccess Allowed - rill user agent", func(t *testing.T) {
-		s := newSession(t, rt, instanceID)
-
-		s.CatalogSession().UserAgent = "rill-evals/1.0"
-
-		agent := &ai.AnalystAgent{Runtime: rt}
-
-		ctx := ai.WithSession(t.Context(), s)
-		require.True(t, agent.CheckAccess(ctx))
-	})
-
-	t.Run("CheckAccess Allowed - X-Rill-Agent header", func(t *testing.T) {
-		headers := http.Header{}
-		headers.Set("X-Rill-Agent", "gemini")
-
-		s := newSessionWithHeaders(t, rt, instanceID, "node", headers)
-
-		agent := &ai.AnalystAgent{Runtime: rt}
-
-		ctx := ai.WithSession(t.Context(), s)
-		require.True(t, agent.CheckAccess(ctx))
-	})
-=======
 	t.Run("DashboardContext", func(t *testing.T) {
 		s := newEval(t, rt, instanceID)
 
@@ -244,5 +187,56 @@
 	ts, err := time.Parse(time.RFC3339, t)
 	require.NoError(tst, err)
 	return ts
->>>>>>> c9083eec
+}
+
+func TestAnalystCheckAccess(t *testing.T) {
+	// Setup runtime instance with the OpenRTB dataset
+	n, files := testruntime.ProjectOpenRTB(t)
+	rt, instanceID := testruntime.NewInstanceWithOptions(t, testruntime.InstanceOptions{
+		EnableLLM: true,
+		Files:     files,
+	})
+	testruntime.RequireReconcileState(t, rt, instanceID, n, 0, 0)
+
+	t.Run("CheckAccess Denied - non-rill user agent", func(t *testing.T) {
+		s := newSession(t, rt, instanceID)
+		s.CatalogSession().UserAgent = "some-other-agent/1.0"
+
+		agent := &ai.AnalystAgent{Runtime: rt}
+
+		require.False(t, agent.CheckAccess(ai.WithSession(t.Context(), s)))
+	})
+
+	t.Run("CheckAccess Denied - no X-Rill-Agent header and non-rill user agent", func(t *testing.T) {
+		s := newSession(t, rt, instanceID)
+		s.CatalogSession().UserAgent = "some-other-agent/1.0"
+
+		agent := &ai.AnalystAgent{Runtime: rt}
+
+		ctx := ai.WithSession(t.Context(), s)
+		require.False(t, agent.CheckAccess(ctx))
+	})
+
+	t.Run("CheckAccess Allowed - rill user agent", func(t *testing.T) {
+		s := newSession(t, rt, instanceID)
+
+		s.CatalogSession().UserAgent = "rill-evals/1.0"
+
+		agent := &ai.AnalystAgent{Runtime: rt}
+
+		ctx := ai.WithSession(t.Context(), s)
+		require.True(t, agent.CheckAccess(ctx))
+	})
+
+	t.Run("CheckAccess Allowed - X-Rill-Agent header", func(t *testing.T) {
+		headers := http.Header{}
+		headers.Set("X-Rill-Agent", "gemini")
+
+		s := newSessionWithHeaders(t, rt, instanceID, "node", headers)
+
+		agent := &ai.AnalystAgent{Runtime: rt}
+
+		ctx := ai.WithSession(t.Context(), s)
+		require.True(t, agent.CheckAccess(ctx))
+	})
 }