--- conflicted
+++ resolved
@@ -47,15 +47,9 @@
 		return fmt.Errorf("not available for dialect '%s'", olap.Dialect())
 	}
 
-<<<<<<< HEAD
-	nullCountSql := fmt.Sprintf("SELECT count(*) as count from %s WHERE %s IS NULL",
+	nullCountSQL := fmt.Sprintf("SELECT count(*) as count from %s WHERE %s IS NULL",
 		safeName(q.TableName),
 		safeName(q.ColumnName),
-=======
-	nullCountSQL := fmt.Sprintf("SELECT count(*) as count from %s WHERE %s IS NULL",
-		q.TableName,
-		quoteName(q.ColumnName),
->>>>>>> 6c781488
 	)
 
 	rows, err := olap.Execute(ctx, &drivers.Statement{
