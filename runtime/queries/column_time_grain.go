--- conflicted
+++ resolved
@@ -4,11 +4,7 @@
 	"context"
 	"database/sql"
 	"fmt"
-<<<<<<< HEAD
-	"time"
-=======
 	"reflect"
->>>>>>> c11e5151
 
 	runtimev1 "github.com/rilldata/rill/proto/gen/rill/runtime/v1"
 	"github.com/rilldata/rill/runtime"
