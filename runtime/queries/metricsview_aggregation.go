--- conflicted
+++ resolved
@@ -1762,7 +1762,6 @@
 	return sql, args, nil
 }
 
-<<<<<<< HEAD
 func ColumnName(m *runtimev1.MetricsViewAggregationMeasure) string {
 	switch v := m.Compute.(type) {
 	case *runtimev1.MetricsViewAggregationMeasure_ComparisonValue:
@@ -1813,32 +1812,30 @@
 	return nil
 }
 
-func (q *MetricsViewAggregation) buildMeasureFilterSQL(mv *runtimev1.MetricsViewSpec, unnestClauses, selectCols []string, limitClause, orderClause, havingClause, whereClause, groupClause string, args, selectArgs, whereArgs, havingClauseArgs []any, dialect drivers.Dialect) (string, []any, error) {
-	/*
-		Example:
-		SELECT d1, d2, d3, m1 FROM (
-			SELECT t.d1, t.d2, t.d3, t2.m1 (
-				SELECT t.d1, t.d2, t.d3, t2.m1 FROM (
-					SELECT d1, d2, d3, m1 FROM t WHERE ...  GROUP BY d1, d2, d3 HAVING m1 > 10 ) t
-				) t
-				LEFT JOIN (
-					SELECT d1, d2, d3, m1 FROM t WHERE ... AND (d4 = 'Safari') GROUP BY d1, d2, d3 HAVING m1 > 10
-				)  t2 ON (COALESCE(t.d1, 'val') = COALESCE(t2.d1, 'val') and COALESCE(t.d2, 'val') = COALESCE(t2.d2, 'val') and ...
-			)
-		)
-		WHERE m1 > 10 -- mimicing FILTER behavior for empty sets produced by HAVING
-		GROUP BY d1, d2, d3 -- GROUP BY is required for Apache Druid
-		ORDER BY ...
-		LIMIT 100
-		OFFSET 0
-
-		This JOIN mirrors functionality of SELECT d1, d2, d3, m1 FILTER (WHERE d4 = 'Safari') FROM t WHERE... GROUP BY d1, d2, d3
-		bacause FILTER cannot be applied for arbitrary measure, ie sum(a)/1000
-	*/
-
-=======
+/*
+Example:
+SELECT d1, d2, d3, m1 FROM (
+
+	SELECT t.d1, t.d2, t.d3, t2.m1 (
+		SELECT t.d1, t.d2, t.d3, t2.m1 FROM (
+			SELECT d1, d2, d3, m1 FROM t WHERE ...  GROUP BY d1, d2, d3 HAVING m1 > 10 ) t
+		) t
+		LEFT JOIN (
+			SELECT d1, d2, d3, m1 FROM t WHERE ... AND (d4 = 'Safari') GROUP BY d1, d2, d3 HAVING m1 > 10
+		)  t2 ON (COALESCE(t.d1, 'val') = COALESCE(t2.d1, 'val') and COALESCE(t.d2, 'val') = COALESCE(t2.d2, 'val') and ...
+	)
+
+)
+WHERE m1 > 10 -- mimicing FILTER behavior for empty sets produced by HAVING
+GROUP BY d1, d2, d3 -- GROUP BY is required for Apache Druid
+ORDER BY ...
+LIMIT 100
+OFFSET 0
+
+This JOIN mirrors functionality of SELECT d1, d2, d3, m1 FILTER (WHERE d4 = 'Safari') FROM t WHERE... GROUP BY d1, d2, d3
+bacause FILTER cannot be applied for arbitrary measure, ie sum(a)/1000
+*/
 func (q *MetricsViewAggregation) buildMeasureFilterSQL(mv *runtimev1.MetricsViewSpec, unnestClauses, selectCols []string, limitClause, orderClause, havingClause, whereClause, groupClause string, args, selectArgs, whereArgs, havingClauseArgs []any, extraWhereClause string, extraWhereClauseArgs []any, dialect drivers.Dialect) (string, []any, error) {
->>>>>>> d116e9b0
 	joinConditions := make([]string, 0, len(q.Dimensions))
 	selfJoinCols := make([]string, 0, len(q.Dimensions)+1)
 	finalProjection := make([]string, 0, len(q.Dimensions)+1)
