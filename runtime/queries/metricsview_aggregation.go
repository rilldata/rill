--- conflicted
+++ resolved
@@ -595,9 +595,6 @@
 	return sql, args, nil
 }
 
-<<<<<<< HEAD
-func (q *MetricsViewAggregation) buildTimestampExpr(mv *runtimev1.MetricsViewSpec, dim *runtimev1.MetricsViewAggregationDimension, dialect drivers.Dialect) (string, []any, error) {
-=======
 func applyFilter(mv *runtimev1.MetricsViewSpec, expr string, filter *runtimev1.Expression, args *[]any, dialect drivers.Dialect) (string, error) {
 	if filter != nil {
 		exprClause, exprArgs, err := buildExpression(mv, filter, nil, dialect)
@@ -610,8 +607,7 @@
 	return expr, nil
 }
 
-func (q *MetricsViewAggregation) buildTimestampExpr(dim *runtimev1.MetricsViewAggregationDimension, dialect drivers.Dialect) (string, []any, error) {
->>>>>>> 0e7d9306
+func (q *MetricsViewAggregation) buildTimestampExpr(mv *runtimev1.MetricsViewSpec, dim *runtimev1.MetricsViewAggregationDimension, dialect drivers.Dialect) (string, []any, error) {
 	var col string
 	if dim.Name == mv.TimeDimension {
 		col = safeName(dim.Name)
