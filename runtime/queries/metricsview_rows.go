--- conflicted
+++ resolved
@@ -15,17 +15,6 @@
 )
 
 type MetricsViewRows struct {
-<<<<<<< HEAD
-	MetricsViewName    string                        `json:"metrics_view_name,omitempty"`
-	TimeStart          *timestamppb.Timestamp        `json:"time_start,omitempty"`
-	TimeEnd            *timestamppb.Timestamp        `json:"time_end,omitempty"`
-	TimeGranularity    runtimev1.TimeGrain           `json:"time_granularity,omitempty"`
-	Filter             *runtimev1.MetricsViewFilter  `json:"filter,omitempty"`
-	Sort               []*runtimev1.MetricsViewSort  `json:"sort,omitempty"`
-	Limit              int32                         `json:"limit,omitempty"`
-	Offset             int64                         `json:"offset,omitempty"`
-	TimeZoneAdjustment *runtimev1.TimeZoneAdjustment `json:"time_zone_adjustment"`
-=======
 	MetricsViewName string                       `json:"metrics_view_name,omitempty"`
 	TimeStart       *timestamppb.Timestamp       `json:"time_start,omitempty"`
 	TimeEnd         *timestamppb.Timestamp       `json:"time_end,omitempty"`
@@ -34,7 +23,6 @@
 	Sort            []*runtimev1.MetricsViewSort `json:"sort,omitempty"`
 	Limit           *int64                       `json:"limit,omitempty"`
 	Offset          int64                        `json:"offset,omitempty"`
->>>>>>> bbc104ae
 
 	Result *runtimev1.MetricsViewRowsResponse `json:"-"`
 }
