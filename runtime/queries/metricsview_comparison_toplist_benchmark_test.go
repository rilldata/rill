package queries_test

import (
	"context"
	"testing"

	runtimev1 "github.com/rilldata/rill/proto/gen/rill/runtime/v1"
	"github.com/rilldata/rill/runtime"
	_ "github.com/rilldata/rill/runtime/drivers/duckdb"
	"github.com/rilldata/rill/runtime/queries"
	"github.com/rilldata/rill/runtime/testruntime"
	"github.com/stretchr/testify/require"
	"google.golang.org/protobuf/types/known/timestamppb"
)

func BenchmarkMetricsViewsComparison_compare(b *testing.B) {
	rt, instanceID := testruntime.NewInstanceForProject(b, "ad_bids")

	ctr := &queries.ColumnTimeRange{
		TableName:  "ad_bids",
		ColumnName: "timestamp",
	}
	err := ctr.Resolve(context.Background(), rt, instanceID, 0)
	require.NoError(b, err)
	diff := ctr.Result.Max.AsTime().Sub(ctr.Result.Min.AsTime())
	maxTime := ctr.Result.Min.AsTime().Add(diff / 2)

	ctrl, err := rt.Controller(instanceID)
	require.NoError(b, err)
	res, err := ctrl.Get(context.Background(), &runtimev1.ResourceName{Kind: runtime.ResourceKindMetricsView, Name: "ad_bids_metrics"}, false)
	require.NoError(b, err)
	mv := res.GetMetricsView().Spec

<<<<<<< HEAD
	q := &MetricsViewComparison{
=======
	q := &queries.MetricsViewComparisonToplist{
>>>>>>> 47538325
		MetricsViewName: "ad_bids_metrics",
		DimensionName:   "dom",
		Measures: []*runtimev1.MetricsViewAggregationMeasure{
			{
				Name: "measure_1",
			},
		},
		MetricsView: mv,
		TimeRange: &runtimev1.TimeRange{
			Start: ctr.Result.Min,
			End:   timestamppb.New(maxTime),
		},
		ComparisonTimeRange: &runtimev1.TimeRange{
			Start: timestamppb.New(maxTime),
			End:   ctr.Result.Max,
		},
		Sort: []*runtimev1.MetricsViewComparisonSort{
			{
				Name: "measure_1",
				Type: runtimev1.MetricsViewComparisonSortType_METRICS_VIEW_COMPARISON_SORT_TYPE_COMPARISON_VALUE,
				Desc: true,
			},
		},
		Limit: 250,
	}

	b.ResetTimer()
	for i := 0; i < b.N; i++ {

		err := q.Resolve(context.Background(), rt, instanceID, 0)
		require.NoError(b, err)
		require.NotEmpty(b, q.Result)
	}
}

func BenchmarkMetricsViewsComparison_nocompare_all(b *testing.B) {
	rt, instanceID := testruntime.NewInstanceForProject(b, "ad_bids")

	ctr := &queries.ColumnTimeRange{
		TableName:  "ad_bids",
		ColumnName: "timestamp",
	}
	err := ctr.Resolve(context.Background(), rt, instanceID, 0)
	require.NoError(b, err)

	ctrl, err := rt.Controller(instanceID)
	require.NoError(b, err)
	res, err := ctrl.Get(context.Background(), &runtimev1.ResourceName{Kind: runtime.ResourceKindMetricsView, Name: "ad_bids_metrics"}, false)
	require.NoError(b, err)
	mv := res.GetMetricsView().Spec

<<<<<<< HEAD
	q := &MetricsViewComparison{
=======
	q := &queries.MetricsViewComparisonToplist{
>>>>>>> 47538325
		MetricsViewName: "ad_bids_metrics",
		DimensionName:   "dom",
		Measures: []*runtimev1.MetricsViewAggregationMeasure{
			{
				Name: "measure_1",
			},
		},
		MetricsView: mv,
		TimeRange: &runtimev1.TimeRange{
			Start: ctr.Result.Min,
			End:   ctr.Result.Max,
		},
		Sort: []*runtimev1.MetricsViewComparisonSort{
			{
				Name: "measure_1",
				Type: runtimev1.MetricsViewComparisonSortType_METRICS_VIEW_COMPARISON_SORT_TYPE_COMPARISON_VALUE,
				Desc: true,
			},
		},
		Limit: 250,
		Exact: true,
	}

	b.ResetTimer()
	for i := 0; i < b.N; i++ {

		err := q.Resolve(context.Background(), rt, instanceID, 0)
		require.NoError(b, err)
		require.NotEmpty(b, q.Result)
	}
}

func BenchmarkMetricsViewsComparison_compare_spending(b *testing.B) {
	rt, instanceID := testruntime.NewInstanceForProject(b, "spending")

	ctrl, err := rt.Controller(instanceID)
	require.NoError(b, err)
	res, err := ctrl.Get(context.Background(), &runtimev1.ResourceName{Kind: runtime.ResourceKindMetricsView, Name: "ad_bids_metrics"}, false)
	require.NoError(b, err)
	mv := res.GetMetricsView().Spec

<<<<<<< HEAD
	q := &MetricsViewComparison{
=======
	q := &queries.MetricsViewComparisonToplist{
>>>>>>> 47538325
		MetricsViewName: "spending_dashboard",
		DimensionName:   "recipient_state_name",
		Measures: []*runtimev1.MetricsViewAggregationMeasure{
			{
				Name: "total_agencies",
			},
		},
		MetricsView: mv,
		TimeRange: &runtimev1.TimeRange{
			Start: parseTimeB(b, "2020-01-01T00:00:00Z"),
			End:   parseTimeB(b, "2021-11-01T00:00:00Z"),
		},
		ComparisonTimeRange: &runtimev1.TimeRange{
			Start: parseTimeB(b, "2021-11-01T00:00:00Z"),
			End:   parseTimeB(b, "2024-10-01T00:00:00Z"),
		},
		Sort: []*runtimev1.MetricsViewComparisonSort{
			{
				Name: "total_agencies",
				Type: runtimev1.MetricsViewComparisonSortType_METRICS_VIEW_COMPARISON_SORT_TYPE_COMPARISON_VALUE,
				Desc: true,
			},
		},
		Limit: 250,
		Exact: true,
	}

	b.ResetTimer()
	for i := 0; i < b.N; i++ {

		err := q.Resolve(context.Background(), rt, instanceID, 0)
		require.NoError(b, err)
		require.NotEmpty(b, q.Result)
	}
}

func BenchmarkMetricsViewsComparison_nocompare_all_spending(b *testing.B) {
	rt, instanceID := testruntime.NewInstanceForProject(b, "spending")

	ctr := &queries.ColumnTimeRange{
		TableName:  "spending",
		ColumnName: "action_date",
	}
	err := ctr.Resolve(context.Background(), rt, instanceID, 0)
	require.NoError(b, err)
	ctrl, err := rt.Controller(instanceID)
	require.NoError(b, err)
	res, err := ctrl.Get(context.Background(), &runtimev1.ResourceName{Kind: runtime.ResourceKindMetricsView, Name: "ad_bids_metrics"}, false)
	require.NoError(b, err)
	mv := res.GetMetricsView().Spec

<<<<<<< HEAD
	q := &MetricsViewComparison{
=======
	q := &queries.MetricsViewComparisonToplist{
>>>>>>> 47538325
		MetricsViewName: "spending_dashboard",
		DimensionName:   "recipient_state_name",
		Measures: []*runtimev1.MetricsViewAggregationMeasure{
			{
				Name: "total_agencies",
			},
		},
		MetricsView: mv,
		TimeRange: &runtimev1.TimeRange{
			Start: ctr.Result.Min,
			End:   ctr.Result.Max,
		},
		Sort: []*runtimev1.MetricsViewComparisonSort{
			{
				Name: "total_agencies",
				Type: runtimev1.MetricsViewComparisonSortType_METRICS_VIEW_COMPARISON_SORT_TYPE_COMPARISON_VALUE,
				Desc: true,
			},
		},
		Limit: 250,
		Exact: true,
	}

	b.ResetTimer()
	for i := 0; i < b.N; i++ {

		err := q.Resolve(context.Background(), rt, instanceID, 0)
		require.NoError(b, err)
		require.NotEmpty(b, q.Result)
	}
}

func BenchmarkMetricsViewsComparison_delta_compare(b *testing.B) {
	rt, instanceID := testruntime.NewInstanceForProject(b, "ad_bids")

	ctr := &queries.ColumnTimeRange{
		TableName:  "ad_bids",
		ColumnName: "timestamp",
	}
	err := ctr.Resolve(context.Background(), rt, instanceID, 0)
	require.NoError(b, err)
	diff := ctr.Result.Max.AsTime().Sub(ctr.Result.Min.AsTime())
	maxTime := ctr.Result.Min.AsTime().Add(diff / 2)
	ctrl, err := rt.Controller(instanceID)
	require.NoError(b, err)
	res, err := ctrl.Get(context.Background(), &runtimev1.ResourceName{Kind: runtime.ResourceKindMetricsView, Name: "ad_bids_metrics"}, false)
	require.NoError(b, err)
	mv := res.GetMetricsView().Spec

<<<<<<< HEAD
	q := &MetricsViewComparison{
=======
	q := &queries.MetricsViewComparisonToplist{
>>>>>>> 47538325
		MetricsViewName: "ad_bids_metrics",
		DimensionName:   "dom",
		Measures: []*runtimev1.MetricsViewAggregationMeasure{
			{
				Name: "measure_1",
			},
		},
		MetricsView: mv,
		TimeRange: &runtimev1.TimeRange{
			Start: ctr.Result.Min,
			End:   timestamppb.New(maxTime),
		},
		ComparisonTimeRange: &runtimev1.TimeRange{
			Start: timestamppb.New(maxTime),
			End:   ctr.Result.Max,
		},
		Sort: []*runtimev1.MetricsViewComparisonSort{
			{
				Name: "measure_1",
				Type: runtimev1.MetricsViewComparisonSortType_METRICS_VIEW_COMPARISON_SORT_TYPE_COMPARISON_VALUE,
				Desc: true,
			},
		},
		Limit: 250,
		Exact: true,
	}

	b.ResetTimer()
	for i := 0; i < b.N; i++ {

		err := q.Resolve(context.Background(), rt, instanceID, 0)
		require.NoError(b, err)
		require.NotEmpty(b, q.Result)
	}
}

func BenchmarkMetricsViewsComparison_delta_nocompare_all(b *testing.B) {
	rt, instanceID := testruntime.NewInstanceForProject(b, "ad_bids")

	ctr := &queries.ColumnTimeRange{
		TableName:  "ad_bids",
		ColumnName: "timestamp",
	}
	err := ctr.Resolve(context.Background(), rt, instanceID, 0)
	require.NoError(b, err)
	ctrl, err := rt.Controller(instanceID)
	require.NoError(b, err)
	res, err := ctrl.Get(context.Background(), &runtimev1.ResourceName{Kind: runtime.ResourceKindMetricsView, Name: "ad_bids_metrics"}, false)
	require.NoError(b, err)
	mv := res.GetMetricsView().Spec

<<<<<<< HEAD
	q := &MetricsViewComparison{
=======
	q := &queries.MetricsViewComparisonToplist{
>>>>>>> 47538325
		MetricsViewName: "ad_bids_metrics",
		DimensionName:   "dom",
		Measures: []*runtimev1.MetricsViewAggregationMeasure{
			{
				Name: "measure_1",
			},
		},
		MetricsView: mv,
		TimeRange: &runtimev1.TimeRange{
			Start: ctr.Result.Min,
			End:   ctr.Result.Max,
		},
		Sort: []*runtimev1.MetricsViewComparisonSort{
			{
				Name: "measure_1",
				Type: runtimev1.MetricsViewComparisonSortType_METRICS_VIEW_COMPARISON_SORT_TYPE_ABS_DELTA,
				Desc: true,
			},
		},
		Limit: 250,
		Exact: true,
	}

	b.ResetTimer()
	for i := 0; i < b.N; i++ {

		err := q.Resolve(context.Background(), rt, instanceID, 0)
		require.NoError(b, err)
		require.NotEmpty(b, q.Result)
	}
}

func BenchmarkMetricsViewsComparison_delta_compare_spending(b *testing.B) {
	rt, instanceID := testruntime.NewInstanceForProject(b, "spending")
	ctrl, err := rt.Controller(instanceID)
	require.NoError(b, err)
	res, err := ctrl.Get(context.Background(), &runtimev1.ResourceName{Kind: runtime.ResourceKindMetricsView, Name: "ad_bids_metrics"}, false)
	require.NoError(b, err)
	mv := res.GetMetricsView().Spec

<<<<<<< HEAD
	q := &MetricsViewComparison{
=======
	q := &queries.MetricsViewComparisonToplist{
>>>>>>> 47538325
		MetricsViewName: "spending_dashboard",
		DimensionName:   "recipient_state_name",
		Measures: []*runtimev1.MetricsViewAggregationMeasure{
			{
				Name: "total_agencies",
			},
		},
		MetricsView: mv,
		TimeRange: &runtimev1.TimeRange{
			Start: parseTimeB(b, "2020-01-01T00:00:00Z"),
			End:   parseTimeB(b, "2021-11-01T00:00:00Z"),
		},
		ComparisonTimeRange: &runtimev1.TimeRange{
			Start: parseTimeB(b, "2021-11-01T00:00:00Z"),
			End:   parseTimeB(b, "2024-10-01T00:00:00Z"),
		},
		Sort: []*runtimev1.MetricsViewComparisonSort{
			{
				Name: "total_agencies",
				Type: runtimev1.MetricsViewComparisonSortType_METRICS_VIEW_COMPARISON_SORT_TYPE_ABS_DELTA,
				Desc: true,
			},
		},
		Limit: 250,
		Exact: true,
	}

	b.ResetTimer()
	for i := 0; i < b.N; i++ {

		err := q.Resolve(context.Background(), rt, instanceID, 0)
		require.NoError(b, err)
		require.NotEmpty(b, q.Result)
	}
}

func BenchmarkMetricsViewsComparison_delta_nocompare_all_spending(b *testing.B) {
	rt, instanceID := testruntime.NewInstanceForProject(b, "spending")

	ctr := &queries.ColumnTimeRange{
		TableName:  "spending",
		ColumnName: "action_date",
	}
	err := ctr.Resolve(context.Background(), rt, instanceID, 0)
	require.NoError(b, err)
	ctrl, err := rt.Controller(instanceID)
	require.NoError(b, err)
	res, err := ctrl.Get(context.Background(), &runtimev1.ResourceName{Kind: runtime.ResourceKindMetricsView, Name: "ad_bids_metrics"}, false)
	require.NoError(b, err)
	mv := res.GetMetricsView().Spec

<<<<<<< HEAD
	q := &MetricsViewComparison{
=======
	q := &queries.MetricsViewComparisonToplist{
>>>>>>> 47538325
		MetricsViewName: "spending_dashboard",
		DimensionName:   "recipient_state_name",
		Measures: []*runtimev1.MetricsViewAggregationMeasure{
			{
				Name: "total_agencies",
			},
		},
		MetricsView: mv,
		TimeRange: &runtimev1.TimeRange{
			Start: ctr.Result.Min,
			End:   ctr.Result.Max,
		},
		Sort: []*runtimev1.MetricsViewComparisonSort{
			{
				Name: "total_agencies",
				Type: runtimev1.MetricsViewComparisonSortType_METRICS_VIEW_COMPARISON_SORT_TYPE_ABS_DELTA,
				Desc: true,
			},
		},
		Limit: 250,
		Exact: true,
	}

	b.ResetTimer()
	for i := 0; i < b.N; i++ {

		err := q.Resolve(context.Background(), rt, instanceID, 0)
		require.NoError(b, err)
		require.NotEmpty(b, q.Result)
	}
}

func BenchmarkMetricsViewsComparison_delta_high_cardinality_compare_spending(b *testing.B) {
	rt, instanceID := testruntime.NewInstanceForProject(b, "spending")
	ctrl, err := rt.Controller(instanceID)
	require.NoError(b, err)
	res, err := ctrl.Get(context.Background(), &runtimev1.ResourceName{Kind: runtime.ResourceKindMetricsView, Name: "ad_bids_metrics"}, false)
	require.NoError(b, err)
	mv := res.GetMetricsView().Spec

<<<<<<< HEAD
	q := &MetricsViewComparison{
=======
	q := &queries.MetricsViewComparisonToplist{
>>>>>>> 47538325
		MetricsViewName: "spending_dashboard",
		DimensionName:   "recipient_parent_name",
		Measures: []*runtimev1.MetricsViewAggregationMeasure{
			{
				Name: "total_agencies",
			},
		},
		MetricsView: mv,
		TimeRange: &runtimev1.TimeRange{
			Start: parseTimeB(b, "2020-01-01T00:00:00Z"),
			End:   parseTimeB(b, "2021-11-01T00:00:00Z"),
		},
		ComparisonTimeRange: &runtimev1.TimeRange{
			Start: parseTimeB(b, "2021-11-01T00:00:00Z"),
			End:   parseTimeB(b, "2024-10-01T00:00:00Z"),
		},
		Sort: []*runtimev1.MetricsViewComparisonSort{
			{
				Name: "total_agencies",
				Type: runtimev1.MetricsViewComparisonSortType_METRICS_VIEW_COMPARISON_SORT_TYPE_ABS_DELTA,
				Desc: true,
			},
		},
		Limit: 250,
		Exact: true,
	}

	b.ResetTimer()
	for i := 0; i < b.N; i++ {

		err := q.Resolve(context.Background(), rt, instanceID, 0)
		require.NoError(b, err)
		require.NotEmpty(b, q.Result)
	}
}

func BenchmarkMetricsViewsComparison_delta_high_cardinality_compare_spending_approximate(b *testing.B) {
	rt, instanceID := testruntime.NewInstanceForProject(b, "spending")
	ctrl, err := rt.Controller(instanceID)
	require.NoError(b, err)
	res, err := ctrl.Get(context.Background(), &runtimev1.ResourceName{Kind: runtime.ResourceKindMetricsView, Name: "ad_bids_metrics"}, false)
	require.NoError(b, err)
	mv := res.GetMetricsView().Spec

<<<<<<< HEAD
	q := &MetricsViewComparison{
=======
	q := &queries.MetricsViewComparisonToplist{
>>>>>>> 47538325
		MetricsViewName: "spending_dashboard",
		DimensionName:   "recipient_parent_name",
		Measures: []*runtimev1.MetricsViewAggregationMeasure{
			{
				Name: "total_agencies",
			},
		},
		MetricsView: mv,
		TimeRange: &runtimev1.TimeRange{
			Start: parseTimeB(b, "2020-01-01T00:00:00Z"),
			End:   parseTimeB(b, "2021-11-01T00:00:00Z"),
		},
		ComparisonTimeRange: &runtimev1.TimeRange{
			Start: parseTimeB(b, "2021-11-01T00:00:00Z"),
			End:   parseTimeB(b, "2024-10-01T00:00:00Z"),
		},
		Sort: []*runtimev1.MetricsViewComparisonSort{
			{
				Name: "total_agencies",
				Type: runtimev1.MetricsViewComparisonSortType_METRICS_VIEW_COMPARISON_SORT_TYPE_ABS_DELTA,
				Desc: true,
			},
		},
		Limit: 250,
		Exact: false,
	}

	b.ResetTimer()
	for i := 0; i < b.N; i++ {

		err := q.Resolve(context.Background(), rt, instanceID, 0)
		require.NoError(b, err)
		require.NotEmpty(b, q.Result)
	}
}

func BenchmarkMetricsViewsComparison_delta_high_cardinality_nocompare_all_spending(b *testing.B) {
	rt, instanceID := testruntime.NewInstanceForProject(b, "spending")

	ctr := &queries.ColumnTimeRange{
		TableName:  "spending",
		ColumnName: "action_date",
	}
	err := ctr.Resolve(context.Background(), rt, instanceID, 0)
	require.NoError(b, err)
	ctrl, err := rt.Controller(instanceID)
	require.NoError(b, err)
	res, err := ctrl.Get(context.Background(), &runtimev1.ResourceName{Kind: runtime.ResourceKindMetricsView, Name: "ad_bids_metrics"}, false)
	require.NoError(b, err)
	mv := res.GetMetricsView().Spec

<<<<<<< HEAD
	q := &MetricsViewComparison{
=======
	q := &queries.MetricsViewComparisonToplist{
>>>>>>> 47538325
		MetricsViewName: "spending_dashboard",
		DimensionName:   "recipient_parent_name",
		Measures: []*runtimev1.MetricsViewAggregationMeasure{
			{
				Name: "total_agencies",
			},
		},
		MetricsView: mv,
		TimeRange: &runtimev1.TimeRange{
			Start: ctr.Result.Min,
			End:   ctr.Result.Max,
		},
		Sort: []*runtimev1.MetricsViewComparisonSort{
			{
				Name: "total_agencies",
				Type: runtimev1.MetricsViewComparisonSortType_METRICS_VIEW_COMPARISON_SORT_TYPE_ABS_DELTA,
				Desc: true,
			},
		},
		Limit: 250,
		Exact: true,
	}

	b.ResetTimer()
	for i := 0; i < b.N; i++ {

		err := q.Resolve(context.Background(), rt, instanceID, 0)
		require.NoError(b, err)
		require.NotEmpty(b, q.Result)
	}
}

func BenchmarkMetricsViewsComparison_high_cardinality_compare_spending(b *testing.B) {
	rt, instanceID := testruntime.NewInstanceForProject(b, "spending")
	ctrl, err := rt.Controller(instanceID)
	require.NoError(b, err)
	res, err := ctrl.Get(context.Background(), &runtimev1.ResourceName{Kind: runtime.ResourceKindMetricsView, Name: "ad_bids_metrics"}, false)
	require.NoError(b, err)
	mv := res.GetMetricsView().Spec

<<<<<<< HEAD
	q := &MetricsViewComparison{
=======
	q := &queries.MetricsViewComparisonToplist{
>>>>>>> 47538325
		MetricsViewName: "spending_dashboard",
		DimensionName:   "recipient_parent_name",
		Measures: []*runtimev1.MetricsViewAggregationMeasure{
			{
				Name: "total_agencies",
			},
		},
		MetricsView: mv,
		TimeRange: &runtimev1.TimeRange{
			Start: parseTimeB(b, "2020-01-01T00:00:00Z"),
			End:   parseTimeB(b, "2021-11-01T00:00:00Z"),
		},
		ComparisonTimeRange: &runtimev1.TimeRange{
			Start: parseTimeB(b, "2021-11-01T00:00:00Z"),
			End:   parseTimeB(b, "2024-10-01T00:00:00Z"),
		},
		Sort: []*runtimev1.MetricsViewComparisonSort{
			{
				Name: "total_agencies",
				Type: runtimev1.MetricsViewComparisonSortType_METRICS_VIEW_COMPARISON_SORT_TYPE_COMPARISON_VALUE,
				Desc: true,
			},
		},
		Limit: 250,
		Exact: true,
	}

	b.ResetTimer()
	for i := 0; i < b.N; i++ {

		err := q.Resolve(context.Background(), rt, instanceID, 0)
		require.NoError(b, err)
		require.NotEmpty(b, q.Result)
	}
}

func BenchmarkMetricsViewsComparison_high_cardinality_compare_spending_approximate_limit_250(b *testing.B) {
	rt, instanceID := testruntime.NewInstanceForProject(b, "spending")
	ctrl, err := rt.Controller(instanceID)
	require.NoError(b, err)
	res, err := ctrl.Get(context.Background(), &runtimev1.ResourceName{Kind: runtime.ResourceKindMetricsView, Name: "ad_bids_metrics"}, false)
	require.NoError(b, err)
	mv := res.GetMetricsView().Spec

<<<<<<< HEAD
	q := &MetricsViewComparison{
=======
	q := &queries.MetricsViewComparisonToplist{
>>>>>>> 47538325
		MetricsViewName: "spending_dashboard",
		DimensionName:   "recipient_parent_name",
		Measures: []*runtimev1.MetricsViewAggregationMeasure{
			{
				Name: "total_agencies",
			},
		},
		MetricsView: mv,
		TimeRange: &runtimev1.TimeRange{
			Start: parseTimeB(b, "2020-01-01T00:00:00Z"),
			End:   parseTimeB(b, "2021-11-01T00:00:00Z"),
		},
		ComparisonTimeRange: &runtimev1.TimeRange{
			Start: parseTimeB(b, "2021-11-01T00:00:00Z"),
			End:   parseTimeB(b, "2024-10-01T00:00:00Z"),
		},
		Sort: []*runtimev1.MetricsViewComparisonSort{
			{
				Name: "total_agencies",
				Type: runtimev1.MetricsViewComparisonSortType_METRICS_VIEW_COMPARISON_SORT_TYPE_COMPARISON_VALUE,
				Desc: true,
			},
		},
		Limit: 250,
		Exact: false,
	}

	b.ResetTimer()
	for i := 0; i < b.N; i++ {

		err := q.Resolve(context.Background(), rt, instanceID, 0)
		require.NoError(b, err)
		require.NotEmpty(b, q.Result)
	}
}

func BenchmarkMetricsViewsComparison_delta_high_cardinality_compare_spending_approximate_limit_500(b *testing.B) {
	rt, instanceID := testruntime.NewInstanceForProject(b, "spending")
	ctrl, err := rt.Controller(instanceID)
	require.NoError(b, err)
	res, err := ctrl.Get(context.Background(), &runtimev1.ResourceName{Kind: runtime.ResourceKindMetricsView, Name: "ad_bids_metrics"}, false)
	require.NoError(b, err)
	mv := res.GetMetricsView().Spec

<<<<<<< HEAD
	q := &MetricsViewComparison{
=======
	q := &queries.MetricsViewComparisonToplist{
>>>>>>> 47538325
		MetricsViewName: "spending_dashboard",
		DimensionName:   "recipient_parent_name",
		Measures: []*runtimev1.MetricsViewAggregationMeasure{
			{
				Name: "total_agencies",
			},
		},
		MetricsView: mv,
		TimeRange: &runtimev1.TimeRange{
			Start: parseTimeB(b, "2020-01-01T00:00:00Z"),
			End:   parseTimeB(b, "2021-11-01T00:00:00Z"),
		},
		ComparisonTimeRange: &runtimev1.TimeRange{
			Start: parseTimeB(b, "2021-11-01T00:00:00Z"),
			End:   parseTimeB(b, "2024-10-01T00:00:00Z"),
		},
		Sort: []*runtimev1.MetricsViewComparisonSort{
			{
				Name: "total_agencies",
				Type: runtimev1.MetricsViewComparisonSortType_METRICS_VIEW_COMPARISON_SORT_TYPE_ABS_DELTA,
				Desc: true,
			},
		},
		Limit: 250 * 2,
		Exact: false,
	}

	b.ResetTimer()
	for i := 0; i < b.N; i++ {

		err := q.Resolve(context.Background(), rt, instanceID, 0)
		require.NoError(b, err)
		require.NotEmpty(b, q.Result)
	}
}
func BenchmarkMetricsViewsComparison_delta_high_cardinality_compare_spending_approximate_limit_1250(b *testing.B) {
	rt, instanceID := testruntime.NewInstanceForProject(b, "spending")
	ctrl, err := rt.Controller(instanceID)
	require.NoError(b, err)
	res, err := ctrl.Get(context.Background(), &runtimev1.ResourceName{Kind: runtime.ResourceKindMetricsView, Name: "ad_bids_metrics"}, false)
	require.NoError(b, err)
	mv := res.GetMetricsView().Spec

<<<<<<< HEAD
	q := &MetricsViewComparison{
=======
	q := &queries.MetricsViewComparisonToplist{
>>>>>>> 47538325
		MetricsViewName: "spending_dashboard",
		DimensionName:   "recipient_parent_name",
		Measures: []*runtimev1.MetricsViewAggregationMeasure{
			{
				Name: "total_agencies",
			},
		},
		MetricsView: mv,
		TimeRange: &runtimev1.TimeRange{
			Start: parseTimeB(b, "2020-01-01T00:00:00Z"),
			End:   parseTimeB(b, "2021-11-01T00:00:00Z"),
		},
		ComparisonTimeRange: &runtimev1.TimeRange{
			Start: parseTimeB(b, "2021-11-01T00:00:00Z"),
			End:   parseTimeB(b, "2024-10-01T00:00:00Z"),
		},
		Sort: []*runtimev1.MetricsViewComparisonSort{
			{
				Name: "total_agencies",
				Type: runtimev1.MetricsViewComparisonSortType_METRICS_VIEW_COMPARISON_SORT_TYPE_ABS_DELTA,
				Desc: true,
			},
		},
		Limit: 250 * 5,
		Exact: false,
	}

	b.ResetTimer()
	for i := 0; i < b.N; i++ {

		err := q.Resolve(context.Background(), rt, instanceID, 0)
		require.NoError(b, err)
		require.NotEmpty(b, q.Result)
	}
}

func BenchmarkMetricsViewsComparison_high_cardinality_nocompare_all_spending(b *testing.B) {
	rt, instanceID := testruntime.NewInstanceForProject(b, "spending")

	ctr := &queries.ColumnTimeRange{
		TableName:  "spending",
		ColumnName: "action_date",
	}
	err := ctr.Resolve(context.Background(), rt, instanceID, 0)
	require.NoError(b, err)
	ctrl, err := rt.Controller(instanceID)
	require.NoError(b, err)
	res, err := ctrl.Get(context.Background(), &runtimev1.ResourceName{Kind: runtime.ResourceKindMetricsView, Name: "ad_bids_metrics"}, false)
	require.NoError(b, err)
	mv := res.GetMetricsView().Spec

<<<<<<< HEAD
	q := &MetricsViewComparison{
=======
	q := &queries.MetricsViewComparisonToplist{
>>>>>>> 47538325
		MetricsViewName: "spending_dashboard",
		DimensionName:   "recipient_parent_name",
		Measures: []*runtimev1.MetricsViewAggregationMeasure{
			{
				Name: "total_agencies",
			},
		},
		MetricsView: mv,
		TimeRange: &runtimev1.TimeRange{
			Start: ctr.Result.Min,
			End:   ctr.Result.Max,
		},
		Sort: []*runtimev1.MetricsViewComparisonSort{
			{
				Name: "total_agencies",
				Type: runtimev1.MetricsViewComparisonSortType_METRICS_VIEW_COMPARISON_SORT_TYPE_COMPARISON_VALUE,
				Desc: true,
			},
		},
		Limit: 250,
		Exact: true,
	}

	b.ResetTimer()
	for i := 0; i < b.N; i++ {

		err := q.Resolve(context.Background(), rt, instanceID, 0)
		require.NoError(b, err)
		require.NotEmpty(b, q.Result)
	}
}<|MERGE_RESOLUTION|>--- conflicted
+++ resolved
@@ -31,11 +31,7 @@
 	require.NoError(b, err)
 	mv := res.GetMetricsView().Spec
 
-<<<<<<< HEAD
-	q := &MetricsViewComparison{
-=======
-	q := &queries.MetricsViewComparisonToplist{
->>>>>>> 47538325
+	q := &queries.MetricsViewComparison{
 		MetricsViewName: "ad_bids_metrics",
 		DimensionName:   "dom",
 		Measures: []*runtimev1.MetricsViewAggregationMeasure{
@@ -87,11 +83,7 @@
 	require.NoError(b, err)
 	mv := res.GetMetricsView().Spec
 
-<<<<<<< HEAD
-	q := &MetricsViewComparison{
-=======
-	q := &queries.MetricsViewComparisonToplist{
->>>>>>> 47538325
+	q := &queries.MetricsViewComparison{
 		MetricsViewName: "ad_bids_metrics",
 		DimensionName:   "dom",
 		Measures: []*runtimev1.MetricsViewAggregationMeasure{
@@ -133,11 +125,7 @@
 	require.NoError(b, err)
 	mv := res.GetMetricsView().Spec
 
-<<<<<<< HEAD
-	q := &MetricsViewComparison{
-=======
-	q := &queries.MetricsViewComparisonToplist{
->>>>>>> 47538325
+	q := &queries.MetricsViewComparison{
 		MetricsViewName: "spending_dashboard",
 		DimensionName:   "recipient_state_name",
 		Measures: []*runtimev1.MetricsViewAggregationMeasure{
@@ -189,11 +177,7 @@
 	require.NoError(b, err)
 	mv := res.GetMetricsView().Spec
 
-<<<<<<< HEAD
-	q := &MetricsViewComparison{
-=======
-	q := &queries.MetricsViewComparisonToplist{
->>>>>>> 47538325
+	q := &queries.MetricsViewComparison{
 		MetricsViewName: "spending_dashboard",
 		DimensionName:   "recipient_state_name",
 		Measures: []*runtimev1.MetricsViewAggregationMeasure{
@@ -243,11 +227,7 @@
 	require.NoError(b, err)
 	mv := res.GetMetricsView().Spec
 
-<<<<<<< HEAD
-	q := &MetricsViewComparison{
-=======
-	q := &queries.MetricsViewComparisonToplist{
->>>>>>> 47538325
+	q := &queries.MetricsViewComparison{
 		MetricsViewName: "ad_bids_metrics",
 		DimensionName:   "dom",
 		Measures: []*runtimev1.MetricsViewAggregationMeasure{
@@ -299,11 +279,7 @@
 	require.NoError(b, err)
 	mv := res.GetMetricsView().Spec
 
-<<<<<<< HEAD
-	q := &MetricsViewComparison{
-=======
-	q := &queries.MetricsViewComparisonToplist{
->>>>>>> 47538325
+	q := &queries.MetricsViewComparison{
 		MetricsViewName: "ad_bids_metrics",
 		DimensionName:   "dom",
 		Measures: []*runtimev1.MetricsViewAggregationMeasure{
@@ -344,11 +320,7 @@
 	require.NoError(b, err)
 	mv := res.GetMetricsView().Spec
 
-<<<<<<< HEAD
-	q := &MetricsViewComparison{
-=======
-	q := &queries.MetricsViewComparisonToplist{
->>>>>>> 47538325
+	q := &queries.MetricsViewComparison{
 		MetricsViewName: "spending_dashboard",
 		DimensionName:   "recipient_state_name",
 		Measures: []*runtimev1.MetricsViewAggregationMeasure{
@@ -400,11 +372,7 @@
 	require.NoError(b, err)
 	mv := res.GetMetricsView().Spec
 
-<<<<<<< HEAD
-	q := &MetricsViewComparison{
-=======
-	q := &queries.MetricsViewComparisonToplist{
->>>>>>> 47538325
+	q := &queries.MetricsViewComparison{
 		MetricsViewName: "spending_dashboard",
 		DimensionName:   "recipient_state_name",
 		Measures: []*runtimev1.MetricsViewAggregationMeasure{
@@ -445,11 +413,7 @@
 	require.NoError(b, err)
 	mv := res.GetMetricsView().Spec
 
-<<<<<<< HEAD
-	q := &MetricsViewComparison{
-=======
-	q := &queries.MetricsViewComparisonToplist{
->>>>>>> 47538325
+	q := &queries.MetricsViewComparison{
 		MetricsViewName: "spending_dashboard",
 		DimensionName:   "recipient_parent_name",
 		Measures: []*runtimev1.MetricsViewAggregationMeasure{
@@ -494,11 +458,7 @@
 	require.NoError(b, err)
 	mv := res.GetMetricsView().Spec
 
-<<<<<<< HEAD
-	q := &MetricsViewComparison{
-=======
-	q := &queries.MetricsViewComparisonToplist{
->>>>>>> 47538325
+	q := &queries.MetricsViewComparison{
 		MetricsViewName: "spending_dashboard",
 		DimensionName:   "recipient_parent_name",
 		Measures: []*runtimev1.MetricsViewAggregationMeasure{
@@ -550,11 +510,7 @@
 	require.NoError(b, err)
 	mv := res.GetMetricsView().Spec
 
-<<<<<<< HEAD
-	q := &MetricsViewComparison{
-=======
-	q := &queries.MetricsViewComparisonToplist{
->>>>>>> 47538325
+	q := &queries.MetricsViewComparison{
 		MetricsViewName: "spending_dashboard",
 		DimensionName:   "recipient_parent_name",
 		Measures: []*runtimev1.MetricsViewAggregationMeasure{
@@ -595,11 +551,7 @@
 	require.NoError(b, err)
 	mv := res.GetMetricsView().Spec
 
-<<<<<<< HEAD
-	q := &MetricsViewComparison{
-=======
-	q := &queries.MetricsViewComparisonToplist{
->>>>>>> 47538325
+	q := &queries.MetricsViewComparison{
 		MetricsViewName: "spending_dashboard",
 		DimensionName:   "recipient_parent_name",
 		Measures: []*runtimev1.MetricsViewAggregationMeasure{
@@ -644,11 +596,7 @@
 	require.NoError(b, err)
 	mv := res.GetMetricsView().Spec
 
-<<<<<<< HEAD
-	q := &MetricsViewComparison{
-=======
-	q := &queries.MetricsViewComparisonToplist{
->>>>>>> 47538325
+	q := &queries.MetricsViewComparison{
 		MetricsViewName: "spending_dashboard",
 		DimensionName:   "recipient_parent_name",
 		Measures: []*runtimev1.MetricsViewAggregationMeasure{
@@ -693,11 +641,7 @@
 	require.NoError(b, err)
 	mv := res.GetMetricsView().Spec
 
-<<<<<<< HEAD
-	q := &MetricsViewComparison{
-=======
-	q := &queries.MetricsViewComparisonToplist{
->>>>>>> 47538325
+	q := &queries.MetricsViewComparison{
 		MetricsViewName: "spending_dashboard",
 		DimensionName:   "recipient_parent_name",
 		Measures: []*runtimev1.MetricsViewAggregationMeasure{
@@ -741,11 +685,7 @@
 	require.NoError(b, err)
 	mv := res.GetMetricsView().Spec
 
-<<<<<<< HEAD
-	q := &MetricsViewComparison{
-=======
-	q := &queries.MetricsViewComparisonToplist{
->>>>>>> 47538325
+	q := &queries.MetricsViewComparison{
 		MetricsViewName: "spending_dashboard",
 		DimensionName:   "recipient_parent_name",
 		Measures: []*runtimev1.MetricsViewAggregationMeasure{
@@ -797,11 +737,7 @@
 	require.NoError(b, err)
 	mv := res.GetMetricsView().Spec
 
-<<<<<<< HEAD
-	q := &MetricsViewComparison{
-=======
-	q := &queries.MetricsViewComparisonToplist{
->>>>>>> 47538325
+	q := &queries.MetricsViewComparison{
 		MetricsViewName: "spending_dashboard",
 		DimensionName:   "recipient_parent_name",
 		Measures: []*runtimev1.MetricsViewAggregationMeasure{
