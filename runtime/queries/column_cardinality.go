package queries

import (
	"context"
	"fmt"

	"github.com/rilldata/rill/runtime"
	"github.com/rilldata/rill/runtime/drivers"
	"google.golang.org/grpc/codes"
	"google.golang.org/grpc/status"
)

type ColumnCardinality struct {
	TableName  string
	ColumnName string
	Result     float64
}

var _ runtime.Query = &ColumnCardinality{}

func (q *ColumnCardinality) Key() string {
	return fmt.Sprintf("ColumnCardinality:%s:%s", q.TableName, q.ColumnName)
}

func (q *ColumnCardinality) Deps() []string {
	return []string{q.TableName}
}

func (q *ColumnCardinality) MarshalResult() any {
	return q.Result
}

func (q *ColumnCardinality) UnmarshalResult(v any) error {
	res, ok := v.(float64)
	if !ok {
		return fmt.Errorf("ColumnCardinality: mismatched unmarshal input")
	}
	q.Result = res
	return nil
}

func (q *ColumnCardinality) Resolve(ctx context.Context, rt *runtime.Runtime, instanceID string, priority int) error {
	olap, err := rt.OLAP(ctx, instanceID)
	if err != nil {
		return err
	}

	if olap.Dialect() != drivers.DialectDuckDB {
		return fmt.Errorf("not available for dialect '%s'", olap.Dialect())
	}

<<<<<<< HEAD
	requestSql := fmt.Sprintf("SELECT approx_count_distinct(%s) as count from %s", safeName(q.ColumnName), safeName(q.TableName))
=======
	sanitizedColumnName := quoteName(q.ColumnName)
	requestSQL := fmt.Sprintf("SELECT approx_count_distinct(%s) as count from %s", sanitizedColumnName, quoteName(q.TableName))
>>>>>>> 6c781488

	rows, err := olap.Execute(ctx, &drivers.Statement{
		Query:    requestSQL,
		Priority: priority,
	})
	if err != nil {
		return err
	}
	defer rows.Close()
	var count float64
	if rows.Next() {
		err = rows.Scan(&count)
		if err != nil {
			return err
		}
		q.Result = count
		return nil
	}
	return status.Error(codes.Internal, "no rows returned")
}<|MERGE_RESOLUTION|>--- conflicted
+++ resolved
@@ -49,17 +49,13 @@
 		return fmt.Errorf("not available for dialect '%s'", olap.Dialect())
 	}
 
-<<<<<<< HEAD
-	requestSql := fmt.Sprintf("SELECT approx_count_distinct(%s) as count from %s", safeName(q.ColumnName), safeName(q.TableName))
-=======
-	sanitizedColumnName := quoteName(q.ColumnName)
-	requestSQL := fmt.Sprintf("SELECT approx_count_distinct(%s) as count from %s", sanitizedColumnName, quoteName(q.TableName))
->>>>>>> 6c781488
+	requestSQL := fmt.Sprintf("SELECT approx_count_distinct(%s) as count from %s", safeName(q.ColumnName), safeName(q.TableName))
 
 	rows, err := olap.Execute(ctx, &drivers.Statement{
 		Query:    requestSQL,
 		Priority: priority,
 	})
+
 	if err != nil {
 		return err
 	}
