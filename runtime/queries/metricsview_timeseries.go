--- conflicted
+++ resolved
@@ -124,13 +124,8 @@
 	return nil
 }
 
-<<<<<<< HEAD
 func (q *MetricsViewTimeSeries) generateFilename(mv *runtimev1.MetricsViewSpec) string {
-	filename := strings.ReplaceAll(mv.Table, `"`, `_`)
-=======
-func (q *MetricsViewTimeSeries) generateFilename(mv *runtimev1.MetricsView) string {
-	filename := strings.ReplaceAll(mv.Name, `"`, `_`)
->>>>>>> 6950f3ca
+	filename := strings.ReplaceAll(q.MetricsViewName, `"`, `_`)
 	if q.TimeStart != nil || q.TimeEnd != nil || q.Filter != nil && (len(q.Filter.Include) > 0 || len(q.Filter.Exclude) > 0) {
 		filename += "_filtered"
 	}
