--- conflicted
+++ resolved
@@ -2,11 +2,8 @@
 
 import (
 	"context"
-<<<<<<< HEAD
 	"math"
-=======
 	"fmt"
->>>>>>> b97a5b52
 	"testing"
 	"time"
 
