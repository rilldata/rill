package queries

import (
	"context"
	"encoding/csv"
	"fmt"
	"io"
	"os"
	"path/filepath"
	"strings"

	"github.com/apache/arrow/go/v13/arrow"
	"github.com/apache/arrow/go/v13/arrow/array"
	"github.com/apache/arrow/go/v13/arrow/memory"
	"github.com/apache/arrow/go/v13/parquet/pqarrow"
	"github.com/google/uuid"
	runtimev1 "github.com/rilldata/rill/proto/gen/rill/runtime/v1"
	"github.com/rilldata/rill/runtime"
	"github.com/rilldata/rill/runtime/drivers"
	"github.com/rilldata/rill/runtime/pkg/pbutil"
	"github.com/xuri/excelize/v2"
	"google.golang.org/grpc/codes"
	"google.golang.org/grpc/status"
	"google.golang.org/protobuf/encoding/protojson"
	"google.golang.org/protobuf/types/known/structpb"
)

// resolveMeasures returns the selected measures
func resolveMeasures(mv *runtimev1.MetricsViewSpec, inlines []*runtimev1.InlineMeasure, selectedNames []string) ([]*runtimev1.MetricsViewSpec_MeasureV2, error) {
	// Build combined measures
	ms := make([]*runtimev1.MetricsViewSpec_MeasureV2, len(selectedNames))
	for i, n := range selectedNames {
		found := false
		// Search in the inlines (take precedence)
		for _, m := range inlines {
			if m.Name == n {
				ms[i] = &runtimev1.MetricsViewSpec_MeasureV2{
					Name:       m.Name,
					Expression: m.Expression,
				}
				found = true
				break
			}
		}
		if found {
			continue
		}
		// Search in the metrics view
		for _, m := range mv.Measures {
			if m.Name == n {
				ms[i] = m
				found = true
				break
			}
		}
		if !found {
			return nil, fmt.Errorf("measure does not exist: '%s'", n)
		}
	}

	return ms, nil
}

func metricsQuery(ctx context.Context, olap drivers.OLAPStore, priority int, sql string, args []any) ([]*runtimev1.MetricsViewColumn, []*structpb.Struct, error) {
	rows, err := olap.Execute(ctx, &drivers.Statement{
		Query:            sql,
		Args:             args,
		Priority:         priority,
		ExecutionTimeout: defaultExecutionTimeout,
	})
	if err != nil {
		return nil, nil, status.Error(codes.InvalidArgument, err.Error())
	}
	defer rows.Close()

	data, err := rowsToData(rows)
	if err != nil {
		return nil, nil, status.Error(codes.Internal, err.Error())
	}

	return structTypeToMetricsViewColumn(rows.Schema), data, nil
}

func olapQuery(ctx context.Context, olap drivers.OLAPStore, priority int, sql string, args []any) (*runtimev1.StructType, []*structpb.Struct, error) {
	rows, err := olap.Execute(ctx, &drivers.Statement{
		Query:            sql,
		Args:             args,
		Priority:         priority,
		ExecutionTimeout: defaultExecutionTimeout,
	})
	if err != nil {
		return nil, nil, status.Error(codes.InvalidArgument, err.Error())
	}
	defer rows.Close()

	data, err := rowsToData(rows)
	if err != nil {
		return nil, nil, status.Error(codes.Internal, err.Error())
	}

	return rows.Schema, data, nil
}

func rowsToData(rows *drivers.Result) ([]*structpb.Struct, error) {
	var data []*structpb.Struct
	for rows.Next() {
		rowMap := make(map[string]any)
		err := rows.MapScan(rowMap)
		if err != nil {
			return nil, err
		}

		rowStruct, err := pbutil.ToStruct(rowMap, rows.Schema)
		if err != nil {
			return nil, err
		}

		data = append(data, rowStruct)
	}

	err := rows.Err()
	if err != nil {
		return nil, err
	}

	return data, nil
}

func structTypeToMetricsViewColumn(v *runtimev1.StructType) []*runtimev1.MetricsViewColumn {
	res := make([]*runtimev1.MetricsViewColumn, len(v.Fields))
	for i, f := range v.Fields {
		res[i] = &runtimev1.MetricsViewColumn{
			Name:     f.Name,
			Type:     f.Type.Code.String(),
			Nullable: f.Type.Nullable,
		}
	}
	return res
}

// buildFilterClauseForMetricsViewFilter builds a SQL string of conditions joined with AND.
// Unless the result is empty, it is prefixed with "AND".
// I.e. it has the format "AND (...) AND (...) ...".
func buildFilterClauseForMetricsViewFilter(mv *runtimev1.MetricsViewSpec, filter *runtimev1.MetricsViewFilter, dialect drivers.Dialect, policy *runtime.ResolvedMetricsViewSecurity) (string, []any, error) {
	var clauses []string
	var args []any

	if filter != nil && filter.Include != nil {
		clause, clauseArgs, err := buildFilterClauseForConditions(mv, filter.Include, false, dialect)
		if err != nil {
			return "", nil, err
		}
		clauses = append(clauses, clause)
		args = append(args, clauseArgs...)
	}

	if filter != nil && filter.Exclude != nil {
		clause, clauseArgs, err := buildFilterClauseForConditions(mv, filter.Exclude, true, dialect)
		if err != nil {
			return "", nil, err
		}
		clauses = append(clauses, clause)
		args = append(args, clauseArgs...)
	}

	if policy != nil && policy.RowFilter != "" {
		clauses = append(clauses, "AND "+policy.RowFilter)
	}

	return strings.Join(clauses, " "), args, nil
}

// buildFilterClauseForConditions returns a string with the format "AND (...) AND (...) ..."
func buildFilterClauseForConditions(mv *runtimev1.MetricsViewSpec, conds []*runtimev1.MetricsViewFilter_Cond, exclude bool, dialect drivers.Dialect) (string, []any, error) {
	var clauses []string
	var args []any

	for _, cond := range conds {
		condClause, condArgs, err := buildFilterClauseForCondition(mv, cond, exclude, dialect)
		if err != nil {
			return "", nil, err
		}
		if condClause == "" {
			continue
		}
		clauses = append(clauses, condClause)
		args = append(args, condArgs...)
	}

	return strings.Join(clauses, " "), args, nil
}

// buildFilterClauseForCondition returns a string with the format "AND (...)"
func buildFilterClauseForCondition(mv *runtimev1.MetricsViewSpec, cond *runtimev1.MetricsViewFilter_Cond, exclude bool, dialect drivers.Dialect) (string, []any, error) {
	var clauses []string
	var args []any

	// NOTE: Looking up for dimension like this will lead to O(nm).
	//       Ideal way would be to create a map, but we need to find a clean solution down the line
	name, err := metricsViewDimensionToSafeColumn(mv, cond.Name)
	if err != nil {
		return "", nil, err
	}

	notKeyword := ""
	if exclude {
		notKeyword = "NOT"
	}

	// Tracks if we found NULL(s) in cond.In
	inHasNull := false

	// Build "dim [NOT] IN (?, ?, ...)" clause
	if len(cond.In) > 0 {
		// Add to args, skipping nulls
		for _, val := range cond.In {
			if _, ok := val.Kind.(*structpb.Value_NullValue); ok {
				inHasNull = true
				continue // Handled later using "dim IS [NOT] NULL" clause
			}
			arg, err := pbutil.FromValue(val)
			if err != nil {
				return "", nil, fmt.Errorf("filter error: %w", err)
			}
			args = append(args, arg)
		}

		// If there were non-null args, add a "dim [NOT] IN (...)" clause
		if len(args) > 0 {
			questionMarks := strings.Join(repeatString("?", len(args)), ",")
			clause := fmt.Sprintf("%s %s IN (%s)", name, notKeyword, questionMarks)
			clauses = append(clauses, clause)
		}
	}

	// Build "dim [NOT] ILIKE ?"
	if len(cond.Like) > 0 {
		for _, val := range cond.Like {
			var clause string
			if dialect == drivers.DialectDruid {
				// Druid does not support ILIKE
				clause = fmt.Sprintf("LOWER(%s) %s LIKE LOWER(?)", name, notKeyword)
			} else {
				clause = fmt.Sprintf("%s %s ILIKE ?", name, notKeyword)
			}

			args = append(args, val)
			clauses = append(clauses, clause)
		}
	}

	// Add null check
	// NOTE: DuckDB doesn't handle NULL values in an "IN" expression. They must be checked with a "dim IS [NOT] NULL" clause.
	if inHasNull {
		clauses = append(clauses, fmt.Sprintf("%s IS %s NULL", name, notKeyword))
	}

	// If no checks were added, exit
	if len(clauses) == 0 {
		return "", nil, nil
	}

	// Join conditions
	var condJoiner string
	if exclude {
		condJoiner = " AND "
	} else {
		condJoiner = " OR "
	}
	condsClause := strings.Join(clauses, condJoiner)

	// When you have "dim NOT IN (a, b, ...)", then NULL values are always excluded, even if NULL is not in the list.
	// E.g. this returns zero rows: "select * from (select 1 as a union select null as a) where a not in (1)"
	// We need to explicitly include it.
	if exclude && !inHasNull && len(condsClause) > 0 {
		condsClause += fmt.Sprintf(" OR %s IS NULL", name)
	}

	// Done
	return fmt.Sprintf("AND (%s) ", condsClause), args, nil
}

func repeatString(val string, n int) []string {
	res := make([]string, n)
	for i := 0; i < n; i++ {
		res[i] = val
	}
	return res
}

func convertToString(pbvalue *structpb.Value) (string, error) {
	switch pbvalue.GetKind().(type) {
	case *structpb.Value_StructValue:
		bts, err := protojson.Marshal(pbvalue)
		if err != nil {
			return "", err
		}

		return string(bts), nil
	case *structpb.Value_NullValue:
		return "", nil
	default:
		return fmt.Sprintf("%v", pbvalue.AsInterface()), nil
	}
}

func convertToXLSXValue(pbvalue *structpb.Value) (interface{}, error) {
	switch pbvalue.GetKind().(type) {
	case *structpb.Value_StructValue:
		bts, err := protojson.Marshal(pbvalue)
		if err != nil {
			return "", err
		}

		return string(bts), nil
	case *structpb.Value_NullValue:
		return "", nil
	default:
		return pbvalue.AsInterface(), nil
	}
}

func metricsViewDimensionToSafeColumn(mv *runtimev1.MetricsViewSpec, dimName string) (string, error) {
	dimName = strings.ToLower(dimName)
	for _, dimension := range mv.Dimensions {
		if strings.EqualFold(dimension.Name, dimName) {
			if dimension.Column != "" {
				return safeName(dimension.Column), nil
			}
			// backwards compatibility for older projects that have not run reconcile on this dashboard
			// in that case `column` will not be present
			return safeName(dimension.Name), nil
		}
	}
	return "", fmt.Errorf("dimension %s not found", dimName)
}

func metricsViewMeasureExpression(mv *runtimev1.MetricsViewSpec, measureName string) (string, error) {
	for _, measure := range mv.Measures {
		if strings.EqualFold(measure.Name, measureName) {
			return measure.Expression, nil
		}
	}
	return "", fmt.Errorf("measure %s not found", measureName)
}

func writeCSV(meta []*runtimev1.MetricsViewColumn, data []*structpb.Struct, writer io.Writer) error {
	w := csv.NewWriter(writer)

	record := make([]string, 0, len(meta))
	for _, field := range meta {
		record = append(record, field.Name)
	}
	if err := w.Write(record); err != nil {
		return err
	}
	record = record[:0]

	for _, structs := range data {
		for _, field := range meta {
			pbvalue := structs.Fields[field.Name]
			str, err := convertToString(pbvalue)
			if err != nil {
				return err
			}

			record = append(record, str)
		}

		if err := w.Write(record); err != nil {
			return err
		}

		record = record[:0]
	}

	w.Flush()

	return nil
}

func writeXLSX(meta []*runtimev1.MetricsViewColumn, data []*structpb.Struct, writer io.Writer) error {
	f := excelize.NewFile()
	defer func() {
		_ = f.Close()
	}()

	sw, err := f.NewStreamWriter("Sheet1")
	if err != nil {
		return err
	}

	headers := make([]interface{}, 0, len(meta))
	for _, v := range meta {
		headers = append(headers, v.Name)
	}

	if err := sw.SetRow("A1", headers, excelize.RowOpts{Height: 45, Hidden: false}); err != nil {
		return err
	}

	row := make([]interface{}, 0, len(meta))
	for i, structs := range data {
		for _, field := range meta {
			pbvalue := structs.Fields[field.Name]
			value, err := convertToXLSXValue(pbvalue)
			if err != nil {
				return err
			}

			row = append(row, value)
		}

		cell, err := excelize.CoordinatesToCellName(1, i+2) // 1-based, and +1 for headers
		if err != nil {
			return err
		}

		if err := sw.SetRow(cell, row); err != nil {
			return err
		}

		row = row[:0]
	}

	if err := sw.Flush(); err != nil {
		return err
	}

	err = f.Write(writer)

	return err
}

func writeParquet(meta []*runtimev1.MetricsViewColumn, data []*structpb.Struct, ioWriter io.Writer) error {
	fields := make([]arrow.Field, 0, len(meta))
	for _, f := range meta {
		arrowField := arrow.Field{}
		arrowField.Name = f.Name
		typeCode := runtimev1.Type_Code(runtimev1.Type_Code_value[f.Type])
		switch typeCode {
		case runtimev1.Type_CODE_BOOL:
			arrowField.Type = arrow.FixedWidthTypes.Boolean
		case runtimev1.Type_CODE_INT8:
			arrowField.Type = arrow.PrimitiveTypes.Int8
		case runtimev1.Type_CODE_INT16:
			arrowField.Type = arrow.PrimitiveTypes.Int16
		case runtimev1.Type_CODE_INT32:
			arrowField.Type = arrow.PrimitiveTypes.Int32
		case runtimev1.Type_CODE_INT64:
			arrowField.Type = arrow.PrimitiveTypes.Int64
		case runtimev1.Type_CODE_INT128:
			arrowField.Type = arrow.PrimitiveTypes.Float64
		case runtimev1.Type_CODE_UINT8:
			arrowField.Type = arrow.PrimitiveTypes.Uint8
		case runtimev1.Type_CODE_UINT16:
			arrowField.Type = arrow.PrimitiveTypes.Uint16
		case runtimev1.Type_CODE_UINT32:
			arrowField.Type = arrow.PrimitiveTypes.Uint32
		case runtimev1.Type_CODE_UINT64:
			arrowField.Type = arrow.PrimitiveTypes.Uint64
		case runtimev1.Type_CODE_DECIMAL:
			arrowField.Type = arrow.PrimitiveTypes.Float64
		case runtimev1.Type_CODE_FLOAT32:
			arrowField.Type = arrow.PrimitiveTypes.Float32
		case runtimev1.Type_CODE_FLOAT64:
			arrowField.Type = arrow.PrimitiveTypes.Float64
		case runtimev1.Type_CODE_STRUCT, runtimev1.Type_CODE_UUID, runtimev1.Type_CODE_ARRAY, runtimev1.Type_CODE_STRING, runtimev1.Type_CODE_MAP:
			arrowField.Type = arrow.BinaryTypes.String
		case runtimev1.Type_CODE_TIMESTAMP, runtimev1.Type_CODE_DATE, runtimev1.Type_CODE_TIME:
			arrowField.Type = arrow.FixedWidthTypes.Timestamp_us
		case runtimev1.Type_CODE_BYTES:
			arrowField.Type = arrow.BinaryTypes.Binary
		}
		fields = append(fields, arrowField)
	}
	schema := arrow.NewSchema(fields, nil)

	mem := memory.NewCheckedAllocator(memory.NewGoAllocator())
	recordBuilder := array.NewRecordBuilder(mem, schema)
	defer recordBuilder.Release()
	for _, s := range data {
		for idx, t := range meta {
			v := s.Fields[t.Name]
			typeCode := runtimev1.Type_Code(runtimev1.Type_Code_value[t.Type])
			switch typeCode {
			case runtimev1.Type_CODE_BOOL:
				recordBuilder.Field(idx).(*array.BooleanBuilder).Append(v.GetBoolValue())
			case runtimev1.Type_CODE_INT8:
				recordBuilder.Field(idx).(*array.Int8Builder).Append(int8(v.GetNumberValue()))
			case runtimev1.Type_CODE_INT16:
				recordBuilder.Field(idx).(*array.Int16Builder).Append(int16(v.GetNumberValue()))
			case runtimev1.Type_CODE_INT32:
				recordBuilder.Field(idx).(*array.Int32Builder).Append(int32(v.GetNumberValue()))
			case runtimev1.Type_CODE_INT64:
				recordBuilder.Field(idx).(*array.Int64Builder).Append(int64(v.GetNumberValue()))
			case runtimev1.Type_CODE_UINT8:
				recordBuilder.Field(idx).(*array.Uint8Builder).Append(uint8(v.GetNumberValue()))
			case runtimev1.Type_CODE_UINT16:
				recordBuilder.Field(idx).(*array.Uint16Builder).Append(uint16(v.GetNumberValue()))
			case runtimev1.Type_CODE_UINT32:
				recordBuilder.Field(idx).(*array.Uint32Builder).Append(uint32(v.GetNumberValue()))
			case runtimev1.Type_CODE_UINT64:
				recordBuilder.Field(idx).(*array.Uint64Builder).Append(uint64(v.GetNumberValue()))
			case runtimev1.Type_CODE_INT128:
				recordBuilder.Field(idx).(*array.Float64Builder).Append((v.GetNumberValue()))
			case runtimev1.Type_CODE_FLOAT32:
				recordBuilder.Field(idx).(*array.Float32Builder).Append(float32(v.GetNumberValue()))
			case runtimev1.Type_CODE_FLOAT64, runtimev1.Type_CODE_DECIMAL:
				recordBuilder.Field(idx).(*array.Float64Builder).Append(v.GetNumberValue())
			case runtimev1.Type_CODE_STRING, runtimev1.Type_CODE_UUID:
				recordBuilder.Field(idx).(*array.StringBuilder).Append(v.GetStringValue())
			case runtimev1.Type_CODE_TIMESTAMP, runtimev1.Type_CODE_DATE, runtimev1.Type_CODE_TIME:
				tmp, err := arrow.TimestampFromString(v.GetStringValue(), arrow.Microsecond)
				if err != nil {
					return err
				}

				recordBuilder.Field(idx).(*array.TimestampBuilder).Append(tmp)
			case runtimev1.Type_CODE_ARRAY, runtimev1.Type_CODE_MAP, runtimev1.Type_CODE_STRUCT:
				bts, err := protojson.Marshal(v)
				if err != nil {
					return err
				}

				recordBuilder.Field(idx).(*array.StringBuilder).Append(string(bts))
			}
		}
	}

	parquetwriter, err := pqarrow.NewFileWriter(schema, ioWriter, nil, pqarrow.ArrowWriterProperties{})
	if err != nil {
		return err
	}

	defer parquetwriter.Close()

	rec := recordBuilder.NewRecord()
	err = parquetwriter.Write(rec)
	return err
}

<<<<<<< HEAD
func duckDBCopyExport(ctx context.Context, rt *runtime.Runtime, instanceID string, w io.Writer, opts *runtime.ExportOptions, sql string, args []any, filename string, olap drivers.OLAPStore, mv *runtimev1.MetricsViewSpec, exportFormat runtimev1.ExportFormat) error {
=======
func duckDBCopyExport(ctx context.Context, w io.Writer, opts *runtime.ExportOptions, sql string, args []any, filename string, olap drivers.OLAPStore, exportFormat runtimev1.ExportFormat) error {
>>>>>>> 6950f3ca
	var extension string
	switch exportFormat {
	case runtimev1.ExportFormat_EXPORT_FORMAT_PARQUET:
		extension = "parquet"
	case runtimev1.ExportFormat_EXPORT_FORMAT_CSV:
		extension = "csv"
	}

	tmpPath := fmt.Sprintf("export_%s.%s", uuid.New().String(), extension)
	tmpPath = filepath.Join(os.TempDir(), tmpPath)
	defer os.Remove(tmpPath)

	sql = fmt.Sprintf("COPY (%s) TO '%s'", sql, tmpPath)
	if extension == "csv" {
		sql += " (FORMAT CSV, HEADER)"
	}

	rows, err := olap.Execute(ctx, &drivers.Statement{
		Query:            sql,
		Args:             args,
		Priority:         opts.Priority,
		ExecutionTimeout: defaultExecutionTimeout,
	})
	if err != nil {
		return err
	}
	defer rows.Close()

	if opts.PreWriteHook != nil {
		err = opts.PreWriteHook(filename)
		if err != nil {
			return err
		}
	}

	f, err := os.Open(tmpPath)
	if err != nil {
		return err
	}
	defer f.Close()

	_, err = io.Copy(w, f)
	return err
}

func (q *MetricsViewRows) generateFilename(mv *runtimev1.MetricsViewSpec) string {
	filename := strings.ReplaceAll(mv.Table, `"`, `_`)
	if q.TimeStart != nil || q.TimeEnd != nil || q.Filter != nil && (len(q.Filter.Include) > 0 || len(q.Filter.Exclude) > 0) {
		filename += "_filtered"
	}
	return filename
}<|MERGE_RESOLUTION|>--- conflicted
+++ resolved
@@ -540,11 +540,7 @@
 	return err
 }
 
-<<<<<<< HEAD
-func duckDBCopyExport(ctx context.Context, rt *runtime.Runtime, instanceID string, w io.Writer, opts *runtime.ExportOptions, sql string, args []any, filename string, olap drivers.OLAPStore, mv *runtimev1.MetricsViewSpec, exportFormat runtimev1.ExportFormat) error {
-=======
 func duckDBCopyExport(ctx context.Context, w io.Writer, opts *runtime.ExportOptions, sql string, args []any, filename string, olap drivers.OLAPStore, exportFormat runtimev1.ExportFormat) error {
->>>>>>> 6950f3ca
 	var extension string
 	switch exportFormat {
 	case runtimev1.ExportFormat_EXPORT_FORMAT_PARQUET:
