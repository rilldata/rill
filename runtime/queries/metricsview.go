package queries

import (
	"context"
	"encoding/csv"
	"errors"
	"fmt"
	"io"
	"os"
	"path/filepath"
	"strings"
	"time"

	"github.com/apache/arrow/go/v14/arrow"
	"github.com/apache/arrow/go/v14/arrow/array"
	"github.com/apache/arrow/go/v14/arrow/memory"
	"github.com/apache/arrow/go/v14/parquet/pqarrow"
	"github.com/google/uuid"
	runtimev1 "github.com/rilldata/rill/proto/gen/rill/runtime/v1"
	"github.com/rilldata/rill/runtime"
	"github.com/rilldata/rill/runtime/drivers"
	"github.com/rilldata/rill/runtime/pkg/expressionpb"
	"github.com/rilldata/rill/runtime/pkg/pbutil"
	"github.com/xuri/excelize/v2"
	"google.golang.org/grpc/codes"
	"google.golang.org/grpc/status"
	"google.golang.org/protobuf/encoding/protojson"
	"google.golang.org/protobuf/types/known/structpb"
)

var ErrForbidden = errors.New("action not allowed")

// resolveMVAndSecurityFromAttributes resolves the metrics view and security policy from the attributes
func resolveMVAndSecurityFromAttributes(ctx context.Context, rt *runtime.Runtime, instanceID, metricsViewName string, attrs map[string]any, dims []*runtimev1.MetricsViewAggregationDimension, measures []*runtimev1.MetricsViewAggregationMeasure) (*runtimev1.MetricsViewSpec, *runtime.ResolvedMetricsViewSecurity, error) {
	mv, lastUpdatedOn, err := lookupMetricsView(ctx, rt, instanceID, metricsViewName)
	if err != nil {
		return nil, nil, err
	}

	resolvedSecurity, err := rt.ResolveMetricsViewSecurity(attrs, instanceID, mv, lastUpdatedOn)
	if err != nil {
		return nil, nil, err
	}

	if resolvedSecurity != nil && !resolvedSecurity.Access {
		return nil, nil, ErrForbidden
	}

	for _, dim := range dims {
		if dim.Name == mv.TimeDimension {
			// checkFieldAccess doesn't currently check the time dimension
			continue
		}
		if !checkFieldAccess(dim.Name, resolvedSecurity) {
			return nil, nil, ErrForbidden
		}
	}

	for _, m := range measures {
		if m.BuiltinMeasure != runtimev1.BuiltinMeasure_BUILTIN_MEASURE_UNSPECIFIED {
			continue
		}
		if !checkFieldAccess(m.Name, resolvedSecurity) {
			return nil, nil, ErrForbidden
		}
	}

	return mv, resolvedSecurity, nil
}

// returns the metrics view and the time the catalog was last updated
func lookupMetricsView(ctx context.Context, rt *runtime.Runtime, instanceID, name string) (*runtimev1.MetricsViewSpec, time.Time, error) {
	ctrl, err := rt.Controller(ctx, instanceID)
	if err != nil {
		return nil, time.Time{}, status.Error(codes.InvalidArgument, err.Error())
	}

	res, err := ctrl.Get(ctx, &runtimev1.ResourceName{Kind: runtime.ResourceKindMetricsView, Name: name}, false)
	if err != nil {
		return nil, time.Time{}, status.Error(codes.InvalidArgument, err.Error())
	}

	mv := res.GetMetricsView()
	spec := mv.State.ValidSpec
	if spec == nil {
		return nil, time.Time{}, status.Errorf(codes.InvalidArgument, "metrics view %q is invalid", name)
	}

	return spec, res.Meta.StateUpdatedOn.AsTime(), nil
}

func checkFieldAccess(field string, policy *runtime.ResolvedMetricsViewSecurity) bool {
	if policy != nil {
		if !policy.Access {
			return false
		}

		if len(policy.Include) > 0 {
			for _, include := range policy.Include {
				if include == field {
					return true
				}
			}
		} else if len(policy.Exclude) > 0 {
			for _, exclude := range policy.Exclude {
				if exclude == field {
					return false
				}
			}
		} else {
			// if no include/exclude is specified, then all fields are allowed
			return true
		}
	}
	return true
}

// resolveMeasures returns the selected measures
func resolveMeasures(mv *runtimev1.MetricsViewSpec, inlines []*runtimev1.InlineMeasure, selectedNames []string) ([]*runtimev1.MetricsViewSpec_MeasureV2, error) {
	// Build combined measures
	ms := make([]*runtimev1.MetricsViewSpec_MeasureV2, len(selectedNames))
	for i, n := range selectedNames {
		found := false
		// Search in the inlines (take precedence)
		for _, m := range inlines {
			if m.Name == n {
				ms[i] = &runtimev1.MetricsViewSpec_MeasureV2{
					Name:       m.Name,
					Expression: m.Expression,
				}
				found = true
				break
			}
		}
		if found {
			continue
		}
		// Search in the metrics view
		for _, m := range mv.Measures {
			if m.Name == n {
				ms[i] = m
				found = true
				break
			}
		}
		if !found {
			return nil, fmt.Errorf("measure does not exist: '%s'", n)
		}
	}

	return ms, nil
}

func metricsQuery(ctx context.Context, olap drivers.OLAPStore, priority int, sql string, args []any) ([]*runtimev1.MetricsViewColumn, []*structpb.Struct, error) {
	rows, err := olap.Execute(ctx, &drivers.Statement{
		Query:            sql,
		Args:             args,
		Priority:         priority,
		ExecutionTimeout: defaultExecutionTimeout,
	})
	if err != nil {
		return nil, nil, err
	}
	defer rows.Close()

	data, err := rowsToData(rows)
	if err != nil {
		return nil, nil, err
	}

	return structTypeToMetricsViewColumn(rows.Schema), data, nil
}

func olapQuery(ctx context.Context, olap drivers.OLAPStore, priority int, sql string, args []any) (*runtimev1.StructType, []*structpb.Struct, error) {
	rows, err := olap.Execute(ctx, &drivers.Statement{
		Query:            sql,
		Args:             args,
		Priority:         priority,
		ExecutionTimeout: defaultExecutionTimeout,
	})
	if err != nil {
		return nil, nil, err
	}
	defer rows.Close()

	data, err := rowsToData(rows)
	if err != nil {
		return nil, nil, err
	}

	return rows.Schema, data, nil
}

func rowsToData(rows *drivers.Result) ([]*structpb.Struct, error) {
	var data []*structpb.Struct
	for rows.Next() {
		rowMap := make(map[string]any)
		err := rows.MapScan(rowMap)
		if err != nil {
			return nil, err
		}

		rowStruct, err := pbutil.ToStruct(rowMap, rows.Schema)
		if err != nil {
			return nil, err
		}

		data = append(data, rowStruct)
	}

	err := rows.Err()
	if err != nil {
		return nil, err
	}

	return data, nil
}

func structTypeToMetricsViewColumn(v *runtimev1.StructType) []*runtimev1.MetricsViewColumn {
	res := make([]*runtimev1.MetricsViewColumn, len(v.Fields))
	for i, f := range v.Fields {
		res[i] = &runtimev1.MetricsViewColumn{
			Name:     f.Name,
			Type:     f.Type.Code.String(),
			Nullable: f.Type.Nullable,
		}
	}
	return res
}

type ExpressionBuilder struct {
	mv      *runtimev1.MetricsViewSpec
	aliases []*runtimev1.MetricsViewComparisonMeasureAlias
	dialect drivers.Dialect
	having  bool
}

func (builder *ExpressionBuilder) columnIdentifierExpression(name string) (string, bool) {
	// check if identifier is a dimension
	for _, dim := range builder.mv.Dimensions {
		if dim.Name == name {
			return builder.dialect.MetricsViewDimensionExpression(dim), true
		}
	}

	// check if identifier is passed as an alias
	for _, alias := range builder.aliases {
		if alias.Alias == name {
			switch alias.Type {
			case runtimev1.MetricsViewComparisonMeasureType_METRICS_VIEW_COMPARISON_MEASURE_TYPE_UNSPECIFIED,
				runtimev1.MetricsViewComparisonMeasureType_METRICS_VIEW_COMPARISON_MEASURE_TYPE_BASE_VALUE:
				splits := strings.Split(alias.Name, ".")
				if len(splits) > 1 {
					return builder.dialect.EscapeIdentifier(splits[0]) + "." + builder.dialect.EscapeIdentifier(splits[1]), true
				}
				return builder.dialect.EscapeIdentifier(alias.Name), true
			case runtimev1.MetricsViewComparisonMeasureType_METRICS_VIEW_COMPARISON_MEASURE_TYPE_COMPARISON_VALUE:
				return builder.dialect.EscapeIdentifier(alias.Name + "__previous"), true
			case runtimev1.MetricsViewComparisonMeasureType_METRICS_VIEW_COMPARISON_MEASURE_TYPE_ABS_DELTA:
				return builder.dialect.EscapeIdentifier(alias.Name + "__delta_abs"), true
			case runtimev1.MetricsViewComparisonMeasureType_METRICS_VIEW_COMPARISON_MEASURE_TYPE_REL_DELTA:
				return builder.dialect.EscapeIdentifier(alias.Name + "__delta_rel"), true
			}
		}
	}

	// check if identifier is measure but not passed as alias
	for _, mes := range builder.mv.Measures {
		if mes.Name == name {
			if !builder.having {
				return safeName(mes.Name), true
			}

			return mes.Expression, true
		}
	}

	return "", false
}

func (builder *ExpressionBuilder) identifierIsUnnest(expr *runtimev1.Expression) bool {
	ident, isIdent := expr.Expression.(*runtimev1.Expression_Ident)
	if isIdent {
		for _, dim := range builder.mv.Dimensions {
			if dim.Name == ident.Ident {
				return dim.Unnest
			}
		}
	}
	return false
}

func (builder *ExpressionBuilder) buildExpression(expr *runtimev1.Expression) (string, []any, error) {
	if expr == nil {
		return "", nil, nil
	}

	switch e := expr.Expression.(type) {
	case *runtimev1.Expression_Val:
		arg, err := pbutil.FromValue(e.Val)
		if err != nil {
			return "", nil, err
		}
		return "?", []any{arg}, nil

	case *runtimev1.Expression_Ident:
		expr, isIdent := builder.columnIdentifierExpression(e.Ident)
		if !isIdent {
			return "", nil, fmt.Errorf("unknown column filter: %s", e.Ident)
		}
		return expr, nil, nil

	case *runtimev1.Expression_Cond:
		return builder.buildConditionExpression(e.Cond)
	}

	return "", nil, nil
}

func (builder *ExpressionBuilder) buildConditionExpression(cond *runtimev1.Condition) (string, []any, error) {
	switch cond.Op {
	case runtimev1.Operation_OPERATION_LIKE, runtimev1.Operation_OPERATION_NLIKE:
		return builder.buildLikeExpression(cond)

	case runtimev1.Operation_OPERATION_IN, runtimev1.Operation_OPERATION_NIN:
		return builder.buildInExpression(cond)

	case runtimev1.Operation_OPERATION_AND:
		return builder.buildAndOrExpressions(cond, " AND ")

	case runtimev1.Operation_OPERATION_OR:
		return builder.buildAndOrExpressions(cond, " OR ")

	default:
		leftExpr, args, err := builder.buildExpression(cond.Exprs[0])
		if err != nil {
			return "", nil, err
		}

		rightExpr, subArgs, err := builder.buildExpression(cond.Exprs[1])
		if err != nil {
			return "", nil, err
		}
		args = append(args, subArgs...)

		return fmt.Sprintf("(%s) %s (%s)", leftExpr, conditionExpressionOperation(cond.Op), rightExpr), args, nil
	}
}

func (builder *ExpressionBuilder) buildLikeExpression(cond *runtimev1.Condition) (string, []any, error) {
	if len(cond.Exprs) != 2 {
		return "", nil, fmt.Errorf("like/not like expression should have exactly 2 sub expressions")
	}

	leftExpr, args, err := builder.buildExpression(cond.Exprs[0])
	if err != nil {
		return "", nil, err
	}

	rightExpr, subArgs, err := builder.buildExpression(cond.Exprs[1])
	if err != nil {
		return "", nil, err
	}
	args = append(args, subArgs...)

	notKeyword := ""
	if cond.Op == runtimev1.Operation_OPERATION_NLIKE {
		notKeyword = "NOT"
	}

	// identify if immediate identifier has unnest
	unnest := builder.identifierIsUnnest(cond.Exprs[0])

	var clause string
	// Build [NOT] len(list_filter("dim", x -> x ILIKE ?)) > 0
<<<<<<< HEAD
	if unnest && dialect != drivers.DialectDruid && dialect != drivers.DialectPinot {
		clause = fmt.Sprintf("%s len(list_filter((%s), x -> x ILIKE %s)) > 0", notKeyword, leftExpr, rightExpr)
	} else {
		if dialect == drivers.DialectDruid || dialect == drivers.DialectPinot {
			// Druid and Pinot does not support ILIKE
=======
	if unnest && builder.dialect != drivers.DialectDruid {
		clause = fmt.Sprintf("%s len(list_filter((%s), x -> x ILIKE %s)) > 0", notKeyword, leftExpr, rightExpr)
	} else {
		if builder.dialect == drivers.DialectDruid {
			// Druid does not support ILIKE
>>>>>>> a61994bb
			clause = fmt.Sprintf("LOWER(%s) %s LIKE LOWER(CAST(%s AS VARCHAR))", leftExpr, notKeyword, rightExpr)
		} else {
			clause = fmt.Sprintf("(%s) %s ILIKE %s", leftExpr, notKeyword, rightExpr)
		}
	}

	// When you have "dim NOT ILIKE '...'", then NULL values are always excluded.
	// We need to explicitly include it.
	if cond.Op == runtimev1.Operation_OPERATION_NLIKE {
		clause += fmt.Sprintf(" OR (%s) IS NULL", leftExpr)
	}

	return clause, args, nil
}

func (builder *ExpressionBuilder) buildInExpression(cond *runtimev1.Condition) (string, []any, error) {
	if len(cond.Exprs) <= 1 {
		return "", nil, fmt.Errorf("in/not in expression should have at least 2 sub expressions")
	}

	leftExpr, args, err := builder.buildExpression(cond.Exprs[0])
	if err != nil {
		return "", nil, err
	}

	notKeyword := ""
	exclude := cond.Op == runtimev1.Operation_OPERATION_NIN
	if exclude {
		notKeyword = "NOT"
	}

	inHasNull := false
	var valClauses []string
	// Add to args, skipping nulls
	for _, subExpr := range cond.Exprs[1:] {
		if v, isVal := subExpr.Expression.(*runtimev1.Expression_Val); isVal {
			if _, isNull := v.Val.Kind.(*structpb.Value_NullValue); isNull {
				inHasNull = true
				continue // Handled later using "dim IS [NOT] NULL" clause
			}
		}
		inVal, subArgs, err := builder.buildExpression(subExpr)
		if err != nil {
			return "", nil, err
		}
		args = append(args, subArgs...)
		valClauses = append(valClauses, inVal)
	}

	// identify if immediate identifier has unnest
	unnest := builder.identifierIsUnnest(cond.Exprs[0])

	clauses := make([]string, 0)

	// If there were non-null args, add a "dim [NOT] IN (...)" clause
	if len(valClauses) > 0 {
		questionMarks := strings.Join(valClauses, ",")
		var clause string
		// Build [NOT] list_has_any("dim", ARRAY[?, ?, ...])
		if unnest && builder.dialect != drivers.DialectDruid {
			clause = fmt.Sprintf("%s list_has_any((%s), ARRAY[%s])", notKeyword, leftExpr, questionMarks)
		} else {
			clause = fmt.Sprintf("(%s) %s IN (%s)", leftExpr, notKeyword, questionMarks)
		}
		clauses = append(clauses, clause)
	}

	if inHasNull {
		// Add null check
		// NOTE: DuckDB doesn't handle NULL values in an "IN" expression. They must be checked with a "dim IS [NOT] NULL" clause.
		clauses = append(clauses, fmt.Sprintf("(%s) IS %s NULL", leftExpr, notKeyword))
	}
	var condsClause string
	if exclude {
		condsClause = strings.Join(clauses, " AND ")
	} else {
		condsClause = strings.Join(clauses, " OR ")
	}
	if exclude && !inHasNull && len(clauses) > 0 {
		// When you have "dim NOT IN (a, b, ...)", then NULL values are always excluded, even if NULL is not in the list.
		// E.g. this returns zero rows: "select * from (select 1 as a union select null as a) where a not in (1)"
		// We need to explicitly include it.
		condsClause += fmt.Sprintf(" OR (%s) IS NULL", leftExpr)
	}

	return condsClause, args, nil
}

func (builder *ExpressionBuilder) buildAndOrExpressions(cond *runtimev1.Condition, joiner string) (string, []any, error) {
	if len(cond.Exprs) == 0 {
		return "", nil, fmt.Errorf("or/and expression should have at least 1 sub expression")
	}

	clauses := make([]string, 0)
	var args []any
	for _, expr := range cond.Exprs {
		clause, subArgs, err := builder.buildExpression(expr)
		if err != nil {
			return "", nil, err
		}
		args = append(args, subArgs...)
		clauses = append(clauses, fmt.Sprintf("(%s)", clause))
	}
	return strings.Join(clauses, joiner), args, nil
}

func conditionExpressionOperation(oprn runtimev1.Operation) string {
	switch oprn {
	case runtimev1.Operation_OPERATION_EQ:
		return "="
	case runtimev1.Operation_OPERATION_NEQ:
		return "!="
	case runtimev1.Operation_OPERATION_LT:
		return "<"
	case runtimev1.Operation_OPERATION_LTE:
		return "<="
	case runtimev1.Operation_OPERATION_GT:
		return ">"
	case runtimev1.Operation_OPERATION_GTE:
		return ">="
	}
	panic(fmt.Sprintf("unknown condition operation: %v", oprn))
}

func convertFilterToExpression(filter *runtimev1.MetricsViewFilter) *runtimev1.Expression {
	var exprs []*runtimev1.Expression

	if len(filter.Include) > 0 {
		for _, cond := range filter.Include {
			domExpr := convertDimensionFilterToExpression(cond, false)
			if domExpr != nil {
				exprs = append(exprs, domExpr)
			}
		}
	}

	if len(filter.Exclude) > 0 {
		for _, cond := range filter.Exclude {
			domExpr := convertDimensionFilterToExpression(cond, true)
			if domExpr != nil {
				exprs = append(exprs, domExpr)
			}
		}
	}

	if len(exprs) == 1 {
		return exprs[0]
	} else if len(exprs) > 1 {
		return expressionpb.And(exprs)
	}
	return nil
}

func convertDimensionFilterToExpression(cond *runtimev1.MetricsViewFilter_Cond, exclude bool) *runtimev1.Expression {
	var inExpr *runtimev1.Expression
	if len(cond.In) > 0 {
		var inExprs []*runtimev1.Expression
		for _, inVal := range cond.In {
			inExprs = append(inExprs, expressionpb.Value(inVal))
		}
		if exclude {
			inExpr = expressionpb.NotIn(expressionpb.Identifier(cond.Name), inExprs)
		} else {
			inExpr = expressionpb.In(expressionpb.Identifier(cond.Name), inExprs)
		}
	}

	var likeExpr *runtimev1.Expression
	if len(cond.Like) == 1 {
		if exclude {
			likeExpr = expressionpb.NotLike(expressionpb.Identifier(cond.Name), expressionpb.Value(structpb.NewStringValue(cond.Like[0])))
		} else {
			likeExpr = expressionpb.Like(expressionpb.Identifier(cond.Name), expressionpb.Value(structpb.NewStringValue(cond.Like[0])))
		}
	} else if len(cond.Like) > 1 {
		var likeExprs []*runtimev1.Expression
		for _, l := range cond.Like {
			col := expressionpb.Identifier(cond.Name)
			val := expressionpb.Value(structpb.NewStringValue(l))
			if exclude {
				likeExprs = append(likeExprs, expressionpb.NotLike(col, val))
			} else {
				likeExprs = append(likeExprs, expressionpb.Like(col, val))
			}
		}
		if exclude {
			likeExpr = expressionpb.And(likeExprs)
		} else {
			likeExpr = expressionpb.Or(likeExprs)
		}
	}

	if inExpr != nil && likeExpr != nil {
		if exclude {
			return expressionpb.And([]*runtimev1.Expression{inExpr, likeExpr})
		}
		return expressionpb.Or([]*runtimev1.Expression{inExpr, likeExpr})
	} else if inExpr != nil {
		return inExpr
	} else if likeExpr != nil {
		return likeExpr
	}

	return nil
}

func convertToString(pbvalue *structpb.Value) (string, error) {
	switch pbvalue.GetKind().(type) {
	case *structpb.Value_StructValue:
		bts, err := protojson.Marshal(pbvalue)
		if err != nil {
			return "", err
		}

		return string(bts), nil
	case *structpb.Value_NullValue:
		return "", nil
	default:
		return fmt.Sprintf("%v", pbvalue.AsInterface()), nil
	}
}

func convertToXLSXValue(pbvalue *structpb.Value) (interface{}, error) {
	switch pbvalue.GetKind().(type) {
	case *structpb.Value_StructValue:
		bts, err := protojson.Marshal(pbvalue)
		if err != nil {
			return "", err
		}

		return string(bts), nil
	case *structpb.Value_NullValue:
		return "", nil
	default:
		return pbvalue.AsInterface(), nil
	}
}

func metricsViewDimension(mv *runtimev1.MetricsViewSpec, dimName string) (*runtimev1.MetricsViewSpec_DimensionV2, error) {
	for _, dimension := range mv.Dimensions {
		if strings.EqualFold(dimension.Name, dimName) {
			return dimension, nil
		}
	}
	return nil, fmt.Errorf("dimension %s not found", dimName)
}

func metricsViewMeasureExpression(mv *runtimev1.MetricsViewSpec, measureName string) (string, error) {
	for _, measure := range mv.Measures {
		if strings.EqualFold(measure.Name, measureName) {
			return measure.Expression, nil
		}
	}
	return "", fmt.Errorf("measure %s not found", measureName)
}

func WriteCSV(meta []*runtimev1.MetricsViewColumn, data []*structpb.Struct, writer io.Writer) error {
	w := csv.NewWriter(writer)

	record := make([]string, 0, len(meta))
	for _, field := range meta {
		record = append(record, field.Name)
	}
	if err := w.Write(record); err != nil {
		return err
	}
	record = record[:0]

	for _, structs := range data {
		for _, field := range meta {
			pbvalue := structs.Fields[field.Name]
			str, err := convertToString(pbvalue)
			if err != nil {
				return err
			}

			record = append(record, str)
		}

		if err := w.Write(record); err != nil {
			return err
		}

		record = record[:0]
	}

	w.Flush()

	return nil
}

func WriteXLSX(meta []*runtimev1.MetricsViewColumn, data []*structpb.Struct, writer io.Writer) error {
	f := excelize.NewFile()
	defer func() {
		_ = f.Close()
	}()

	sw, err := f.NewStreamWriter("Sheet1")
	if err != nil {
		return err
	}

	headers := make([]interface{}, 0, len(meta))
	for _, v := range meta {
		headers = append(headers, v.Name)
	}

	if err := sw.SetRow("A1", headers, excelize.RowOpts{Height: 45, Hidden: false}); err != nil {
		return err
	}

	row := make([]interface{}, 0, len(meta))
	for i, structs := range data {
		for _, field := range meta {
			pbvalue := structs.Fields[field.Name]
			value, err := convertToXLSXValue(pbvalue)
			if err != nil {
				return err
			}

			row = append(row, value)
		}

		cell, err := excelize.CoordinatesToCellName(1, i+2) // 1-based, and +1 for headers
		if err != nil {
			return err
		}

		if err := sw.SetRow(cell, row); err != nil {
			return err
		}

		row = row[:0]
	}

	if err := sw.Flush(); err != nil {
		return err
	}

	err = f.Write(writer)

	return err
}

func WriteParquet(meta []*runtimev1.MetricsViewColumn, data []*structpb.Struct, ioWriter io.Writer) error {
	fields := make([]arrow.Field, 0, len(meta))
	for _, f := range meta {
		arrowField := arrow.Field{}
		arrowField.Name = f.Name
		typeCode := runtimev1.Type_Code(runtimev1.Type_Code_value[f.Type])
		switch typeCode {
		case runtimev1.Type_CODE_BOOL:
			arrowField.Type = arrow.FixedWidthTypes.Boolean
		case runtimev1.Type_CODE_INT8:
			arrowField.Type = arrow.PrimitiveTypes.Int8
		case runtimev1.Type_CODE_INT16:
			arrowField.Type = arrow.PrimitiveTypes.Int16
		case runtimev1.Type_CODE_INT32:
			arrowField.Type = arrow.PrimitiveTypes.Int32
		case runtimev1.Type_CODE_INT64:
			arrowField.Type = arrow.PrimitiveTypes.Int64
		case runtimev1.Type_CODE_INT128:
			arrowField.Type = arrow.PrimitiveTypes.Float64
		case runtimev1.Type_CODE_UINT8:
			arrowField.Type = arrow.PrimitiveTypes.Uint8
		case runtimev1.Type_CODE_UINT16:
			arrowField.Type = arrow.PrimitiveTypes.Uint16
		case runtimev1.Type_CODE_UINT32:
			arrowField.Type = arrow.PrimitiveTypes.Uint32
		case runtimev1.Type_CODE_UINT64:
			arrowField.Type = arrow.PrimitiveTypes.Uint64
		case runtimev1.Type_CODE_DECIMAL:
			arrowField.Type = arrow.PrimitiveTypes.Float64
		case runtimev1.Type_CODE_FLOAT32:
			arrowField.Type = arrow.PrimitiveTypes.Float32
		case runtimev1.Type_CODE_FLOAT64:
			arrowField.Type = arrow.PrimitiveTypes.Float64
		case runtimev1.Type_CODE_STRUCT, runtimev1.Type_CODE_UUID, runtimev1.Type_CODE_ARRAY, runtimev1.Type_CODE_STRING, runtimev1.Type_CODE_MAP:
			arrowField.Type = arrow.BinaryTypes.String
		case runtimev1.Type_CODE_TIMESTAMP, runtimev1.Type_CODE_DATE, runtimev1.Type_CODE_TIME:
			arrowField.Type = arrow.FixedWidthTypes.Timestamp_us
		case runtimev1.Type_CODE_BYTES:
			arrowField.Type = arrow.BinaryTypes.Binary
		}
		fields = append(fields, arrowField)
	}
	schema := arrow.NewSchema(fields, nil)

	mem := memory.NewCheckedAllocator(memory.NewGoAllocator())
	recordBuilder := array.NewRecordBuilder(mem, schema)
	defer recordBuilder.Release()
	for _, s := range data {
		for idx, t := range meta {
			v := s.Fields[t.Name]
			typeCode := runtimev1.Type_Code(runtimev1.Type_Code_value[t.Type])
			switch typeCode {
			case runtimev1.Type_CODE_BOOL:
				recordBuilder.Field(idx).(*array.BooleanBuilder).Append(v.GetBoolValue())
			case runtimev1.Type_CODE_INT8:
				recordBuilder.Field(idx).(*array.Int8Builder).Append(int8(v.GetNumberValue()))
			case runtimev1.Type_CODE_INT16:
				recordBuilder.Field(idx).(*array.Int16Builder).Append(int16(v.GetNumberValue()))
			case runtimev1.Type_CODE_INT32:
				recordBuilder.Field(idx).(*array.Int32Builder).Append(int32(v.GetNumberValue()))
			case runtimev1.Type_CODE_INT64:
				recordBuilder.Field(idx).(*array.Int64Builder).Append(int64(v.GetNumberValue()))
			case runtimev1.Type_CODE_UINT8:
				recordBuilder.Field(idx).(*array.Uint8Builder).Append(uint8(v.GetNumberValue()))
			case runtimev1.Type_CODE_UINT16:
				recordBuilder.Field(idx).(*array.Uint16Builder).Append(uint16(v.GetNumberValue()))
			case runtimev1.Type_CODE_UINT32:
				recordBuilder.Field(idx).(*array.Uint32Builder).Append(uint32(v.GetNumberValue()))
			case runtimev1.Type_CODE_UINT64:
				recordBuilder.Field(idx).(*array.Uint64Builder).Append(uint64(v.GetNumberValue()))
			case runtimev1.Type_CODE_INT128:
				recordBuilder.Field(idx).(*array.Float64Builder).Append(v.GetNumberValue())
			case runtimev1.Type_CODE_FLOAT32:
				recordBuilder.Field(idx).(*array.Float32Builder).Append(float32(v.GetNumberValue()))
			case runtimev1.Type_CODE_FLOAT64, runtimev1.Type_CODE_DECIMAL:
				recordBuilder.Field(idx).(*array.Float64Builder).Append(v.GetNumberValue())
			case runtimev1.Type_CODE_STRING, runtimev1.Type_CODE_UUID:
				recordBuilder.Field(idx).(*array.StringBuilder).Append(v.GetStringValue())
			case runtimev1.Type_CODE_TIMESTAMP, runtimev1.Type_CODE_DATE, runtimev1.Type_CODE_TIME:
				tmp, err := arrow.TimestampFromString(v.GetStringValue(), arrow.Microsecond)
				if err != nil {
					return err
				}

				recordBuilder.Field(idx).(*array.TimestampBuilder).Append(tmp)
			case runtimev1.Type_CODE_ARRAY, runtimev1.Type_CODE_MAP, runtimev1.Type_CODE_STRUCT:
				bts, err := protojson.Marshal(v)
				if err != nil {
					return err
				}

				recordBuilder.Field(idx).(*array.StringBuilder).Append(string(bts))
			}
		}
	}

	parquetwriter, err := pqarrow.NewFileWriter(schema, ioWriter, nil, pqarrow.ArrowWriterProperties{})
	if err != nil {
		return err
	}

	defer parquetwriter.Close()

	rec := recordBuilder.NewRecord()
	err = parquetwriter.Write(rec)
	return err
}

func DuckDBCopyExport(ctx context.Context, w io.Writer, opts *runtime.ExportOptions, sql string, args []any, filename string, olap drivers.OLAPStore, exportFormat runtimev1.ExportFormat) error {
	var extension string
	switch exportFormat {
	case runtimev1.ExportFormat_EXPORT_FORMAT_PARQUET:
		extension = "parquet"
	case runtimev1.ExportFormat_EXPORT_FORMAT_CSV:
		extension = "csv"
	}

	tmpPath := fmt.Sprintf("export_%s.%s", uuid.New().String(), extension)
	tmpPath = filepath.Join(os.TempDir(), tmpPath)
	defer os.Remove(tmpPath)

	sql = fmt.Sprintf("COPY (%s) TO '%s'", sql, tmpPath)
	if extension == "csv" {
		sql += " (FORMAT CSV, HEADER)"
	}

	rows, err := olap.Execute(ctx, &drivers.Statement{
		Query:            sql,
		Args:             args,
		Priority:         opts.Priority,
		ExecutionTimeout: defaultExecutionTimeout,
	})
	if err != nil {
		return err
	}
	defer rows.Close()

	if opts.PreWriteHook != nil {
		err = opts.PreWriteHook(filename)
		if err != nil {
			return err
		}
	}

	f, err := os.Open(tmpPath)
	if err != nil {
		return err
	}
	defer f.Close()

	_, err = io.Copy(w, f)
	return err
}

func (q *MetricsViewRows) generateFilename(mv *runtimev1.MetricsViewSpec) string {
	filename := strings.ReplaceAll(mv.Table, `"`, `_`)
	if q.TimeStart != nil || q.TimeEnd != nil || q.Where != nil {
		filename += "_filtered"
	}
	return filename
}<|MERGE_RESOLUTION|>--- conflicted
+++ resolved
@@ -373,19 +373,11 @@
 
 	var clause string
 	// Build [NOT] len(list_filter("dim", x -> x ILIKE ?)) > 0
-<<<<<<< HEAD
-	if unnest && dialect != drivers.DialectDruid && dialect != drivers.DialectPinot {
+	if unnest && builder.dialect != drivers.DialectDruid && builder.dialect != drivers.DialectPinot {
 		clause = fmt.Sprintf("%s len(list_filter((%s), x -> x ILIKE %s)) > 0", notKeyword, leftExpr, rightExpr)
 	} else {
-		if dialect == drivers.DialectDruid || dialect == drivers.DialectPinot {
+		if builder.dialect == drivers.DialectDruid || builder.dialect == drivers.DialectPinot {
 			// Druid and Pinot does not support ILIKE
-=======
-	if unnest && builder.dialect != drivers.DialectDruid {
-		clause = fmt.Sprintf("%s len(list_filter((%s), x -> x ILIKE %s)) > 0", notKeyword, leftExpr, rightExpr)
-	} else {
-		if builder.dialect == drivers.DialectDruid {
-			// Druid does not support ILIKE
->>>>>>> a61994bb
 			clause = fmt.Sprintf("LOWER(%s) %s LIKE LOWER(CAST(%s AS VARCHAR))", leftExpr, notKeyword, rightExpr)
 		} else {
 			clause = fmt.Sprintf("(%s) %s ILIKE %s", leftExpr, notKeyword, rightExpr)
