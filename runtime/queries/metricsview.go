package queries

import (
	"context"
	"encoding/csv"
	"errors"
	"fmt"
	"io"
	"os"
	"path/filepath"
	"strings"

	"github.com/apache/arrow/go/v14/arrow"
	"github.com/apache/arrow/go/v14/arrow/array"
	"github.com/apache/arrow/go/v14/arrow/memory"
	"github.com/apache/arrow/go/v14/parquet/pqarrow"
	"github.com/google/uuid"
	runtimev1 "github.com/rilldata/rill/proto/gen/rill/runtime/v1"
	"github.com/rilldata/rill/runtime"
	"github.com/rilldata/rill/runtime/drivers"
	"github.com/rilldata/rill/runtime/pkg/expressionpb"
	"github.com/rilldata/rill/runtime/pkg/pbutil"
	"github.com/xuri/excelize/v2"
	"google.golang.org/grpc/codes"
	"google.golang.org/grpc/status"
	"google.golang.org/protobuf/encoding/protojson"
	"google.golang.org/protobuf/types/known/structpb"
)

var ErrForbidden = errors.New("action not allowed")

// resolveMVAndSecurityFromAttributes resolves the metrics view and security policy from the attributes
func resolveMVAndSecurityFromAttributes(ctx context.Context, rt *runtime.Runtime, instanceID, metricsViewName string, attrs map[string]any, policy *runtimev1.MetricsViewSpec_SecurityV2, dims []*runtimev1.MetricsViewAggregationDimension, measures []*runtimev1.MetricsViewAggregationMeasure) (*runtimev1.MetricsViewSpec, *runtime.ResolvedMetricsViewSecurity, error) {
	res, mv, err := lookupMetricsView(ctx, rt, instanceID, metricsViewName)
	if err != nil {
		return nil, nil, err
	}

	resolvedSecurity, err := rt.ResolveMetricsViewSecurity(instanceID, attrs, res, mv.Security, policy)
	if err != nil {
		return nil, nil, err
	}

	if resolvedSecurity != nil && !resolvedSecurity.Access {
		return nil, nil, ErrForbidden
	}

	for _, dim := range dims {
		if dim.Name == mv.TimeDimension {
			// checkFieldAccess doesn't currently check the time dimension
			continue
		}
		if !checkFieldAccess(dim.Name, resolvedSecurity) {
			return nil, nil, ErrForbidden
		}
	}

	for _, m := range measures {
		if m.BuiltinMeasure != runtimev1.BuiltinMeasure_BUILTIN_MEASURE_UNSPECIFIED {
			continue
		}
		if !checkFieldAccess(m.Name, resolvedSecurity) {
			return nil, nil, ErrForbidden
		}
	}

	return mv, resolvedSecurity, nil
}

// returns the metrics view and the time the catalog was last updated
func lookupMetricsView(ctx context.Context, rt *runtime.Runtime, instanceID, name string) (*runtimev1.Resource, *runtimev1.MetricsViewSpec, error) {
	ctrl, err := rt.Controller(ctx, instanceID)
	if err != nil {
		return nil, nil, status.Error(codes.InvalidArgument, err.Error())
	}

	res, err := ctrl.Get(ctx, &runtimev1.ResourceName{Kind: runtime.ResourceKindMetricsView, Name: name}, false)
	if err != nil {
<<<<<<< HEAD
		return nil, time.Time{}, status.Error(codes.InvalidArgument, fmt.Sprintf("%s, %s", err.Error(), name))
=======
		return nil, nil, status.Error(codes.InvalidArgument, err.Error())
>>>>>>> 901a59c1
	}

	mv := res.GetMetricsView()
	spec := mv.State.ValidSpec
	if spec == nil {
		return nil, nil, status.Errorf(codes.InvalidArgument, "metrics view %q is invalid", name)
	}

	return res, spec, nil
}

func checkFieldAccess(field string, policy *runtime.ResolvedMetricsViewSecurity) bool {
	if policy != nil {
		if !policy.Access {
			return false
		}

		if len(policy.Include) > 0 {
			for _, include := range policy.Include {
				if include == field {
					return true
				}
			}
		} else if len(policy.Exclude) > 0 {
			for _, exclude := range policy.Exclude {
				if exclude == field {
					return false
				}
			}
		} else {
			// if no include/exclude is specified, then all fields are allowed
			return true
		}
	}
	return true
}

// resolveMeasures returns the selected measures
func resolveMeasures(mv *runtimev1.MetricsViewSpec, inlines []*runtimev1.InlineMeasure, selectedNames []string) ([]*runtimev1.MetricsViewSpec_MeasureV2, error) {
	// Build combined measures
	ms := make([]*runtimev1.MetricsViewSpec_MeasureV2, len(selectedNames))
	for i, n := range selectedNames {
		found := false
		// Search in the inlines (take precedence)
		for _, m := range inlines {
			if m.Name == n {
				ms[i] = &runtimev1.MetricsViewSpec_MeasureV2{
					Name:       m.Name,
					Expression: m.Expression,
					Type:       runtimev1.MetricsViewSpec_MEASURE_TYPE_SIMPLE,
				}
				found = true
				break
			}
		}
		if found {
			continue
		}
		// Search in the metrics view
		for _, m := range mv.Measures {
			if m.Name == n {
				ms[i] = m
				found = true
				break
			}
		}
		if !found {
			return nil, fmt.Errorf("measure does not exist: '%s'", n)
		}
	}

	return ms, nil
}

func metricsQuery(ctx context.Context, olap drivers.OLAPStore, priority int, sql string, args []any) ([]*runtimev1.MetricsViewColumn, []*structpb.Struct, error) {
	rows, err := olap.Execute(ctx, &drivers.Statement{
		Query:            sql,
		Args:             args,
		Priority:         priority,
		ExecutionTimeout: defaultExecutionTimeout,
	})
	if err != nil {
		return nil, nil, err
	}
	defer rows.Close()

	data, err := rowsToData(rows)
	if err != nil {
		return nil, nil, err
	}

	return structTypeToMetricsViewColumn(rows.Schema), data, nil
}

func olapQuery(ctx context.Context, olap drivers.OLAPStore, priority int, sql string, args []any) (*runtimev1.StructType, []*structpb.Struct, error) {
	rows, err := olap.Execute(ctx, &drivers.Statement{
		Query:            sql,
		Args:             args,
		Priority:         priority,
		ExecutionTimeout: defaultExecutionTimeout,
	})
	if err != nil {
		return nil, nil, err
	}
	defer rows.Close()

	data, err := rowsToData(rows)
	if err != nil {
		return nil, nil, err
	}

	return rows.Schema, data, nil
}

func rowsToData(rows *drivers.Result) ([]*structpb.Struct, error) {
	var data []*structpb.Struct
	for rows.Next() {
		rowMap := make(map[string]any)
		err := rows.MapScan(rowMap)
		if err != nil {
			return nil, err
		}

		rowStruct, err := pbutil.ToStruct(rowMap, rows.Schema)
		if err != nil {
			return nil, err
		}

		data = append(data, rowStruct)
	}

	err := rows.Err()
	if err != nil {
		return nil, err
	}

	return data, nil
}

func structTypeToMetricsViewColumn(v *runtimev1.StructType) []*runtimev1.MetricsViewColumn {
	res := make([]*runtimev1.MetricsViewColumn, len(v.Fields))
	for i, f := range v.Fields {
		res[i] = &runtimev1.MetricsViewColumn{
			Name:     f.Name,
			Type:     f.Type.Code.String(),
			Nullable: f.Type.Nullable,
		}
	}
	return res
}

type ExpressionBuilder struct {
	mv       *runtimev1.MetricsViewSpec
	aliases  []*runtimev1.MetricsViewComparisonMeasureAlias
	dialect  drivers.Dialect
	measures []*runtimev1.MetricsViewAggregationMeasure
	having   bool
	unnests  map[string]*drivers.UnnestConstruct
}

func (builder *ExpressionBuilder) columnIdentifierExpression(name string) (string, bool) {
	// check if identifier is a dimension
	for _, dim := range builder.mv.Dimensions {
		if dim.Unnest {
			unnest := builder.unnests[dim.Name]
			if unnest != nil {
				return fmt.Sprintf("%s.%s", unnest.UnnestTableName, unnest.UnnestColName), true
			}
		}
		if dim.Name == name {
			return builder.dialect.MetricsViewDimensionExpression(dim), true
		}
	}

	// check if identifier is passed as an alias
	for _, alias := range builder.aliases {
		if alias.Alias == name {
			switch alias.Type {
			case runtimev1.MetricsViewComparisonMeasureType_METRICS_VIEW_COMPARISON_MEASURE_TYPE_UNSPECIFIED,
				runtimev1.MetricsViewComparisonMeasureType_METRICS_VIEW_COMPARISON_MEASURE_TYPE_BASE_VALUE:
				splits := strings.Split(alias.Name, ".")
				if len(splits) > 1 {
					return builder.dialect.EscapeIdentifier(splits[0]) + "." + builder.dialect.EscapeIdentifier(splits[1]), true
				}
				return builder.dialect.EscapeIdentifier(alias.Name), true
			case runtimev1.MetricsViewComparisonMeasureType_METRICS_VIEW_COMPARISON_MEASURE_TYPE_COMPARISON_VALUE:
				return builder.dialect.EscapeIdentifier(alias.Name + "__previous"), true
			case runtimev1.MetricsViewComparisonMeasureType_METRICS_VIEW_COMPARISON_MEASURE_TYPE_ABS_DELTA:
				return builder.dialect.EscapeIdentifier(alias.Name + "__delta_abs"), true
			case runtimev1.MetricsViewComparisonMeasureType_METRICS_VIEW_COMPARISON_MEASURE_TYPE_REL_DELTA:
				return builder.dialect.EscapeIdentifier(alias.Name + "__delta_rel"), true
			}
		}
	}

	// check if identifier is measure but not passed as alias
	for _, mes := range builder.mv.Measures {
		if mes.Name == name {
			if !builder.having {
				return safeName(mes.Name), true
			}

			return mes.Expression, true
		}
	}

	for _, m := range builder.measures {
		if m.Name == name {
			return safeName(name), true
		}
	}

	return "", false
}

func (builder *ExpressionBuilder) identifierIsUnnest(expr *runtimev1.Expression) bool {
	ident, isIdent := expr.Expression.(*runtimev1.Expression_Ident)
	if isIdent {
		for _, dim := range builder.mv.Dimensions {
			if dim.Name == ident.Ident {
				return dim.Unnest
			}
		}
	}
	return false
}

func (builder *ExpressionBuilder) buildExpression(expr *runtimev1.Expression) (string, []any, error) {
	if expr == nil {
		return "", nil, nil
	}

	switch e := expr.Expression.(type) {
	case *runtimev1.Expression_Val:
		arg, err := pbutil.FromValue(e.Val)
		if err != nil {
			return "", nil, err
		}
		return "?", []any{arg}, nil

	case *runtimev1.Expression_Ident:
		expr, isIdent := builder.columnIdentifierExpression(e.Ident)
		if !isIdent {
			return "", nil, fmt.Errorf("unknown column filter: %s", e.Ident)
		}
		return expr, nil, nil

	case *runtimev1.Expression_Cond:
		return builder.buildConditionExpression(e.Cond)
	}

	return "", nil, nil
}

func (builder *ExpressionBuilder) buildConditionExpression(cond *runtimev1.Condition) (string, []any, error) {
	switch cond.Op {
	case runtimev1.Operation_OPERATION_LIKE, runtimev1.Operation_OPERATION_NLIKE:
		return builder.buildLikeExpression(cond)

	case runtimev1.Operation_OPERATION_IN, runtimev1.Operation_OPERATION_NIN:
		return builder.buildInExpression(cond)

	case runtimev1.Operation_OPERATION_AND:
		return builder.buildAndOrExpressions(cond, " AND ")

	case runtimev1.Operation_OPERATION_OR:
		return builder.buildAndOrExpressions(cond, " OR ")

	default:
		leftExpr, args, err := builder.buildExpression(cond.Exprs[0])
		if err != nil {
			return "", nil, err
		}

		rightExpr, subArgs, err := builder.buildExpression(cond.Exprs[1])
		if err != nil {
			return "", nil, err
		}
		args = append(args, subArgs...)

		return fmt.Sprintf("(%s) %s (%s)", leftExpr, conditionExpressionOperation(cond.Op), rightExpr), args, nil
	}
}

func (builder *ExpressionBuilder) buildLikeExpression(cond *runtimev1.Condition) (string, []any, error) {
	if len(cond.Exprs) != 2 {
		return "", nil, fmt.Errorf("like/not like expression should have exactly 2 sub expressions")
	}

	leftExpr, args, err := builder.buildExpression(cond.Exprs[0])
	if err != nil {
		return "", nil, err
	}

	rightExpr, subArgs, err := builder.buildExpression(cond.Exprs[1])
	if err != nil {
		return "", nil, err
	}
	args = append(args, subArgs...)

	notKeyword := ""
	if cond.Op == runtimev1.Operation_OPERATION_NLIKE {
		notKeyword = "NOT"
	}

	// identify if immediate identifier has unnest
	unnest := builder.identifierIsUnnest(cond.Exprs[0])

	var clause string
	// Build [NOT] len(list_filter("dim", x -> x ILIKE ?)) > 0
	if unnest && builder.dialect != drivers.DialectDruid && builder.dialect != drivers.DialectPinot {
		clause = fmt.Sprintf("%s len(list_filter((%s), x -> x ILIKE %s)) > 0", notKeyword, leftExpr, rightExpr)
	} else {
		if builder.dialect == drivers.DialectDruid || builder.dialect == drivers.DialectPinot {
			// Druid and Pinot does not support ILIKE
			clause = fmt.Sprintf("LOWER(%s) %s LIKE LOWER(CAST(%s AS VARCHAR))", leftExpr, notKeyword, rightExpr)
		} else {
			clause = fmt.Sprintf("(%s) %s ILIKE %s", leftExpr, notKeyword, rightExpr)
		}
	}

	// When you have "dim NOT ILIKE '...'", then NULL values are always excluded.
	// We need to explicitly include it.
	if cond.Op == runtimev1.Operation_OPERATION_NLIKE {
		clause += fmt.Sprintf(" OR (%s) IS NULL", leftExpr)
	}

	return clause, args, nil
}

func (builder *ExpressionBuilder) buildInExpression(cond *runtimev1.Condition) (string, []any, error) {
	if len(cond.Exprs) <= 1 {
		return "", nil, fmt.Errorf("in/not in expression should have at least 2 sub expressions")
	}

	leftExpr, args, err := builder.buildExpression(cond.Exprs[0])
	if err != nil {
		return "", nil, err
	}

	notKeyword := ""
	exclude := cond.Op == runtimev1.Operation_OPERATION_NIN
	if exclude {
		notKeyword = "NOT"
	}

	inHasNull := false
	var valClauses []string
	// Add to args, skipping nulls
	for _, subExpr := range cond.Exprs[1:] {
		if v, isVal := subExpr.Expression.(*runtimev1.Expression_Val); isVal {
			if _, isNull := v.Val.Kind.(*structpb.Value_NullValue); isNull {
				inHasNull = true
				continue // Handled later using "dim IS [NOT] NULL" clause
			}
		}
		inVal, subArgs, err := builder.buildExpression(subExpr)
		if err != nil {
			return "", nil, err
		}
		args = append(args, subArgs...)
		valClauses = append(valClauses, inVal)
	}

	// identify if immediate identifier has unnest
	unnest := builder.identifierIsUnnest(cond.Exprs[0])

	clauses := make([]string, 0)

	// If there were non-null args, add a "dim [NOT] IN (...)" clause
	if len(valClauses) > 0 {
		questionMarks := strings.Join(valClauses, ",")
		var clause string
		// Build [NOT] list_has_any("dim", ARRAY[?, ?, ...])
		if unnest && builder.dialect != drivers.DialectDruid {
			clause = fmt.Sprintf("%s list_has_any((%s), ARRAY[%s])", notKeyword, leftExpr, questionMarks)
		} else {
			clause = fmt.Sprintf("(%s) %s IN (%s)", leftExpr, notKeyword, questionMarks)
		}
		clauses = append(clauses, clause)
	}

	if inHasNull {
		// Add null check
		// NOTE: DuckDB doesn't handle NULL values in an "IN" expression. They must be checked with a "dim IS [NOT] NULL" clause.
		clauses = append(clauses, fmt.Sprintf("(%s) IS %s NULL", leftExpr, notKeyword))
	}
	var condsClause string
	if exclude {
		condsClause = strings.Join(clauses, " AND ")
	} else {
		condsClause = strings.Join(clauses, " OR ")
	}
	if exclude && !inHasNull && len(clauses) > 0 {
		// When you have "dim NOT IN (a, b, ...)", then NULL values are always excluded, even if NULL is not in the list.
		// E.g. this returns zero rows: "select * from (select 1 as a union select null as a) where a not in (1)"
		// We need to explicitly include it.
		condsClause += fmt.Sprintf(" OR (%s) IS NULL", leftExpr)
	}

	return condsClause, args, nil
}

func (builder *ExpressionBuilder) buildAndOrExpressions(cond *runtimev1.Condition, joiner string) (string, []any, error) {
	if len(cond.Exprs) == 0 {
		return "", nil, fmt.Errorf("or/and expression should have at least 1 sub expression")
	}

	clauses := make([]string, 0)
	var args []any
	for _, expr := range cond.Exprs {
		clause, subArgs, err := builder.buildExpression(expr)
		if err != nil {
			return "", nil, err
		}
		args = append(args, subArgs...)
		clauses = append(clauses, fmt.Sprintf("(%s)", clause))
	}
	return strings.Join(clauses, joiner), args, nil
}

func conditionExpressionOperation(oprn runtimev1.Operation) string {
	switch oprn {
	case runtimev1.Operation_OPERATION_EQ:
		return "="
	case runtimev1.Operation_OPERATION_NEQ:
		return "!="
	case runtimev1.Operation_OPERATION_LT:
		return "<"
	case runtimev1.Operation_OPERATION_LTE:
		return "<="
	case runtimev1.Operation_OPERATION_GT:
		return ">"
	case runtimev1.Operation_OPERATION_GTE:
		return ">="
	}
	panic(fmt.Sprintf("unknown condition operation: %v", oprn))
}

func convertFilterToExpression(filter *runtimev1.MetricsViewFilter) *runtimev1.Expression {
	var exprs []*runtimev1.Expression

	if len(filter.Include) > 0 {
		for _, cond := range filter.Include {
			domExpr := convertDimensionFilterToExpression(cond, false)
			if domExpr != nil {
				exprs = append(exprs, domExpr)
			}
		}
	}

	if len(filter.Exclude) > 0 {
		for _, cond := range filter.Exclude {
			domExpr := convertDimensionFilterToExpression(cond, true)
			if domExpr != nil {
				exprs = append(exprs, domExpr)
			}
		}
	}

	if len(exprs) == 1 {
		return exprs[0]
	} else if len(exprs) > 1 {
		return expressionpb.And(exprs)
	}
	return nil
}

func convertDimensionFilterToExpression(cond *runtimev1.MetricsViewFilter_Cond, exclude bool) *runtimev1.Expression {
	var inExpr *runtimev1.Expression
	if len(cond.In) > 0 {
		var inExprs []*runtimev1.Expression
		for _, inVal := range cond.In {
			inExprs = append(inExprs, expressionpb.Value(inVal))
		}
		if exclude {
			inExpr = expressionpb.NotIn(expressionpb.Identifier(cond.Name), inExprs)
		} else {
			inExpr = expressionpb.In(expressionpb.Identifier(cond.Name), inExprs)
		}
	}

	var likeExpr *runtimev1.Expression
	if len(cond.Like) == 1 {
		if exclude {
			likeExpr = expressionpb.NotLike(expressionpb.Identifier(cond.Name), expressionpb.Value(structpb.NewStringValue(cond.Like[0])))
		} else {
			likeExpr = expressionpb.Like(expressionpb.Identifier(cond.Name), expressionpb.Value(structpb.NewStringValue(cond.Like[0])))
		}
	} else if len(cond.Like) > 1 {
		var likeExprs []*runtimev1.Expression
		for _, l := range cond.Like {
			col := expressionpb.Identifier(cond.Name)
			val := expressionpb.Value(structpb.NewStringValue(l))
			if exclude {
				likeExprs = append(likeExprs, expressionpb.NotLike(col, val))
			} else {
				likeExprs = append(likeExprs, expressionpb.Like(col, val))
			}
		}
		if exclude {
			likeExpr = expressionpb.And(likeExprs)
		} else {
			likeExpr = expressionpb.Or(likeExprs)
		}
	}

	if inExpr != nil && likeExpr != nil {
		if exclude {
			return expressionpb.And([]*runtimev1.Expression{inExpr, likeExpr})
		}
		return expressionpb.Or([]*runtimev1.Expression{inExpr, likeExpr})
	} else if inExpr != nil {
		return inExpr
	} else if likeExpr != nil {
		return likeExpr
	}

	return nil
}

func convertToString(pbvalue *structpb.Value) (string, error) {
	switch pbvalue.GetKind().(type) {
	case *structpb.Value_StructValue:
		bts, err := protojson.Marshal(pbvalue)
		if err != nil {
			return "", err
		}

		return string(bts), nil
	case *structpb.Value_NullValue:
		return "", nil
	default:
		return fmt.Sprintf("%v", pbvalue.AsInterface()), nil
	}
}

func convertToXLSXValue(pbvalue *structpb.Value) (interface{}, error) {
	switch pbvalue.GetKind().(type) {
	case *structpb.Value_StructValue:
		bts, err := protojson.Marshal(pbvalue)
		if err != nil {
			return "", err
		}

		return string(bts), nil
	case *structpb.Value_NullValue:
		return "", nil
	default:
		return pbvalue.AsInterface(), nil
	}
}

func metricsViewDimension(mv *runtimev1.MetricsViewSpec, dimName string) (*runtimev1.MetricsViewSpec_DimensionV2, error) {
	for _, dimension := range mv.Dimensions {
		if strings.EqualFold(dimension.Name, dimName) {
			return dimension, nil
		}
	}
	return nil, fmt.Errorf("dimension %s not found", dimName)
}

func metricsViewMeasureExpression(mv *runtimev1.MetricsViewSpec, measureName string) (string, error) {
	for _, measure := range mv.Measures {
		if strings.EqualFold(measure.Name, measureName) {
			return measure.Expression, nil
		}
	}
	return "", fmt.Errorf("measure %s not found", measureName)
}

func WriteCSV(meta []*runtimev1.MetricsViewColumn, data []*structpb.Struct, writer io.Writer) error {
	w := csv.NewWriter(writer)

	record := make([]string, 0, len(meta))
	for _, field := range meta {
		record = append(record, field.Name)
	}
	if err := w.Write(record); err != nil {
		return err
	}
	record = record[:0]

	for _, structs := range data {
		for _, field := range meta {
			pbvalue := structs.Fields[field.Name]
			str, err := convertToString(pbvalue)
			if err != nil {
				return err
			}

			record = append(record, str)
		}

		if err := w.Write(record); err != nil {
			return err
		}

		record = record[:0]
	}

	w.Flush()

	return nil
}

func WriteXLSX(meta []*runtimev1.MetricsViewColumn, data []*structpb.Struct, writer io.Writer) error {
	f := excelize.NewFile()
	defer func() {
		_ = f.Close()
	}()

	sw, err := f.NewStreamWriter("Sheet1")
	if err != nil {
		return err
	}

	headers := make([]interface{}, 0, len(meta))
	for _, v := range meta {
		headers = append(headers, v.Name)
	}

	if err := sw.SetRow("A1", headers, excelize.RowOpts{Height: 45, Hidden: false}); err != nil {
		return err
	}

	row := make([]interface{}, 0, len(meta))
	for i, structs := range data {
		for _, field := range meta {
			pbvalue := structs.Fields[field.Name]
			value, err := convertToXLSXValue(pbvalue)
			if err != nil {
				return err
			}

			row = append(row, value)
		}

		cell, err := excelize.CoordinatesToCellName(1, i+2) // 1-based, and +1 for headers
		if err != nil {
			return err
		}

		if err := sw.SetRow(cell, row); err != nil {
			return err
		}

		row = row[:0]
	}

	if err := sw.Flush(); err != nil {
		return err
	}

	err = f.Write(writer)

	return err
}

func WriteParquet(meta []*runtimev1.MetricsViewColumn, data []*structpb.Struct, ioWriter io.Writer) error {
	fields := make([]arrow.Field, 0, len(meta))
	for _, f := range meta {
		arrowField := arrow.Field{}
		arrowField.Name = f.Name
		typeCode := runtimev1.Type_Code(runtimev1.Type_Code_value[f.Type])
		switch typeCode {
		case runtimev1.Type_CODE_BOOL:
			arrowField.Type = arrow.FixedWidthTypes.Boolean
		case runtimev1.Type_CODE_INT8:
			arrowField.Type = arrow.PrimitiveTypes.Int8
		case runtimev1.Type_CODE_INT16:
			arrowField.Type = arrow.PrimitiveTypes.Int16
		case runtimev1.Type_CODE_INT32:
			arrowField.Type = arrow.PrimitiveTypes.Int32
		case runtimev1.Type_CODE_INT64:
			arrowField.Type = arrow.PrimitiveTypes.Int64
		case runtimev1.Type_CODE_INT128:
			arrowField.Type = arrow.PrimitiveTypes.Float64
		case runtimev1.Type_CODE_UINT8:
			arrowField.Type = arrow.PrimitiveTypes.Uint8
		case runtimev1.Type_CODE_UINT16:
			arrowField.Type = arrow.PrimitiveTypes.Uint16
		case runtimev1.Type_CODE_UINT32:
			arrowField.Type = arrow.PrimitiveTypes.Uint32
		case runtimev1.Type_CODE_UINT64:
			arrowField.Type = arrow.PrimitiveTypes.Uint64
		case runtimev1.Type_CODE_DECIMAL:
			arrowField.Type = arrow.PrimitiveTypes.Float64
		case runtimev1.Type_CODE_FLOAT32:
			arrowField.Type = arrow.PrimitiveTypes.Float32
		case runtimev1.Type_CODE_FLOAT64:
			arrowField.Type = arrow.PrimitiveTypes.Float64
		case runtimev1.Type_CODE_STRUCT, runtimev1.Type_CODE_UUID, runtimev1.Type_CODE_ARRAY, runtimev1.Type_CODE_STRING, runtimev1.Type_CODE_MAP:
			arrowField.Type = arrow.BinaryTypes.String
		case runtimev1.Type_CODE_TIMESTAMP, runtimev1.Type_CODE_DATE, runtimev1.Type_CODE_TIME:
			arrowField.Type = arrow.FixedWidthTypes.Timestamp_us
		case runtimev1.Type_CODE_BYTES:
			arrowField.Type = arrow.BinaryTypes.Binary
		}
		fields = append(fields, arrowField)
	}
	schema := arrow.NewSchema(fields, nil)

	mem := memory.NewCheckedAllocator(memory.NewGoAllocator())
	recordBuilder := array.NewRecordBuilder(mem, schema)
	defer recordBuilder.Release()
	for _, s := range data {
		for idx, t := range meta {
			v := s.Fields[t.Name]
			typeCode := runtimev1.Type_Code(runtimev1.Type_Code_value[t.Type])
			switch typeCode {
			case runtimev1.Type_CODE_BOOL:
				recordBuilder.Field(idx).(*array.BooleanBuilder).Append(v.GetBoolValue())
			case runtimev1.Type_CODE_INT8:
				recordBuilder.Field(idx).(*array.Int8Builder).Append(int8(v.GetNumberValue()))
			case runtimev1.Type_CODE_INT16:
				recordBuilder.Field(idx).(*array.Int16Builder).Append(int16(v.GetNumberValue()))
			case runtimev1.Type_CODE_INT32:
				recordBuilder.Field(idx).(*array.Int32Builder).Append(int32(v.GetNumberValue()))
			case runtimev1.Type_CODE_INT64:
				recordBuilder.Field(idx).(*array.Int64Builder).Append(int64(v.GetNumberValue()))
			case runtimev1.Type_CODE_UINT8:
				recordBuilder.Field(idx).(*array.Uint8Builder).Append(uint8(v.GetNumberValue()))
			case runtimev1.Type_CODE_UINT16:
				recordBuilder.Field(idx).(*array.Uint16Builder).Append(uint16(v.GetNumberValue()))
			case runtimev1.Type_CODE_UINT32:
				recordBuilder.Field(idx).(*array.Uint32Builder).Append(uint32(v.GetNumberValue()))
			case runtimev1.Type_CODE_UINT64:
				recordBuilder.Field(idx).(*array.Uint64Builder).Append(uint64(v.GetNumberValue()))
			case runtimev1.Type_CODE_INT128:
				recordBuilder.Field(idx).(*array.Float64Builder).Append(v.GetNumberValue())
			case runtimev1.Type_CODE_FLOAT32:
				recordBuilder.Field(idx).(*array.Float32Builder).Append(float32(v.GetNumberValue()))
			case runtimev1.Type_CODE_FLOAT64, runtimev1.Type_CODE_DECIMAL:
				recordBuilder.Field(idx).(*array.Float64Builder).Append(v.GetNumberValue())
			case runtimev1.Type_CODE_STRING, runtimev1.Type_CODE_UUID:
				recordBuilder.Field(idx).(*array.StringBuilder).Append(v.GetStringValue())
			case runtimev1.Type_CODE_TIMESTAMP, runtimev1.Type_CODE_DATE, runtimev1.Type_CODE_TIME:
				tmp, err := arrow.TimestampFromString(v.GetStringValue(), arrow.Microsecond)
				if err != nil {
					return err
				}

				recordBuilder.Field(idx).(*array.TimestampBuilder).Append(tmp)
			case runtimev1.Type_CODE_ARRAY, runtimev1.Type_CODE_MAP, runtimev1.Type_CODE_STRUCT:
				bts, err := protojson.Marshal(v)
				if err != nil {
					return err
				}

				recordBuilder.Field(idx).(*array.StringBuilder).Append(string(bts))
			}
		}
	}

	parquetwriter, err := pqarrow.NewFileWriter(schema, ioWriter, nil, pqarrow.ArrowWriterProperties{})
	if err != nil {
		return err
	}

	defer parquetwriter.Close()

	rec := recordBuilder.NewRecord()
	err = parquetwriter.Write(rec)
	return err
}

func DuckDBCopyExport(ctx context.Context, w io.Writer, opts *runtime.ExportOptions, sql string, args []any, filename string, olap drivers.OLAPStore, exportFormat runtimev1.ExportFormat) error {
	var extension string
	switch exportFormat {
	case runtimev1.ExportFormat_EXPORT_FORMAT_PARQUET:
		extension = "parquet"
	case runtimev1.ExportFormat_EXPORT_FORMAT_CSV:
		extension = "csv"
	}

	tmpPath := fmt.Sprintf("export_%s.%s", uuid.New().String(), extension)
	tmpPath = filepath.Join(os.TempDir(), tmpPath)
	defer os.Remove(tmpPath)

	sql = fmt.Sprintf("COPY (%s) TO '%s'", sql, tmpPath)
	if extension == "csv" {
		sql += " (FORMAT CSV, HEADER)"
	}

	rows, err := olap.Execute(ctx, &drivers.Statement{
		Query:            sql,
		Args:             args,
		Priority:         opts.Priority,
		ExecutionTimeout: defaultExecutionTimeout,
	})
	if err != nil {
		return err
	}
	defer rows.Close()

	if opts.PreWriteHook != nil {
		err = opts.PreWriteHook(filename)
		if err != nil {
			return err
		}
	}

	f, err := os.Open(tmpPath)
	if err != nil {
		return err
	}
	defer f.Close()

	_, err = io.Copy(w, f)
	return err
}

func (q *MetricsViewRows) generateFilename(mv *runtimev1.MetricsViewSpec) string {
	filename := strings.ReplaceAll(mv.Table, `"`, `_`)
	if q.TimeStart != nil || q.TimeEnd != nil || q.Where != nil {
		filename += "_filtered"
	}
	return filename
}<|MERGE_RESOLUTION|>--- conflicted
+++ resolved
@@ -76,11 +76,7 @@
 
 	res, err := ctrl.Get(ctx, &runtimev1.ResourceName{Kind: runtime.ResourceKindMetricsView, Name: name}, false)
 	if err != nil {
-<<<<<<< HEAD
-		return nil, time.Time{}, status.Error(codes.InvalidArgument, fmt.Sprintf("%s, %s", err.Error(), name))
-=======
-		return nil, nil, status.Error(codes.InvalidArgument, err.Error())
->>>>>>> 901a59c1
+		return nil, nil, status.Error(codes.InvalidArgument, fmt.Sprintf("%s, %s", err.Error(), name))
 	}
 
 	mv := res.GetMetricsView()
