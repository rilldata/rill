--- conflicted
+++ resolved
@@ -68,64 +68,16 @@
 		return fmt.Errorf("not available for dialect '%s'", olap.Dialect())
 	}
 
-<<<<<<< HEAD
-	timeRange, err := q.resolveNormaliseTimeRange(ctx, rt, instanceID, priority)
-	if err != nil {
-		return err
-	}
+	return olap.WithConnection(ctx, priority, func(ctx context.Context, ensuredCtx context.Context) error {
+		timeRange, err := q.resolveNormaliseTimeRange(ctx, rt, instanceID, priority)
+		if err != nil {
+			return err
+		}
 
 	if timeRange.Interval == runtimev1.TimeGrain_TIME_GRAIN_UNSPECIFIED {
 		q.Result = &ColumnTimeseriesResult{}
 		return nil
 	}
-
-	measures := normaliseMeasures(q.Measures, q.Pixels != 0)
-	filter, args := getFilterFromMetricsViewFilters(q.Filters)
-	dateTruncSpecifier := convertToDateTruncSpecifier(timeRange.Interval)
-	tsAlias := tempName("_ts_")
-	if filter != "" {
-		filter = "WHERE " + filter
-	}
-	temporaryTableName := tempName("_timeseries_")
-	sql := `CREATE TEMPORARY TABLE ` + temporaryTableName + ` AS (
-        -- generate a time series column that has the intended range
-        WITH template as (
-          SELECT 
-            generate_series as ` + tsAlias + `
-          FROM 
-            generate_series(
-              date_trunc('` + dateTruncSpecifier + `', TIMESTAMP '` + timeRange.Start.AsTime().Format(IsoFormat) + `'),
-              date_trunc('` + dateTruncSpecifier + `', TIMESTAMP '` + timeRange.End.AsTime().Format(IsoFormat) + `'),
-              interval '1 ` + dateTruncSpecifier + `')
-        ),
-        -- transform the original data, and optionally sample it.
-        series AS (
-          SELECT 
-            date_trunc('` + dateTruncSpecifier + `', ` + safeName(q.TimestampColumnName) + `) as ` + tsAlias + `,` + getExpressionColumnsFromMeasures(measures) + `
-          FROM ` + safeName(q.TableName) + ` ` + filter + `
-          GROUP BY ` + tsAlias + ` ORDER BY ` + tsAlias + `
-        )
-        -- join the transformed data with the generated time series column,
-        -- coalescing the first value to get the 0-default when the rolled up data
-        -- does not have that value.
-        SELECT 
-          ` + getCoalesceStatementsMeasures(measures) + `,
-          template.` + tsAlias + ` from template
-        LEFT OUTER JOIN series ON template.` + tsAlias + ` = series.` + tsAlias + `
-        ORDER BY template.` + tsAlias + `
-      )`
-=======
-	return olap.WithConnection(ctx, priority, func(ctx context.Context, ensuredCtx context.Context) error {
-		timeRange, err := q.resolveNormaliseTimeRange(ctx, rt, instanceID, priority)
-		if err != nil {
-			return err
-		}
-
-		if timeRange.Interval == runtimev1.TimeGrain_TIME_GRAIN_UNSPECIFIED {
-			q.Result = &runtimev1.TimeSeriesResponse{}
-			return nil
-		}
->>>>>>> 740aa203
 
 		filter, args, err := buildFilterClauseForMetricsViewFilter(q.Filters)
 		if err != nil {
@@ -142,9 +94,9 @@
 		sql := `CREATE TEMPORARY TABLE ` + temporaryTableName + ` AS (
 			-- generate a time series column that has the intended range
 			WITH template as (
-			SELECT 
+			SELECT
 				generate_series as ` + tsAlias + `
-			FROM 
+			FROM
 				generate_series(
 				date_trunc('` + dateTruncSpecifier + `', TIMESTAMP '` + timeRange.Start.AsTime().Format(IsoFormat) + `'),
 				date_trunc('` + dateTruncSpecifier + `', TIMESTAMP '` + timeRange.End.AsTime().Format(IsoFormat) + `'),
@@ -152,7 +104,7 @@
 			),
 			-- transform the original data, and optionally sample it.
 			series AS (
-			SELECT 
+			SELECT
 				date_trunc('` + dateTruncSpecifier + `', ` + safeName(q.TimestampColumnName) + `) as ` + tsAlias + `,` + getExpressionColumnsFromMeasures(measures) + `
 			FROM ` + safeName(q.TableName) + ` ` + filter + `
 			GROUP BY ` + tsAlias + ` ORDER BY ` + tsAlias + `
@@ -160,7 +112,7 @@
 			-- join the transformed data with the generated time series column,
 			-- coalescing the first value to get the 0-default when the rolled up data
 			-- does not have that value.
-			SELECT 
+			SELECT
 			` + getCoalesceStatementsMeasures(measures) + `,
 			template.` + tsAlias + ` from template
 			LEFT OUTER JOIN series ON template.` + tsAlias + ` = series.` + tsAlias + `
@@ -183,30 +135,29 @@
 			})
 		}()
 
-<<<<<<< HEAD
+		rows, err := olap.Execute(ctx, &drivers.Statement{
+			Query:    `SELECT * from "` + temporaryTableName + `"`,
+			Priority: priority,
+		})
+		if err != nil {
+			return err
+		}
+
 	results, err := convertRowsToTimeSeriesValues(rows, len(measures)+1, tsAlias)
 	meta := structTypeToMetricsViewColumn(rows.Schema)
 	rows.Close()
 	if err != nil {
 		return err
 	}
-=======
-		rows, err := olap.Execute(ctx, &drivers.Statement{
-			Query:    `SELECT * from "` + temporaryTableName + `"`,
-			Priority: priority,
-		})
-		if err != nil {
-			return err
-		}
->>>>>>> 740aa203
-
-		results, err := convertRowsToTimeSeriesValues(rows, len(measures)+1, tsAlias)
-		rows.Close()
-		if err != nil {
-			return err
-		}
-
-<<<<<<< HEAD
+
+		var sparkValues []*runtimev1.TimeSeriesValue
+		if q.Pixels != 0 {
+			sparkValues, err = q.createTimestampRollupReduction(ctx, rt, olap, instanceID, priority, temporaryTableName, tsAlias, "count")
+			if err != nil {
+				return err
+			}
+		}
+
 	q.Result = &ColumnTimeseriesResult{
 		Meta: meta,
 		Data: &runtimev1.TimeSeriesResponse{
@@ -216,23 +167,6 @@
 		},
 	}
 	return nil
-=======
-		var sparkValues []*runtimev1.TimeSeriesValue
-		if q.Pixels != 0 {
-			sparkValues, err = q.createTimestampRollupReduction(ctx, rt, olap, instanceID, priority, temporaryTableName, tsAlias, "count")
-			if err != nil {
-				return err
-			}
-		}
-
-		q.Result = &runtimev1.TimeSeriesResponse{
-			Results:   results,
-			TimeRange: timeRange,
-			Spark:     sparkValues,
-		}
-		return nil
-	})
->>>>>>> 740aa203
 }
 
 func (q *ColumnTimeseries) resolveNormaliseTimeRange(ctx context.Context, rt *runtime.Runtime, instanceID string, priority int) (*runtimev1.TimeSeriesTimeRange, error) {
