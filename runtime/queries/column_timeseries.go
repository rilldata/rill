package queries

import (
	"context"
	"database/sql"
	"encoding/json"
	"fmt"
	"io"
	"math"
	"reflect"
	"slices"
	"strconv"
	"time"

	runtimev1 "github.com/rilldata/rill/proto/gen/rill/runtime/v1"
	"github.com/rilldata/rill/runtime"
	"github.com/rilldata/rill/runtime/drivers"
	"github.com/rilldata/rill/runtime/pkg/pbutil"
	"google.golang.org/protobuf/types/known/structpb"
	"google.golang.org/protobuf/types/known/timestamppb"

	// Load IANA time zone data
	_ "time/tzdata"
)

const IsoFormat string = "2006-01-02T15:04:05.000Z"

type ColumnTimeseriesResult struct {
	Meta       []*runtimev1.MetricsViewColumn
	Results    []*runtimev1.TimeSeriesValue
	Spark      []*runtimev1.TimeSeriesValue
	TimeRange  *runtimev1.TimeSeriesTimeRange
	SampleSize int32
}

type ColumnTimeseries struct {
	TableName           string                                            `json:"table_name"`
	Measures            []*runtimev1.ColumnTimeSeriesRequest_BasicMeasure `json:"measures"`
	TimestampColumnName string                                            `json:"timestamp_column_name"`
	TimeRange           *runtimev1.TimeSeriesTimeRange                    `json:"time_range"`
	Pixels              int32                                             `json:"pixels"`
	SampleSize          int32                                             `json:"sample_size"`
	TimeZone            string                                            `json:"time_zone,omitempty"`
	Result              *ColumnTimeseriesResult                           `json:"-"`
	FirstDayOfWeek      uint32
	FirstMonthOfYear    uint32

	// MetricsView-related fields. These can be removed when MetricsViewTimeSeries is refactored to a standalone implementation.
	MetricsView       *runtimev1.MetricsViewSpec           `json:"-"`
	MetricsViewFilter *runtimev1.MetricsViewFilter         `json:"filters"`
	MetricsViewPolicy *runtime.ResolvedMetricsViewSecurity `json:"security"`
}

var _ runtime.Query = &ColumnTimeseries{}

func (q *ColumnTimeseries) Key() string {
	r, err := json.Marshal(q)
	if err != nil {
		panic(err)
	}
	return fmt.Sprintf("ColumnTimeseries:%s", r)
}

func (q *ColumnTimeseries) Deps() []*runtimev1.ResourceName {
	return []*runtimev1.ResourceName{
		{Kind: runtime.ResourceKindSource, Name: q.TableName},
		{Kind: runtime.ResourceKindModel, Name: q.TableName},
	}
}

func (q *ColumnTimeseries) MarshalResult() *runtime.QueryResult {
	return &runtime.QueryResult{
		Value: q.Result,
		Bytes: approxSize(q.Result),
	}
}

func (q *ColumnTimeseries) UnmarshalResult(v any) error {
	res, ok := v.(*ColumnTimeseriesResult)
	if !ok {
		return fmt.Errorf("ColumnTimeseries: mismatched unmarshal input")
	}
	q.Result = res
	return nil
}

func (q *ColumnTimeseries) Resolve(ctx context.Context, rt *runtime.Runtime, instanceID string, priority int) error {
	olap, release, err := rt.OLAP(ctx, instanceID)
	if err != nil {
		return err
	}
	defer release()

	if olap.Dialect() != drivers.DialectDuckDB && olap.Dialect() != drivers.DialectClickHouse {
		return fmt.Errorf("not available for dialect '%s'", olap.Dialect())
	}

	timeRange, err := q.ResolveNormaliseTimeRange(ctx, rt, instanceID, priority)
	if err != nil {
		return err
	}

	if timeRange.Interval == runtimev1.TimeGrain_TIME_GRAIN_UNSPECIFIED {
		q.Result = &ColumnTimeseriesResult{}
		return nil
	}

	timezone := "UTC"
	if q.TimeZone != "" {
		timezone = q.TimeZone
	}

	return olap.WithConnection(ctx, priority, false, false, func(ctx context.Context, ensuredCtx context.Context, _ *sql.Conn) error {
		tsAlias := tempName("_ts_")
		temporaryTableName := tempName("_timeseries_")

		if q.FirstDayOfWeek > 7 || q.FirstDayOfWeek <= 0 {
			q.FirstDayOfWeek = 1
		}

		if q.FirstMonthOfYear > 12 || q.FirstMonthOfYear <= 0 {
			q.FirstMonthOfYear = 1
		}

		var querySQL string
		var args []any
		switch olap.Dialect() {
		case drivers.DialectDuckDB:
			querySQL, args = timeSeriesDuckDBSQL(timeRange, q, temporaryTableName, tsAlias, timezone, olap.Dialect())
		case drivers.DialectClickHouse:
			querySQL, args = timeSeriesClickHouseSQL(timeRange, q, temporaryTableName, tsAlias, timezone, olap.Dialect())
		default:
			return fmt.Errorf("not available for dialect '%s'", olap.Dialect())
		}

		err = olap.Exec(ctx, &drivers.Statement{
			Query:            querySQL,
			Args:             args,
			Priority:         priority,
			ExecutionTimeout: defaultExecutionTimeout,
		})
		if err != nil {
			return err
		}
		defer func() {
			// NOTE: Using ensuredCtx
			_ = olap.Exec(ensuredCtx, &drivers.Statement{
				Query:            `DROP TABLE "` + temporaryTableName + `"`,
				Priority:         priority,
				ExecutionTimeout: defaultExecutionTimeout,
			})
		}()

		rows, err := olap.Execute(ctx, &drivers.Statement{
			Query:            fmt.Sprintf(`SELECT * FROM %q`, temporaryTableName),
			Priority:         priority,
			ExecutionTimeout: defaultExecutionTimeout,
		})
		if err != nil {
			return err
		}

		// Omit the time value from the result schema
		schema := rows.Schema
		if schema != nil {
			for i, f := range schema.Fields {
				if f.Name == tsAlias {
					schema.Fields = slices.Delete(schema.Fields, i, i+1)
					break
				}
			}
		}

		var data []*runtimev1.TimeSeriesValue
		rowMap := make(map[string]any)
		for rows.Next() {
			err := rows.MapScan(rowMap)
			if err != nil {
				rows.Close()
				return err
			}

			var t time.Time
			switch v := rowMap[tsAlias].(type) {
			case time.Time:
				t = v
			default:
				rows.Close()
				panic(fmt.Sprintf("unexpected type for timestamp column: %T", v))
			}
			delete(rowMap, tsAlias)

			records, err := pbutil.ToStruct(rowMap, schema)
			if err != nil {
				rows.Close()
				return err
			}

			tpb := timestamppb.New(t)
			if err := tpb.CheckValid(); err != nil {
				rows.Close()
				return err
			}

			data = append(data, &runtimev1.TimeSeriesValue{
				Ts:      tpb,
				Records: records,
			})
		}
		meta := structTypeToMetricsViewColumn(rows.Schema)
		rows.Close()

		var sparkValues []*runtimev1.TimeSeriesValue
		if q.Pixels != 0 {
			sparkValues, err = q.CreateTimestampRollupReduction(ctx, rt, olap, instanceID, priority, temporaryTableName, tsAlias, "count")
			if err != nil {
				return err
			}
		}

		q.Result = &ColumnTimeseriesResult{
			Meta:    meta,
			Results: data,
			Spark:   sparkValues,
		}
		return nil
	})
}

func timeSeriesClickHouseSQL(timeRange *runtimev1.TimeSeriesTimeRange, q *ColumnTimeseries, temporaryTableName, tsAlias, timezone string, dialect drivers.Dialect) (string, []any) {
	dateTruncSpecifier := convertToDateTruncSpecifier(timeRange.Interval)
	measures := normaliseMeasures(q.Measures, q.Pixels != 0)
	filter := ""

	var args []any
	var timeSQL, colSQL, unit string
	var offset uint32
	if timeRange.Interval == runtimev1.TimeGrain_TIME_GRAIN_WEEK && q.FirstDayOfWeek > 1 {
		offset = 8 - q.FirstDayOfWeek
		unit = "DAY"
	} else if timeRange.Interval == runtimev1.TimeGrain_TIME_GRAIN_YEAR && q.FirstMonthOfYear > 1 {
		offset = 13 - q.FirstMonthOfYear
		unit = "MONTH"
	} else {
		unit = "DAY" // never mind since offset is zero
	}
	timeSQL = `date_sub(` + unit + `, ?, date_trunc(?, date_add(` + unit + `, ?, toTimeZone(?::DATETIME64, ?))))`
	// start and end are not null else we would have an empty time range but column can still have null values
	colSQL = `date_sub(` + unit + `, ?, date_trunc(?, date_add(` + unit + `, ?, toTimeZone(` + safeName(q.TimestampColumnName) + `::Nullable(DATETIME64), ?))))`
	// nolint
	args = append(args, offset, dateTruncSpecifier, offset, timeRange.Start.AsTime(), timezone) // compute start
	args = append(args, offset, dateTruncSpecifier, offset, timeRange.End.AsTime(), timezone)   // compute end
	args = append(args, offset, dateTruncSpecifier, offset, timeRange.Start.AsTime(), timezone) // compute start again to generate series
	args = append(args, offset, dateTruncSpecifier, offset, timezone)                           // convert column
	args = append(args, timezone)

	return `CREATE TEMPORARY TABLE ` + temporaryTableName + ` AS (
			WITH time_range AS
			(
				SELECT ` + timeSQL + ` AS start, 
					` + timeSQL + ` AS end,
					date_diff(` + dateTruncSpecifier + `, start, end) AS interval 
			),
			number_range AS (
				SELECT 
					arrayJoin(range(interval)) AS number 
				FROM time_range
			),
			-- generate a time series column that has the intended range
			template AS (
				SELECT ` + timeSQL + ` AS start, 
					 date_add(` + dateTruncSpecifier + `, number, start) AS ` + tsAlias + ` 
				FROM number_range
			),
			-- transform the original data, and optionally sample it.
			series AS (
				SELECT
					` + colSQL + ` AS ` + tsAlias + `,` + getExpressionColumnsFromMeasures(measures) + `
				FROM ` + safeName(q.TableName) + ` ` + filter + `
				GROUP BY ` + tsAlias + ` ORDER BY ` + tsAlias + `
			)
			-- an additional grouping is required for time zone DST (see unit tests for examples)
			SELECT ` + tsAlias + `,` + getCoalesceStatementsMeasuresLast(dialect, measures) + ` FROM (
				-- join the transformed data with the generated time series column,
				-- coalescing the first value to get the 0-default when the rolled up data
				-- does not have that value.
				SELECT
				` + getCoalesceStatementsMeasures(measures) + `,
				toTimeZone(template.` + tsAlias + `::DATETIME64, ?) AS ` + tsAlias + ` FROM template
				LEFT OUTER JOIN series ON template.` + tsAlias + ` = series.` + tsAlias + `
				ORDER BY template.` + tsAlias + `
			) GROUP BY 1 ORDER BY 1
		)`, args
}

func timeSeriesDuckDBSQL(timeRange *runtimev1.TimeSeriesTimeRange, q *ColumnTimeseries, temporaryTableName, tsAlias, timezone string, dialect drivers.Dialect) (string, []any) {
	dateTruncSpecifier := convertToDateTruncSpecifier(timeRange.Interval)
	measures := normaliseMeasures(q.Measures, q.Pixels != 0)
	filter := ""

	timeOffsetClause1 := ""
	timeOffsetClause2 := ""
	if timeRange.Interval == runtimev1.TimeGrain_TIME_GRAIN_WEEK && q.FirstDayOfWeek > 1 {
		dayOffset := 8 - q.FirstDayOfWeek
		timeOffsetClause1 = fmt.Sprintf(" + INTERVAL '%d DAY'", dayOffset)
		timeOffsetClause2 = fmt.Sprintf(" - INTERVAL '%d DAY'", dayOffset)
	} else if timeRange.Interval == runtimev1.TimeGrain_TIME_GRAIN_YEAR && q.FirstMonthOfYear > 1 {
		monthOffset := 13 - q.FirstMonthOfYear
		timeOffsetClause1 = fmt.Sprintf(" + INTERVAL '%d MONTH'", monthOffset)
		timeOffsetClause2 = fmt.Sprintf(" - INTERVAL '%d MONTH'", monthOffset)
	}

	return `CREATE TEMPORARY TABLE ` + temporaryTableName + ` AS (
			-- generate a time series column that has the intended range
			WITH template as (
				SELECT
					range as ` + tsAlias + `
				FROM
					range(
					date_trunc('` + dateTruncSpecifier + `', timezone(?, ?::TIMESTAMPTZ) ` + timeOffsetClause1 + `) ` + timeOffsetClause2 + `,
					date_trunc('` + dateTruncSpecifier + `', timezone(?, ?::TIMESTAMPTZ) ` + timeOffsetClause1 + `) ` + timeOffsetClause2 + `,
					INTERVAL '1 ` + dateTruncSpecifier + `')
			),
			-- transform the original data, and optionally sample it.
			series AS (
			SELECT
				date_trunc('` + dateTruncSpecifier + `', timezone(?, ` + safeName(q.TimestampColumnName) + `::TIMESTAMPTZ) ` + timeOffsetClause1 + `) ` + timeOffsetClause2 + ` as ` + tsAlias + `,` + getExpressionColumnsFromMeasures(measures) + `
			FROM ` + safeName(q.TableName) + ` ` + filter + `
			GROUP BY ` + tsAlias + ` ORDER BY ` + tsAlias + `
			)
			-- an additional grouping is required for time zone DST (see unit tests for examples)
			SELECT ` + tsAlias + `,` + getCoalesceStatementsMeasuresLast(dialect, measures) + ` FROM (
				-- join the transformed data with the generated time series column,
				-- coalescing the first value to get the 0-default when the rolled up data
				-- does not have that value.
				SELECT
				` + getCoalesceStatementsMeasures(measures) + `,
				timezone(?, template.` + tsAlias + `) as ` + tsAlias + ` from template
				LEFT OUTER JOIN series ON template.` + tsAlias + ` = series.` + tsAlias + `
				ORDER BY template.` + tsAlias + `
			) GROUP BY 1 ORDER BY 1
		)`, []any{
			timezone,
			timeRange.Start.AsTime(),
			timezone,
			timeRange.End.AsTime(),
			timezone,
			timezone,
		}
}

func (q *ColumnTimeseries) Export(ctx context.Context, rt *runtime.Runtime, instanceID string, w io.Writer, opts *runtime.ExportOptions) error {
	return ErrExportNotSupported
}

func (q *ColumnTimeseries) ResolveNormaliseTimeRange(ctx context.Context, rt *runtime.Runtime, instanceID string, priority int) (*runtimev1.TimeSeriesTimeRange, error) {
	rtr := q.TimeRange
	if rtr == nil {
		rtr = &runtimev1.TimeSeriesTimeRange{}
	}

	var result runtimev1.TimeSeriesTimeRange
	if rtr.Interval == runtimev1.TimeGrain_TIME_GRAIN_UNSPECIFIED {
		q := &RollupInterval{
			TableName:  q.TableName,
			ColumnName: q.TimestampColumnName,
		}
		err := rt.Query(ctx, instanceID, q, priority)
		if err != nil {
			return nil, err
		}

		r := q.Result
		if r == nil || r.Interval == runtimev1.TimeGrain_TIME_GRAIN_UNSPECIFIED {
			return &result, nil
		}

		result = runtimev1.TimeSeriesTimeRange{
			Interval: r.Interval,
			Start:    r.Start,
			End:      timestamppb.New(addInterval(r.End.AsTime(), r.Interval)),
		}
	} else if rtr.Start == nil || rtr.End == nil {
		q := &ColumnTimeRange{
			TableName:  q.TableName,
			ColumnName: q.TimestampColumnName,
		}
		err := rt.Query(ctx, instanceID, q, priority)
		if err != nil {
			return nil, err
		}

		tr := q.Result
		result = runtimev1.TimeSeriesTimeRange{
			Interval: rtr.Interval,
			Start:    tr.Min,
			End:      timestamppb.New(addInterval(tr.Max.AsTime(), rtr.Interval)),
		}
	}

	if rtr.Start != nil {
		result.Start = rtr.Start
	}

	if rtr.End != nil {
		result.End = rtr.End
	}

	if rtr.Interval != runtimev1.TimeGrain_TIME_GRAIN_UNSPECIFIED {
		result.Interval = rtr.Interval
	}

	return &result, nil
}

/**
 * Contains an as-of-this-commit unpublished algorithm for an M4-like line density reduction.
 * This will take in an n-length time series and produce a pixels * 4 reduction of the time series
 * that preserves the shape and trends.
 *
 * This algorithm expects the source table to have a timestamp column and some kind of value column,
 * meaning it expects the data to essentially already be aggregated.
 *
 * It's important to note that this implemention is NOT the original M4 aggregation method, but a method
 * that has the same basic understanding but is much faster.
 *
 * Nonetheless, we mostly use this to reduce a many-thousands-point-long time series to about 120 * 4 pixels.
 * Importantly, this function runs very fast. For more information about the original M4 method,
 * see http://www.vldb.org/pvldb/vol7/p797-jugel.pdf
 */
func (q *ColumnTimeseries) CreateTimestampRollupReduction(
	ctx context.Context,
	rt *runtime.Runtime,
	olap drivers.OLAPStore,
	instanceID string,
	priority int,
	tableName string,
	timestampColumnName string,
	valueColumn string,
) ([]*runtimev1.TimeSeriesValue, error) {
	safeTimestampColumnName := safeName(timestampColumnName)

	rowCount, err := q.resolveRowCount(ctx, tableName, olap, priority)
	if err != nil {
		return nil, err
	}

	if rowCount < int64(q.Pixels*4) {
		rows, err := olap.Execute(ctx, &drivers.Statement{
			Query:            `SELECT ` + safeTimestampColumnName + ` as ts, "` + valueColumn + `"::DOUBLE as count FROM "` + tableName + `"`,
			Priority:         priority,
			ExecutionTimeout: defaultExecutionTimeout,
		})
		if err != nil {
			return nil, err
		}

		defer rows.Close()

		results := make([]*runtimev1.TimeSeriesValue, 0, (q.Pixels+1)*4)
		for rows.Next() {
			var ts time.Time
			var count *float64
			err = rows.Scan(&ts, &count)
			if err != nil {
				return nil, err
			}

			tsv := &runtimev1.TimeSeriesValue{
				Ts: timestamppb.New(ts),
				Records: &structpb.Struct{
					Fields: make(map[string]*structpb.Value),
				},
			}

			if count != nil {
				tsv.Records.Fields["count"] = structpb.NewNumberValue(*count)
			} else {
				tsv.Records.Fields["count"] = structpb.NewNullValue()
			}

			results = append(results, tsv)
		}

		return results, nil
	}

	querySQL := ` -- extract unix time
      WITH Q as (
		SELECT ` + epochFromTimestamp(safeTimestampColumnName, olap.Dialect()) + `::BIGINT as t, "` + valueColumn + `"::DOUBLE as v FROM "` + tableName + `"
      ),
      -- generate bounds
      M as (
        SELECT min(t) as t1, max(t) as t2, max(t) - min(t) as diff FROM Q
      )
      -- core logic
      SELECT 
        -- left boundary point
        min(t) * 1000  as min_t, 
        ` + argMin(olap.Dialect()) + `(v, t) as argmin_tv, 

        -- right boundary point
        max(t) * 1000 as max_t, 
        ` + argMax(olap.Dialect()) + `(v, t) as argmax_tv,

        -- smallest point within boundary
        min(v) as min_v, 
        ` + argMin(olap.Dialect()) + `(t, v) * 1000  as argmin_vt,

        -- largest point within boundary
        max(v) as max_v, 
        ` + argMax(olap.Dialect()) + `(t, v) * 1000  as argmax_vt,

        round(` + strconv.FormatInt(int64(q.Pixels), 10) + ` * (t - (SELECT t1 FROM M)) / (SELECT diff FROM M)::Decimal(18,3)) AS bin
  
      FROM Q GROUP BY bin
      ORDER BY bin
    `

	rows, err := olap.Execute(ctx, &drivers.Statement{
		Query:            querySQL,
		Priority:         priority,
		ExecutionTimeout: defaultExecutionTimeout,
	})
	if err != nil {
		return nil, err
	}

	defer rows.Close()

<<<<<<< HEAD
	toTSV := func(ts int64, value sql.NullFloat64, bin sql.NullFloat64) *runtimev1.TimeSeriesValue {
=======
	toTSV := func(ts int64, value *float64, bin float64) *runtimev1.TimeSeriesValue {
>>>>>>> b97a5b52
		tsv := &runtimev1.TimeSeriesValue{
			Records: &structpb.Struct{
				Fields: make(map[string]*structpb.Value),
			},
		}
		tsv.Ts = timestamppb.New(time.UnixMilli(ts))
<<<<<<< HEAD

		tsv.Bin = bin.Float64
		if !bin.Valid {
			tsv.Bin = math.NaN()
		}
		if value.Valid {
			tsv.Records.Fields["count"] = structpb.NewNumberValue(value.Float64)
=======
		tsv.Bin = bin
		if value != nil {
			tsv.Records.Fields["count"] = structpb.NewNumberValue(*value)
>>>>>>> b97a5b52
		} else {
			tsv.Records.Fields["count"] = structpb.NewNullValue()
		}
		return tsv
	}

	results := make([]*runtimev1.TimeSeriesValue, 0, (q.Pixels+1)*4)
	for rows.Next() {
		var minT, maxT int64
<<<<<<< HEAD
		var argminVT, argmaxVT sql.NullInt64
		var argminTV, argmaxTV, minV, maxV sql.NullFloat64
		var bin sql.NullFloat64
=======
		var argminVT, argmaxVT *int64
		var argminTV, argmaxTV, minV, maxV *float64
		var bin *float64
>>>>>>> b97a5b52
		err = rows.Scan(&minT, &argminTV, &maxT, &argmaxTV, &minV, &argminVT, &maxV, &argmaxVT, &bin)
		if err != nil {
			return nil, err
		}

		argminVTSafe := minT
		if argminVT != nil {
			argminVTSafe = *argminVT
		}
		argmaxVTSafe := maxT
		if argmaxVT != nil {
			argmaxVTSafe = *argmaxVT
		}
		results = append(results, toTSV(minT, argminTV, *bin), toTSV(argminVTSafe, minV, *bin), toTSV(argmaxVTSafe, maxV, *bin), toTSV(maxT, argmaxTV, *bin))

		if argminVT != nil && argmaxVT != nil && *argminVT > *argmaxVT {
			i := len(results)
			results[i-3], results[i-2] = results[i-2], results[i-3]
		}
	}

	return results, nil
}

func (q *ColumnTimeseries) resolveRowCount(ctx context.Context, tableName string, olap drivers.OLAPStore, priority int) (int64, error) {
	rows, err := olap.Execute(ctx, &drivers.Statement{
		Query:    fmt.Sprintf("SELECT count(*) AS count FROM %s", safeName(tableName)),
		Priority: priority,
	})
	if err != nil {
		return 0, err
	}
	defer rows.Close()

	var count int64
	for rows.Next() {
		err = rows.Scan(&count)
		if err != nil {
			return 0, err
		}
	}

	err = rows.Err()
	if err != nil {
		return 0, err
	}

	return count, nil
}

// normaliseMeasures is called before this method so measure.SqlName will be non empty
func getExpressionColumnsFromMeasures(measures []*runtimev1.ColumnTimeSeriesRequest_BasicMeasure) string {
	var result string
	for i, measure := range measures {
		result += measure.Expression + " as " + safeName(measure.SqlName)
		if i < len(measures)-1 {
			result += ", "
		}
	}
	return result
}

// normaliseMeasures is called before this method so measure.SqlName will be non empty
func getCoalesceStatementsMeasures(measures []*runtimev1.ColumnTimeSeriesRequest_BasicMeasure) string {
	var result string
	for i, measure := range measures {
		result += fmt.Sprintf(`series.%[1]s as %[1]s`, safeName(measure.SqlName))
		if i < len(measures)-1 {
			result += ", "
		}
	}
	return result
}

func getCoalesceStatementsMeasuresLast(dialect drivers.Dialect, measures []*runtimev1.ColumnTimeSeriesRequest_BasicMeasure) string {
	var result string
	for i, measure := range measures {
		result += fmt.Sprintf(` `+lastValue(dialect)+`(%[1]s) as %[1]s`, safeName(measure.SqlName))
		if i < len(measures)-1 {
			result += ", "
		}
	}
	return result
}

func normaliseMeasures(measures []*runtimev1.ColumnTimeSeriesRequest_BasicMeasure, generateCount bool) []*runtimev1.ColumnTimeSeriesRequest_BasicMeasure {
	if len(measures) == 0 {
		return []*runtimev1.ColumnTimeSeriesRequest_BasicMeasure{
			{
				Expression: "count(*)",
				SqlName:    "count",
				Id:         "",
			},
		}
	}

	var countExists bool
	for i, measure := range measures {
		if measure.SqlName == "" {
			measure.SqlName = fmt.Sprintf("measure_%d", i)
		}

		if measure.SqlName == "count" {
			countExists = true
		}
	}

	if !countExists && generateCount {
		measures = append(measures, &runtimev1.ColumnTimeSeriesRequest_BasicMeasure{
			Expression: "count(*)",
			SqlName:    "count",
			Id:         "",
		})
	}

	return measures
}

func approxSize(c *ColumnTimeseriesResult) int64 {
	var size int64
	if len(c.Meta) > 0 {
		size += sizeProtoMessage(c.Meta[0]) * int64(len(c.Meta))
	}
	if len(c.Results) > 0 {
		size += sizeProtoMessage(c.Results[0]) * int64(len(c.Results))
	}
	if len(c.Spark) > 0 {
		size += sizeProtoMessage(c.Spark[0]) * int64(len(c.Spark))
	}
	size += sizeProtoMessage(c.TimeRange)
	size += int64(reflect.TypeOf(c.SampleSize).Size())
	return size
}

func lastValue(dialect drivers.Dialect) string {
	switch dialect {
	case drivers.DialectClickHouse:
		return "last_value"
	default:
		return "last"
	}
}

func argMin(dialect drivers.Dialect) string {
	switch dialect {
	case drivers.DialectClickHouse:
		return "argMin"
	default:
		return "arg_min"
	}
}

func argMax(dialect drivers.Dialect) string {
	switch dialect {
	case drivers.DialectClickHouse:
		return "argMax"
	default:
		return "arg_max"
	}
}

func epochFromTimestamp(safeColName string, dialect drivers.Dialect) string {
	switch dialect {
	case drivers.DialectClickHouse:
		return `toUnixTimestamp(` + safeColName + `)`
	default:
		return `extract('epoch' from ` + safeColName + `)`
	}
}<|MERGE_RESOLUTION|>--- conflicted
+++ resolved
@@ -528,30 +528,19 @@
 
 	defer rows.Close()
 
-<<<<<<< HEAD
-	toTSV := func(ts int64, value sql.NullFloat64, bin sql.NullFloat64) *runtimev1.TimeSeriesValue {
-=======
-	toTSV := func(ts int64, value *float64, bin float64) *runtimev1.TimeSeriesValue {
->>>>>>> b97a5b52
+	toTSV := func(ts int64, value *float64, bin *float64) *runtimev1.TimeSeriesValue {
 		tsv := &runtimev1.TimeSeriesValue{
 			Records: &structpb.Struct{
 				Fields: make(map[string]*structpb.Value),
 			},
 		}
 		tsv.Ts = timestamppb.New(time.UnixMilli(ts))
-<<<<<<< HEAD
-
-		tsv.Bin = bin.Float64
-		if !bin.Valid {
-			tsv.Bin = math.NaN()
-		}
-		if value.Valid {
-			tsv.Records.Fields["count"] = structpb.NewNumberValue(value.Float64)
-=======
-		tsv.Bin = bin
+		tsv.Bin = math.NaN()
+		if bin != nil {
+			tsv.Bin = *bin
+		}
 		if value != nil {
 			tsv.Records.Fields["count"] = structpb.NewNumberValue(*value)
->>>>>>> b97a5b52
 		} else {
 			tsv.Records.Fields["count"] = structpb.NewNullValue()
 		}
@@ -561,15 +550,9 @@
 	results := make([]*runtimev1.TimeSeriesValue, 0, (q.Pixels+1)*4)
 	for rows.Next() {
 		var minT, maxT int64
-<<<<<<< HEAD
-		var argminVT, argmaxVT sql.NullInt64
-		var argminTV, argmaxTV, minV, maxV sql.NullFloat64
-		var bin sql.NullFloat64
-=======
 		var argminVT, argmaxVT *int64
 		var argminTV, argmaxTV, minV, maxV *float64
 		var bin *float64
->>>>>>> b97a5b52
 		err = rows.Scan(&minT, &argminTV, &maxT, &argmaxTV, &minV, &argminVT, &maxV, &argmaxVT, &bin)
 		if err != nil {
 			return nil, err
@@ -583,7 +566,7 @@
 		if argmaxVT != nil {
 			argmaxVTSafe = *argmaxVT
 		}
-		results = append(results, toTSV(minT, argminTV, *bin), toTSV(argminVTSafe, minV, *bin), toTSV(argmaxVTSafe, maxV, *bin), toTSV(maxT, argmaxTV, *bin))
+		results = append(results, toTSV(minT, argminTV, bin), toTSV(argminVTSafe, minV, bin), toTSV(argmaxVTSafe, maxV, bin), toTSV(maxT, argmaxTV, bin))
 
 		if argminVT != nil && argmaxVT != nil && *argminVT > *argmaxVT {
 			i := len(results)
