package queries

import (
	"context"
	"encoding/json"
	"fmt"
	"strconv"
	"time"

	runtimev1 "github.com/rilldata/rill/proto/gen/rill/runtime/v1"
	"github.com/rilldata/rill/runtime"
	"github.com/rilldata/rill/runtime/drivers"
	"github.com/rilldata/rill/runtime/server/pbutil"
	"google.golang.org/protobuf/types/known/structpb"
)

const IsoFormat string = "2006-01-02T15:04:05.000Z"

type ColumnTimeseriesResult struct {
	Meta []*runtimev1.MetricsViewColumn
	Data *runtimev1.TimeSeriesResponse
}

type ColumnTimeseries struct {
	TableName           string                                              `json:"table_name"`
	Measures            []*runtimev1.GenerateTimeSeriesRequest_BasicMeasure `json:"measures"`
	TimestampColumnName string                                              `json:"timestamp_column_name"`
	TimeRange           *runtimev1.TimeSeriesTimeRange                      `json:"time_range"`
	Filters             *runtimev1.MetricsViewFilter                        `json:"filters"`
	Pixels              int32                                               `json:"pixels"`
	SampleSize          int32                                               `json:"sample_size"`
	Result              *ColumnTimeseriesResult                             `json:"-"`
}

var _ runtime.Query = &ColumnTimeseries{}

func (q *ColumnTimeseries) Key() string {
	r, err := json.Marshal(q)
	if err != nil {
		panic(err)
	}
	return fmt.Sprintf("ColumnTimeseries:%s", string(r))
}

func (q *ColumnTimeseries) Deps() []string {
	return []string{q.TableName}
}

func (q *ColumnTimeseries) MarshalResult() any {
	return q.Result
}

func (q *ColumnTimeseries) UnmarshalResult(v any) error {
	res, ok := v.(*ColumnTimeseriesResult)
	if !ok {
		return fmt.Errorf("ColumnTimeseries: mismatched unmarshal input")
	}
	q.Result = res
	return nil
}

func (q *ColumnTimeseries) Resolve(ctx context.Context, rt *runtime.Runtime, instanceID string, priority int) error {
	olap, err := rt.OLAP(ctx, instanceID)
	if err != nil {
		return err
	}

	if olap.Dialect() != drivers.DialectDuckDB {
		return fmt.Errorf("not available for dialect '%s'", olap.Dialect())
	}

	return olap.WithConnection(ctx, priority, func(ctx context.Context, ensuredCtx context.Context) error {
		timeRange, err := q.resolveNormaliseTimeRange(ctx, rt, instanceID, priority)
		if err != nil {
			return err
		}

		if timeRange.Interval == runtimev1.TimeGrain_TIME_GRAIN_UNSPECIFIED {
			q.Result = &ColumnTimeseriesResult{
				Data: &runtimev1.TimeSeriesResponse{},
			}
			return nil
		}

		filter, args, err := buildFilterClauseForMetricsViewFilter(q.Filters)
		if err != nil {
			return err
		}
		if filter != "" {
			filter = "WHERE 1=1 " + filter
		}

		measures := normaliseMeasures(q.Measures, q.Pixels != 0)
		dateTruncSpecifier := convertToDateTruncSpecifier(timeRange.Interval)
		tsAlias := tempName("_ts_")
		temporaryTableName := tempName("_timeseries_")
		sql := `CREATE TEMPORARY TABLE ` + temporaryTableName + ` AS (
			-- generate a time series column that has the intended range
			WITH template as (
			SELECT
				generate_series as ` + tsAlias + `
			FROM
				generate_series(
				date_trunc('` + dateTruncSpecifier + `', TIMESTAMP '` + timeRange.Start.AsTime().Format(IsoFormat) + `'),
				date_trunc('` + dateTruncSpecifier + `', TIMESTAMP '` + timeRange.End.AsTime().Format(IsoFormat) + `'),
				interval '1 ` + dateTruncSpecifier + `')
			),
			-- transform the original data, and optionally sample it.
			series AS (
			SELECT
				date_trunc('` + dateTruncSpecifier + `', ` + safeName(q.TimestampColumnName) + `) as ` + tsAlias + `,` + getExpressionColumnsFromMeasures(measures) + `
			FROM ` + safeName(q.TableName) + ` ` + filter + `
			GROUP BY ` + tsAlias + ` ORDER BY ` + tsAlias + `
			)
			-- join the transformed data with the generated time series column,
			-- coalescing the first value to get the 0-default when the rolled up data
			-- does not have that value.
			SELECT
			` + getCoalesceStatementsMeasures(measures) + `,
			template.` + tsAlias + ` from template
			LEFT OUTER JOIN series ON template.` + tsAlias + ` = series.` + tsAlias + `
			ORDER BY template.` + tsAlias + `
		)`

		err = olap.Exec(ctx, &drivers.Statement{
			Query:    sql,
			Args:     args,
			Priority: priority,
		})
		if err != nil {
			return err
		}
		defer func() {
			// NOTE: Using ensuredCtx
			_ = olap.Exec(ensuredCtx, &drivers.Statement{
				Query:    `DROP TABLE "` + temporaryTableName + `"`,
				Priority: priority,
			})
		}()

		rows, err := olap.Execute(ctx, &drivers.Statement{
			Query:    fmt.Sprintf(`SELECT %s as ts, * EXCLUDE(%s) FROM %s`, tsAlias, tsAlias, temporaryTableName),
			Priority: priority,
		})
		if err != nil {
			return err
		}

		results, err := rowsToData(rows)
		meta := structTypeToMetricsViewColumn(rows.Schema)
		rows.Close()
		if err != nil {
			return err
		}

		var sparkValues []*structpb.Struct
		if q.Pixels != 0 {
			sparkValues, err = q.createTimestampRollupReduction(ctx, rt, olap, instanceID, priority, temporaryTableName, tsAlias, "count")
			if err != nil {
				return err
			}
		}

		q.Result = &ColumnTimeseriesResult{
			Meta: meta,
			Data: &runtimev1.TimeSeriesResponse{
				Results:   results,
				TimeRange: timeRange,
				Spark:     sparkValues,
			},
		}
		return nil
	})
}

func (q *ColumnTimeseries) resolveNormaliseTimeRange(ctx context.Context, rt *runtime.Runtime, instanceID string, priority int) (*runtimev1.TimeSeriesTimeRange, error) {
	rtr := q.TimeRange
	if rtr == nil {
		rtr = &runtimev1.TimeSeriesTimeRange{}
	}

	var result runtimev1.TimeSeriesTimeRange
	if rtr.Interval == runtimev1.TimeGrain_TIME_GRAIN_UNSPECIFIED {
		q := &RollupInterval{
			TableName:  q.TableName,
			ColumnName: q.TimestampColumnName,
		}
		err := rt.Query(ctx, instanceID, q, priority)
		if err != nil {
			return nil, err
		}

		r := q.Result
		if r == nil || r.Interval == runtimev1.TimeGrain_TIME_GRAIN_UNSPECIFIED {
			return &result, nil
		}

		result = runtimev1.TimeSeriesTimeRange{
			Interval: r.Interval,
			Start:    r.Start,
			End:      r.End,
		}
	} else if rtr.Start == nil || rtr.End == nil {
		q := &ColumnTimeRange{
			TableName:  q.TableName,
			ColumnName: q.TimestampColumnName,
		}
		err := rt.Query(ctx, instanceID, q, priority)
		if err != nil {
			return nil, err
		}

		tr := q.Result
		result = runtimev1.TimeSeriesTimeRange{
			Interval: rtr.Interval,
			Start:    tr.Min,
			End:      tr.Max,
		}
	}

	if rtr.Start != nil {
		result.Start = rtr.Start
	}

	if rtr.End != nil {
		result.End = rtr.End
	}

	if rtr.Interval != runtimev1.TimeGrain_TIME_GRAIN_UNSPECIFIED {
		result.Interval = rtr.Interval
	}

	return &result, nil
}

/**
 * Contains an as-of-this-commit unpublished algorithm for an M4-like line density reduction.
 * This will take in an n-length time series and produce a pixels * 4 reduction of the time series
 * that preserves the shape and trends.
 *
 * This algorithm expects the source table to have a timestamp column and some kind of value column,
 * meaning it expects the data to essentially already be aggregated.
 *
 * It's important to note that this implemention is NOT the original M4 aggregation method, but a method
 * that has the same basic understanding but is much faster.
 *
 * Nonetheless, we mostly use this to reduce a many-thousands-point-long time series to about 120 * 4 pixels.
 * Importantly, this function runs very fast. For more information about the original M4 method,
 * see http://www.vldb.org/pvldb/vol7/p797-jugel.pdf
 */
func (q *ColumnTimeseries) createTimestampRollupReduction(
	ctx context.Context,
	rt *runtime.Runtime,
	olap drivers.OLAPStore,
	instanceID string,
	priority int,
	tableName string,
	timestampColumnName string,
	valueColumn string,
) ([]*structpb.Struct, error) {
	safeTimestampColumnName := safeName(timestampColumnName)
	tc := &TableCardinality{
		TableName: tableName,
	}
	err := tc.Resolve(ctx, rt, instanceID, priority)
	if err != nil {
		return nil, err
	}

	if tc.Result < int64(q.Pixels*4) {
		rows, err := olap.Execute(ctx, &drivers.Statement{
			Query:    `SELECT ` + safeTimestampColumnName + ` as ts, "` + valueColumn + `" as count FROM "` + tableName + `"`,
			Priority: priority,
		})
		if err != nil {
			return nil, err
		}

		defer rows.Close()
		results, err := rowsToData(rows)
		if err != nil {
			return nil, err
		}

<<<<<<< HEAD
=======
		err = rows.Err()
		if err != nil {
			return nil, err
		}

>>>>>>> d6679598
		return results, nil
	}

	sql := ` -- extract unix time
      WITH Q as (
        SELECT extract('epoch' from ` + safeTimestampColumnName + `) as t, "` + valueColumn + `" as v FROM "` + tableName + `"
      ),
      -- generate bounds
      M as (
        SELECT min(t) as t1, max(t) as t2, max(t) - min(t) as diff FROM Q
      )
      -- core logic
      SELECT 
        -- left boundary point
        min(t) * 1000  as min_t, 
        arg_min(v, t) as argmin_tv, 

        -- right boundary point
        max(t) * 1000 as max_t, 
        arg_max(v, t) as argmax_tv,

        -- smallest point within boundary
        min(v) as min_v, 
        arg_min(t, v) * 1000  as argmin_vt,

        -- largest point within boundary
        max(v) as max_v, 
        arg_max(t, v) * 1000  as argmax_vt,

        round(` + strconv.FormatInt(int64(q.Pixels), 10) + ` * (t - (SELECT t1 FROM M)) / (SELECT diff FROM M)) AS bin
  
      FROM Q GROUP BY bin
      ORDER BY bin
    `

	rows, err := olap.Execute(ctx, &drivers.Statement{
		Query:    sql,
		Priority: priority,
	})
	if err != nil {
		return nil, err
	}
	defer rows.Close()
	aggs, err := rowsToData(rows)
	if err != nil {
		return nil, err
	}

	results := make([]*structpb.Struct, 0, len(aggs)*4)
	for _, v := range aggs {
		addStruct(v, &results, "min_t", "argmin_tv")
		addStruct(v, &results, "argmin_vt", "min_v")
		addStruct(v, &results, "argmax_vt", "max_v")
		addStruct(v, &results, "max_t", "argmax_tv")
		if v.Fields["argmin_vt"].GetNumberValue() > v.Fields["argmax_vt"].GetNumberValue() {
			i := len(results)
			results[i-3], results[i-2] = results[i-2], results[i-3]
		}
	}

	err = rows.Err()
	if err != nil {
		return nil, err
	}

	return results, nil
}

func addStruct(v *structpb.Struct, results *[]*structpb.Struct, key, value string) {
	s := &structpb.Struct{
		Fields: make(map[string]*structpb.Value, 3),
	}

	ts, err := pbutil.ToValue(time.UnixMilli(int64(v.Fields[key].GetNumberValue())))
	if err != nil {
		panic(err)
	}

	s.Fields["ts"] = ts
	s.Fields["count"] = v.Fields[value]
	s.Fields["bin"] = v.Fields["bin"]
	*results = append(*results, s)
}

// normaliseMeasures is called before this method so measure.SqlName will be non empty
func getExpressionColumnsFromMeasures(measures []*runtimev1.GenerateTimeSeriesRequest_BasicMeasure) string {
	var result string
	for i, measure := range measures {
		result += measure.Expression + " as " + safeName(measure.SqlName)
		if i < len(measures)-1 {
			result += ", "
		}
	}
	return result
}

// normaliseMeasures is called before this method so measure.SqlName will be non empty
func getCoalesceStatementsMeasures(measures []*runtimev1.GenerateTimeSeriesRequest_BasicMeasure) string {
	var result string
	for i, measure := range measures {
		result += fmt.Sprintf(`series.%s as %s`, safeName(measure.SqlName), safeName(measure.SqlName))
		if i < len(measures)-1 {
			result += ", "
		}
	}
	return result
}

func normaliseMeasures(measures []*runtimev1.GenerateTimeSeriesRequest_BasicMeasure, generateCount bool) []*runtimev1.GenerateTimeSeriesRequest_BasicMeasure {
	if len(measures) == 0 {
		return []*runtimev1.GenerateTimeSeriesRequest_BasicMeasure{
			{
				Expression: "count(*)",
				SqlName:    "count",
				Id:         "",
			},
		}
	}

	var countExists bool
	for i, measure := range measures {
		if measure.SqlName == "" {
			measure.SqlName = fmt.Sprintf("measure_%d", i)
		}

		if measure.SqlName == "count" {
			countExists = true
		}
	}

	if !countExists && generateCount {
		measures = append(measures, &runtimev1.GenerateTimeSeriesRequest_BasicMeasure{
			Expression: "count(*)",
			SqlName:    "count",
			Id:         "",
		})
	}

	return measures
}

func sMap(k string, v float64) map[string]float64 {
	m := make(map[string]float64, 1)
	m[k] = v
	return m
<<<<<<< HEAD
=======
}

func convertRowsToTimeSeriesValues(rows *drivers.Result, rowLength int, tsAlias string) ([]*runtimev1.TimeSeriesValue, error) {
	results := make([]*runtimev1.TimeSeriesValue, 0)
	for rows.Next() {
		value := runtimev1.TimeSeriesValue{}
		results = append(results, &value)
		row := make(map[string]interface{}, rowLength)
		err := rows.MapScan(row)
		if err != nil {
			return results, err
		}
		value.Ts = row[tsAlias].(time.Time).Format(IsoFormat)
		value.Records = make(map[string]float64, len(row))
		for k, v := range row {
			if k == tsAlias {
				continue
			}
			switch x := v.(type) {
			case int32:
				value.Records[k] = float64(x)
			case int64:
				value.Records[k] = float64(x)
			case float32:
				value.Records[k] = float64(x)
			case float64:
				value.Records[k] = x
			case *big.Int:
				f, _ := new(big.Float).SetInt(x).Float64()
				value.Records[k] = f
			default:
				return nil, fmt.Errorf("unknown type %T ", v)
			}
		}
	}

	err := rows.Err()
	if err != nil {
		return nil, err
	}

	return results, nil
>>>>>>> d6679598
}<|MERGE_RESOLUTION|>--- conflicted
+++ resolved
@@ -282,14 +282,6 @@
 			return nil, err
 		}
 
-<<<<<<< HEAD
-=======
-		err = rows.Err()
-		if err != nil {
-			return nil, err
-		}
-
->>>>>>> d6679598
 		return results, nil
 	}
 
@@ -435,49 +427,4 @@
 	m := make(map[string]float64, 1)
 	m[k] = v
 	return m
-<<<<<<< HEAD
-=======
-}
-
-func convertRowsToTimeSeriesValues(rows *drivers.Result, rowLength int, tsAlias string) ([]*runtimev1.TimeSeriesValue, error) {
-	results := make([]*runtimev1.TimeSeriesValue, 0)
-	for rows.Next() {
-		value := runtimev1.TimeSeriesValue{}
-		results = append(results, &value)
-		row := make(map[string]interface{}, rowLength)
-		err := rows.MapScan(row)
-		if err != nil {
-			return results, err
-		}
-		value.Ts = row[tsAlias].(time.Time).Format(IsoFormat)
-		value.Records = make(map[string]float64, len(row))
-		for k, v := range row {
-			if k == tsAlias {
-				continue
-			}
-			switch x := v.(type) {
-			case int32:
-				value.Records[k] = float64(x)
-			case int64:
-				value.Records[k] = float64(x)
-			case float32:
-				value.Records[k] = float64(x)
-			case float64:
-				value.Records[k] = x
-			case *big.Int:
-				f, _ := new(big.Float).SetInt(x).Float64()
-				value.Records[k] = f
-			default:
-				return nil, fmt.Errorf("unknown type %T ", v)
-			}
-		}
-	}
-
-	err := rows.Err()
-	if err != nil {
-		return nil, err
-	}
-
-	return results, nil
->>>>>>> d6679598
 }