package queries

import (
	"fmt"
	"slices"
	"time"

	runtimev1 "github.com/rilldata/rill/proto/gen/rill/runtime/v1"
	"github.com/rilldata/rill/runtime"
	"github.com/rilldata/rill/runtime/metricsview"
	"github.com/rilldata/rill/runtime/metricsview/metricssql"
	"google.golang.org/protobuf/encoding/protojson"
	"google.golang.org/protobuf/types/known/timestamppb"
)

// ProtoToQuery builds a runtime query from a proto query and security attributes.
// NOTE: Pending refactors, this implementation is replicated from handlers in runtime/server.
func ProtoToQuery(q *runtimev1.Query, claims *runtime.SecurityClaims, executionTime *time.Time) (runtime.Query, error) {
	switch r := q.Query.(type) {
	case *runtimev1.Query_MetricsViewAggregationRequest:
		req := r.MetricsViewAggregationRequest

		tr := req.TimeRange
		if req.TimeStart != nil || req.TimeEnd != nil {
			tr = &runtimev1.TimeRange{
				Start: req.TimeStart,
				End:   req.TimeEnd,
			}
		}

		return &MetricsViewAggregation{
			MetricsViewName:     req.MetricsView,
			Dimensions:          req.Dimensions,
			Measures:            req.Measures,
			Sort:                req.Sort,
			TimeRange:           tr,
			ComparisonTimeRange: req.ComparisonTimeRange,
			Where:               req.Where,
			Having:              req.Having,
			Filter:              req.Filter,
			Offset:              req.Offset,
			PivotOn:             req.PivotOn,
			SecurityClaims:      claims,
			ExecutionTime:       executionTime,
		}, nil
	case *runtimev1.Query_MetricsViewComparisonRequest:
		req := r.MetricsViewComparisonRequest
		return &MetricsViewComparison{
			MetricsViewName:     req.MetricsViewName,
			DimensionName:       req.Dimension.Name,
			Measures:            req.Measures,
			ComparisonMeasures:  req.ComparisonMeasures,
			TimeRange:           req.TimeRange,
			ComparisonTimeRange: req.ComparisonTimeRange,
			Limit:               req.Limit,
			Offset:              req.Offset,
			Sort:                req.Sort,
			Where:               req.Where,
			Having:              req.Having,
			Filter:              req.Filter,
			Exact:               req.Exact,
			SecurityClaims:      claims,
			ExecutionTime:       executionTime,
		}, nil
	default:
		return nil, fmt.Errorf("query type %T not supported for alerts", r)
	}
}

// ProtoFromJSON builds a proto query from a query name, JSON args, and optional execution time.
func ProtoFromJSON(qryName, qryArgsJSON string, executionTime *time.Time) (*runtimev1.Query, error) {
	qry := &runtimev1.Query{}
	switch qryName {
	case "MetricsViewAggregation":
		req := &runtimev1.MetricsViewAggregationRequest{}
		qry.Query = &runtimev1.Query_MetricsViewAggregationRequest{MetricsViewAggregationRequest: req}
		err := protojson.Unmarshal([]byte(qryArgsJSON), req)
		if err != nil {
			return nil, fmt.Errorf("invalid properties for query %q: %w", qryName, err)
		}
		if executionTime != nil {
			req.TimeRange = overrideTimeRange(req.TimeRange, *executionTime)
			if req.ComparisonTimeRange != nil {
				req.ComparisonTimeRange = overrideTimeRange(req.ComparisonTimeRange, *executionTime)
			}
		}
	case "MetricsViewToplist":
		req := &runtimev1.MetricsViewToplistRequest{}
		qry.Query = &runtimev1.Query_MetricsViewToplistRequest{MetricsViewToplistRequest: req}
		err := protojson.Unmarshal([]byte(qryArgsJSON), req)
		if err != nil {
			return nil, fmt.Errorf("invalid properties for query %q: %w", qryName, err)
		}
	case "MetricsViewRows":
		req := &runtimev1.MetricsViewRowsRequest{}
		qry.Query = &runtimev1.Query_MetricsViewRowsRequest{MetricsViewRowsRequest: req}
		err := protojson.Unmarshal([]byte(qryArgsJSON), req)
		if err != nil {
			return nil, fmt.Errorf("invalid properties for query %q: %w", qryName, err)
		}
	case "MetricsViewTimeSeries":
		req := &runtimev1.MetricsViewTimeSeriesRequest{}
		qry.Query = &runtimev1.Query_MetricsViewTimeSeriesRequest{MetricsViewTimeSeriesRequest: req}
		err := protojson.Unmarshal([]byte(qryArgsJSON), req)
		if err != nil {
			return nil, fmt.Errorf("invalid properties for query %q: %w", qryName, err)
		}
	case "MetricsViewComparison":
		req := &runtimev1.MetricsViewComparisonRequest{}
		qry.Query = &runtimev1.Query_MetricsViewComparisonRequest{MetricsViewComparisonRequest: req}
		err := protojson.Unmarshal([]byte(qryArgsJSON), req)
		if err != nil {
			return nil, fmt.Errorf("invalid properties for query %q: %w", qryName, err)
		}
		if executionTime != nil {
			req.TimeRange = overrideTimeRange(req.TimeRange, *executionTime)
			if req.ComparisonTimeRange != nil {
				req.ComparisonTimeRange = overrideTimeRange(req.ComparisonTimeRange, *executionTime)
			}
		}
	default:
		return nil, fmt.Errorf("query %q not supported for reports", qryName)
	}

	return qry, nil
}

// MetricsViewFromQuery extracts the metrics view name from a JSON query based on the query name.
func MetricsViewFromQuery(qryName, qryArgsJSON string) (string, error) {
	qry := &runtimev1.Query{}
	var metricsView string
	switch qryName {
	case "MetricsViewAggregation":
		req := &runtimev1.MetricsViewAggregationRequest{}
		qry.Query = &runtimev1.Query_MetricsViewAggregationRequest{MetricsViewAggregationRequest: req}
		err := protojson.Unmarshal([]byte(qryArgsJSON), req)
		if err != nil {
			return "", fmt.Errorf("invalid properties for query %q: %w", qryName, err)
		}
		metricsView = req.MetricsView
	case "MetricsViewToplist":
		req := &runtimev1.MetricsViewToplistRequest{}
		qry.Query = &runtimev1.Query_MetricsViewToplistRequest{MetricsViewToplistRequest: req}
		err := protojson.Unmarshal([]byte(qryArgsJSON), req)
		if err != nil {
			return "", fmt.Errorf("invalid properties for query %q: %w", qryName, err)
		}
		metricsView = req.MetricsViewName
	case "MetricsViewRows":
		req := &runtimev1.MetricsViewRowsRequest{}
		qry.Query = &runtimev1.Query_MetricsViewRowsRequest{MetricsViewRowsRequest: req}
		err := protojson.Unmarshal([]byte(qryArgsJSON), req)
		if err != nil {
			return "", fmt.Errorf("invalid properties for query %q: %w", qryName, err)
		}
		metricsView = req.MetricsViewName
	case "MetricsViewTimeSeries":
		req := &runtimev1.MetricsViewTimeSeriesRequest{}
		qry.Query = &runtimev1.Query_MetricsViewTimeSeriesRequest{MetricsViewTimeSeriesRequest: req}
		err := protojson.Unmarshal([]byte(qryArgsJSON), req)
		if err != nil {
			return "", fmt.Errorf("invalid properties for query %q: %w", qryName, err)
		}
		metricsView = req.MetricsViewName
	case "MetricsViewComparison":
		req := &runtimev1.MetricsViewComparisonRequest{}
		qry.Query = &runtimev1.Query_MetricsViewComparisonRequest{MetricsViewComparisonRequest: req}
		err := protojson.Unmarshal([]byte(qryArgsJSON), req)
		if err != nil {
			return "", fmt.Errorf("invalid properties for query %q: %w", qryName, err)
		}
		metricsView = req.MetricsViewName
	default:
		return "", fmt.Errorf("query %q not supported for reports", qryName)
	}

	return metricsView, nil
}

// SecurityFromRuntimeQuery extracts security attributes like row filter, accessible fields like dimensions and measures from a runtime.Query.
func SecurityFromRuntimeQuery(query runtime.Query) (string, []string, error) {
	if query == nil {
		return "", nil, nil
	}

	var rowFilter string
	var accessibleFields []string
	var err error

	var filterFields []string

	switch q := query.(type) {
	case *MetricsViewAggregation:
		rowFilter, filterFields, err = rowFilterJSONAndFields(q.Where, q.WhereSQL, q.Filter)
		if err != nil {
			return "", nil, err
		}
		for _, d := range q.Dimensions {
			accessibleFields = append(accessibleFields, d.Name)
		}
		for _, m := range q.Measures {
			accessibleFields = append(accessibleFields, m.Name)
		}
		if q.TimeRange != nil && q.TimeRange.TimeDimension != "" && !slices.Contains(accessibleFields, q.TimeRange.TimeDimension) {
			accessibleFields = append(accessibleFields, q.TimeRange.TimeDimension)
		}
		for _, f := range filterFields {
			if !slices.Contains(accessibleFields, f) {
				accessibleFields = append(accessibleFields, f)
			}
		}
		for _, s := range q.Sort {
			if !slices.Contains(accessibleFields, s.Name) {
				accessibleFields = append(accessibleFields, s.Name)
			}
		}
	case *MetricsViewToplist:
		rowFilter, filterFields, err = rowFilterJSONAndFields(q.Where, q.WhereSQL, q.Filter)
		if err != nil {
			return "", nil, err
		}
		if q.DimensionName != "" {
			accessibleFields = append(accessibleFields, q.DimensionName)
		}
		accessibleFields = append(accessibleFields, q.MeasureNames...)
		for _, f := range filterFields {
			if !slices.Contains(accessibleFields, f) {
				accessibleFields = append(accessibleFields, f)
			}
		}
		for _, s := range q.Sort {
			if !slices.Contains(accessibleFields, s.Name) {
				accessibleFields = append(accessibleFields, s.Name)
			}
		}
	case *MetricsViewRows:
		rowFilter, filterFields, err = rowFilterJSONAndFields(q.Where, "", q.Filter)
		if err != nil {
			return "", nil, err
		}
		if q.TimeDimension != "" && !slices.Contains(accessibleFields, q.TimeDimension) {
			accessibleFields = append(accessibleFields, q.TimeDimension)
		}
		for _, f := range filterFields {
			if !slices.Contains(accessibleFields, f) {
				accessibleFields = append(accessibleFields, f)
			}
		}
		for _, s := range q.Sort {
			if !slices.Contains(accessibleFields, s.Name) {
				accessibleFields = append(accessibleFields, s.Name)
			}
		}
	case *MetricsViewTimeSeries:
		rowFilter, filterFields, err = rowFilterJSONAndFields(q.Where, q.WhereSQL, q.Filter)
		if err != nil {
			return "", nil, err
		}
		accessibleFields = append(accessibleFields, q.MeasureNames...)
		if q.TimeDimension != "" && !slices.Contains(accessibleFields, q.TimeDimension) {
			accessibleFields = append(accessibleFields, q.TimeDimension)
		}
		for _, f := range filterFields {
			if !slices.Contains(accessibleFields, f) {
				accessibleFields = append(accessibleFields, f)
			}
		}
	case *MetricsViewComparison:
		rowFilter, filterFields, err = rowFilterJSONAndFields(q.Where, q.WhereSQL, q.Filter)
		if err != nil {
			return "", nil, err
		}
		if q.DimensionName != "" {
			accessibleFields = append(accessibleFields, q.DimensionName)
		}
		for _, m := range q.Measures {
			accessibleFields = append(accessibleFields, m.Name)
		}
		if q.TimeRange != nil && q.TimeRange.TimeDimension != "" && !slices.Contains(accessibleFields, q.TimeRange.TimeDimension) {
			accessibleFields = append(accessibleFields, q.TimeRange.TimeDimension)
		}
		for _, f := range filterFields {
			if !slices.Contains(accessibleFields, f) {
				accessibleFields = append(accessibleFields, f)
			}
		}
		for _, s := range q.Sort {
			if !slices.Contains(accessibleFields, s.Name) {
				accessibleFields = append(accessibleFields, s.Name)
			}
		}
	default:
		return "", nil, fmt.Errorf("query type %T not supported for security extraction", query)
	}

	return rowFilter, accessibleFields, nil
}

// rowFilterJSONAndFields builds a row filter JSON from a where expression, where SQL, and/or a filter. It also returns the fields referenced in the row filter expression.
func rowFilterJSONAndFields(where *runtimev1.Expression, whereSQL string, filter *runtimev1.MetricsViewFilter) (string, []string, error) {
	if filter != nil { // Backwards compatibility
		if where != nil {
			return "", nil, fmt.Errorf("both filter and where is provided")
		}
		where = convertFilterToExpression(filter)
	}
	var whereSQLExp *runtimev1.Expression
	if whereSQL != "" {
		mvExp, err := metricssql.ParseFilter(whereSQL)
		if err != nil {
			return "", nil, fmt.Errorf("invalid where SQL: %w", err)
		}
		whereSQLExp = metricsview.ExpressionToProto(mvExp)
	}

	if whereSQLExp != nil && where != nil {
		where = &runtimev1.Expression{
			Expression: &runtimev1.Expression_Cond{
				Cond: &runtimev1.Condition{
					Op: runtimev1.Operation_OPERATION_AND,
					Exprs: []*runtimev1.Expression{
						{
							Expression: whereSQLExp.Expression,
						},
						{
							Expression: where.Expression,
						},
					},
				},
			},
		}
	} else if whereSQLExp != nil {
		where = whereSQLExp
	}

	if where == nil {
		return "", nil, nil
	}

	b, err := protojson.Marshal(where)
	if err != nil {
		return "", nil, fmt.Errorf("invalid where expression: %w", err)
	}

<<<<<<< HEAD
	fields := extractFieldsFromExpression(where)
=======
	fields := metricsview.AnalyzeExpressionFields(metricsview.NewExpressionFromProto(where))
>>>>>>> e4032eb5

	return string(b), fields, nil
}

func overrideTimeRange(tr *runtimev1.TimeRange, t time.Time) *runtimev1.TimeRange {
	if tr == nil {
		tr = &runtimev1.TimeRange{}
	}
	if tr.Expression != "" {
		// Do not add `end` for rill time expressions. Execution time will be passed through to executor.Query.
		return tr
	}

	tr.End = timestamppb.New(t)
	return tr
}

func extractFieldsFromExpression(expr *runtimev1.Expression) []string {
	fieldsMap := make(map[string]bool)
	extractFieldsFromExpressionWalk(expr, fieldsMap)

	var fields []string
	for f := range fieldsMap {
		fields = append(fields, f)
	}
	return fields
}

func extractFieldsFromExpressionWalk(expr *runtimev1.Expression, fields map[string]bool) {
	if expr == nil {
		return
	}

	if expr.GetIdent() != "" {
		fields[expr.GetIdent()] = true
	}

	if expr.GetCond() != nil {
		for _, ex := range expr.GetCond().Exprs {
			extractFieldsFromExpressionWalk(ex, fields)
		}
	}

	if expr.GetSubquery() != nil {
		if expr.GetSubquery().Dimension != "" {
			fields[expr.GetSubquery().Dimension] = true
		}
		if len(expr.GetSubquery().Measures) > 0 {
			for _, m := range expr.GetSubquery().Measures {
				if m != "" {
					fields[m] = true
				}
			}
		}
		extractFieldsFromExpressionWalk(expr.GetSubquery().Where, fields)
		extractFieldsFromExpressionWalk(expr.GetSubquery().Having, fields)
	}
}<|MERGE_RESOLUTION|>--- conflicted
+++ resolved
@@ -342,11 +342,7 @@
 		return "", nil, fmt.Errorf("invalid where expression: %w", err)
 	}
 
-<<<<<<< HEAD
-	fields := extractFieldsFromExpression(where)
-=======
 	fields := metricsview.AnalyzeExpressionFields(metricsview.NewExpressionFromProto(where))
->>>>>>> e4032eb5
 
 	return string(b), fields, nil
 }
@@ -362,46 +358,4 @@
 
 	tr.End = timestamppb.New(t)
 	return tr
-}
-
-func extractFieldsFromExpression(expr *runtimev1.Expression) []string {
-	fieldsMap := make(map[string]bool)
-	extractFieldsFromExpressionWalk(expr, fieldsMap)
-
-	var fields []string
-	for f := range fieldsMap {
-		fields = append(fields, f)
-	}
-	return fields
-}
-
-func extractFieldsFromExpressionWalk(expr *runtimev1.Expression, fields map[string]bool) {
-	if expr == nil {
-		return
-	}
-
-	if expr.GetIdent() != "" {
-		fields[expr.GetIdent()] = true
-	}
-
-	if expr.GetCond() != nil {
-		for _, ex := range expr.GetCond().Exprs {
-			extractFieldsFromExpressionWalk(ex, fields)
-		}
-	}
-
-	if expr.GetSubquery() != nil {
-		if expr.GetSubquery().Dimension != "" {
-			fields[expr.GetSubquery().Dimension] = true
-		}
-		if len(expr.GetSubquery().Measures) > 0 {
-			for _, m := range expr.GetSubquery().Measures {
-				if m != "" {
-					fields[m] = true
-				}
-			}
-		}
-		extractFieldsFromExpressionWalk(expr.GetSubquery().Where, fields)
-		extractFieldsFromExpressionWalk(expr.GetSubquery().Having, fields)
-	}
 }