package queries

import (
	"context"
	"fmt"

	"github.com/rilldata/rill/runtime"
	"github.com/rilldata/rill/runtime/drivers"
)

type TableCardinality struct {
	TableName string
	Result    int64
}

var _ runtime.Query = &TableCardinality{}

func (q *TableCardinality) Key() string {
	return fmt.Sprintf("TableCardinality:%s", q.TableName)
}

func (q *TableCardinality) Deps() []string {
	return []string{q.TableName}
}

func (q *TableCardinality) MarshalResult() any {
	return q.Result
}

func (q *TableCardinality) UnmarshalResult(v any) error {
	res, ok := v.(int64)
	if !ok {
		return fmt.Errorf("TableCardinality: mismatched unmarshal input")
	}
	q.Result = res
	return nil
}

func (q *TableCardinality) Resolve(ctx context.Context, rt *runtime.Runtime, instanceID string, priority int) error {
<<<<<<< HEAD
	countSql := fmt.Sprintf("SELECT count(*) AS count FROM %s",
		safeName(q.TableName),
=======
	countSQL := fmt.Sprintf("SELECT count(*) AS count FROM %s",
		quoteName(q.TableName),
>>>>>>> 6c781488
	)

	olap, err := rt.OLAP(ctx, instanceID)
	if err != nil {
		return err
	}

	if olap.Dialect() != drivers.DialectDuckDB {
		return fmt.Errorf("not available for dialect '%s'", olap.Dialect())
	}

	rows, err := olap.Execute(ctx, &drivers.Statement{
		Query:    countSQL,
		Priority: priority,
	})
	if err != nil {
		return err
	}
	defer rows.Close()

	var count int64
	for rows.Next() {
		err = rows.Scan(&count)
		if err != nil {
			return err
		}
	}
	q.Result = count
	return nil
}<|MERGE_RESOLUTION|>--- conflicted
+++ resolved
@@ -37,13 +37,8 @@
 }
 
 func (q *TableCardinality) Resolve(ctx context.Context, rt *runtime.Runtime, instanceID string, priority int) error {
-<<<<<<< HEAD
-	countSql := fmt.Sprintf("SELECT count(*) AS count FROM %s",
+	countSQL := fmt.Sprintf("SELECT count(*) AS count FROM %s",
 		safeName(q.TableName),
-=======
-	countSQL := fmt.Sprintf("SELECT count(*) AS count FROM %s",
-		quoteName(q.TableName),
->>>>>>> 6c781488
 	)
 
 	olap, err := rt.OLAP(ctx, instanceID)
