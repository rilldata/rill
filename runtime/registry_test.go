package runtime

import (
	"context"
	"fmt"
	"os"
	"path/filepath"
	"testing"
	"time"

	"github.com/c2h5oh/datasize"
	runtimev1 "github.com/rilldata/rill/proto/gen/rill/runtime/v1"
	"github.com/rilldata/rill/runtime/drivers"
	"github.com/rilldata/rill/runtime/pkg/activity"
	"github.com/rilldata/rill/runtime/pkg/email"
	"github.com/stretchr/testify/require"
	"go.uber.org/zap"
	"golang.org/x/exp/maps"
)

func TestRuntime_EditInstance(t *testing.T) {
	repodsn := t.TempDir()
	newRepodsn := t.TempDir()
	rt := newTestRuntime(t)
	tests := []struct {
		name      string
		inst      *drivers.Instance
		wantErr   bool
		savedInst *drivers.Instance
	}{
		{
			name: "edit env",
			inst: &drivers.Instance{
				OLAPConnector: "duckdb",
				RepoConnector: "repo",
				EmbedCatalog:  true,
				Variables:     map[string]string{"connectors.s3.region": "us-east-1"},
				Connectors: []*runtimev1.Connector{
					{
						Type:   "file",
						Name:   "repo",
						Config: map[string]string{"dsn": repodsn},
					},
					{
						Type:   "duckdb",
						Name:   "duckdb",
						Config: map[string]string{"dsn": ""},
					},
				},
			},
			savedInst: &drivers.Instance{
				OLAPConnector: "duckdb",
				RepoConnector: "repo",
				EmbedCatalog:  true,
				Variables:     map[string]string{"connectors.s3.region": "us-east-1"},
				Connectors: []*runtimev1.Connector{
					{
						Type:   "file",
						Name:   "repo",
						Config: map[string]string{"dsn": repodsn},
					},
					{
						Type:   "duckdb",
						Name:   "duckdb",
						Config: map[string]string{"dsn": ""},
					},
				},
			},
		},
		{
			name: "edit drivers",
			inst: &drivers.Instance{
				OLAPConnector: "olap1",
				RepoConnector: "repo1",
				EmbedCatalog:  true,
				Variables:     map[string]string{"host": "localhost"},
				Connectors: []*runtimev1.Connector{
					{
						Type:   "file",
						Name:   "repo1",
						Config: map[string]string{"dsn": repodsn},
					},
					{
						Type:   "duckdb",
						Name:   "olap1",
						Config: map[string]string{"dsn": ""},
					},
				},
			},
			savedInst: &drivers.Instance{
				OLAPConnector: "olap1",
				RepoConnector: "repo1",
				EmbedCatalog:  true,
				Variables:     map[string]string{"host": "localhost"},
				Connectors: []*runtimev1.Connector{
					{
						Type:   "file",
						Name:   "repo1",
						Config: map[string]string{"dsn": repodsn},
					},
					{
						Type:   "duckdb",
						Name:   "olap1",
						Config: map[string]string{"dsn": ""},
					},
				},
			},
		},
		{
			name: "edit env and embed catalog",
			inst: &drivers.Instance{
				OLAPConnector: "duckdb",
				RepoConnector: "repo",
				EmbedCatalog:  true,
				Variables:     map[string]string{"connectors.s3.region": "us-east-1"},
				Connectors: []*runtimev1.Connector{
					{
						Type:   "file",
						Name:   "repo",
						Config: map[string]string{"dsn": repodsn},
					},
					{
						Type:   "duckdb",
						Name:   "duckdb",
						Config: map[string]string{"dsn": ""},
					},
				},
			},
			savedInst: &drivers.Instance{
				OLAPConnector: "duckdb",
				RepoConnector: "repo",
				EmbedCatalog:  true,
				Variables:     map[string]string{"connectors.s3.region": "us-east-1"},
				Connectors: []*runtimev1.Connector{
					{
						Type:   "file",
						Name:   "repo",
						Config: map[string]string{"dsn": repodsn},
					},
					{
						Type:   "duckdb",
						Name:   "duckdb",
						Config: map[string]string{"dsn": ""},
					},
				},
			},
		},
		{
			name: "edit olap dsn",
			inst: &drivers.Instance{
				OLAPConnector: "duckdb",
				RepoConnector: "repo",
				EmbedCatalog:  true,
				Variables:     map[string]string{"host": "localhost"},
				Connectors: []*runtimev1.Connector{
					{
						Type:   "file",
						Name:   "repo",
						Config: map[string]string{"dsn": repodsn},
					},
					{
						Type:   "duckdb",
						Name:   "duckdb",
						Config: map[string]string{"dsn": "?access_mode=read_write"},
					},
				},
			},
			savedInst: &drivers.Instance{
				OLAPConnector: "duckdb",
				RepoConnector: "repo",
				EmbedCatalog:  true,
				Variables:     map[string]string{"host": "localhost"},
				Connectors: []*runtimev1.Connector{
					{
						Type:   "file",
						Name:   "repo",
						Config: map[string]string{"dsn": repodsn},
					},
					{
						Type:   "duckdb",
						Name:   "duckdb",
						Config: map[string]string{"dsn": "?access_mode=read_write"},
					},
				},
			},
		},
		{
			name: "edit repo dsn",
			inst: &drivers.Instance{
				OLAPConnector: "duckdb",
				RepoConnector: "repo",
				EmbedCatalog:  true,
				Variables:     map[string]string{"host": "localhost"},
				Connectors: []*runtimev1.Connector{
					{
						Type:   "file",
						Name:   "repo",
						Config: map[string]string{"dsn": newRepodsn},
					},
					{
						Type:   "duckdb",
						Name:   "duckdb",
						Config: map[string]string{"dsn": ""},
					},
				},
			},
			savedInst: &drivers.Instance{
				OLAPConnector: "duckdb",
				RepoConnector: "repo",
				EmbedCatalog:  true,
				Variables:     map[string]string{"host": "localhost"},
				Connectors: []*runtimev1.Connector{
					{
						Type:   "file",
						Name:   "repo",
						Config: map[string]string{"dsn": newRepodsn},
					},
					{
						Type:   "duckdb",
						Name:   "duckdb",
						Config: map[string]string{"dsn": ""},
					},
				},
			},
		},
		{
			name: "edit annotations",
			inst: &drivers.Instance{
				OLAPConnector: "duckdb",
				RepoConnector: "repo",
				EmbedCatalog:  true,
				Variables:     map[string]string{"host": "localhost"},
				Connectors: []*runtimev1.Connector{
					{
						Type:   "file",
						Name:   "repo",
						Config: map[string]string{"dsn": newRepodsn},
					},
					{
						Type:   "duckdb",
						Name:   "duckdb",
						Config: map[string]string{"dsn": ""},
					},
				},
				Annotations: map[string]string{
					"organization_name": "org_name",
				},
			},
			savedInst: &drivers.Instance{
				OLAPConnector: "duckdb",
				RepoConnector: "repo",
				EmbedCatalog:  true,
				Variables:     map[string]string{"host": "localhost"},
				Connectors: []*runtimev1.Connector{
					{
						Type:   "file",
						Name:   "repo",
						Config: map[string]string{"dsn": newRepodsn},
					},
					{
						Type:   "duckdb",
						Name:   "duckdb",
						Config: map[string]string{"dsn": ""},
					},
				},
				Annotations: map[string]string{
					"organization_name": "org_name",
				},
			},
		},
	}
	for _, tt := range tests {
		t.Run(tt.name, func(t *testing.T) {
			ctx := context.Background()

			// Create instance
			inst := &drivers.Instance{
				OLAPConnector: "duckdb",
				RepoConnector: "repo",
				EmbedCatalog:  true,
				Connectors: []*runtimev1.Connector{
					{
						Type:   "file",
						Name:   "repo",
						Config: map[string]string{"dsn": repodsn},
					},
					{
						Type:   "duckdb",
						Name:   "duckdb",
						Config: map[string]string{"dsn": ""},
					},
				},
			}
			require.NoError(t, rt.CreateInstance(context.Background(), inst))
			rt.WaitUntilReady(ctx, inst.ID)

			// Acquire OLAP (to make sure it's opened)
			firstOlap, release, err := rt.OLAP(ctx, inst.ID)
			require.NoError(t, err)
			release()

			// Edit instance
			tt.inst.ID = inst.ID
			err = rt.EditInstance(ctx, tt.inst, true)
			if (err != nil) != tt.wantErr {
				t.Errorf("Runtime.EditInstance() error = %v, wantErr %v", err, tt.wantErr)
			}
			if err != nil {
				return
			}

			// Wait for controller restart
			time.Sleep(500 * time.Millisecond)
			rt.WaitUntilReady(ctx, inst.ID)

			// Verify db instances are correctly updated
			newInst, err := rt.Instance(ctx, inst.ID)
			require.NoError(t, err)
			require.Equal(t, inst.ID, newInst.ID)
			require.Equal(t, tt.savedInst.OLAPConnector, newInst.OLAPConnector)
			require.True(t, connectorsEqual(tt.savedInst.Connectors[0], newInst.Connectors[0]))
			require.True(t, connectorsEqual(tt.savedInst.Connectors[1], newInst.Connectors[1]))
			require.Equal(t, tt.savedInst.RepoConnector, newInst.RepoConnector)
			require.Equal(t, tt.savedInst.EmbedCatalog, newInst.EmbedCatalog)
			require.Greater(t, time.Since(newInst.CreatedOn), time.Since(newInst.UpdatedOn))
			require.Equal(t, tt.savedInst.Variables, newInst.Variables)

			// Verify new olap connection is opened
			olap, release, err := rt.OLAP(ctx, inst.ID)
			require.NoError(t, err)
			defer release()
			_, err = olap.Execute(context.Background(), &drivers.Statement{Query: "SELECT COUNT(*) FROM rill.migration_version"})
			require.NoError(t, err)

			// Verify new olap is not the old one
			require.NotEqual(t, firstOlap, olap)
		})
	}
}

func TestRuntime_DeleteInstance(t *testing.T) {
	repodsn := t.TempDir()
	rt := newTestRuntime(t)
	tests := []struct {
		name       string
		instanceID string
		dropDB     bool
		wantErr    bool
	}{
		{"delete valid no drop", "default", false, false},
		{"delete valid drop", "default", true, false},
	}
	for _, tt := range tests {
		t.Run(tt.name, func(t *testing.T) {
			// create test data
			ctx := context.Background()
			dbFile := filepath.Join(t.TempDir(), "test.db")
			inst := &drivers.Instance{
				ID:            "default",
				OLAPConnector: "duckdb",
				RepoConnector: "repo",
				EmbedCatalog:  true,
				Connectors: []*runtimev1.Connector{
					{
						Type:   "file",
						Name:   "repo",
						Config: map[string]string{"dsn": repodsn},
					},
					{
						Type:   "duckdb",
						Name:   "duckdb",
						Config: map[string]string{"dsn": dbFile},
					},
				},
			}
			require.NoError(t, rt.CreateInstance(context.Background(), inst))
			rt.WaitUntilReady(ctx, inst.ID)

			// Acquire OLAP
			olap, release, err := rt.OLAP(ctx, inst.ID)
			require.NoError(t, err)
			defer release()

			// ingest some data
			require.NoError(t, olap.Exec(ctx, &drivers.Statement{Query: "CREATE TABLE data(id INTEGER, name VARCHAR)"}))
			require.NoError(t, olap.Exec(ctx, &drivers.Statement{Query: "INSERT INTO data VALUES (1, 'Mark'), (2, 'Hannes')"}))

			// delete instance
			err = rt.DeleteInstance(ctx, tt.instanceID, tt.dropDB)
			if (err != nil) != tt.wantErr {
				t.Errorf("Runtime.DeleteInstance() error = %v, wantErr %v", err, tt.wantErr)
			}
			if err != nil {
				return
			}

			// verify db is correctly cleared
			_, err = rt.Instance(ctx, inst.ID)
			require.Error(t, err)

			// verify older olap connection is closed and cache updated
			require.False(t, rt.connCache.lru.Contains(inst.ID+"duckdb"+fmt.Sprintf("dsn:%s ", dbFile)))
			require.False(t, rt.connCache.lru.Contains(inst.ID+"file"+fmt.Sprintf("dsn:%s ", repodsn)))
			_, err = olap.Execute(context.Background(), &drivers.Statement{Query: "SELECT COUNT(*) FROM rill.migration_version"})
			require.True(t, err != nil)

			// verify db file is dropped if requested
			_, err = os.Stat(dbFile)
			require.Equal(t, tt.dropDB, os.IsNotExist(err))
		})
	}
}

func TestRuntime_DeleteInstance_DropCorrupted(t *testing.T) {
	// We require the ability to delete instances and drop database files created with old versions of DuckDB, which can no longer be opened.

	// Prepare
	ctx := context.Background()
	rt := newTestRuntime(t)
	dbpath := filepath.Join(t.TempDir(), "test.db")

	// Create instance
	inst := &drivers.Instance{
		ID:            "default",
		OLAPConnector: "duckdb",
		RepoConnector: "repo",
		EmbedCatalog:  true,
		Connectors: []*runtimev1.Connector{
			{
				Type:   "file",
				Name:   "repo",
				Config: map[string]string{"dsn": t.TempDir()},
			},
			{
				Type:   "duckdb",
				Name:   "duckdb",
				Config: map[string]string{"dsn": dbpath},
			},
		},
	}
	err := rt.CreateInstance(context.Background(), inst)
	require.NoError(t, err)

	// Put some data into it to create a .db file on disk
	olap, release, err := rt.OLAP(ctx, inst.ID)
	require.NoError(t, err)
	defer release()
	err = olap.Exec(ctx, &drivers.Statement{Query: "CREATE TABLE data(id INTEGER, name VARCHAR)"})
	require.NoError(t, err)

	// Close OLAP connection
	rt.connCache.evictAll(ctx, inst.ID)

	// Corrupt database file
	err = os.WriteFile(dbpath, []byte("corrupted"), 0644)
	require.NoError(t, err)

	// Check we can't open it anymore
	_, _, err = rt.OLAP(ctx, inst.ID)
	require.Error(t, err)
	require.FileExists(t, dbpath)

	// Delete instance and check it still drops the .db file
	err = rt.DeleteInstance(ctx, inst.ID, true)
	require.NoError(t, err)
	require.NoFileExists(t, dbpath)
}

// New returns a runtime configured for use in tests.
func newTestRuntime(t *testing.T) *Runtime {
	globalConnectors := []*runtimev1.Connector{
		{
			Type: "sqlite",
			Name: "metastore",
			// Setting a test-specific name ensures a unique connection when "cache=shared" is enabled.
			// "cache=shared" is needed to prevent threading problems.
			Config: map[string]string{"dsn": "file:rill?mode=memory&cache=shared"},
		},
	}

	opts := &Options{
		ConnectionCacheSize:     100,
		MetastoreConnector:      "metastore",
		QueryCacheSizeBytes:     int64(datasize.MB) * 100,
		SecurityEngineCacheSize: 100,
		AllowHostAccess:         true,
		SystemConnectors:        globalConnectors,
	}
<<<<<<< HEAD
	rt, err := New(context.Background(), opts, zap.NewNop(), activity.NewNoopClient())
=======
	rt, err := New(context.Background(), opts, zap.NewNop(), activity.NewNoopClient(), email.New(email.NewNoopSender()))
>>>>>>> abbc73d6
	t.Cleanup(func() {
		rt.Close()
	})
	require.NoError(t, err)

	return rt
}

func connectorsEqual(a, b *runtimev1.Connector) bool {
	if (a != nil) != (b != nil) {
		return false
	}
	return a.Name == b.Name && a.Type == b.Type && maps.Equal(a.Config, b.Config)
}<|MERGE_RESOLUTION|>--- conflicted
+++ resolved
@@ -486,11 +486,7 @@
 		AllowHostAccess:         true,
 		SystemConnectors:        globalConnectors,
 	}
-<<<<<<< HEAD
-	rt, err := New(context.Background(), opts, zap.NewNop(), activity.NewNoopClient())
-=======
 	rt, err := New(context.Background(), opts, zap.NewNop(), activity.NewNoopClient(), email.New(email.NewNoopSender()))
->>>>>>> abbc73d6
 	t.Cleanup(func() {
 		rt.Close()
 	})
