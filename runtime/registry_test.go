--- conflicted
+++ resolved
@@ -485,11 +485,7 @@
 		AllowHostAccess:         true,
 		SystemConnectors:        globalConnectors,
 	}
-<<<<<<< HEAD
-	rt, err := New(context.Background(), opts, zap.NewNop(), nil)
-=======
-	rt, err := New(opts, zap.NewNop(), activity.NewNoopClient())
->>>>>>> aa5b5c3b
+	rt, err := New(context.Background(), opts, zap.NewNop(), activity.NewNoopClient())
 	t.Cleanup(func() {
 		rt.Close()
 	})
