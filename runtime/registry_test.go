package runtime

import (
	"context"
	"fmt"
	"maps"
	"os"
	"path/filepath"
	"testing"
	"time"

	"github.com/c2h5oh/datasize"
	"github.com/marcboeker/go-duckdb/v2"
	runtimev1 "github.com/rilldata/rill/proto/gen/rill/runtime/v1"
	"github.com/rilldata/rill/runtime/drivers"
	"github.com/rilldata/rill/runtime/pkg/activity"
	"github.com/rilldata/rill/runtime/pkg/email"
	"github.com/rilldata/rill/runtime/storage"
	"github.com/stretchr/testify/require"
	"go.uber.org/zap"
)

func TestRuntime_EditInstance(t *testing.T) {
	repodsn := t.TempDir()
	newRepodsn := t.TempDir()
	tests := []struct {
		name      string
		inst      *drivers.Instance
		wantErr   bool
		savedInst *drivers.Instance
	}{
		{
			name: "edit env",
			inst: &drivers.Instance{
				Environment:      "test",
				OLAPConnector:    "duckdb",
				RepoConnector:    "repo",
				CatalogConnector: "catalog",
				Variables:        map[string]string{"connector.s3.region": "us-east-1"},
				Connectors: []*runtimev1.Connector{
					{
						Type:   "file",
						Name:   "repo",
						Config: map[string]string{"dsn": repodsn},
					},
					{
						Type:   "duckdb",
						Name:   "duckdb",
						Config: map[string]string{"dsn": ":memory:"},
					},
					{
						Type:   "sqlite",
						Name:   "catalog",
						Config: map[string]string{"dsn": ":memory:"},
					},
				},
			},
			savedInst: &drivers.Instance{
				Environment:      "test",
				OLAPConnector:    "duckdb",
				RepoConnector:    "repo",
				CatalogConnector: "catalog",
				Variables:        map[string]string{"connector.s3.region": "us-east-1"},
				Connectors: []*runtimev1.Connector{
					{
						Type:   "file",
						Name:   "repo",
						Config: map[string]string{"dsn": repodsn},
					},
					{
						Type:   "duckdb",
						Name:   "duckdb",
						Config: map[string]string{"dsn": ":memory:"},
					},
					{
						Type:   "sqlite",
						Name:   "catalog",
						Config: map[string]string{"dsn": ":memory:"},
					},
				},
			},
		},
		{
			name: "edit drivers",
			inst: &drivers.Instance{
				Environment:      "test",
				OLAPConnector:    "olap1",
				RepoConnector:    "repo1",
				CatalogConnector: "catalog1",
				Variables:        map[string]string{"host": "localhost"},
				Connectors: []*runtimev1.Connector{
					{
						Type:   "file",
						Name:   "repo1",
						Config: map[string]string{"dsn": repodsn},
					},
					{
						Type:   "duckdb",
						Name:   "olap1",
						Config: map[string]string{"dsn": ":memory:"},
					},
					{
						Type:   "sqlite",
						Name:   "catalog1",
						Config: map[string]string{"dsn": ":memory:"},
					},
				},
			},
			savedInst: &drivers.Instance{
				Environment:      "test",
				OLAPConnector:    "olap1",
				RepoConnector:    "repo1",
				CatalogConnector: "catalog1",
				Variables:        map[string]string{"host": "localhost"},
				Connectors: []*runtimev1.Connector{
					{
						Type:   "file",
						Name:   "repo1",
						Config: map[string]string{"dsn": repodsn},
					},
					{
						Type:   "duckdb",
						Name:   "olap1",
						Config: map[string]string{"dsn": ":memory:"},
					},
					{
						Type:   "sqlite",
						Name:   "catalog1",
						Config: map[string]string{"dsn": ":memory:"},
					},
				},
			},
		},
		{
			name: "edit olap dsn",
			inst: &drivers.Instance{
				Environment:      "test",
				OLAPConnector:    "duckdb",
				RepoConnector:    "repo",
				CatalogConnector: "catalog",
				Variables:        map[string]string{"host": "localhost"},
				Connectors: []*runtimev1.Connector{
					{
						Type:   "file",
						Name:   "repo",
						Config: map[string]string{"dsn": repodsn},
					},
					{
						Type:   "duckdb",
						Name:   "duckdb",
						Config: map[string]string{"dsn": ":memory:?access_mode=read_write"},
					},
					{
						Type:   "sqlite",
						Name:   "catalog",
						Config: map[string]string{"dsn": ":memory:"},
					},
				},
			},
			savedInst: &drivers.Instance{
				Environment:      "test",
				OLAPConnector:    "duckdb",
				RepoConnector:    "repo",
				CatalogConnector: "catalog",
				Variables:        map[string]string{"host": "localhost"},
				Connectors: []*runtimev1.Connector{
					{
						Type:   "file",
						Name:   "repo",
						Config: map[string]string{"dsn": repodsn},
					},
					{
						Type:   "duckdb",
						Name:   "duckdb",
						Config: map[string]string{"dsn": ":memory:?access_mode=read_write"},
					},
					{
						Type:   "sqlite",
						Name:   "catalog",
						Config: map[string]string{"dsn": ":memory:"},
					},
				},
			},
		},
		{
			name: "edit repo dsn",
			inst: &drivers.Instance{
				Environment:      "test",
				OLAPConnector:    "duckdb",
				RepoConnector:    "repo",
				CatalogConnector: "catalog",
				Variables:        map[string]string{"host": "localhost"},
				Connectors: []*runtimev1.Connector{
					{
						Type:   "file",
						Name:   "repo",
						Config: map[string]string{"dsn": newRepodsn},
					},
					{
						Type:   "duckdb",
						Name:   "duckdb",
						Config: map[string]string{"dsn": ":memory:"},
					},
					{
						Type:   "sqlite",
						Name:   "catalog",
						Config: map[string]string{"dsn": ":memory:"},
					},
				},
			},
			savedInst: &drivers.Instance{
				Environment:      "test",
				OLAPConnector:    "duckdb",
				RepoConnector:    "repo",
				CatalogConnector: "catalog",
				Variables:        map[string]string{"host": "localhost"},
				Connectors: []*runtimev1.Connector{
					{
						Type:   "file",
						Name:   "repo",
						Config: map[string]string{"dsn": newRepodsn},
					},
					{
						Type:   "duckdb",
						Name:   "duckdb",
						Config: map[string]string{"dsn": ":memory:"},
					},
					{
						Type:   "sqlite",
						Name:   "catalog",
						Config: map[string]string{"dsn": ":memory:"},
					},
				},
			},
		},
		{
			name: "edit annotations",
			inst: &drivers.Instance{
				Environment:      "test",
				OLAPConnector:    "duckdb",
				RepoConnector:    "repo",
				CatalogConnector: "catalog",
				Variables:        map[string]string{"host": "localhost"},
				Connectors: []*runtimev1.Connector{
					{
						Type:   "file",
						Name:   "repo",
						Config: map[string]string{"dsn": newRepodsn},
					},
					{
						Type:   "duckdb",
						Name:   "duckdb",
						Config: map[string]string{"dsn": ":memory:"},
					},
					{
						Type:   "sqlite",
						Name:   "catalog",
						Config: map[string]string{"dsn": ":memory:"},
					},
				},
				Annotations: map[string]string{
					"organization_name": "org_name",
				},
			},
			savedInst: &drivers.Instance{
				Environment:      "test",
				OLAPConnector:    "duckdb",
				RepoConnector:    "repo",
				CatalogConnector: "catalog",
				Variables:        map[string]string{"host": "localhost"},
				Connectors: []*runtimev1.Connector{
					{
						Type:   "file",
						Name:   "repo",
						Config: map[string]string{"dsn": newRepodsn},
					},
					{
						Type:   "duckdb",
						Name:   "duckdb",
						Config: map[string]string{"dsn": ":memory:"},
					},
					{
						Type:   "sqlite",
						Name:   "catalog",
						Config: map[string]string{"dsn": ":memory:"},
					},
				},
				Annotations: map[string]string{
					"organization_name": "org_name",
				},
			},
		},
	}
	for _, tt := range tests {
		tt := tt
		t.Run(tt.name, func(t *testing.T) {
			rt := newTestRuntime(t)
			defer rt.Close()
			ctx := context.Background()

			// Create instance
			inst := &drivers.Instance{
				Environment:   "test",
				OLAPConnector: "duckdb",
				RepoConnector: "repo",
				Connectors: []*runtimev1.Connector{
					{
						Type:   "file",
						Name:   "repo",
						Config: map[string]string{"dsn": repodsn},
					},
					{
						Type:   "duckdb",
						Name:   "duckdb",
						Config: map[string]string{"dsn": ":memory:"},
					},
				},
			}
			require.NoError(t, rt.CreateInstance(context.Background(), inst))
			_, err := rt.Controller(ctx, inst.ID)
			require.NoError(t, err)

			// Acquire OLAP (to make sure it's opened)
			firstOlap, release, err := rt.OLAP(ctx, inst.ID, "")
			require.NoError(t, err)
			release()

			// Edit instance
			tt.inst.ID = inst.ID
			err = rt.EditInstance(ctx, tt.inst, true)
			if (err != nil) != tt.wantErr {
				t.Errorf("Runtime.EditInstance() error = %v, wantErr %v", err, tt.wantErr)
			}
			if err != nil {
				return
			}

			// Wait for controller restart
			time.Sleep(2 * time.Second)
			_, err = rt.Controller(ctx, inst.ID)
			require.NoError(t, err)

			// Verify db instances are correctly updated
			newInst, err := rt.registryCache.store.FindInstance(ctx, inst.ID)
			require.NoError(t, err)
			require.Equal(t, inst.ID, newInst.ID)
			require.Equal(t, tt.savedInst.OLAPConnector, newInst.OLAPConnector)
			require.True(t, connectorsEqual(tt.savedInst.Connectors[0], newInst.Connectors[0]))
			require.True(t, connectorsEqual(tt.savedInst.Connectors[1], newInst.Connectors[1]))
			require.Equal(t, tt.savedInst.RepoConnector, newInst.RepoConnector)
			require.Equal(t, tt.savedInst.CatalogConnector, newInst.CatalogConnector)
			require.Greater(t, time.Since(newInst.CreatedOn), time.Since(newInst.UpdatedOn))
			require.True(t, time.Since(newInst.UpdatedOn) < 10*time.Second)
			require.Equal(t, tt.savedInst.Variables, newInst.Variables)

			// Verify new olap connection is opened
			olap, release, err := rt.OLAP(ctx, inst.ID, "")
			require.NoError(t, err)
			defer release()

			// Verify new olap is not the old one
			require.NotEqual(t, firstOlap, olap)
		})
	}
}

func TestRuntime_DeleteInstance(t *testing.T) {
	repodsn := t.TempDir()
	rt := newTestRuntime(t)
	tests := []struct {
		name    string
		wantErr bool
	}{
		{"delete valid drop", false},
	}
	for _, tt := range tests {
		t.Run(tt.name, func(t *testing.T) {
			// create test data
			ctx := context.Background()
			inst := &drivers.Instance{
				Environment:   "test",
				OLAPConnector: "duckdb",
				RepoConnector: "repo",
				Connectors: []*runtimev1.Connector{
					{
						Type:   "file",
						Name:   "repo",
						Config: map[string]string{"dsn": repodsn},
					},
					{
						Type:   "duckdb",
						Name:   "duckdb",
						Config: map[string]string{},
					},
				},
			}
			require.NoError(t, rt.CreateInstance(context.Background(), inst))
			_, err := rt.Controller(ctx, inst.ID)
			require.NoError(t, err)
			dbFile := filepath.Join(t.TempDir(), inst.ID, "duckdb", "main.db")

			// Acquire OLAP
			olap, release, err := rt.OLAP(ctx, inst.ID, "")
			require.NoError(t, err)
			defer release()

			// ingest some data
			require.NoError(t, olap.Exec(ctx, &drivers.Statement{Query: "CREATE TABLE data(id INTEGER, name VARCHAR)"}))
			require.NoError(t, olap.Exec(ctx, &drivers.Statement{Query: "INSERT INTO data VALUES (1, 'Mark'), (2, 'Hannes')"}))

			// delete instance
			err = rt.DeleteInstance(ctx, inst.ID)
			if (err != nil) != tt.wantErr {
				t.Errorf("Runtime.DeleteInstance() error = %v, wantErr %v", err, tt.wantErr)
			}
			if err != nil {
				return
			}

			// verify db is correctly cleared
			_, err = rt.Instance(ctx, inst.ID)
			require.Error(t, err)

			// verify older olap connection is closed and cache updated
			// require.False(t, rt.connCache.lru.Contains(inst.ID+"duckdb"+fmt.Sprintf("dsn:%s ", dbFile)))
			// require.False(t, rt.connCache.lru.Contains(inst.ID+"file"+fmt.Sprintf("dsn:%s ", repodsn)))
			time.Sleep(2 * time.Second)
			err = olap.Exec(context.Background(), &drivers.Statement{Query: "SELECT COUNT(*) FROM rill.migration_version"})
			require.True(t, err != nil)

			// verify db file is dropped
			_, err = os.Stat(dbFile)
			require.True(t, os.IsNotExist(err))
		})
	}
}

func TestRuntime_DeleteInstance_DropCorrupted(t *testing.T) {
	// We require the ability to delete instances and drop database files created with old versions of DuckDB, which can no longer be opened.

	// Prepare
	ctx := context.Background()
	rt := newTestRuntime(t)
	// Create instance
	inst := &drivers.Instance{
		Environment:   "test",
		OLAPConnector: "duckdb",
		RepoConnector: "repo",
		Connectors: []*runtimev1.Connector{
			{
				Type:   "file",
				Name:   "repo",
				Config: map[string]string{"dsn": t.TempDir()},
			},
			{
				Type:   "duckdb",
				Name:   "duckdb",
				Config: map[string]string{},
			},
		},
	}
	err := rt.CreateInstance(context.Background(), inst)
	require.NoError(t, err)

	dataDir, err := rt.storage.DataDir(inst.ID, "duckdb")
	require.NoError(t, err)
	dbpath := filepath.Join(dataDir, "main.db")

	// Put some data into it to create a .db file on disk
	olap, release, err := rt.OLAP(ctx, inst.ID, "")
	require.NoError(t, err)
	defer release()
	err = olap.Exec(ctx, &drivers.Statement{Query: "CREATE TABLE data(id INTEGER, name VARCHAR)"})
	require.NoError(t, err)

	// Close OLAP connection
	rt.evictInstanceConnections(inst.ID)

	// Corrupt database file
	err = os.WriteFile(dbpath, []byte("corrupted"), 0644)
	require.NoError(t, err)

	// Check we can't open it anymore
	conn, err := duckdb.NewConnector(dbpath, nil)
	require.Error(t, err)
	require.Nil(t, conn)

	// Delete instance and check it still drops the .db file for DuckDB
	err = rt.DeleteInstance(ctx, inst.ID)
	require.NoError(t, err)
	require.NoFileExists(t, dbpath)
}

<<<<<<< HEAD
func Test_ResolveFeatureFlags(t *testing.T) {
	featureFlagTemplates := map[string]string{
		"dimension_search": `{{if eq (.user.domain) "rilldata.com"}}true{{end}}`,
		"alerts":           `'{{.user.domain}}' = 'rilldata.com'`,
		"reports":          `'{{.user.domain}}' in ['rilldata.com', 'gmail.com']`,
		"chat":             `{{not .user.embed}}`,
		"dashboard_chat":   `{{.user.embed}}`,
	}

	tests := []struct {
		name         string
		userAttrs    map[string]any
		featureFlags map[string]bool
	}{
		{
			name: "rilldata user",
			userAttrs: map[string]any{
				"domain": "rilldata.com",
			},
			featureFlags: map[string]bool{
				"exports":              true,
				"cloudDataViewer":      false,
				"dimensionSearch":      true,
				"twoTieredNavigation":  false,
				"rillTime":             true,
				"hidePublicUrl":        false,
				"exportHeader":         false,
				"alerts":               true,
				"reports":              true,
				"fullPageReportEditor": false,
				"darkMode":             false,
				"chat":                 true,
				"dashboardChat":        false,
				"deploy":               true,
			},
		},
		{
			name: "gmail user",
			userAttrs: map[string]any{
				"domain": "gmail.com",
			},
			featureFlags: map[string]bool{
				"exports":              true,
				"cloudDataViewer":      false,
				"dimensionSearch":      false,
				"twoTieredNavigation":  false,
				"rillTime":             true,
				"hidePublicUrl":        false,
				"exportHeader":         false,
				"alerts":               false,
				"reports":              true,
				"fullPageReportEditor": false,
				"darkMode":             false,
				"chat":                 true,
				"dashboardChat":        false,
				"deploy":               true,
			},
		},
		{
			name: "yahoo user",
			userAttrs: map[string]any{
				"domain": "yahoo.com",
			},
			featureFlags: map[string]bool{
				"exports":              true,
				"cloudDataViewer":      false,
				"dimensionSearch":      false,
				"twoTieredNavigation":  false,
				"rillTime":             true,
				"hidePublicUrl":        false,
				"exportHeader":         false,
				"alerts":               false,
				"reports":              false,
				"fullPageReportEditor": false,
				"darkMode":             false,
				"chat":                 true,
				"dashboardChat":        false,
				"deploy":               true,
			},
		},
		{
			name: "embedded user",
			userAttrs: map[string]any{
				"embed": true,
			},
			featureFlags: map[string]bool{
				"exports":              true,
				"cloudDataViewer":      false,
				"dimensionSearch":      false,
				"twoTieredNavigation":  false,
				"rillTime":             true,
				"hidePublicUrl":        true,
				"exportHeader":         false,
				"alerts":               false,
				"reports":              false,
				"fullPageReportEditor": false,
				"darkMode":             false,
				"chat":                 false,
				"dashboardChat":        true,
				"deploy":               true,
			},
		},
	}

	for _, test := range tests {
		t.Run(test.name, func(t *testing.T) {
			featureFlags, err := ResolveFeatureFlags(
				&drivers.Instance{
					FeatureFlags: featureFlagTemplates,
				},
				&SecurityClaims{
					UserAttributes: test.userAttrs,
				},
			)
			require.NoError(t, err)
			require.Equal(t, test.featureFlags, featureFlags)
		})
	}
}

=======
>>>>>>> 2c491a93
// New returns a runtime configured for use in tests.
func newTestRuntime(t *testing.T) *Runtime {
	globalConnectors := []*runtimev1.Connector{
		{
			Type: "sqlite",
			Name: "metastore",
			// Setting a test-specific name ensures a unique connection when "cache=shared" is enabled.
			// "cache=shared" is needed to prevent threading problems.
			Config: map[string]string{"dsn": fmt.Sprintf("file:%s?mode=memory&cache=shared", t.Name())},
		},
	}

	opts := &Options{
		ConnectionCacheSize:          100,
		MetastoreConnector:           "metastore",
		QueryCacheSizeBytes:          int64(datasize.MB) * 100,
		SecurityEngineCacheSize:      100,
		AllowHostAccess:              true,
		SystemConnectors:             globalConnectors,
		ControllerLogBufferCapacity:  10000,
		ControllerLogBufferSizeBytes: int64(datasize.MB * 16),
	}

	rt, err := New(context.Background(), opts, zap.NewNop(), storage.MustNew(t.TempDir(), nil), activity.NewNoopClient(), email.New(email.NewNoopSender()))
	t.Cleanup(func() {
		rt.Close()
	})
	require.NoError(t, err)

	return rt
}

func connectorsEqual(a, b *runtimev1.Connector) bool {
	if (a != nil) != (b != nil) {
		return false
	}
	return a.Name == b.Name && a.Type == b.Type && maps.Equal(a.Config, b.Config)
}<|MERGE_RESOLUTION|>--- conflicted
+++ resolved
@@ -491,129 +491,6 @@
 	require.NoFileExists(t, dbpath)
 }
 
-<<<<<<< HEAD
-func Test_ResolveFeatureFlags(t *testing.T) {
-	featureFlagTemplates := map[string]string{
-		"dimension_search": `{{if eq (.user.domain) "rilldata.com"}}true{{end}}`,
-		"alerts":           `'{{.user.domain}}' = 'rilldata.com'`,
-		"reports":          `'{{.user.domain}}' in ['rilldata.com', 'gmail.com']`,
-		"chat":             `{{not .user.embed}}`,
-		"dashboard_chat":   `{{.user.embed}}`,
-	}
-
-	tests := []struct {
-		name         string
-		userAttrs    map[string]any
-		featureFlags map[string]bool
-	}{
-		{
-			name: "rilldata user",
-			userAttrs: map[string]any{
-				"domain": "rilldata.com",
-			},
-			featureFlags: map[string]bool{
-				"exports":              true,
-				"cloudDataViewer":      false,
-				"dimensionSearch":      true,
-				"twoTieredNavigation":  false,
-				"rillTime":             true,
-				"hidePublicUrl":        false,
-				"exportHeader":         false,
-				"alerts":               true,
-				"reports":              true,
-				"fullPageReportEditor": false,
-				"darkMode":             false,
-				"chat":                 true,
-				"dashboardChat":        false,
-				"deploy":               true,
-			},
-		},
-		{
-			name: "gmail user",
-			userAttrs: map[string]any{
-				"domain": "gmail.com",
-			},
-			featureFlags: map[string]bool{
-				"exports":              true,
-				"cloudDataViewer":      false,
-				"dimensionSearch":      false,
-				"twoTieredNavigation":  false,
-				"rillTime":             true,
-				"hidePublicUrl":        false,
-				"exportHeader":         false,
-				"alerts":               false,
-				"reports":              true,
-				"fullPageReportEditor": false,
-				"darkMode":             false,
-				"chat":                 true,
-				"dashboardChat":        false,
-				"deploy":               true,
-			},
-		},
-		{
-			name: "yahoo user",
-			userAttrs: map[string]any{
-				"domain": "yahoo.com",
-			},
-			featureFlags: map[string]bool{
-				"exports":              true,
-				"cloudDataViewer":      false,
-				"dimensionSearch":      false,
-				"twoTieredNavigation":  false,
-				"rillTime":             true,
-				"hidePublicUrl":        false,
-				"exportHeader":         false,
-				"alerts":               false,
-				"reports":              false,
-				"fullPageReportEditor": false,
-				"darkMode":             false,
-				"chat":                 true,
-				"dashboardChat":        false,
-				"deploy":               true,
-			},
-		},
-		{
-			name: "embedded user",
-			userAttrs: map[string]any{
-				"embed": true,
-			},
-			featureFlags: map[string]bool{
-				"exports":              true,
-				"cloudDataViewer":      false,
-				"dimensionSearch":      false,
-				"twoTieredNavigation":  false,
-				"rillTime":             true,
-				"hidePublicUrl":        true,
-				"exportHeader":         false,
-				"alerts":               false,
-				"reports":              false,
-				"fullPageReportEditor": false,
-				"darkMode":             false,
-				"chat":                 false,
-				"dashboardChat":        true,
-				"deploy":               true,
-			},
-		},
-	}
-
-	for _, test := range tests {
-		t.Run(test.name, func(t *testing.T) {
-			featureFlags, err := ResolveFeatureFlags(
-				&drivers.Instance{
-					FeatureFlags: featureFlagTemplates,
-				},
-				&SecurityClaims{
-					UserAttributes: test.userAttrs,
-				},
-			)
-			require.NoError(t, err)
-			require.Equal(t, test.featureFlags, featureFlags)
-		})
-	}
-}
-
-=======
->>>>>>> 2c491a93
 // New returns a runtime configured for use in tests.
 func newTestRuntime(t *testing.T) *Runtime {
 	globalConnectors := []*runtimev1.Connector{
