--- conflicted
+++ resolved
@@ -51,13 +51,9 @@
 	// Controls visibility of project-level chat functionality
 	"chat": "true",
 	// Controls visibility of dashboard-level chat functionality
-<<<<<<< HEAD
 	"dashboard_chat": "{{ not .user.embed }}",
-=======
-	"dashboard_chat": "false",
 	// Controls visibility of local rill developer chat functionality
 	"developer_chat": "false",
->>>>>>> 6391fe53
 	// Controls whether charts are rendered in AI chats
 	"chat_charts": "true",
 	// Controls whether to show/hide deploy related actions.
