package runtime

import (
	"context"
	"encoding/json"
	"errors"
	"fmt"
	"strings"
	"time"

	"github.com/google/uuid"
	aiv1 "github.com/rilldata/rill/proto/gen/rill/ai/v1"
	runtimev1 "github.com/rilldata/rill/proto/gen/rill/runtime/v1"
	"github.com/rilldata/rill/runtime/drivers"
	"github.com/rilldata/rill/runtime/pkg/observability"
	"go.uber.org/zap"
	"google.golang.org/protobuf/types/known/structpb"
	"google.golang.org/protobuf/types/known/timestamppb"
)

// ===== CONSTANTS AND TYPES =====

// Constants for AI completion
const (
	aiRequestTimeout      = 60 * time.Second // Timeout for individual AI API calls (needs to be generous for tool calling)
	maxToolCallIterations = 20
)

// ===== PUBLIC API =====

// ToolService interface for managing and executing tools - will be implemented by server layer
type ToolService interface {
	ListTools(ctx context.Context) ([]*aiv1.Tool, error)
	ExecuteTool(ctx context.Context, toolName string, toolArgs map[string]any) (any, error)
}

// CompleteMessageCallback is called when a new message is added
type CompleteMessageCallback func(conversationID string, msg *runtimev1.Message) error

// CompleteWithToolsOptions represents the input for AI completion
type CompleteWithToolsOptions struct {
	OwnerID        string
	InstanceID     string
	ConversationID string                // Empty string means create new conversation
	AppContext     *runtimev1.AppContext // Used to seed new conversations with context
	Messages       []*runtimev1.Message
	ToolService    ToolService
	OnMessage      CompleteMessageCallback
}

// CompleteWithToolsResult represents the output of AI completion
type CompleteWithToolsResult struct {
	ConversationID string
	Messages       []*runtimev1.Message
}

// CompleteWithTools runs a conversational AI completion with tool calling support using the provided tool service
func (r *Runtime) CompleteWithTools(ctx context.Context, opts *CompleteWithToolsOptions) (result *CompleteWithToolsResult, err error) {
	// Get instance-specific logger
	logger, err := r.InstanceLogger(ctx, opts.InstanceID)
	if err != nil {
		return nil, err
	}

	logger.Info("starting AI completion",
		zap.String("conversation_id", opts.ConversationID),
		zap.Int("message_count", len(opts.Messages)),
		observability.ZapCtx(ctx))

	start := time.Now()
	defer func() {
		if err != nil {
			logger.Info("failed AI completion",
				zap.Error(err),
				zap.Duration("duration", time.Since(start)),
				observability.ZapCtx(ctx))
		} else {
			logger.Info("completed AI completion",
				zap.Duration("duration", time.Since(start)),
				observability.ZapCtx(ctx))
		}
	}()

	// Determine conversation ID (create if needed)
	conversationID, err := r.ensureConversation(ctx, opts.InstanceID, opts.OwnerID, opts.ConversationID, opts.AppContext, opts.Messages)
	if err != nil {
		return nil, err
	}

	// If this is a new conversation, process app context and save system messages first
	var addedMessageIDs []string
	if opts.ConversationID == "" {
		// This was a new conversation, so process app context and save system messages
		var contextMessages []*runtimev1.Message
		contextMessages, err = r.processAppContext(ctx, opts.InstanceID, opts.AppContext, opts.ToolService)
		if err != nil {
			return nil, err
		}

		// Save system messages to database first
		for _, msg := range contextMessages {
			messageID, err := r.addMessage(ctx, opts.InstanceID, conversationID, msg.Role, msg.Content)
			if err != nil {
				return nil, err
			}
			addedMessageIDs = append(addedMessageIDs, messageID)
		}
	}

	// Save user messages to database
	var userMessageIDs []string
	userMessageIDs, err = r.saveUserMessages(ctx, opts.InstanceID, conversationID, opts.Messages)
	if err != nil {
		return nil, err
	}
	addedMessageIDs = append(addedMessageIDs, userMessageIDs...)

	// Emit preliminary user messages from the request.
	// NOTE: The messages are split up such that each block is emitted separately. This conforms with the new contract that CompleteStreaming only returns one block per message.
	// NOTE: Since the messages may be split up, it generates new non-persistent IDs for the streamed messages.
	if opts.OnMessage != nil {
		for _, msg := range opts.Messages {
			for _, block := range msg.Content {
				err := opts.OnMessage(conversationID, &runtimev1.Message{
					Id:        uuid.NewString(),
					Role:      msg.Role,
					Content:   []*aiv1.ContentBlock{block},
					CreatedOn: timestamppb.Now(),
					UpdatedOn: timestamppb.Now(),
				})
				if err != nil {
					return nil, err
				}
			}
		}
	}

	// Load complete conversation context from database (includes any saved system messages)
	var allMessages []*runtimev1.Message
	allMessages, err = r.loadConversationContext(ctx, opts.InstanceID, conversationID)
	if err != nil {
		return nil, err
	}

	// Execute AI completion with database-backed context
	var contentBlocks []*aiv1.ContentBlock
	contentBlocks, err = r.executeAICompletion(ctx, opts.InstanceID, conversationID, allMessages, opts.ToolService, opts.OnMessage)
	if err != nil {
		return nil, err
	}

	// Save assistant message and build response
	result, err = r.buildCompletionResult(ctx, opts.InstanceID, conversationID, contentBlocks, addedMessageIDs)
	if err != nil {
		return nil, err
	}

	return result, nil
}

// ===== BUSINESS LOGIC HELPERS =====

// ensureConversation determines the conversation ID - creates new if empty, validates existing if provided
func (r *Runtime) ensureConversation(ctx context.Context, instanceID, ownerID, conversationID string, appContext *runtimev1.AppContext, newMessages []*runtimev1.Message) (string, error) {
	if conversationID == "" {
		// Create new conversation using the first user message as title
		title := createConversationTitle(newMessages)
		conv, err := r.createConversation(ctx, instanceID, ownerID, title, appContext)
		if err != nil {
			return "", err
		}
		return conv.Id, nil
	}

	// For existing conversations, validate that it exists and belongs to the user
	catalog, release, err := r.Catalog(ctx, instanceID)
	if err != nil {
		return "", err
	}
	defer release()

	conversation, err := catalog.FindConversation(ctx, conversationID)
	if err != nil {
		return "", err
	}

	// Verify ownership
	if conversation.OwnerID != ownerID {
		return "", fmt.Errorf("conversation not found or access denied")
	}

	return conversationID, nil
}

// processAppContext processes the app context and generates contextual system messages
func (r *Runtime) processAppContext(ctx context.Context, instanceID string, appContext *runtimev1.AppContext, toolService ToolService) ([]*runtimev1.Message, error) {
	if appContext == nil {
		// If no app context, use project chat context
		return r.processProjectChatContext(ctx, instanceID)
	}

	switch appContext.ContextType {
	case runtimev1.AppContextType_APP_CONTEXT_TYPE_PROJECT_CHAT:
		return r.processProjectChatContext(ctx, instanceID)
	case runtimev1.AppContextType_APP_CONTEXT_TYPE_EXPLORE_DASHBOARD:
		return r.processExploreDashboardContext(ctx, instanceID, appContext.ContextMetadata, toolService)
	default:
		// Unknown context type, use project chat context
		return r.processProjectChatContext(ctx, instanceID)
	}
}

func (r *Runtime) processProjectChatContext(ctx context.Context, instanceID string) ([]*runtimev1.Message, error) {
	// Find instance-wide AI context
	var aiInstructions string
	instance, err := r.Instance(ctx, instanceID)
	if err != nil {
		return nil, fmt.Errorf("failed to get instance %q: %w", instanceID, err)
	}
	if instance.AIInstructions != "" {
		aiInstructions = instance.AIInstructions
	}

	// Find the feature flags. NOTE: We don't need to support user-specific flags here.
	ff, err := r.FeatureFlags(ctx, instanceID, &SecurityClaims{UserAttributes: map[string]any{}})
	if err != nil {
		return nil, fmt.Errorf("failed to get feature flags: %w", err)
	}

	// Build the system prompt
	systemPrompt := buildProjectChatSystemPrompt(aiInstructions, ff)

	return []*runtimev1.Message{{
		Role: "system",
		Content: []*aiv1.ContentBlock{{
			BlockType: &aiv1.ContentBlock_Text{
				Text: systemPrompt,
			},
		}},
	}}, nil
}

// processExploreDashboardContext provides specific dashboard context
func (r *Runtime) processExploreDashboardContext(ctx context.Context, instanceID string, metadata *structpb.Struct, toolService ToolService) ([]*runtimev1.Message, error) {
	metadataMap := metadata.AsMap()
	dashboardName, ok := metadataMap["dashboard_name"].(string)
	if !ok {
		return nil, fmt.Errorf("missing dashboard_name in explore_dashboard context")
	}

	// Get the controller to access resources
	ctrl, err := r.Controller(ctx, instanceID)
	if err != nil {
		return nil, err
	}

	// Get the explore resource to find its associated metrics view
	exploreResource, err := ctrl.Get(ctx, &runtimev1.ResourceName{Kind: ResourceKindExplore, Name: dashboardName}, false)
	if err != nil {
		return nil, fmt.Errorf("could not find explore '%s': %w", dashboardName, err)
	}

	explore := exploreResource.GetExplore()
	if explore == nil || explore.State == nil || explore.State.ValidSpec == nil {
		return nil, fmt.Errorf("explore '%s' does not have a valid spec", dashboardName)
	}

	metricsViewName := explore.State.ValidSpec.MetricsView

	// Get specific metrics view details
	metricsViewSpec, err := toolService.ExecuteTool(ctx, "get_metrics_view", map[string]any{
		"metrics_view": metricsViewName,
	})
	if err != nil {
		return nil, err
	}

	// Get time range information for the metrics view
	timeRangeSummary, err := toolService.ExecuteTool(ctx, "query_metrics_view_summary", map[string]any{
		"metrics_view": metricsViewName,
	})
	if err != nil {
		return nil, err
	}

	// Find instance-wide AI context
	var aiInstructions string
	instance, err := r.Instance(ctx, instanceID)
	if err != nil {
		return nil, fmt.Errorf("failed to get instance %q: %w", instanceID, err)
	}
	if instance.AIInstructions != "" {
		aiInstructions = instance.AIInstructions
	}

	// Find the feature flags. NOTE: We don't need to support user-specific flags here.
	ff, err := r.FeatureFlags(ctx, instanceID, &SecurityClaims{UserAttributes: map[string]any{}})
	if err != nil {
		return nil, fmt.Errorf("failed to get feature flags: %w", err)
	}

	// Build the system prompt
	systemPrompt := buildExploreDashboardSystemPrompt(dashboardName, metricsViewName, metricsViewSpec, timeRangeSummary, aiInstructions, ff)

	return []*runtimev1.Message{{
		Role: "system",
		Content: []*aiv1.ContentBlock{{
			BlockType: &aiv1.ContentBlock_Text{
				Text: systemPrompt,
			},
		}},
	}}, nil
}

// saveUserMessages saves all user messages from the request to the conversation database
func (r *Runtime) saveUserMessages(ctx context.Context, instanceID, conversationID string, messages []*runtimev1.Message) ([]string, error) {
	var addedMessageIDs []string
	for _, msg := range messages {
		messageID, err := r.addMessage(ctx, instanceID, conversationID, msg.Role, msg.Content)
		if err != nil {
			return nil, err
		}
		addedMessageIDs = append(addedMessageIDs, messageID)
	}
	return addedMessageIDs, nil
}

// loadConversationContext loads the complete conversation context from database for AI processing
func (r *Runtime) loadConversationContext(ctx context.Context, instanceID, conversationID string) ([]*runtimev1.Message, error) {
	catalog, release, err := r.Catalog(ctx, instanceID)
	if err != nil {
		return nil, err
	}
	defer release()

	catalogMessages, err := catalog.FindMessages(ctx, conversationID)
	if err != nil {
		return nil, err
	}

	// Convert catalog messages to runtime protobuf messages
	allMessages := make([]*runtimev1.Message, len(catalogMessages))
	for i, msg := range catalogMessages {
		allMessages[i], err = MessageToPB(msg)
		if err != nil {
			return nil, err
		}
	}

	return allMessages, nil
}

// executeAICompletion runs the AI completion loop with tool calling support
func (r *Runtime) executeAICompletion(ctx context.Context, instanceID, conversationID string, allMessages []*runtimev1.Message, toolService ToolService, onMessage CompleteMessageCallback) ([]*aiv1.ContentBlock, error) {
	// Get instance-specific logger
	logger, err := r.InstanceLogger(ctx, instanceID)
	if err != nil {
		return nil, err
	}

	// Connect to the AI service configured for the instance
	ai, release, err := r.AI(ctx, instanceID)
	if err != nil {
		return nil, err
	}
	defer release()

	// Get available tools
	tools, err := toolService.ListTools(ctx)
	if err != nil {
		return nil, err
	}

	logger.Debug("loaded tools for completion", zap.Int("tool_count", len(tools)), observability.ZapCtx(ctx))

	// Tool calling loop - accumulate all content blocks for a single assistant message
	var contentBlocks []*aiv1.ContentBlock
	iteration := 0

	for range maxToolCallIterations {
		iteration++
		logger.Debug("starting tool calling iteration", zap.Int("iteration", iteration), observability.ZapCtx(ctx))

		// Truncate conversation if it's getting too long
		messages := maybeTruncateConversation(allMessages)
		if len(messages) < len(allMessages) {
			logger.Debug("truncated conversation for AI",
				zap.Int("original_messages", len(allMessages)),
				zap.Int("truncated_messages", len(messages)),
				observability.ZapCtx(ctx))
		}

		// Convert runtime messages to aiv1.CompletionMessage for AI service call
		completionMessages := make([]*aiv1.CompletionMessage, len(messages))
		for i, msg := range messages {
			completionMessages[i] = runtimeMessageToAICompletionMessage(msg)
		}

		// Call the AI service with individual timeout - returns structured ContentBlocks
		aiCtx, aiCancel := context.WithTimeout(ctx, aiRequestTimeout)
		res, err := ai.Complete(aiCtx, completionMessages, tools)
		aiCancel()
		if err != nil {
			return nil, err
		}

		logger.Debug("received AI response", zap.Int("content_blocks", len(res.Content)), zap.Int("iteration", iteration), observability.ZapCtx(ctx))

		// Process the response content blocks
		var toolCalls []*aiv1.ToolCall
		var hasToolCalls bool

		for _, block := range res.Content {
			// Add all content blocks from the response
			contentBlocks = append(contentBlocks, block)

			// Emit preliminary message for streaming
			if onMessage != nil {
				err := onMessage(conversationID, &runtimev1.Message{
					Id:        uuid.NewString(),
					Role:      "assistant",
					Content:   []*aiv1.ContentBlock{block},
					CreatedOn: timestamppb.Now(),
					UpdatedOn: timestamppb.Now(),
				})
				if err != nil {
					return nil, err
				}
			}

			// Check for tool calls
			if toolCall := block.GetToolCall(); toolCall != nil {
				toolCalls = append(toolCalls, toolCall)
				hasToolCalls = true
			}
		}

		// If no tool calls, this is the final response
		if !hasToolCalls {
			logger.Debug("AI completion finished - no tool calls requested", observability.ZapCtx(ctx))
			return contentBlocks, nil
		}

		logger.Info("executing tool calls", zap.Int("tool_call_count", len(toolCalls)), zap.Int("iteration", iteration), observability.ZapCtx(ctx))

		// Add the assistant's response with tool calls to the conversation context
		assistantMessage := aiCompletionMessageToRuntimeMessage(res)
		allMessages = append(allMessages, assistantMessage)

		// Execute each tool call and add results as content blocks
		for _, toolCall := range toolCalls {
			logger.Debug("executing tool", zap.String("tool_name", toolCall.Name), zap.String("tool_id", toolCall.Id), observability.ZapCtx(ctx))

			// Convert protobuf Struct back to map for MCP tool execution
			inputMap := toolCall.Input.AsMap()

			// Call tool service
			resp, err := toolService.ExecuteTool(ctx, toolCall.Name, inputMap)

			var toolResult *aiv1.ToolResult
			if err != nil {
				// If context error, return the error
				if errors.Is(err, ctx.Err()) {
					logger.Debug("tool execution cancelled due to context error", zap.Error(err), zap.String("tool_name", toolCall.Name), zap.String("tool_id", toolCall.Id), observability.ZapCtx(ctx))
					return nil, err
				}

				// If not a context error, populate the tool result with the error message
				logger.Debug("tool execution failed", zap.Error(err), zap.String("tool_name", toolCall.Name), zap.String("tool_id", toolCall.Id), observability.ZapCtx(ctx))
				toolResult = &aiv1.ToolResult{
					Id:      toolCall.Id,
					Content: fmt.Sprintf("Error executing tool %s: %v", toolCall.Name, err),
					IsError: true,
				}
			} else {
				logger.Debug("tool executed successfully", zap.String("tool_name", toolCall.Name), zap.String("tool_id", toolCall.Id), observability.ZapCtx(ctx))
				// Convert response to ToolResult
				toolResult = &aiv1.ToolResult{
					Id:      toolCall.Id,
					Content: fmt.Sprintf("%v", resp),
					IsError: false,
				}
			}

			// Add tool result as content block
			block := &aiv1.ContentBlock{
				BlockType: &aiv1.ContentBlock_ToolResult{
					ToolResult: toolResult,
				},
			}
			contentBlocks = append(contentBlocks, block)

			// Emit preliminary message for streaming
			if onMessage != nil {
				err := onMessage(conversationID, &runtimev1.Message{
					Id:        uuid.NewString(),
					Role:      "assistant",
					Content:   []*aiv1.ContentBlock{block},
					CreatedOn: timestamppb.Now(),
					UpdatedOn: timestamppb.Now(),
				})
				if err != nil {
					return nil, err
				}
			}
		}

		// Add tool results to conversation context
		var toolResultBlocks []*aiv1.ContentBlock
		for _, toolCall := range toolCalls {
			// Find the corresponding result
			for _, block := range contentBlocks {
				if result := block.GetToolResult(); result != nil && result.Id == toolCall.Id {
					toolResultBlocks = append(toolResultBlocks, block)
					break
				}
			}
		}

		// Add tool results as a user message to continue the conversation
		userMessage := &runtimev1.Message{
			Role:    "user",
			Content: toolResultBlocks,
		}
		allMessages = append(allMessages, userMessage)

		// Continue the loop to get the next response
	}

	// If we reach here, we've exceeded the maximum tool call iterations
	logger.Warn("maximum tool call iterations reached, requesting final response",
		zap.Int("max_iterations", maxToolCallIterations),
		observability.ZapCtx(ctx))

	// Instead of erroring, inform the AI and get a final response
	limitMessage := &runtimev1.Message{
		Role: "user",
		Content: []*aiv1.ContentBlock{
			{
				BlockType: &aiv1.ContentBlock_Text{
					Text: fmt.Sprintf("Tool call limit reached (%d iterations). Please provide a final response without additional tool calls.", maxToolCallIterations),
				},
			},
		},
	}
	allMessages = append(allMessages, limitMessage)

	// Truncate conversation if needed before final call
	messages := maybeTruncateConversation(allMessages)

	// Convert runtime messages to aiv1.CompletionMessage for final AI service call
	completionMessages := make([]*aiv1.CompletionMessage, len(messages))
	for i, msg := range messages {
		completionMessages[i] = runtimeMessageToAICompletionMessage(msg)
	}

	// Get final response from AI without tools
	res, err := ai.Complete(ctx, completionMessages, []*aiv1.Tool{}) // No tools provided
	if err != nil {
		return nil, err
	}

	logger.Info("received final response after tool call limit", observability.ZapCtx(ctx))

	// Add the final response content blocks
	contentBlocks = append(contentBlocks, res.Content...)

	// Emit preliminary message for streaming
	if onMessage != nil {
		for _, block := range res.Content {
			err := onMessage(conversationID, &runtimev1.Message{
				Id:        uuid.NewString(),
				Role:      "assistant",
				Content:   []*aiv1.ContentBlock{block},
				CreatedOn: timestamppb.Now(),
				UpdatedOn: timestamppb.Now(),
			})
			if err != nil {
				return nil, err
			}
		}
	}

	return contentBlocks, nil
}

// buildCompletionResult saves the assistant message and builds the final result
func (r *Runtime) buildCompletionResult(ctx context.Context, instanceID, conversationID string, contentBlocks []*aiv1.ContentBlock, addedMessageIDs []string) (*CompleteWithToolsResult, error) {
	// Save the complete assistant message with all content blocks
	messageID, err := r.addMessage(ctx, instanceID, conversationID, "assistant", contentBlocks)
	if err != nil {
		return nil, err
	}
	addedMessageIDs = append(addedMessageIDs, messageID)

	// Get the messages to retrieve all saved messages with timestamps
	catalog, release, err := r.Catalog(ctx, instanceID)
	if err != nil {
		return nil, err
	}
	defer release()

	catalogMessages, err := catalog.FindMessages(ctx, conversationID)
	if err != nil {
		return nil, err
	}

	// Convert catalog messages to protobuf messages
	messages := make([]*runtimev1.Message, len(catalogMessages))
	for i, msg := range catalogMessages {
		pbMessage, err := MessageToPB(msg)
		if err != nil {
			return nil, fmt.Errorf("failed to convert catalog message to protobuf: %w", err)
		}
		messages[i] = pbMessage
	}

	// Collect all messages that were added during this Complete call, excluding system messages
	var addedMessages []*runtimev1.Message
	for _, messageID := range addedMessageIDs {
		for _, msg := range messages {
			if msg.Id == messageID {
				// Filter out system messages
				if msg.Role != "system" {
					addedMessages = append(addedMessages, msg)
				}
				break
			}
		}
	}

	// Return final result with all messages added during this Complete call (excluding system messages)
	return &CompleteWithToolsResult{
		ConversationID: conversationID,
		Messages:       addedMessages,
	}, nil
}

// ===== UTILITY FUNCTIONS =====

// createConversationTitle creates a conversation title from the first user message.
// It truncates the message to a reasonable length and cleans it up.
func createConversationTitle(messages []*runtimev1.Message) string {
	// Find the first user message with text content
	for _, msg := range messages {
		if msg.Role == "user" {
			for _, block := range msg.Content {
				if block.GetText() == "" {
					continue
				}
				title := strings.TrimSpace(block.GetText())

				// Truncate to 50 characters and add ellipsis if needed
				if len(title) > 50 {
					title = title[:50] + "..."
				}

				// Replace newlines with spaces
				title = strings.ReplaceAll(title, "\n", " ")
				title = strings.ReplaceAll(title, "\r", " ")

				// Collapse multiple spaces
				for strings.Contains(title, "  ") {
					title = strings.ReplaceAll(title, "  ", " ")
				}

				return title
			}
		}
	}

	// Fallback if no user message found
	return "New Conversation"
}

// createConversation creates a new conversation with the given title
func (r *Runtime) createConversation(ctx context.Context, instanceID, ownerID, title string, appContext *runtimev1.AppContext) (*runtimev1.Conversation, error) {
	catalog, release, err := r.Catalog(ctx, instanceID)
	if err != nil {
		return nil, err
	}
	defer release()

	var contextType string
	var contextMetadataJSON string

	if appContext != nil {
		contextType = appContext.ContextType.String()
		if appContext.ContextMetadata != nil {
			metadataBytes, err := json.Marshal(appContext.ContextMetadata.AsMap())
			if err != nil {
				return nil, fmt.Errorf("failed to marshal context metadata: %w", err)
			}
			contextMetadataJSON = string(metadataBytes)
		}
	}

	conversationID, err := catalog.InsertConversation(ctx, ownerID, title, contextType, contextMetadataJSON)
	if err != nil {
		return nil, err
	}

	// Return the created conversation
	catalogConversation, err := catalog.FindConversation(ctx, conversationID)
	if err != nil {
		return nil, err
	}

	return ConversationToPB(catalogConversation), nil
}

// addMessage adds a message to a conversation
func (r *Runtime) addMessage(ctx context.Context, instanceID, conversationID, role string, content []*aiv1.ContentBlock) (string, error) {
	catalog, release, err := r.Catalog(ctx, instanceID)
	if err != nil {
		return "", err
	}
	defer release()

	// Convert protobuf ContentBlocks to catalog MessageContent
	catalogContent, err := messageContentFromPBSlice(content)
	if err != nil {
		return "", err
	}

	return catalog.InsertMessage(ctx, conversationID, role, catalogContent)
}

// buildProjectChatSystemPrompt constructs the system prompt for the project chat context
func buildProjectChatSystemPrompt(aiInstructions string, featureFlags map[string]bool) string {
	// TODO: call 'list_metrics_views' and seed the result in the system prompt
	currentTime := time.Now()

	// Check if chat_charts feature flag is enabled
	chatChartsEnabled := featureFlags["chat_charts"]

	// Conditionally add Phase 3 if chat_charts is enabled
	phase3Section := ""
	thinkingPhase := "Phase 2"
	if chatChartsEnabled {
		phase3Section = `

**Phase 3: Visualization**
5. **Create a chart:** After running "query_metrics_view" create a chart using "create_chart" unless:
   - The user explicitly requests a table-only response
   - The query returns only a single scalar value
   - The data structure doesn't lend itself to visualization (e.g., text-heavy data)
   - There is no appropriate chart type which can be created for the underlying data

## Visualization Best Practices
Choose the appropriate chart type based on your data:
- Time series data: line_chart or area_chart (better for cummalative trends)
- Category comparisons: bar_chart or stacked_bar
- Part-to-whole relationships: donut_chart
- Multiple dimensions: Use color encoding with bar_chart, stacked_bar or line_chart
- Two measures from the same metrics view: Use combo_chart
- Multiple measures from the same metrics view (more that 2): Use stacked bar chart with multiple measure fields
- Distribution across two dimensions: heatmap`
		thinkingPhase = "Phase 3"
	}

	basePrompt := fmt.Sprintf(`<role>
You are a data analysis agent specialized in uncovering actionable business insights. You systematically explore data using available metrics tools, then apply analytical rigor to find surprising patterns and unexpected relationships that influence decision-making.

Today's date is %s (%s).
</role>

<communication_style>
- Be confident, clear, and intellectually curious
- Write conversationally using "I" and "you" - speak directly to the user
- Present insights with authority while remaining enthusiastic and collaborative
</communication_style>

<process>
**Phase 1: Data Discovery (Deterministic)**
Follow these steps in order:
1. **Discover**: Use "list_metrics_views" to identify available datasets
2. **Understand**: Use "get_metrics_view" to understand measures and dimensions for the selected view
3. **Scope**: Use "query_metrics_view_time_range" to determine the span of available data

**Phase 2: Analysis (Agentic OODA Loop)**
4. **Analyze**: Use "query_metrics_view" in an iterative OODA loop:
   - **Observe**: What data patterns emerge? What insights are surfacing? What gaps remain?
   - **Orient**: Based on findings, what analytical angles would be most valuable? How do current insights shape next queries?
   - **Decide**: Choose specific dimensions, filters, time periods, or comparisons to explore
   - **Act**: Execute the query and evaluate results in <thinking> tags

Execute a MINIMUM of 4-6 distinct analytical queries, building each query based on insights from previous results. Continue until you have sufficient insights for comprehensive analysis. Some analyses may require up to 20 queries.%s
</process>

<analysis_guidelines>
**Setup Phase (Steps 1-3)**:
- Briefly explain your approach before starting
- Complete each step fully before proceeding
- If any step fails, investigate and adapt

**Analysis Phase (Step 4)**:
- Start broad (overall patterns), then drill into specific segments
- Always include time-based analysis using comparison features (delta_abs, delta_rel)
- Focus on insights that are surprising, actionable, and quantified
- Never repeat identical queries - each should explore new analytical angles
- Use <thinking> tags between queries to evaluate results and plan next steps

**Quality Standards**:
- Prioritize findings that contradict expectations or reveal hidden patterns
- Quantify changes and impacts with specific numbers
- Link insights to business implications and decisions

**Data Accuracy Requirements**:
- ALL numbers and calculations must come from "query_metrics_view" tool results
- NEVER perform manual calculations or mathematical operations
- If a desired calculation cannot be achieved through the metrics tools, explicitly state this limitation
- Use only the exact numbers returned by the tools in your analysis
</analysis_guidelines>

<guardrails>
You only engage in conversation that relates to the project's data. If a question seems unrelated, first inspect the available metrics views to see if it fits the dataset's domain. Decline to engage if the topic is clearly outside the scope of the data (e.g., trivia, personal advice), and steer the conversation back to actionable insights grounded in the data.
</guardrails>

<thinking>
After each query in %s, think through:
- What patterns or anomalies did this reveal?
- How does this connect to previous findings?
- What new questions does this raise?
- What's the most valuable next query to run?
- Are there any surprising insights worth highlighting?
</thinking>

<output_format>
Format your analysis as follows:
`+"```markdown"+`
Based on the data analysis, here are the key insights:

1. ## [Headline with specific impact/number]
   [Finding with business context and implications]

2. ## [Headline with specific impact/number]
   [Finding with business context and implications]

3. ## [Headline with specific impact/number]
   [Finding with business context and implications]

[Optional: Offer specific follow-up analysis options]
`+"```"+`
<<<<<<< HEAD
</output_format>`, currentTime.Format("Monday, January 2, 2006"), currentTime.Format("2006-01-02"), phase3Section, thinkingPhase)
=======

**Citation Requirements**:
- Every 'query_metrics_view' result includes an 'open_url' field - use this as a markdown link to cite EVERY quantitative claim made to the user
- Citations must be inline at the end of a sentence or paragraph, not on a separate line
- Use descriptive text in sentence case (e.g. "This suggests Android is valuable ([Device breakdown](url))." or "Revenue increased 25%% ([Revenue by country](url)).")
- When one paragraph contains multiple insights from the same query, cite once at the end of the paragraph
</output_format>`, currentTime.Format("Monday, January 2, 2006"), currentTime.Format("2006-01-02"))
>>>>>>> e2357d91

	if aiInstructions != "" {
		return basePrompt + "\n\n## Additional Instructions (provided by the Rill project developer)\n" + aiInstructions
	}

	return basePrompt
}

// buildExploreDashboardSystemPrompt constructs the system prompt for explore dashboard context
func buildExploreDashboardSystemPrompt(dashboardName, metricsViewName string, metricsViewSpec, timeRangeSummary any, aiInstructions string, featureFlags map[string]bool) string {
	var prompt strings.Builder

	// 1. WHO: Establish the AI's role and purpose
	prompt.WriteString("You are a data analyst designed to be helpful, insightful, and accurate. ")
	prompt.WriteString("Your role is to assist users in understanding their data by answering questions, identifying trends, performing calculations, and providing actionable insights.\n\n")

	// 2. WHERE: Set the current context and location
	prompt.WriteString("## Current Context\n")
	prompt.WriteString(fmt.Sprintf("The user is actively viewing the %q explore dashboard. ", dashboardName))
	prompt.WriteString("When they refer to \"this dashboard,\" \"the current view,\" or similar contextual references, they are referring to this dashboard.\n\n")

	// 3. WHAT: Describe the available data and constraints
	prompt.WriteString("## Available Data\n")
	prompt.WriteString(fmt.Sprintf("This dashboard is based on the %q metrics view.\n\n", metricsViewName))

	prompt.WriteString("### Metrics View Details:\n")
	prompt.WriteString(fmt.Sprintf("%v\n\n", metricsViewSpec))
	prompt.WriteString("*Note: If the metrics view spec above contains an \"ai_instructions\" field, follow those instructions for all queries related to this data.*\n\n")

	prompt.WriteString("### Time Range Information:\n")
	prompt.WriteString(fmt.Sprintf("%v\n\n", timeRangeSummary))

	// 4. HOW: Describe the AI's capabilities
	prompt.WriteString("## Your Capabilities\n")
	prompt.WriteString("You can use \"query_metrics_view\" to run queries and get aggregated results from this metrics view. ")
	prompt.WriteString("The metrics view spec above shows all available dimensions and measures, and the time range information shows what time periods are available for analysis. ")
	prompt.WriteString("Use this information to craft meaningful queries that answer the user's questions and provide valuable insights.\n\n")
	if featureFlags["chat_charts"] {
		prompt.WriteString("You can also use \"create_chart\" to generate interactive visualizations when appropriate. ")
		prompt.WriteString("Charts are helpful for showing trends, comparisons, and patterns in the data. ")
		prompt.WriteString("Choose the appropriate chart type based on the data and insight you want to communicate. ")
	}

	prompt.WriteString(fmt.Sprintf("**IMPORTANT: Every invocation of the \"query_metrics_view\" and \"create_chart\" tools (if available) must include \"metrics_view\": %q in the spec/payload.**\n\n", metricsViewName))

	// 5. HOW TO CITE: Describe citation requirements
	prompt.WriteString("## Citation Requirements\n")
	prompt.WriteString("Each query_metrics_view result includes an 'open_url' field with a shareable link to view the data in Rill. ")
	prompt.WriteString("Always cite the source of quantitative claims by including the 'open_url' as a markdown link. ")
	prompt.WriteString("When multiple insights come from the same query, cite once at the end (e.g., \"[View analysis](url)\"). ")
	prompt.WriteString("When insights come from different queries, cite each inline with descriptive text (e.g., \"Revenue increased 25% ([view data](url))\"). ")
	prompt.WriteString("Use descriptive link text that indicates what the query shows.\n\n")

	// 6. CUSTOMIZE: Provide user-specific instructions
	if aiInstructions != "" {
		prompt.WriteString("## Additional Instructions (provided by the Rill project developer)\n")
		prompt.WriteString(aiInstructions)
	}

	return prompt.String()
}

// maybeTruncateConversation keeps recent messages and a few early ones for context.
// It's a simple placeholder strategy. In the future, we'll enhance this with AI summarization.
func maybeTruncateConversation(messages []*runtimev1.Message) []*runtimev1.Message {
	const (
		maxMessages = 20 // Keep up to 20 messages total
		keepFirst   = 3  // Always keep first 3 messages for context
		keepLast    = 16 // Keep last 16 messages
	)

	if len(messages) <= maxMessages {
		return messages
	}

	var result []*runtimev1.Message

	// Keep first messages
	result = append(result, messages[:keepFirst]...)

	// Add truncation indicator
	skipped := len(messages) - keepFirst - keepLast
	result = append(result, &runtimev1.Message{
		Role: "system",
		Content: []*aiv1.ContentBlock{
			{
				BlockType: &aiv1.ContentBlock_Text{
					Text: fmt.Sprintf("... [%d messages omitted for brevity] ...", skipped),
				},
			},
		},
	})

	// Keep last messages
	start := len(messages) - keepLast
	result = append(result, messages[start:]...)

	return result
}

// Helper conversion functions - these handle conversions between catalog and protobuf types
// Exported functions are used by the server layer, internal ones are used only in this file

// ConversationToPB converts a drivers.Conversation to a runtimev1.Conversation.
func ConversationToPB(conv *drivers.Conversation) *runtimev1.Conversation {
	return &runtimev1.Conversation{
		Id:        conv.ID,
		OwnerId:   conv.OwnerID,
		Title:     conv.Title,
		CreatedOn: timestamppb.New(conv.CreatedOn),
		UpdatedOn: timestamppb.New(conv.UpdatedOn),
	}
}

// MessageToPB converts a drivers.Message to a runtimev1.Message.
func MessageToPB(msg *drivers.Message) (*runtimev1.Message, error) {
	content, err := msg.GetContent()
	if err != nil {
		return nil, err
	}

	contentBlocks := make([]*aiv1.ContentBlock, len(content))
	for i, c := range content {
		block, err := messageContentToPB(c)
		if err != nil {
			return nil, fmt.Errorf("failed to convert message content to protobuf: %w", err)
		}
		contentBlocks[i] = block
	}

	return &runtimev1.Message{
		Id:        msg.ID,
		Role:      msg.Role,
		Content:   contentBlocks,
		CreatedOn: timestamppb.New(msg.CreatedOn),
		UpdatedOn: timestamppb.New(msg.UpdatedOn),
	}, nil
}

// messageContentToPB converts drivers.MessageContent to aiv1.ContentBlock.
func messageContentToPB(mc drivers.MessageContent) (*aiv1.ContentBlock, error) {
	switch mc.Type {
	case "text":
		return &aiv1.ContentBlock{
			BlockType: &aiv1.ContentBlock_Text{
				Text: mc.Text,
			},
		}, nil
	case "tool_call":
		// Convert map to protobuf Struct
		input, err := structpb.NewStruct(mc.ToolCallInput)
		if err != nil {
			return nil, fmt.Errorf("failed to convert tool call input to struct: %w", err)
		}
		return &aiv1.ContentBlock{
			BlockType: &aiv1.ContentBlock_ToolCall{
				ToolCall: &aiv1.ToolCall{
					Id:    mc.ToolCallID,
					Name:  mc.ToolCallName,
					Input: input,
				},
			},
		}, nil
	case "tool_result":
		return &aiv1.ContentBlock{
			BlockType: &aiv1.ContentBlock_ToolResult{
				ToolResult: &aiv1.ToolResult{
					Id:      mc.ToolResultID,
					Content: mc.ToolResultContent,
					IsError: mc.ToolResultIsError,
				},
			},
		}, nil
	default:
		return nil, fmt.Errorf("unknown message content type: %s", mc.Type)
	}
}

// messageContentFromPB converts aiv1.ContentBlock to drivers.MessageContent.
func messageContentFromPB(block *aiv1.ContentBlock) (drivers.MessageContent, error) {
	if text := block.GetText(); text != "" {
		return drivers.MessageContent{
			Type: "text",
			Text: text,
		}, nil
	} else if toolCall := block.GetToolCall(); toolCall != nil {
		return drivers.MessageContent{
			Type:          "tool_call",
			ToolCallID:    toolCall.Id,
			ToolCallName:  toolCall.Name,
			ToolCallInput: toolCall.Input.AsMap(),
		}, nil
	} else if toolResult := block.GetToolResult(); toolResult != nil {
		return drivers.MessageContent{
			Type:              "tool_result",
			ToolResultID:      toolResult.Id,
			ToolResultContent: toolResult.Content,
			ToolResultIsError: toolResult.IsError,
		}, nil
	}

	// Fallback
	return drivers.MessageContent{}, fmt.Errorf("unknown message content type: %s", block.BlockType)
}

// messageContentFromPBSlice converts a slice of aiv1.ContentBlock to a slice of drivers.MessageContent.
func messageContentFromPBSlice(blocks []*aiv1.ContentBlock) ([]drivers.MessageContent, error) {
	content := make([]drivers.MessageContent, len(blocks))
	var err error
	for i, block := range blocks {
		content[i], err = messageContentFromPB(block)
		if err != nil {
			return nil, fmt.Errorf("failed to convert message content to protobuf: %w", err)
		}
	}
	return content, nil
}

// runtimeMessageToAICompletionMessage converts a runtimev1.Message to aiv1.CompletionMessage
func runtimeMessageToAICompletionMessage(msg *runtimev1.Message) *aiv1.CompletionMessage {
	return &aiv1.CompletionMessage{
		Role:    msg.Role,
		Content: msg.Content, // Both use []*aiv1.ContentBlock
	}
}

// aiCompletionMessageToRuntimeMessage converts a aiv1.CompletionMessage to a runtimev1.Message
func aiCompletionMessageToRuntimeMessage(completionMessage *aiv1.CompletionMessage) *runtimev1.Message {
	return &runtimev1.Message{
		Role:    completionMessage.Role,
		Content: completionMessage.Content, // Both use []*aiv1.ContentBlock
	}
}<|MERGE_RESOLUTION|>--- conflicted
+++ resolved
@@ -842,17 +842,13 @@
 
 [Optional: Offer specific follow-up analysis options]
 `+"```"+`
-<<<<<<< HEAD
-</output_format>`, currentTime.Format("Monday, January 2, 2006"), currentTime.Format("2006-01-02"), phase3Section, thinkingPhase)
-=======
 
 **Citation Requirements**:
 - Every 'query_metrics_view' result includes an 'open_url' field - use this as a markdown link to cite EVERY quantitative claim made to the user
 - Citations must be inline at the end of a sentence or paragraph, not on a separate line
 - Use descriptive text in sentence case (e.g. "This suggests Android is valuable ([Device breakdown](url))." or "Revenue increased 25%% ([Revenue by country](url)).")
 - When one paragraph contains multiple insights from the same query, cite once at the end of the paragraph
-</output_format>`, currentTime.Format("Monday, January 2, 2006"), currentTime.Format("2006-01-02"))
->>>>>>> e2357d91
+</output_format>`, currentTime.Format("Monday, January 2, 2006"), currentTime.Format("2006-01-02"), phase3Section, thinkingPhase)
 
 	if aiInstructions != "" {
 		return basePrompt + "\n\n## Additional Instructions (provided by the Rill project developer)\n" + aiInstructions
