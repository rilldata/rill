--- conflicted
+++ resolved
@@ -139,9 +139,6 @@
 	return nil
 }
 
-<<<<<<< HEAD
-func CreateValidationError(filePath, message string) []*runtimev1.ReconcileError {
-=======
 func LastUpdated(ctx context.Context, instID string, repo drivers.RepoStore, catalog *drivers.CatalogEntry) (time.Time, error) {
 	// TODO: do we need to push this to individual implementations to handle just local_file source?
 	if catalog.Type != drivers.ObjectTypeSource || catalog.GetSource().Connector != "local_file" {
@@ -156,7 +153,6 @@
 }
 
 func CreateValidationError(filePath string, message string) []*runtimev1.ReconcileError {
->>>>>>> 8bde52f8
 	return []*runtimev1.ReconcileError{
 		{
 			Code:     runtimev1.ReconcileError_CODE_VALIDATION,
