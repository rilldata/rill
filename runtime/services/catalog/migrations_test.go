--- conflicted
+++ resolved
@@ -12,12 +12,8 @@
 	_ "github.com/rilldata/rill/runtime/drivers/duckdb"
 	_ "github.com/rilldata/rill/runtime/drivers/file"
 	_ "github.com/rilldata/rill/runtime/drivers/sqlite"
-<<<<<<< HEAD
 	"github.com/rilldata/rill/runtime/services/catalog"
-=======
-	"github.com/rilldata/rill/runtime/services/catalog/artifacts"
 	_ "github.com/rilldata/rill/runtime/services/catalog/artifacts/sql"
->>>>>>> b0369c3d
 	_ "github.com/rilldata/rill/runtime/services/catalog/artifacts/yaml"
 	"github.com/rilldata/rill/runtime/services/catalog/migrator/metrics_views"
 	_ "github.com/rilldata/rill/runtime/services/catalog/migrator/models"
@@ -134,23 +130,14 @@
 			testutils.AssertTable(t, s, "AdBids_model", AdBidsModelRepoPath)
 
 			// write a new file with same name
-<<<<<<< HEAD
-			testutils.CreateSource(t, s, "AdBidsNew", "AdImpressions.csv", AdBidsRepoPath)
-			result, err = s.Migrate(context.Background(), tt.config)
-			require.NoError(t, err)
-			assertMigration(t, result, 1, 0, 0, 0)
-			testutils.AssertTable(t, s, "AdBidsNew", AdBidsNewRepoPath)
-			testutils.AssertTable(t, s, "AdBids_model", AdBidsModelRepoPath)
-=======
-			createSource(t, s, "AdBidsNew", "AdImpressions.tsv", AdBidsRepoPath)
+			testutils.CreateSource(t, s, "AdBidsNew", AdImpressionsCsvPath, AdBidsRepoPath)
 			result, err = s.Migrate(context.Background(), tt.config)
 			require.NoError(t, err)
 			// name is derived from file path, so there is no error here and AdBids is added
 			assertMigration(t, result, 0, 1, 0, 0)
-			assertTable(t, s, "AdBids", AdBidsRepoPath)
-			assertTable(t, s, "AdBidsNew", AdBidsNewRepoPath)
-			assertTable(t, s, "AdBids_model", AdBidsModelRepoPath)
->>>>>>> b0369c3d
+			testutils.AssertTable(t, s, "AdBids", AdBidsRepoPath)
+			testutils.AssertTable(t, s, "AdBidsNew", AdBidsNewRepoPath)
+			testutils.AssertTable(t, s, "AdBids_model", AdBidsModelRepoPath)
 		})
 	}
 }
@@ -208,8 +195,10 @@
 
 			AdBidsSourceModelRepoPath := "/models/AdBids_source_model.sql"
 
-			testutils.CreateModel(t, s, "AdBids_source_model", "select id, timestamp, publisher, domain, bid_price from AdBids", AdBidsSourceModelRepoPath)
-			testutils.CreateModel(t, s, "AdBids_model", "select id, timestamp, publisher, domain, bid_price from AdBids_source_model", AdBidsModelRepoPath)
+			testutils.CreateModel(t, s, "AdBids_source_model",
+				"select id, timestamp, publisher, domain, bid_price from AdBids", AdBidsSourceModelRepoPath)
+			testutils.CreateModel(t, s, "AdBids_model",
+				"select id, timestamp, publisher, domain, bid_price from AdBids_source_model", AdBidsModelRepoPath)
 			result, err := s.Migrate(context.Background(), catalog.MigrationConfig{})
 			require.NoError(t, err)
 			assertMigration(t, result, 0, 1, 2, 0)
