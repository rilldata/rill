package catalog_test

import (
	"context"
	"fmt"
	"os"
	"path"
	"path/filepath"
	"strings"
	"testing"
	"time"

	runtimev1 "github.com/rilldata/rill/proto/gen/rill/runtime/v1"
	"github.com/rilldata/rill/runtime/drivers"
	_ "github.com/rilldata/rill/runtime/drivers/duckdb"
	_ "github.com/rilldata/rill/runtime/drivers/file"
	_ "github.com/rilldata/rill/runtime/drivers/gcs"
	_ "github.com/rilldata/rill/runtime/drivers/sqlite"
	"github.com/rilldata/rill/runtime/services/catalog"
	"github.com/rilldata/rill/runtime/services/catalog/artifacts"
	_ "github.com/rilldata/rill/runtime/services/catalog/artifacts/sql"
	_ "github.com/rilldata/rill/runtime/services/catalog/artifacts/yaml"
	"github.com/rilldata/rill/runtime/services/catalog/migrator/metricsviews"
	_ "github.com/rilldata/rill/runtime/services/catalog/migrator/models"
	_ "github.com/rilldata/rill/runtime/services/catalog/migrator/sources"
	"github.com/rilldata/rill/runtime/services/catalog/testutils"
	"github.com/stretchr/testify/require"
)

const TestDataPath = "../../../web-local/test/data"

var AdBidsCsvPath = filepath.Join(TestDataPath, "AdBids.csv")
var AdBidsCsvGzPath = filepath.Join(TestDataPath, "AdBids.csv.gz")
var AdImpressionsCsvPath = filepath.Join(TestDataPath, "AdImpressions.tsv")
var BrokenCsvPath = filepath.Join(TestDataPath, "BrokenCSV.csv")

const AdBidsRepoPath = "/sources/AdBids.yaml"
const AdImpressionsRepoPath = "/sources/AdImpressions.yaml"
const AdBidsNewRepoPath = "/sources/AdBidsNew.yaml"
const AdBidsModelRepoPath = "/models/AdBids_model.sql"
const AdBidsSourceModelRepoPath = "/models/AdBids_source_model.sql"
const AdBidsDashboardRepoPath = "/dashboards/AdBids_dashboard.yaml"

var AdBidsAffectedPaths = []string{AdBidsRepoPath, AdBidsModelRepoPath, AdBidsDashboardRepoPath}
var AdBidsNewAffectedPaths = []string{AdBidsNewRepoPath, AdBidsModelRepoPath, AdBidsDashboardRepoPath}
var AdBidsDashboardAffectedPaths = []string{AdBidsModelRepoPath, AdBidsDashboardRepoPath}

func TestReconcile(t *testing.T) {
	configs := []struct {
		title  string
		config catalog.ReconcileConfig
	}{
		{"ReconcileAll", catalog.ReconcileConfig{}},
		{"ReconcileSelected", catalog.ReconcileConfig{
			ChangedPaths: []string{AdBidsRepoPath},
		}},
	}

	for _, tt := range configs {
		t.Run(tt.title, func(t *testing.T) {
			s, dir := initBasicService(t)

			// same name different content
			testutils.CreateSource(t, s, "AdBids", AdImpressionsCsvPath, AdBidsRepoPath)
			result, err := s.Reconcile(context.Background(), tt.config)
			require.NoError(t, err)
			testutils.AssertMigration(t, result, 2, 0, 1, 0, AdBidsAffectedPaths)
			require.Equal(t, metricsviews.SourceNotFound, result.Errors[1].Message)
			testutils.AssertTable(t, s, "AdBids", AdBidsRepoPath)
			testutils.AssertTableAbsence(t, s, "AdBids_model")

			// revert to stable state
			testutils.CreateSource(t, s, "AdBids", AdBidsCsvPath, AdBidsRepoPath)
			result, err = s.Reconcile(context.Background(), tt.config)
			require.NoError(t, err)
			// TODO: should the model/dashboard be counted as updated or added
			testutils.AssertMigration(t, result, 0, 2, 1, 0, AdBidsAffectedPaths)
			testutils.AssertTable(t, s, "AdBids", AdBidsRepoPath)
			testutils.AssertTable(t, s, "AdBids_model", AdBidsModelRepoPath)

			// update with same content
			testutils.CreateSource(t, s, "AdBids", AdBidsCsvPath, AdBidsRepoPath)
			result, err = s.Reconcile(context.Background(), tt.config)
			require.NoError(t, err)
			testutils.AssertMigration(t, result, 0, 0, 0, 0, []string{})

			// delete from olap
			err = s.Olap.Exec(context.Background(), &drivers.Statement{
				Query: "drop table AdBids",
			})
			require.NoError(t, err)
			result, err = s.Reconcile(context.Background(), tt.config)
			require.NoError(t, err)
			testutils.AssertMigration(t, result, 0, 1, 2, 0, AdBidsAffectedPaths)

			// delete file
			err = os.Remove(path.Join(dir, AdBidsRepoPath))
			require.NoError(t, err)
			result, err = s.Reconcile(context.Background(), tt.config)
			require.NoError(t, err)
			testutils.AssertMigration(t, result, 2, 0, 0, 1, AdBidsAffectedPaths)
			testutils.AssertTableAbsence(t, s, "AdBids")
			testutils.AssertTableAbsence(t, s, "AdBids_model")

			// add back source
			testutils.CreateSource(t, s, "AdBids", AdBidsCsvPath, AdBidsRepoPath)
			result, err = s.Reconcile(context.Background(), tt.config)
			require.NoError(t, err)
			testutils.AssertMigration(t, result, 0, 3, 0, 0, AdBidsAffectedPaths)
			testutils.AssertTable(t, s, "AdBids", AdBidsRepoPath)
			testutils.AssertTable(t, s, "AdBids_model", AdBidsModelRepoPath)
		})
	}
}

func TestReconcileRenames(t *testing.T) {
	if testing.Short() {
		t.Skip("renames: skipping test in short mode")
	}
	AdBidsCapsRepoPath := "/sources/ADBIDS.yaml"

	configs := []struct {
		title               string
		config              catalog.ReconcileConfig
		configForCaseChange catalog.ReconcileConfig
	}{
		{"ReconcileAll", catalog.ReconcileConfig{}, catalog.ReconcileConfig{}},
		{"ReconcileSelected", catalog.ReconcileConfig{
			ChangedPaths: []string{AdBidsRepoPath, AdBidsNewRepoPath},
		}, catalog.ReconcileConfig{
			ChangedPaths: []string{AdBidsRepoPath, AdBidsNewRepoPath, AdBidsCapsRepoPath},
		}},
		{"ReconcileSelectedReverseOrder", catalog.ReconcileConfig{
			ChangedPaths: []string{AdBidsNewRepoPath, AdBidsRepoPath},
		}, catalog.ReconcileConfig{
			ChangedPaths: []string{AdBidsCapsRepoPath, AdBidsNewRepoPath, AdBidsRepoPath},
		}},
	}

	for _, tt := range configs {
		t.Run(tt.title, func(t *testing.T) {
			s, dir := initBasicService(t)

			// write to a new file (should rename)
			testutils.RenameFile(t, dir, AdBidsRepoPath, AdBidsNewRepoPath)
			result, err := s.Reconcile(context.Background(), tt.config)
			require.NoError(t, err)
			testutils.AssertMigration(t, result, 2, 0, 1, 0, AdBidsNewAffectedPaths)
			testutils.AssertTableAbsence(t, s, "AdBids")
			testutils.AssertTable(t, s, "AdBidsNew", AdBidsNewRepoPath)
			testutils.AssertTableAbsence(t, s, "AdBids_model")

			// write to the previous file (should rename back to original)
			testutils.RenameFile(t, dir, AdBidsNewRepoPath, AdBidsRepoPath)
			result, err = s.Reconcile(context.Background(), tt.config)
			require.NoError(t, err)
			testutils.AssertMigration(t, result, 0, 2, 1, 0, AdBidsAffectedPaths)
			testutils.AssertTable(t, s, "AdBids", AdBidsRepoPath)
			testutils.AssertTableAbsence(t, s, "AdBidsNew")
			testutils.AssertTable(t, s, "AdBids_model", AdBidsModelRepoPath)

			AdBidsCapsAffectedPaths := []string{AdBidsCapsRepoPath, AdBidsModelRepoPath, AdBidsDashboardRepoPath}
			// write to a new file with same name and different case
			testutils.RenameFile(t, dir, AdBidsRepoPath, AdBidsCapsRepoPath)
			result, err = s.Reconcile(context.Background(), tt.configForCaseChange)
			require.NoError(t, err)
			testutils.AssertMigration(t, result, 0, 0, 3, 0, AdBidsCapsAffectedPaths)
			testutils.AssertTable(t, s, "ADBIDS", AdBidsCapsRepoPath)
			testutils.AssertTable(t, s, "AdBids_model", AdBidsModelRepoPath)

			// update with same content
			testutils.CreateSource(t, s, "AdBids", AdBidsCsvPath, AdBidsRepoPath)
			result, err = s.Reconcile(context.Background(), catalog.ReconcileConfig{
				ChangedPaths: []string{AdBidsCapsRepoPath},
				ForcedPaths:  []string{AdBidsCapsRepoPath},
			})
			require.NoError(t, err)
			// ForcedPaths updates all dependant items
			testutils.AssertMigration(t, result, 0, 0, 3, 0, AdBidsCapsAffectedPaths)
		})
	}
}

func TestRefreshSource(t *testing.T) {
	configs := []struct {
		title  string
		config catalog.ReconcileConfig
	}{
		{"ReconcileAll", catalog.ReconcileConfig{
			ForcedPaths: []string{AdBidsRepoPath},
		}},
		{"ReconcileSelected", catalog.ReconcileConfig{
			ForcedPaths:  []string{AdBidsRepoPath},
			ChangedPaths: []string{AdBidsRepoPath},
		}},
	}

	for _, tt := range configs {
		t.Run(tt.title, func(t *testing.T) {
			s, dir := initBasicService(t)

			testutils.CopyFileToData(t, dir, AdBidsCsvPath, "AdBids.csv")
			AdBidsDataPath := "data/AdBids.csv"

			// update with same content
			err := artifacts.Write(context.Background(), s.Repo, s.InstID, &drivers.CatalogEntry{
				Name: "AdBids",
				Type: drivers.ObjectTypeSource,
				Path: AdBidsRepoPath,
				Object: &runtimev1.Source{
					Name:      "AdBids",
					Connector: "local_file",
					Properties: testutils.ToProtoStruct(map[string]any{
						"path": AdBidsDataPath,
					}),
				},
			})
			require.NoError(t, err)
			result, err := s.Reconcile(context.Background(), tt.config)
			require.NoError(t, err)
			// ForcedPaths updates all dependant items
			testutils.AssertMigration(t, result, 0, 0, 3, 0, AdBidsAffectedPaths)

			// update the uploaded file directly
			time.Sleep(10 * time.Millisecond)
			err = os.Chtimes(path.Join(dir, AdBidsDataPath), time.Now(), time.Now())
			require.NoError(t, err)
			result, err = s.Reconcile(context.Background(), catalog.ReconcileConfig{
				ChangedPaths: tt.config.ChangedPaths,
			})
			require.NoError(t, err)
			testutils.AssertMigration(t, result, 0, 0, 3, 0, AdBidsAffectedPaths)

			// refresh with invalid data
			time.Sleep(10 * time.Millisecond)
			testutils.CopyFileToData(t, dir, BrokenCsvPath, "AdBids.csv")
			result, err = s.Reconcile(context.Background(), tt.config)
			require.NoError(t, err)
			testutils.AssertMigration(t, result, 2, 0, 1, 0, AdBidsAffectedPaths)

			// refresh again with valid data
			time.Sleep(10 * time.Millisecond)
			testutils.CopyFileToData(t, dir, AdBidsCsvPath, "AdBids.csv")
			result, err = s.Reconcile(context.Background(), tt.config)
			require.NoError(t, err)
			testutils.AssertMigration(t, result, 0, 2, 1, 0, AdBidsAffectedPaths)
		})
	}
}

func TestInterdependentModel(t *testing.T) {
	configs := []struct {
		title  string
		config catalog.ReconcileConfig
	}{
		{"ReconcileAll", catalog.ReconcileConfig{}},
		{"ReconcileSelected", catalog.ReconcileConfig{
			ChangedPaths: []string{AdBidsRepoPath},
		}},
	}

	var AdBidsYahooModelPath = "/models/AdBids_Yahoo.sql"
	var AdBidsGoogleModelPath = "/models/AdBids_Google.sql"
	var AdBidsYahooGoogleModelPath = "/models/AdBids_YahooGoogle.sql"
	AdBidsSourceAffectedPaths := []string{AdBidsYahooModelPath, AdBidsGoogleModelPath, AdBidsYahooGoogleModelPath, AdBidsModelRepoPath, AdBidsDashboardRepoPath}
	AdBidsAllAffectedPaths := append([]string{AdBidsRepoPath}, AdBidsSourceAffectedPaths...)

	for _, tt := range configs {
		t.Run(tt.title, func(t *testing.T) {
			s, _ := initBasicService(t)

			testutils.CreateModel(t, s, "AdBids_Yahoo",
				"select id, timestamp, publisher, domain, bid_price from AdBids where publisher='Yahoo'", AdBidsYahooModelPath)
			testutils.CreateModel(t, s, "AdBids_Google",
				"select id, timestamp, publisher, domain, bid_price from AdBids where publisher='Google'", AdBidsGoogleModelPath)
			testutils.CreateModel(t, s, "AdBids_YahooGoogle",
				"select y.* from AdBids_Yahoo y join AdBids_Google g on y.id=g.id", AdBidsYahooGoogleModelPath)
			testutils.CreateModel(t, s, "AdBids_model",
				"select y.* from AdBids_Yahoo y join AdBids_YahooGoogle yg on y.id = yg.id", AdBidsModelRepoPath)

			result, err := s.Reconcile(context.Background(), catalog.ReconcileConfig{})
			require.NoError(t, err)
			testutils.AssertMigration(t, result, 0, 3, 2, 0, AdBidsSourceAffectedPaths)
			testutils.AssertTable(t, s, "AdBids_Yahoo", AdBidsYahooModelPath)
			testutils.AssertTable(t, s, "AdBids_Google", AdBidsGoogleModelPath)

			// trigger error in source
			testutils.CreateSource(t, s, "AdBids", AdImpressionsCsvPath, AdBidsRepoPath)
			result, err = s.Reconcile(context.Background(), tt.config)
			require.NoError(t, err)
			fmt.Println(result.AffectedPaths)
			testutils.AssertMigration(t, result, 5, 0, 1, 0, AdBidsAllAffectedPaths)
			require.Equal(t, metricsviews.SourceNotFound, result.Errors[4].Message)
			testutils.AssertTableAbsence(t, s, "AdBids_Yahoo")
			testutils.AssertTableAbsence(t, s, "AdBids_Google")

			// reset the source
			testutils.CreateSource(t, s, "AdBids", AdBidsCsvPath, AdBidsRepoPath)
			result, err = s.Reconcile(context.Background(), tt.config)
			require.NoError(t, err)
			testutils.AssertMigration(t, result, 0, 5, 1, 0, AdBidsAllAffectedPaths)
			testutils.AssertTable(t, s, "AdBids_Yahoo", AdBidsYahooModelPath)
			testutils.AssertTable(t, s, "AdBids_Google", AdBidsGoogleModelPath)
		})
	}
}

func TestInterdependentModelCycle(t *testing.T) {
	configs := []struct {
		title  string
		config catalog.ReconcileConfig
	}{
		// {"ReconcileAll", catalog.ReconcileConfig{}}, // Disabling since it is non-deterministic
	}

	AdBidsSourceAffectedPaths := []string{AdBidsSourceModelRepoPath, AdBidsModelRepoPath, AdBidsDashboardRepoPath}

	for _, tt := range configs {
		t.Run(tt.title, func(t *testing.T) {
			s, _ := initBasicService(t)

			testutils.CreateModel(t, s, "AdBids_model",
				"select id, timestamp, publisher, domain, bid_price from AdBids_source_model", AdBidsModelRepoPath)
			// Adding source with circular dependencies
			testutils.CreateModel(t, s, "AdBids_source_model",
				"select id, timestamp, publisher, domain, bid_price from AdBids_model", AdBidsSourceModelRepoPath)
			result, err := s.Reconcile(context.Background(), catalog.ReconcileConfig{})

			require.NoError(t, err)
			//just checking the deterministic part of the error message
			require.Contains(t, result.Errors[0].Message, `encountered circular dependency`)
			// order of execution can make a difference here.
			// so checking for exact response is not worth it
			// testutils.AssertMigration(t, result, 4, 1, 1, 0, AdBidsSourceAffectedPaths)
			require.ElementsMatch(t, result.AffectedPaths, AdBidsSourceAffectedPaths)

			// removing the circular dependencies by updating model
			testutils.CreateModel(t, s, "AdBids_source_model",
				"select id, timestamp, publisher, domain, bid_price from AdBids", AdBidsSourceModelRepoPath)
			result, err = s.Reconcile(context.Background(), catalog.ReconcileConfig{})
			require.NoError(t, err)
			// based on previous run this can change as well
			// testutils.AssertMigration(t, result, 0, 2, 1, 0, AdBidsSourceAffectedPaths)
			require.Len(t, result.Errors, 0)
			require.ElementsMatch(t, result.AffectedPaths, AdBidsSourceAffectedPaths)
		})
	}
}

func TestModelRename(t *testing.T) {
	var AdBidsRenameModelRepoPath = "/models/AdBidsRename.sql"
	var AdBidsRenameNewModelRepoPath = "/models/AdBidsRenameNew.sql"

	configs := []struct {
		title  string
		config catalog.ReconcileConfig
	}{
		{"ReconcileAll", catalog.ReconcileConfig{}},
		{"ReconcileSelected", catalog.ReconcileConfig{
			ChangedPaths: []string{AdBidsRenameModelRepoPath, AdBidsRenameNewModelRepoPath},
		}},
	}

	for _, tt := range configs {
		t.Run(tt.title, func(t *testing.T) {
			s, dir := initBasicService(t)

			testutils.CreateModel(t, s, "AdBidsRename", "select * from AdBids", AdBidsRenameModelRepoPath)
			result, err := s.Reconcile(context.Background(), tt.config)
			require.NoError(t, err)
			testutils.AssertMigration(t, result, 0, 1, 0, 0, []string{AdBidsRenameModelRepoPath})

			for i := 0; i < 5; i++ {
				testutils.RenameFile(t, dir, AdBidsRenameModelRepoPath, AdBidsRenameNewModelRepoPath)
				result, err = s.Reconcile(context.Background(), tt.config)
				require.NoError(t, err)
				testutils.AssertMigration(t, result, 0, 0, 1, 0, []string{AdBidsRenameNewModelRepoPath})

				testutils.RenameFile(t, dir, AdBidsRenameNewModelRepoPath, AdBidsRenameModelRepoPath)
				result, err = s.Reconcile(context.Background(), tt.config)
				require.NoError(t, err)
				testutils.AssertMigration(t, result, 0, 0, 1, 0, []string{AdBidsRenameModelRepoPath})
			}
		})
	}
}

func TestModelRenameToSource(t *testing.T) {
	var AdBidsModelAsSource = "/models/AdBids.sql"

	configs := []struct {
		title  string
		config catalog.ReconcileConfig
	}{
		{"ReconcileAll", catalog.ReconcileConfig{}},
		{"ReconcileSelected", catalog.ReconcileConfig{
			ChangedPaths: []string{AdBidsModelRepoPath, AdBidsModelAsSource},
		}},
		{"ReconcileSelectedReversed", catalog.ReconcileConfig{
			ChangedPaths: []string{AdBidsModelAsSource, AdBidsModelRepoPath},
		}},
	}

	for _, tt := range configs {
		t.Run(tt.title, func(t *testing.T) {
			s, dir := initBasicService(t)

			testutils.RenameFile(t, dir, AdBidsModelRepoPath, AdBidsModelAsSource)
			result, err := s.Reconcile(context.Background(), tt.config)
			require.NoError(t, err)
			testutils.AssertMigration(t, result, 2, 0, 0, 1,
				[]string{AdBidsModelRepoPath, AdBidsModelAsSource, AdBidsDashboardRepoPath})
			require.Equal(t, "item with same name exists", result.Errors[0].Message)
			testutils.AssertTable(t, s, "AdBids", AdBidsRepoPath)
			testutils.AssertTableAbsence(t, s, "AdBids_model")

			// reset state
			testutils.RenameFile(t, dir, AdBidsModelAsSource, AdBidsModelRepoPath)
			result, err = s.Reconcile(context.Background(), tt.config)
			require.NoError(t, err)
			errCount := 0
			changedPaths := []string{AdBidsModelRepoPath, AdBidsDashboardRepoPath}
			if len(tt.config.ChangedPaths) > 0 {
				errCount = 1
				changedPaths = append(changedPaths, AdBidsModelAsSource)
			}
			// TODO: fix the issue of AdBidsModelAsSource being marked as error here
			testutils.AssertMigration(t, result, errCount, 2, 0, 0, changedPaths)
			testutils.AssertTable(t, s, "AdBids", AdBidsRepoPath)
			testutils.AssertTable(t, s, "AdBids_model", AdBidsModelRepoPath)
		})
	}
}

func TestModelVariations(t *testing.T) {
	s, _ := initBasicService(t)

	// same query with spaces
	testutils.CreateModel(t, s, "AdBids_model",
		`
-- this is a comment
select id,   timestamp,publisher, domain,
bid_price from AdBids;
`, AdBidsModelRepoPath)
	result, err := s.Reconcile(context.Background(), catalog.ReconcileConfig{})
	require.NoError(t, err)
	// no change
	testutils.AssertMigration(t, result, 0, 0, 0, 0, []string{})

	// update to invalid model
	testutils.CreateModel(t, s, "AdBids_model",
		"select id, timestamp, publisher, domain, bid_price AdBids", AdBidsModelRepoPath)
	result, err = s.Reconcile(context.Background(), catalog.ReconcileConfig{})
	require.NoError(t, err)
	testutils.AssertMigration(t, result, 2, 0, 0, 0, AdBidsDashboardAffectedPaths)
	testutils.AssertTableAbsence(t, s, "AdBids_model")

	// new invalid model
	testutils.CreateModel(t, s, "AdBids_source_model",
		"select id, timestamp, publisher, domain, bid_price AdBids", AdBidsSourceModelRepoPath)
	result, err = s.Reconcile(context.Background(), catalog.ReconcileConfig{})
	require.NoError(t, err)
	testutils.AssertMigration(t, result, 3, 0, 0, 0, []string{AdBidsModelRepoPath, AdBidsDashboardRepoPath, AdBidsSourceModelRepoPath})
	testutils.AssertTableAbsence(t, s, "AdBids_source_model")
}

func TestModelWithMissingSource(t *testing.T) {
	s, _ := initBasicService(t)

	testutils.CreateModel(t, s, "AdBids_model", "select * from AdImpressions", AdBidsSourceModelRepoPath)
	result, err := s.Reconcile(context.Background(), catalog.ReconcileConfig{})
	require.NoError(t, err)
	testutils.AssertMigration(t, result, 1, 0, 0, 0, []string{AdBidsSourceModelRepoPath})

	// update with a CTE with missing alias but valid and existing source
	testutils.CreateModel(t, s, "AdBids_model",
		"with CTEAlias as (select * from AdBids) select * from CTEAlias", AdBidsSourceModelRepoPath)
	result, err = s.Reconcile(context.Background(), catalog.ReconcileConfig{})
	require.NoError(t, err)
	testutils.AssertMigration(t, result, 0, 1, 0, 0, []string{AdBidsSourceModelRepoPath})

	// update source with same content
	testutils.CreateSource(t, s, "AdBids", AdBidsCsvPath, AdBidsRepoPath)
	result, err = s.Reconcile(context.Background(), catalog.ReconcileConfig{
		// force update to test dag
		ForcedPaths: []string{AdBidsRepoPath},
	})
	require.NoError(t, err)
	// changes propagate to model
	testutils.AssertMigration(t, result, 0, 0, 4, 0,
		append([]string{AdBidsSourceModelRepoPath}, AdBidsAffectedPaths...))
}

func TestReconcileMetricsView(t *testing.T) {
	s, _ := initBasicService(t)

	testutils.CreateModel(t, s, "AdBids_model", "select id, publisher, domain, bid_price from AdBids", AdBidsModelRepoPath)
	result, err := s.Reconcile(context.Background(), catalog.ReconcileConfig{})
	require.NoError(t, err)
	testutils.AssertMigration(t, result, 1, 0, 1, 0, AdBidsDashboardAffectedPaths)
	// dropping the timestamp column gives a different error
	require.Equal(t, metricsviews.TimestampNotFound, result.Errors[0].Message)

	// remove timestamp all together
	time.Sleep(time.Millisecond * 10)
	err = s.Repo.Put(context.Background(), s.InstID, AdBidsDashboardRepoPath, strings.NewReader(`model: AdBids_model
dimensions:
- label: Publisher
  property: publisher
- label: Domain
  property: domain
measures:
- expression: count(*)
- expression: avg(bid_price)
`))
	result, err = s.Reconcile(context.Background(), catalog.ReconcileConfig{})
	require.NoError(t, err)
	// no error if timestamp is not set
	testutils.AssertMigration(t, result, 0, 1, 0, 0, []string{AdBidsDashboardRepoPath})

	testutils.CreateModel(t, s, "AdBids_model", "select id, timestamp, publisher from AdBids", AdBidsModelRepoPath)
	result, err = s.Reconcile(context.Background(), catalog.ReconcileConfig{})
	require.NoError(t, err)
	testutils.AssertMigration(t, result, 2, 0, 1, 0, AdBidsDashboardAffectedPaths)
	require.Equal(t, `dimension not found: domain`, result.Errors[0].Message)
	require.Equal(t, []string{"Dimensions", "1"}, result.Errors[0].PropertyPath)
	require.Contains(t, result.Errors[1].Message, `Binder Error: Referenced column "bid_price" not found`)
	require.Equal(t, []string{"Measures", "1"}, result.Errors[1].PropertyPath)

	// ignore invalid measure and dimension
	time.Sleep(time.Millisecond * 10)
	err = s.Repo.Put(context.Background(), s.InstID, AdBidsDashboardRepoPath, strings.NewReader(`model: AdBids_model
timeseries: timestamp
timegrains:
- 1 day
- 1 month
dimensions:
- label: Publisher
  property: publisher
- label: Domain
  property: domain
  ignore: true
measures:
- expression: count(*)
- expression: avg(bid_price)
  ignore: true
`))
	require.NoError(t, err)
	result, err = s.Reconcile(context.Background(), catalog.ReconcileConfig{})
	require.NoError(t, err)
	testutils.AssertMigration(t, result, 0, 1, 0, 0, []string{AdBidsDashboardRepoPath})
	mvEntry := testutils.AssertInCatalogStore(t, s, "AdBids_dashboard", AdBidsDashboardRepoPath)
	mv := mvEntry.GetMetricsView()
	require.Len(t, mv.Measures, 1)
	require.Equal(t, "count(*)", mv.Measures[0].Expression)
	require.Len(t, mv.Dimensions, 1)
	require.Equal(t, "publisher", mv.Dimensions[0].Name)

	time.Sleep(time.Millisecond * 10)
	err = s.Repo.Put(context.Background(), s.InstID, AdBidsDashboardRepoPath, strings.NewReader(`model: AdBids_model
timeseries: timestamp
smallest_time_grain: 
dimensions:
- label: Publisher
  property: publisher
- label: Domain
  property: domain
  ignore: true
measures:
- expression: count(*)
  ignore: true
- expression: avg(bid_price)
  ignore: true
`))
	require.NoError(t, err)
	result, err = s.Reconcile(context.Background(), catalog.ReconcileConfig{})
	require.NoError(t, err)
	testutils.AssertMigration(t, result, 1, 0, 0, 0, []string{AdBidsDashboardRepoPath})
	require.Equal(t, metricsviews.MissingMeasure, result.Errors[0].Message)

	time.Sleep(time.Millisecond * 10)
	err = s.Repo.Put(context.Background(), s.InstID, AdBidsDashboardRepoPath, strings.NewReader(`model: AdBids_model
timeseries: timestamp
smallest_time_grain: 
dimensions:
- label: Publisher
  property: publisher
  ignore: true
- label: Domain
  property: domain
  ignore: true
measures:
- expression: count(*)
- expression: avg(bid_price)
  ignore: true
`))
	require.NoError(t, err)
	result, err = s.Reconcile(context.Background(), catalog.ReconcileConfig{})
	require.NoError(t, err)
	// no error if there are no dimensions
	testutils.AssertMigration(t, result, 0, 1, 0, 0, []string{AdBidsDashboardRepoPath})

	time.Sleep(time.Millisecond * 10)
	err = s.Repo.Put(context.Background(), s.InstID, AdBidsDashboardRepoPath, strings.NewReader(`model: AdBids_model
timeseries: timestamp
smallest_time_grain: 
dimensions:
- label: Publisher
  property: publisher
  ignore: true
- label: Domain
  property: domain
  ignore: true
measures:
- expression: count(*)
  name: imp
- expression: avg(bid_price)
  name: imp
`))
	require.NoError(t, err)
	result, err = s.Reconcile(context.Background(), catalog.ReconcileConfig{})
	require.NoError(t, err)
	// duplicate measure names throws error
	testutils.AssertMigration(t, result, 1, 0, 0, 0, []string{AdBidsDashboardRepoPath})
<<<<<<< HEAD
	require.Equal(t, "duplicate measure name: imp", result.Errors[0].Message)
=======
	require.Equal(t, "duplicate measure name", result.Errors[0].Message)

	time.Sleep(time.Millisecond * 10)
	err = s.Repo.Put(context.Background(), s.InstID, AdBidsDashboardRepoPath, strings.NewReader(`model: AdBids_model
timeseries: timestamp
smallest_time_grain: 
dimensions:
- name: A
  column: publisher
- name: B
  column: publisher
measures:
- expression: count(*)
  name: imp
`))
	require.NoError(t, err)
	result, err = s.Reconcile(context.Background(), catalog.ReconcileConfig{})
	require.NoError(t, err)
	// duplicate measure names throws error
	testutils.AssertMigration(t, result, 1, 0, 0, 0, []string{AdBidsDashboardRepoPath})
	require.Equal(t, `duplicate dimension column "publisher"`, result.Errors[0].Message)

	time.Sleep(time.Millisecond * 10)
	err = s.Repo.Put(context.Background(), s.InstID, AdBidsDashboardRepoPath, strings.NewReader(`model: AdBids_model
timeseries: timestamp
smallest_time_grain: 
dimensions:
- name: A
  column: publisher
measures:
- expression: count(*)
  name: publisher
`))
	require.NoError(t, err)
	result, err = s.Reconcile(context.Background(), catalog.ReconcileConfig{})
	require.NoError(t, err)
	// duplicate measure names throws error
	testutils.AssertMigration(t, result, 1, 0, 0, 0, []string{AdBidsDashboardRepoPath})
	require.Equal(t, `measure name "publisher" coincides with a dimension column`, result.Errors[0].Message)
>>>>>>> 46dd8b1e
}

func TestInvalidFiles(t *testing.T) {
	s, _ := initBasicService(t)
	ctx := context.Background()

	err := s.Repo.Put(ctx, s.InstID, AdBidsRepoPath, strings.NewReader(`type: local_file
path:
 - data/source.csv`))
	require.NoError(t, err)
	result, err := s.Reconcile(context.Background(), catalog.ReconcileConfig{})
	require.NoError(t, err)
	testutils.AssertMigration(t, result, 3, 0, 0, 1, AdBidsAffectedPaths)
	require.Contains(t, result.Errors[0].Message, "yaml: unmarshal errors")

	testutils.CreateSource(t, s, "Ad-Bids", "AdBids.csv", "/sources/Ad-Bids.yaml")
	result, err = s.Reconcile(context.Background(), catalog.ReconcileConfig{
		ChangedPaths: []string{"/sources/Ad-Bids.yaml"},
	})
	require.NoError(t, err)
	testutils.AssertMigration(
		t,
		result,
		1,
		0,
		0,
		0,
		[]string{"/sources/Ad-Bids.yaml"},
	)
	require.Equal(t, "invalid file name", result.Errors[0].Message)
}

func TestReconcileDryRun(t *testing.T) {
	s, _ := initBasicService(t)

	AdBidsModelDashboardPath := []string{AdBidsModelRepoPath, AdBidsDashboardRepoPath}

	testutils.CreateModel(t, s, "AdBids_model", "select * from AdImpressions", AdBidsModelRepoPath)
	result, err := s.Reconcile(context.Background(), catalog.ReconcileConfig{
		DryRun: true,
	})
	require.NoError(t, err)
	// only one error returned. dashboard is still valid since model was not removed
	testutils.AssertMigration(t, result, 1, 0, 0, 0,
		[]string{AdBidsModelRepoPath})
	testutils.AssertTable(t, s, "AdBids_model", AdBidsModelRepoPath)
	testutils.AssertInCatalogStore(t, s, "AdBids_dashboard", AdBidsDashboardRepoPath)
	// commit the update
	result, err = s.Reconcile(context.Background(), catalog.ReconcileConfig{})
	require.NoError(t, err)
	testutils.AssertMigration(t, result, 2, 0, 0, 0, AdBidsModelDashboardPath)

	// error should be returned after reconcile
	time.Sleep(time.Millisecond * 10)
	result, err = s.Reconcile(context.Background(), catalog.ReconcileConfig{
		DryRun:       true,
		ChangedPaths: AdBidsModelDashboardPath,
		ForcedPaths:  AdBidsModelDashboardPath,
	})
	require.NoError(t, err)
	testutils.AssertMigration(t, result, 2, 0, 0, 0, AdBidsModelDashboardPath)

	testutils.CreateModel(t, s, "AdBids_model",
		"select id, timestamp, publisher, domain, bid_price from AdBids", AdBidsModelRepoPath)
	result, err = s.Reconcile(context.Background(), catalog.ReconcileConfig{
		DryRun: true,
	})
	require.NoError(t, err)
	// error is still returned for dashboard since model is not updated in dry run
	testutils.AssertMigration(t, result, 1, 0, 0, 0,
		[]string{AdBidsDashboardRepoPath})
	require.Equal(t, AdBidsDashboardRepoPath, result.Errors[0].FilePath)
	result, err = s.Reconcile(context.Background(), catalog.ReconcileConfig{})
	testutils.AssertMigration(t, result, 0, 2, 0, 0, AdBidsModelDashboardPath)
}

func TestReconcileNewFile(t *testing.T) {
	s, _ := initBasicService(t)
	ctx := context.Background()

	testutils.CreateSource(t, s, "AdImpressions", AdImpressionsCsvPath, AdImpressionsRepoPath)
	// reconcile with changed paths
	result, err := s.Reconcile(ctx, catalog.ReconcileConfig{
		ChangedPaths: []string{AdBidsRepoPath},
	})
	require.NoError(t, err)
	testutils.AssertMigration(t, result, 0, 0, 0, 0, []string{})

	time.Sleep(time.Millisecond * 10)
	result, err = s.Reconcile(ctx, catalog.ReconcileConfig{
		ChangedPaths: []string{AdImpressionsRepoPath},
	})
	require.NoError(t, err)
	testutils.AssertMigration(t, result, 0, 1, 0, 0, []string{AdImpressionsRepoPath})

	// new file with invalid content
	err = s.Repo.Put(ctx, s.InstID, AdBidsNewRepoPath, strings.NewReader(`type: local_file
path: "data/AdBids.csv`))
	require.NoError(t, err)
	result, err = s.Reconcile(ctx, catalog.ReconcileConfig{
		ChangedPaths: []string{AdBidsNewRepoPath},
	})
	require.NoError(t, err)
	testutils.AssertMigration(t, result, 1, 0, 0, 0, []string{AdBidsNewRepoPath})
}

func TestReconcileMaterialized(t *testing.T) {
	s, _ := initBasicService(t)

	testutils.CreateModel(t, s, "model1", "select 10", "/models/model1.sql")
	testutils.CreateModel(t, s, "model2", "-- @materialize: true\n select * from model1", "/models/model2.sql")
	result, err := s.Reconcile(context.Background(), catalog.ReconcileConfig{})
	require.NoError(t, err)
	testutils.AssertMigration(t, result, 0, 2, 0, 0, []string{"/models/model1.sql", "/models/model2.sql"})

	testutils.CreateModel(t, s, "model1", "select 11", "/models/model1.sql")
	result, err = s.Reconcile(context.Background(), catalog.ReconcileConfig{ChangedPaths: []string{"/models/model1.sql"}})
	require.NoError(t, err)
	testutils.AssertMigration(t, result, 0, 0, 2, 0, []string{"/models/model1.sql", "/models/model2.sql"})

	rows, err := s.Olap.Execute(context.Background(), &drivers.Statement{Query: "select * from model2"})
	require.NoError(t, err)
	require.True(t, rows.Next())
	var val int
	require.NoError(t, rows.Scan(&val))
	require.NoError(t, rows.Close())
	require.Equal(t, 11, val)
}

func initBasicService(t *testing.T) (*catalog.Service, string) {
	s, dir := testutils.GetService(t)
	testutils.CreateSource(t, s, "AdBids", AdBidsCsvPath, AdBidsRepoPath)
	result, err := s.Reconcile(context.Background(), catalog.ReconcileConfig{})
	require.NoError(t, err)
	testutils.AssertMigration(t, result, 0, 1, 0, 0, []string{AdBidsRepoPath})
	testutils.AssertTable(t, s, "AdBids", AdBidsRepoPath)

	testutils.CreateModel(t, s, "AdBids_model",
		"select id, timestamp, publisher, domain, bid_price from AdBids", AdBidsModelRepoPath)
	result, err = s.Reconcile(context.Background(), catalog.ReconcileConfig{})
	require.NoError(t, err)
	testutils.AssertMigration(t, result, 0, 1, 0, 0, []string{AdBidsModelRepoPath})
	testutils.AssertTable(t, s, "AdBids_model", AdBidsModelRepoPath)

	testutils.CreateMetricsView(t, s, &runtimev1.MetricsView{
		Name:          "AdBids_dashboard",
		Model:         "AdBids_model",
		TimeDimension: "timestamp",
		Dimensions: []*runtimev1.MetricsView_Dimension{
			{
				Column: "publisher",
				Label:  "Publisher",
			},
			{
				Column: "domain",
				Label:  "Domain",
			},
		},
		Measures: []*runtimev1.MetricsView_Measure{
			{
				Expression: "count(*)",
			},
			{
				Expression: "avg(bid_price)",
			},
		},
	}, AdBidsDashboardRepoPath)
	result, err = s.Reconcile(context.Background(), catalog.ReconcileConfig{})
	require.NoError(t, err)
	testutils.AssertMigration(t, result, 0, 1, 0, 0, []string{AdBidsDashboardRepoPath})
	testutils.AssertInCatalogStore(t, s, "AdBids_dashboard", AdBidsDashboardRepoPath)

	return s, dir
}<|MERGE_RESOLUTION|>--- conflicted
+++ resolved
@@ -622,10 +622,7 @@
 	require.NoError(t, err)
 	// duplicate measure names throws error
 	testutils.AssertMigration(t, result, 1, 0, 0, 0, []string{AdBidsDashboardRepoPath})
-<<<<<<< HEAD
 	require.Equal(t, "duplicate measure name: imp", result.Errors[0].Message)
-=======
-	require.Equal(t, "duplicate measure name", result.Errors[0].Message)
 
 	time.Sleep(time.Millisecond * 10)
 	err = s.Repo.Put(context.Background(), s.InstID, AdBidsDashboardRepoPath, strings.NewReader(`model: AdBids_model
@@ -664,7 +661,6 @@
 	// duplicate measure names throws error
 	testutils.AssertMigration(t, result, 1, 0, 0, 0, []string{AdBidsDashboardRepoPath})
 	require.Equal(t, `measure name "publisher" coincides with a dimension column`, result.Errors[0].Message)
->>>>>>> 46dd8b1e
 }
 
 func TestInvalidFiles(t *testing.T) {
