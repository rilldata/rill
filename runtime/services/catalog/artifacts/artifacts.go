package artifacts

import (
	"context"
	"errors"
	"fmt"
<<<<<<< HEAD
	"path/filepath"
	"strings"
=======
	"regexp"
>>>>>>> f0908b50

	"github.com/rilldata/rill/runtime/drivers"
	"github.com/rilldata/rill/runtime/pkg/fileutil"
)

var Artifacts = make(map[string]Artifact)

var FileReadError = errors.New("failed to read artifact")
var InvalidFileName = errors.New("invalid file name")

func Register(name string, artifact Artifact) {
	if Artifacts[name] != nil {
		panic(fmt.Errorf("already registered artifact type with name '%s'", name))
	}
	Artifacts[name] = artifact
}

type Artifact interface {
	DeSerialise(ctx context.Context, filePath string, blob string) (*drivers.CatalogEntry, error)
	Serialise(ctx context.Context, catalogObject *drivers.CatalogEntry) (string, error)
}

func Read(ctx context.Context, repoStore drivers.RepoStore, instID string, filePath string) (*drivers.CatalogEntry, error) {
	extension := fileutil.FullExt(filePath)
	artifact, ok := Artifacts[extension]
	if !ok {
		return nil, fmt.Errorf("no artifact found for %s", extension)
	}

	blob, err := repoStore.Get(ctx, instID, filePath)
	if err != nil {
		return nil, FileReadError
	}

	catalog, err := artifact.DeSerialise(ctx, filePath, blob)
	if err != nil {
		return nil, err
	}

	if !isValidName(fileutil.Stem(filePath)) {
		return nil, InvalidFileName
	}

	catalog.Path = filePath
	return catalog, nil
}

func Write(ctx context.Context, repoStore drivers.RepoStore, instID string, catalog *drivers.CatalogEntry) error {
	extension := fileutil.FullExt(catalog.Path)
	artifact, ok := Artifacts[extension]
	if !ok {
		return fmt.Errorf("no artifact found for %s", extension)
	}

	blob, err := artifact.Serialise(ctx, catalog)
	if err != nil {
		return err
	}

<<<<<<< HEAD
	return repoStore.Put(ctx, instID, catalog.Path, strings.NewReader(blob))
=======
	return repoStore.PutBlob(ctx, instID, catalog.Path, blob)
}

var regex = regexp.MustCompile("^[a-zA-Z_][a-zA-Z0-9_]*$")

func isValidName(itemName string) bool {
	return regex.MatchString(itemName)
>>>>>>> f0908b50
}<|MERGE_RESOLUTION|>--- conflicted
+++ resolved
@@ -4,12 +4,8 @@
 	"context"
 	"errors"
 	"fmt"
-<<<<<<< HEAD
-	"path/filepath"
+	"regexp"
 	"strings"
-=======
-	"regexp"
->>>>>>> f0908b50
 
 	"github.com/rilldata/rill/runtime/drivers"
 	"github.com/rilldata/rill/runtime/pkg/fileutil"
@@ -69,15 +65,11 @@
 		return err
 	}
 
-<<<<<<< HEAD
 	return repoStore.Put(ctx, instID, catalog.Path, strings.NewReader(blob))
-=======
-	return repoStore.PutBlob(ctx, instID, catalog.Path, blob)
 }
 
 var regex = regexp.MustCompile("^[a-zA-Z_][a-zA-Z0-9_]*$")
 
 func isValidName(itemName string) bool {
 	return regex.MatchString(itemName)
->>>>>>> f0908b50
 }