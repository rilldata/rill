--- conflicted
+++ resolved
@@ -51,11 +51,7 @@
 	}
 
 	// this is required in order to be able to use .env.KEY and not .KEY in template placeholders
-<<<<<<< HEAD
-	env := map[string]map[string]string{"env": instance.EnviornmentVariables()}
-=======
 	env := map[string]map[string]string{"env": instance.EnvironmentVariables()}
->>>>>>> 358a1a8e
 
 	// convert templatised artifact
 	t, err := template.New("source").Option("missingkey=error").Parse(blob)
