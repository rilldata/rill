--- conflicted
+++ resolved
@@ -23,7 +23,6 @@
  * This file contains the mapping from CatalogObject to Yaml files
  */
 type Source struct {
-<<<<<<< HEAD
 	Type                        string
 	Path                        string         `yaml:"path,omitempty"`
 	CsvDelimiter                string         `yaml:"csv.delimiter,omitempty" mapstructure:"csv.delimiter,omitempty"`
@@ -34,6 +33,7 @@
 	GlobMaxObjectsMatched       int            `yaml:"glob.max_objects_matched,omitempty" mapstructure:"glob.max_objects_matched,omitempty"`
 	GlobMaxObjectsListed        int64          `yaml:"glob.max_objects_listed,omitempty" mapstructure:"glob.max_objects_listed,omitempty"`
 	GlobPageSize                int            `yaml:"glob.page_size,omitempty" mapstructure:"glob.page_size,omitempty"`
+	BatchSize                   string         `yaml:"batch_size,omitempty" mapstructure:"batch_size,omitempty"`
 	HivePartition               *bool          `yaml:"hive_partitioning,omitempty" mapstructure:"hive_partitioning,omitempty"`
 	Timeout                     int32          `yaml:"timeout,omitempty"`
 	Format                      string         `yaml:"format,omitempty" mapstructure:"format,omitempty"`
@@ -45,29 +45,6 @@
 	SQL                         string         `yaml:"sql,omitempty" mapstructure:"sql,omitempty"`
 	DB                          string         `yaml:"db,omitempty" mapstructure:"db,omitempty"`
 	ProjectID                   string         `yaml:"project_id,omitempty" mapstructure:"project_id,omitempty"`
-=======
-	Type                  string
-	Path                  string         `yaml:"path,omitempty"`
-	CsvDelimiter          string         `yaml:"csv.delimiter,omitempty" mapstructure:"csv.delimiter,omitempty"`
-	URI                   string         `yaml:"uri,omitempty"`
-	Region                string         `yaml:"region,omitempty" mapstructure:"region,omitempty"`
-	S3Endpoint            string         `yaml:"endpoint,omitempty" mapstructure:"endpoint,omitempty"`
-	GlobMaxTotalSize      int64          `yaml:"glob.max_total_size,omitempty" mapstructure:"glob.max_total_size,omitempty"`
-	GlobMaxObjectsMatched int            `yaml:"glob.max_objects_matched,omitempty" mapstructure:"glob.max_objects_matched,omitempty"`
-	GlobMaxObjectsListed  int64          `yaml:"glob.max_objects_listed,omitempty" mapstructure:"glob.max_objects_listed,omitempty"`
-	GlobPageSize          int            `yaml:"glob.page_size,omitempty" mapstructure:"glob.page_size,omitempty"`
-	BatchSize             string         `yaml:"batch_size,omitempty" mapstructure:"batch_size,omitempty"`
-	HivePartition         *bool          `yaml:"hive_partitioning,omitempty" mapstructure:"hive_partitioning,omitempty"`
-	Timeout               int32          `yaml:"timeout,omitempty"`
-	Format                string         `yaml:"format,omitempty" mapstructure:"format,omitempty"`
-	Extract               map[string]any `yaml:"extract,omitempty" mapstructure:"extract,omitempty"`
-	DuckDBProps           map[string]any `yaml:"duckdb,omitempty" mapstructure:"duckdb,omitempty"`
-	Headers               map[string]any `yaml:"headers,omitempty" mapstructure:"headers,omitempty"`
-	AllowSchemaRelaxation *bool          `yaml:"ingest.allow_schema_relaxation,omitempty" mapstructure:"allow_schema_relaxation,omitempty"`
-	SQL                   string         `yaml:"sql,omitempty" mapstructure:"sql,omitempty"`
-	DB                    string         `yaml:"db,omitempty" mapstructure:"db,omitempty"`
-	ProjectID             string         `yaml:"project_id,omitempty" mapstructure:"project_id,omitempty"`
->>>>>>> 0d538476
 }
 
 type MetricsView struct {
