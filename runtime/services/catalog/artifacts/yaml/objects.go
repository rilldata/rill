--- conflicted
+++ resolved
@@ -16,19 +16,11 @@
  */
 
 type Source struct {
-<<<<<<< HEAD
-	Type   string
-	URI    string `yaml:"uri,omitempty"`
-	Path   string `yaml:"path,omitempty"`
-	Region string `yaml:"region,omitempty"`
-=======
-	Version      string
 	Type         string
 	Path         string `yaml:"path,omitempty"`
 	CsvDelimiter string `yaml:"csv.delimiter,omitempty" mapstructure:"csv.delimiter,omitempty"`
 	URI          string `yaml:"uri,omitempty"`
 	Region       string `yaml:"region,omitempty" mapstructure:"aws.region,omitempty"`
->>>>>>> e285fa5b
 }
 
 type MetricsView struct {
