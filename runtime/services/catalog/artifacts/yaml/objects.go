--- conflicted
+++ resolved
@@ -34,12 +34,9 @@
 	ExtractPolicy         *ExtractPolicy `yaml:"extract,omitempty"`
 	Format                string         `yaml:"format,omitempty" mapstructure:"format,omitempty"`
 	DuckDBProps           map[string]any `yaml:"duckdb,omitempty" mapstructure:"duckdb,omitempty"`
-<<<<<<< HEAD
+	Headers               map[string]any `yaml:"headers,omitempty" mapstructure:"headers,omitempty"`
 	AllowFieldRelaxation  *bool          `yaml:"ingest.allow_field_relaxation,omitempty" mapstructure:"allow_field_relaxation,omitempty"`
 	AllowFieldAddition    *bool          `yaml:"ingest.allow_field_addition,omitempty" mapstructure:"allow_field_addition,omitempty"`
-=======
-	Headers               map[string]any `yaml:"headers,omitempty" mapstructure:"headers,omitempty"`
->>>>>>> 7ce7f773
 }
 
 type ExtractPolicy struct {
@@ -197,17 +194,16 @@
 		props["format"] = source.Format
 	}
 
-<<<<<<< HEAD
+	if source.Headers != nil {
+		props["headers"] = source.Headers
+	}
+
 	if source.AllowFieldAddition != nil {
 		props["allow_field_addition"] = *source.AllowFieldAddition
 	}
 
 	if source.AllowFieldRelaxation != nil {
 		props["allow_field_relaxation"] = *source.AllowFieldRelaxation
-=======
-	if source.Headers != nil {
-		props["headers"] = source.Headers
->>>>>>> 7ce7f773
 	}
 
 	propsPB, err := structpb.NewStruct(props)
