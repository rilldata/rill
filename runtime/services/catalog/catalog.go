--- conflicted
+++ resolved
@@ -28,20 +28,16 @@
 	logger *zap.Logger
 }
 
-<<<<<<< HEAD
-func NewService(catalog drivers.CatalogStore, repo drivers.RepoStore, olap drivers.OLAPStore, instID string) *Service {
-=======
 func NewService(
 	catalog drivers.CatalogStore,
 	repo drivers.RepoStore,
 	olap drivers.OLAPStore,
-	instId string,
+	instID string,
 	logger *zap.Logger,
 ) *Service {
 	if logger == nil {
 		logger = zap.NewNop()
 	}
->>>>>>> f931c44d
 	return &Service{
 		Catalog: catalog,
 		Repo:    repo,
