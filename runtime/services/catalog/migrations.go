package catalog

import (
	"context"
	"errors"
	"fmt"
	"strings"
	"time"

	runtimev1 "github.com/rilldata/rill/proto/gen/rill/runtime/v1"
	"github.com/rilldata/rill/runtime/drivers"
	"github.com/rilldata/rill/runtime/pkg/arrayutil"
	"github.com/rilldata/rill/runtime/pkg/dag"
	"github.com/rilldata/rill/runtime/pkg/fileutil"
	"github.com/rilldata/rill/runtime/services/catalog/artifacts"
	"github.com/rilldata/rill/runtime/services/catalog/migrator"

	// Load migrators
	_ "github.com/rilldata/rill/runtime/services/catalog/artifacts/sql"
	_ "github.com/rilldata/rill/runtime/services/catalog/artifacts/yaml"
	_ "github.com/rilldata/rill/runtime/services/catalog/migrator/metricsviews"
	_ "github.com/rilldata/rill/runtime/services/catalog/migrator/models"
	_ "github.com/rilldata/rill/runtime/services/catalog/migrator/sources"
)

type MigrationItem struct {
	Name                   string
	NormalizedName         string
	Path                   string
	CatalogInFile          *drivers.CatalogEntry
	CatalogInStore         *drivers.CatalogEntry
	Type                   int
	FromName               string
	FromPath               string
	NormalizedDependencies []string
	Error                  *runtimev1.ReconcileError
}

func (i *MigrationItem) renameFrom(from *MigrationItem) {
	i.Type = MigrationRename
	i.FromName = from.Name
	i.FromPath = from.Path
}

const (
	MigrationNoChange int = 0
	MigrationCreate   int = 1
	MigrationRename   int = 2
	MigrationUpdate   int = 3
	MigrationDelete   int = 4
)

type ReconcileConfig struct {
	DryRun       bool
	Strict       bool
	ChangedPaths []string
	ForcedPaths  []string
}

type ReconcileResult struct {
	AddedObjects   []*drivers.CatalogEntry
	UpdatedObjects []*drivers.CatalogEntry
	DroppedObjects []*drivers.CatalogEntry
	AffectedPaths  []string
	Errors         []*runtimev1.ReconcileError
}

func NewReconcileResult() *ReconcileResult {
	return &ReconcileResult{
		AddedObjects:   make([]*drivers.CatalogEntry, 0),
		UpdatedObjects: make([]*drivers.CatalogEntry, 0),
		DroppedObjects: make([]*drivers.CatalogEntry, 0),
		AffectedPaths:  make([]string, 0),
		Errors:         make([]*runtimev1.ReconcileError, 0),
	}
}

func (r *ReconcileResult) collectAffectedPaths() {
	pathDuplicates := make(map[string]bool)
	for _, added := range r.AddedObjects {
		r.AffectedPaths = append(r.AffectedPaths, added.Path)
		pathDuplicates[added.Path] = true
	}
	for _, updated := range r.UpdatedObjects {
		if pathDuplicates[updated.Path] {
			continue
		}
		r.AffectedPaths = append(r.AffectedPaths, updated.Path)
		pathDuplicates[updated.Path] = true
	}
	for _, deleted := range r.DroppedObjects {
		if pathDuplicates[deleted.Path] {
			continue
		}
		r.AffectedPaths = append(r.AffectedPaths, deleted.Path)
		pathDuplicates[deleted.Path] = true
	}
	for _, errored := range r.Errors {
		if pathDuplicates[errored.FilePath] {
			continue
		}
		r.AffectedPaths = append(r.AffectedPaths, errored.FilePath)
		pathDuplicates[errored.FilePath] = true
	}
}

type ArtifactError struct {
	Error error
	Path  string
}

// TODO: support loading existing projects

func (s *Service) Reconcile(ctx context.Context, conf ReconcileConfig) (*ReconcileResult, error) {
	result := NewReconcileResult()

	// collect repos and create migration items
	migrationMap, err := s.collectRepos(ctx, conf, result)
	if err != nil {
		return nil, err
	}

	// order the items to have parents before children
	migrations := s.collectMigrationItems(migrationMap)

	err = s.runMigrationItems(ctx, conf, migrations, result)
	if err != nil {
		return nil, err
	}

	if !conf.DryRun {
		// TODO: changes to the file will not be picked up if done while running migration
		s.LastMigration = time.Now()
	}
	result.collectAffectedPaths()
	return result, nil
}

// convert repo paths to MigrationItem

func (s *Service) collectRepos(ctx context.Context, conf ReconcileConfig, result *ReconcileResult) (map[string]*MigrationItem, error) {
	// TODO: if the repo folder is source controlled we should leverage it to find changes
	// TODO: ListRecursive needs some kind of cache or optimisation
	repoPaths := conf.ChangedPaths
	changedPathsHint := len(conf.ChangedPaths) > 0
	changedPathsMap := make(map[string]bool)
	if changedPathsHint {
		for _, changedPath := range conf.ChangedPaths {
			changedPathsMap[changedPath] = true
		}
	} else {
		var err error
		repoPaths, err = s.Repo.ListRecursive(ctx, s.InstID, "{sources,models,dashboards}/*.{sql,yaml,yml}")
		if err != nil {
			return nil, err
		}
	}

	forcedPathMap := make(map[string]bool)
	for _, forcedPath := range conf.ForcedPaths {
		forcedPathMap[forcedPath] = true
	}

	storeObjectsMap := make(map[string]*drivers.CatalogEntry)
	storeObjectsConsumed := make(map[string]bool)
	storeObjects := s.Catalog.FindEntries(ctx, s.InstID, drivers.ObjectTypeUnspecified)
	for _, storeObject := range storeObjects {
		storeObjectsMap[strings.ToLower(storeObject.Name)] = storeObject
	}

	migrationMap := make(map[string]*MigrationItem)
	deletions := make(map[string]*MigrationItem)
	additions := make(map[string]*MigrationItem)

	for _, repoPath := range repoPaths {
		item := s.getMigrationItem(ctx, repoPath, storeObjectsMap, forcedPathMap)
		if item == nil {
			continue
		}

		keepNew, errPath := s.isInvalidDuplicate(migrationMap, changedPathsHint, changedPathsMap, item)
		if errPath != "" {
			result.Errors = append(result.Errors, &runtimev1.ReconcileError{
				Code:     runtimev1.ReconcileError_CODE_UNSPECIFIED,
				Message:  "item with same name exists",
				FilePath: errPath,
			})
		}
		if !keepNew {
			continue
		}

		add := true
		switch item.Type {
		case MigrationCreate:
			// if item is created compare with deletions to look for renames
			found := false
			for _, deletion := range deletions {
				if migrator.IsEqual(ctx, item.CatalogInFile, deletion.CatalogInStore) {
					item.renameFrom(deletion)
					delete(deletions, deletion.NormalizedName)
					delete(migrationMap, deletion.NormalizedName)
					found = true
					break
				}
			}
			if !found {
				additions[item.NormalizedName] = item
			}

		case MigrationDelete:
			found := false
			// if item is deleted compare with additions to look for renames
			for _, addition := range additions {
				if item.CatalogInStore != nil && migrator.IsEqual(ctx, addition.CatalogInFile, item.CatalogInStore) {
					addition.renameFrom(item)
					delete(additions, addition.NormalizedName)
					add = false
					found = true
					break
				}
			}
			if !found {
				deletions[item.NormalizedName] = item
			}
		}

		if add {
			migrationMap[item.NormalizedName] = item
		}
		storeObjectsConsumed[item.NormalizedName] = true

		if !changedPathsHint {
			continue
		}
		// go through the children only if forced paths is false
		children := s.dag.GetChildren(item.NormalizedName)
		for _, child := range children {
			childPath, ok := s.NameToPath[child]
			if !ok || (changedPathsHint && changedPathsMap[childPath]) {
				// if there is no entry for name to path or already in forced path then ignore the child
				continue
			}

			childItem := s.getMigrationItem(ctx, childPath, storeObjectsMap, forcedPathMap)
			if childItem == nil {
				continue
			}
			migrationMap[childItem.NormalizedName] = childItem
		}
	}

	for _, storeObject := range storeObjectsMap {
		lowerStoreName := strings.ToLower(storeObject.Name)
		// ignore consumed store objects
		if storeObjectsConsumed[lowerStoreName] ||
			// ignore tables and unspecified objects
			storeObject.Type == drivers.ObjectTypeTable || storeObject.Type == drivers.ObjectTypeUnspecified {
			continue
		}
		// if repo paths were forced and the catalog was not in the paths then ignore
		if _, ok := changedPathsMap[storeObject.Path]; changedPathsHint && !ok {
			continue
		}
		found := false
		// find any additions that match and mark it as a MigrationRename
		for _, addition := range additions {
			if migrator.IsEqual(ctx, addition.CatalogInFile, storeObject) {
				addition.Type = MigrationRename
				addition.FromName = storeObject.Name
				addition.FromPath = storeObject.Path
				delete(additions, addition.NormalizedName)
				found = true
				break
			}
		}
		// if no matching item is found, add as a MigrationDelete
		if !found {
			migrationMap[lowerStoreName] = &MigrationItem{
				Name:           storeObject.Name,
				NormalizedName: lowerStoreName,
				Type:           MigrationDelete,
				Path:           storeObject.Path,
				CatalogInStore: storeObject,
			}
		}
	}

	return migrationMap, nil
}

func (s *Service) getMigrationItem(
	ctx context.Context,
	repoPath string,
	storeObjectsMap map[string]*drivers.CatalogEntry,
	forcedPathMap map[string]bool,
) *MigrationItem {
	item := &MigrationItem{
		Type: MigrationNoChange,
		Path: repoPath,
	}

<<<<<<< HEAD
	catalog, err := artifacts.Read(ctx, s.Repo, s.InstID, repoPath)
=======
	forceChange := forcedPathMap[repoPath]

	catalog, err := artifacts.Read(ctx, s.Repo, s.InstId, repoPath)
>>>>>>> 8bde52f8
	if err != nil {
		if !errors.Is(err, artifacts.ErrFileRead) {
			item.Error = &runtimev1.ReconcileError{
				Code:     runtimev1.ReconcileError_CODE_SYNTAX,
				Message:  err.Error(),
				FilePath: repoPath,
			}
		}
		name, ok := s.PathToName[repoPath]
		if ok {
			item.Name = name
		} else {
			item.Name = fileutil.Stem(repoPath)
		}

		item.Type = MigrationDelete
	} else {
		item.Name = catalog.Name
		item.CatalogInFile = catalog

		item.NormalizedDependencies = migrator.GetDependencies(ctx, s.Olap, catalog)
		// convert dependencies to lower case
		for i, dep := range item.NormalizedDependencies {
			item.NormalizedDependencies[i] = strings.ToLower(dep)
		}
<<<<<<< HEAD
		repoStat, _ := s.Repo.Stat(ctx, s.InstID, repoPath)
		item.CatalogInFile.UpdatedOn = repoStat.LastUpdated
		if repoStat.LastUpdated.After(s.LastMigration) {
=======
		repoStat, _ := s.Repo.Stat(ctx, s.InstId, repoPath)
		catalogLastUpdated, _ := migrator.LastUpdated(ctx, s.InstId, s.Repo, catalog)
		if repoStat.LastUpdated.After(catalogLastUpdated) {
			item.CatalogInFile.UpdatedOn = repoStat.LastUpdated
		} else {
			item.CatalogInFile.UpdatedOn = catalogLastUpdated
			// if catalog has changed in anyway then always re-create/update
			forceChange = true
		}
		if item.CatalogInFile.UpdatedOn.After(s.LastMigration) {
>>>>>>> 8bde52f8
			// assume creation until we see a catalog object
			item.Type = MigrationCreate
		}
	}
	item.NormalizedName = strings.ToLower(item.Name)

	if item.Type == MigrationNoChange && forcedPathMap[repoPath] {
		item.Type = MigrationUpdate
	}

	catalogInStore, ok := storeObjectsMap[item.NormalizedName]
	if !ok {
		if item.CatalogInFile == nil {
			item.Type = MigrationNoChange
			if errors.Is(err, artifacts.ErrFileRead) {
				// the item is possibly for a file that doesn't exist but was passed in ChangedPaths
				return nil
			}
		}
		return item
	}
	item.CatalogInStore = catalogInStore
	if item.Name != catalogInStore.Name && item.CatalogInFile != nil {
		// rename with same name different case
		item.FromName = catalogInStore.Name
		item.Type = MigrationRename
	}

	switch item.Type {
	case MigrationCreate:
		if migrator.IsEqual(ctx, item.CatalogInFile, item.CatalogInStore) && !forceChange {
			// if the actual content has not changed, mark as MigrationNoChange
			item.Type = MigrationNoChange
		} else {
			// else mark as MigrationUpdate
			item.Type = MigrationUpdate
		}

	case MigrationNoChange:
		// if item doesn't exist in olap, mark as create
		// happens when the catalog table is modified directly
		ok, _ := migrator.ExistsInOlap(ctx, s.Olap, item.CatalogInFile)
		if !ok {
			item.Type = MigrationCreate
		}
	}

	return item
}

// isInvalidDuplicate checks if one of the existing or a new item is invalid duplicate.
func (s *Service) isInvalidDuplicate(
	migrationMap map[string]*MigrationItem,
	changedPathsHint bool,
	changedPathsMap map[string]bool,
	item *MigrationItem,
) (bool, string) {
	errPath := ""

	existing, ok := migrationMap[item.NormalizedName]
	if ok {
		keepNew := false
		if existing.Name != item.Name {
			// where it is a MigrationRename with different case
			// keep the one marked as rename
			if item.Type == MigrationRename {
				keepNew = true
			}
		} else {
			// if existing item was deleted
			if existing.Type == MigrationDelete ||
				// or if the existing has error whereas new one doest
				(item.Error != nil && existing.Error != nil) ||
				// or if the existing file was updated after new (this makes it so that the old one will be retained)
				(item.Error == nil && item.CatalogInFile != nil && existing.CatalogInFile != nil &&
					existing.CatalogInFile.UpdatedOn.After(item.CatalogInFile.UpdatedOn)) {
				// replace the existing with new
				keepNew = true
				errPath = existing.Path
			} else {
				errPath = item.Path
			}
		}
		return keepNew, errPath
	}

	if changedPathsHint {
		if existingPath, ok := s.NameToPath[item.NormalizedName]; ok && existingPath != item.Path && !changedPathsMap[existingPath] {
			return false, item.Path
		}
	}

	return true, errPath
}

// collectMigrationItems collects all valid MigrationItem
// It will order the items based on DAG with parents coming before children.
func (s *Service) collectMigrationItems(
	migrationMap map[string]*MigrationItem,
) []*MigrationItem {
	migrationItems := make([]*MigrationItem, 0)
	visited := make(map[string]int)
	update := make(map[string]bool)

	// temporary local dag for just the items to be migrated
	// this will also help in getting a dag for new items
	// TODO: is there a better way to do this?
	tempDag := dag.NewDAG()
	for name, migration := range migrationMap {
		tempDag.Add(name, migration.NormalizedDependencies)
	}

	for name, item := range migrationMap {
		if item.Type == MigrationNoChange {
			if update[name] {
				// items identified as to created/updated because a parent changed
				// but was initially marked no change
				if item.CatalogInStore == nil {
					item.Type = MigrationCreate
				} else {
					item.Type = MigrationUpdate
				}
			} else if _, ok := s.PathToName[item.Path]; ok {
				// this allows parents later in the order to re add children
				visited[name] = -1
				continue
			}
		}

		visited[name] = len(migrationItems)
		migrationItems = append(migrationItems, item)

		// get all the children and make sure they are not present before the parent in the order
		children := arrayutil.Dedupe(append(
			tempDag.GetChildren(name),
			s.dag.GetChildren(name)...,
		))
		if item.FromName != "" {
			children = append(children, arrayutil.Dedupe(append(
				tempDag.GetChildren(strings.ToLower(item.FromName)),
				s.dag.GetChildren(strings.ToLower(item.FromName))...,
			))...)
		}
		for _, child := range children {
			i, ok := visited[child]
			if !ok {
				// if not already visited, mark the child as needing update
				update[child] = true
				continue
			}

			var childItem *MigrationItem
			// if a child was already visited push to the end
			visited[child] = len(migrationItems)
			if i != -1 {
				childItem = migrationItems[i]
				// mark the original position as nil. this is cleaned up later
				migrationItems[i] = nil
			} else {
				childItem = migrationMap[child]
			}

			migrationItems = append(migrationItems, childItem)
			if childItem.Type == MigrationNoChange || childItem.Error != nil {
				// if the child has no change then mark it as update or create based on presence of catalog in store
				if childItem.CatalogInStore == nil {
					childItem.Type = MigrationCreate
				} else {
					childItem.Type = MigrationUpdate
				}
			}
		}
	}

	// cleanup any nil values that occurred by pushing child later in the order
	cleanedMigrationItems := make([]*MigrationItem, 0)
	for _, migration := range migrationItems {
		if migration == nil {
			continue
		}
		cleanedMigrationItems = append(cleanedMigrationItems, migration)
	}

	return cleanedMigrationItems
}

// runMigrationItems runs various actions from MigrationItem based on MigrationItem.Type.
func (s *Service) runMigrationItems(
	ctx context.Context,
	conf ReconcileConfig,
	migrations []*MigrationItem,
	result *ReconcileResult,
) error {
	for _, item := range migrations {
		if item.Error != nil {
			result.Errors = append(result.Errors, item.Error)
		}

		var validationErrors []*runtimev1.ReconcileError

		if item.CatalogInFile != nil {
			validationErrors = migrator.Validate(ctx, s.Olap, item.CatalogInFile)
		}

		var err error
		failed := false
		if len(validationErrors) > 0 {
			// do not run migration if validation failed
			result.Errors = append(result.Errors, validationErrors...)
			failed = true
		} else if !conf.DryRun {
			if item.CatalogInStore != nil {
				// make sure store catalog has the correct name
				// could be different in cases like "rename with different case"
				item.CatalogInStore.Name = item.Name
			}
			// only run the actual migration if in dry run
			switch item.Type {
			case MigrationNoChange:
				if _, ok := s.PathToName[item.NormalizedName]; !ok {
					// this is perhaps an init. so populate cache data
					s.PathToName[item.Path] = item.NormalizedName
					s.NameToPath[item.NormalizedName] = item.Path
					s.dag.Add(item.NormalizedName, item.NormalizedDependencies)
				}
			case MigrationCreate:
				err = s.createInStore(ctx, item)
				result.AddedObjects = append(result.AddedObjects, item.CatalogInFile)
			case MigrationRename:
				err = s.renameInStore(ctx, item)
				result.UpdatedObjects = append(result.UpdatedObjects, item.CatalogInFile)
			case MigrationUpdate:
				err = s.updateInStore(ctx, item)
				result.UpdatedObjects = append(result.UpdatedObjects, item.CatalogInFile)
			case MigrationDelete:
				err = s.deleteInStore(ctx, item)
				result.DroppedObjects = append(result.DroppedObjects, item.CatalogInStore)
			}
		}

		if err != nil {
			result.Errors = append(result.Errors, &runtimev1.ReconcileError{
				Code:     runtimev1.ReconcileError_CODE_OLAP,
				Message:  err.Error(),
				FilePath: item.Path,
			})
			failed = true
		}

		if failed && !conf.DryRun {
			// remove entity from catalog and OLAP if it failed validation or during migration
			err := s.Catalog.DeleteEntry(ctx, s.InstID, item.Name)
			if err != nil {
				// shouldn't ideally happen
				result.Errors = append(result.Errors, &runtimev1.ReconcileError{
					Code:     runtimev1.ReconcileError_CODE_OLAP,
					Message:  err.Error(),
					FilePath: item.Path,
				})
			}
			if item.CatalogInFile != nil {
				err := migrator.Delete(ctx, s.Olap, item.CatalogInFile)
				if err != nil {
					// shouldn't ideally happen
					result.Errors = append(result.Errors, &runtimev1.ReconcileError{
						Code:     runtimev1.ReconcileError_CODE_OLAP,
						Message:  err.Error(),
						FilePath: item.Path,
					})
				}
			}
			if conf.Strict {
				return err
			}
		}
	}

	return nil
}

// TODO: should we remove from dag if validation fails?
// TODO: store only valid metrics view

func (s *Service) createInStore(ctx context.Context, item *MigrationItem) error {
	s.NameToPath[item.NormalizedName] = item.Path
	s.PathToName[item.Path] = item.NormalizedName
	// add the item to DAG
	s.dag.Add(item.NormalizedName, item.NormalizedDependencies)

	// create in olap
	err := s.wrapMigrator(item.CatalogInFile, func() error {
		return migrator.Create(ctx, s.Olap, s.Repo, item.CatalogInFile)
	})
	if err != nil {
		return err
	}

	// update the catalog object and create it in store
	catalog, err := s.updateCatalogObject(ctx, item)
	if err != nil {
		return err
	}
	_, found := s.Catalog.FindEntry(ctx, s.InstID, item.Name)
	// create or updated
	if found {
		return s.Catalog.UpdateEntry(ctx, s.InstID, catalog)
	}
	return s.Catalog.CreateEntry(ctx, s.InstID, catalog)
}

func (s *Service) renameInStore(ctx context.Context, item *MigrationItem) error {
	fromLowerName := strings.ToLower(item.FromName)
	delete(s.NameToPath, fromLowerName)

	s.NameToPath[item.NormalizedName] = item.Path
	delete(s.PathToName, item.FromPath)

	s.PathToName[item.Path] = item.NormalizedName

	// delete old item and add new item to dag
	s.dag.Delete(fromLowerName)
	s.dag.Add(item.NormalizedName, item.NormalizedDependencies)

	// rename the item in olap
	err := migrator.Rename(ctx, s.Olap, item.FromName, item.CatalogInFile)
	if err != nil {
		return err
	}

	// delete the old catalog object
	// TODO: do we need a rename here?
	err = s.Catalog.DeleteEntry(ctx, s.InstID, item.FromName)
	if err != nil {
		return err
	}
	// update the catalog object and create it in store
	catalog, err := s.updateCatalogObject(ctx, item)
	if err != nil {
		return err
	}
	return s.Catalog.CreateEntry(ctx, s.InstID, catalog)
}

func (s *Service) updateInStore(ctx context.Context, item *MigrationItem) error {
	s.NameToPath[item.NormalizedName] = item.Path
	s.PathToName[item.Path] = item.NormalizedName
	// add the item to DAG with new dependencies
	s.dag.Add(item.NormalizedName, item.NormalizedDependencies)

	// update in olap
	err := s.wrapMigrator(item.CatalogInFile, func() error {
		return migrator.Update(ctx, s.Olap, s.Repo, item.CatalogInFile)
	})
	if err != nil {
		return err
	}
	// update the catalog object and update it in store
	catalog, err := s.updateCatalogObject(ctx, item)
	if err != nil {
		return err
	}
	return s.Catalog.UpdateEntry(ctx, s.InstID, catalog)
}

func (s *Service) deleteInStore(ctx context.Context, item *MigrationItem) error {
	delete(s.NameToPath, item.NormalizedName)
	delete(s.PathToName, item.FromPath)

	// delete item from dag
	s.dag.Delete(item.NormalizedName)
	// delete item from olap
	err := migrator.Delete(ctx, s.Olap, item.CatalogInStore)
	if err != nil {
		return err
	}

	// delete from catalog store
	return s.Catalog.DeleteEntry(ctx, s.InstID, item.Name)
}

func (s *Service) updateCatalogObject(ctx context.Context, item *MigrationItem) (*drivers.CatalogEntry, error) {
	// get artifact stats
	repoStat, err := s.Repo.Stat(ctx, s.InstID, item.Path)
	if err != nil {
		return nil, err
	}

	// convert protobuf to database object
	catalogEntry := item.CatalogInFile
	// NOTE: Previously there was a copy here when using the API types. This might have to reverted.

	// set the UpdatedOn as LastUpdated from the artifact file
	// this will allow to not reprocess unchanged files
	catalogEntry.UpdatedOn = repoStat.LastUpdated
	catalogEntry.RefreshedOn = time.Now()

	err = migrator.SetSchema(ctx, s.Olap, catalogEntry)
	if err != nil {
		return nil, err
	}

	return catalogEntry, nil
}

// wrapMigrator is a temporary solution to log source related messages.
func (s *Service) wrapMigrator(catalogEntry *drivers.CatalogEntry, run func() error) error {
	if catalogEntry.Type == drivers.ObjectTypeSource {
		s.logger.Info(fmt.Sprintf(
			"Ingesting source %q from %q",
			catalogEntry.Name, catalogEntry.GetSource().Properties.Fields["path"].GetStringValue(),
		))
	}
	err := run()
	if catalogEntry.Type == drivers.ObjectTypeSource {
		if err != nil {
			s.logger.Error(fmt.Sprintf("Ingestion failed for %q : %s", catalogEntry.Name, err.Error()))
		} else {
			s.logger.Info(fmt.Sprintf("Finished ingesting %q", catalogEntry.Name))
		}
	}
	return err
}<|MERGE_RESOLUTION|>--- conflicted
+++ resolved
@@ -300,13 +300,9 @@
 		Path: repoPath,
 	}
 
-<<<<<<< HEAD
+	forceChange := forcedPathMap[repoPath]
+
 	catalog, err := artifacts.Read(ctx, s.Repo, s.InstID, repoPath)
-=======
-	forceChange := forcedPathMap[repoPath]
-
-	catalog, err := artifacts.Read(ctx, s.Repo, s.InstId, repoPath)
->>>>>>> 8bde52f8
 	if err != nil {
 		if !errors.Is(err, artifacts.ErrFileRead) {
 			item.Error = &runtimev1.ReconcileError{
@@ -332,13 +328,8 @@
 		for i, dep := range item.NormalizedDependencies {
 			item.NormalizedDependencies[i] = strings.ToLower(dep)
 		}
-<<<<<<< HEAD
 		repoStat, _ := s.Repo.Stat(ctx, s.InstID, repoPath)
-		item.CatalogInFile.UpdatedOn = repoStat.LastUpdated
-		if repoStat.LastUpdated.After(s.LastMigration) {
-=======
-		repoStat, _ := s.Repo.Stat(ctx, s.InstId, repoPath)
-		catalogLastUpdated, _ := migrator.LastUpdated(ctx, s.InstId, s.Repo, catalog)
+		catalogLastUpdated, _ := migrator.LastUpdated(ctx, s.InstID, s.Repo, catalog)
 		if repoStat.LastUpdated.After(catalogLastUpdated) {
 			item.CatalogInFile.UpdatedOn = repoStat.LastUpdated
 		} else {
@@ -347,7 +338,6 @@
 			forceChange = true
 		}
 		if item.CatalogInFile.UpdatedOn.After(s.LastMigration) {
->>>>>>> 8bde52f8
 			// assume creation until we see a catalog object
 			item.Type = MigrationCreate
 		}
