package catalog

import (
	"context"
	"fmt"
	"math"
	"strconv"
	"strings"
	"time"

	runtimev1 "github.com/rilldata/rill/proto/gen/rill/runtime/v1"
	"github.com/rilldata/rill/runtime/drivers"
	"github.com/rilldata/rill/runtime/pkg/arrayutil"
	"github.com/rilldata/rill/runtime/pkg/dag"
	"github.com/rilldata/rill/runtime/services/catalog/migrator"

	// Load migrators
	_ "github.com/rilldata/rill/runtime/services/catalog/artifacts/sql"
	_ "github.com/rilldata/rill/runtime/services/catalog/artifacts/yaml"
	_ "github.com/rilldata/rill/runtime/services/catalog/migrator/metricsviews"
	_ "github.com/rilldata/rill/runtime/services/catalog/migrator/models"
	_ "github.com/rilldata/rill/runtime/services/catalog/migrator/sources"
)

type ReconcileConfig struct {
	DryRun            bool
	Strict            bool
	ChangedPaths      []string
	ForcedPaths       []string
	SafeSourceRefresh bool
}

type ReconcileResult struct {
	AddedObjects   []*drivers.CatalogEntry
	UpdatedObjects []*drivers.CatalogEntry
	DroppedObjects []*drivers.CatalogEntry
	AffectedPaths  []string
	Errors         []*runtimev1.ReconcileError
}

func NewReconcileResult() *ReconcileResult {
	return &ReconcileResult{
		AddedObjects:   make([]*drivers.CatalogEntry, 0),
		UpdatedObjects: make([]*drivers.CatalogEntry, 0),
		DroppedObjects: make([]*drivers.CatalogEntry, 0),
		AffectedPaths:  make([]string, 0),
		Errors:         make([]*runtimev1.ReconcileError, 0),
	}
}

func (r *ReconcileResult) collectAffectedPaths() {
	pathDuplicates := make(map[string]bool)
	for _, added := range r.AddedObjects {
		r.AffectedPaths = append(r.AffectedPaths, added.Path)
		pathDuplicates[added.Path] = true
	}
	for _, updated := range r.UpdatedObjects {
		if pathDuplicates[updated.Path] {
			continue
		}
		r.AffectedPaths = append(r.AffectedPaths, updated.Path)
		pathDuplicates[updated.Path] = true
	}
	for _, deleted := range r.DroppedObjects {
		if pathDuplicates[deleted.Path] {
			continue
		}
		r.AffectedPaths = append(r.AffectedPaths, deleted.Path)
		pathDuplicates[deleted.Path] = true
	}
	for _, errored := range r.Errors {
		if pathDuplicates[errored.FilePath] {
			continue
		}
		r.AffectedPaths = append(r.AffectedPaths, errored.FilePath)
		pathDuplicates[errored.FilePath] = true
	}
}

type ArtifactError struct {
	Error error
	Path  string
}

// TODO: support loading existing projects

func (s *Service) Reconcile(ctx context.Context, conf ReconcileConfig) (*ReconcileResult, error) {
	s.lock.Lock()
	defer s.lock.Unlock()

	result := NewReconcileResult()

	// collect repos and create migration items
	migrationMap, reconcileErrors, err := s.getMigrationMap(ctx, conf)
	if err != nil {
		return nil, err
	}
	result.Errors = reconcileErrors

	// order the items to have parents before children
	migrations, reconcileErrors := s.collectMigrationItems(migrationMap)
	result.Errors = append(result.Errors, reconcileErrors...)

	err = s.runMigrationItems(ctx, conf, migrations, result)
	if err != nil {
		return nil, err
	}

	if !conf.DryRun {
		// TODO: changes to the file will not be picked up if done while running migration
		s.LastMigration = time.Now()
		s.hasMigrated = true
	}
	result.collectAffectedPaths()
	return result, nil
}

// collectMigrationItems collects all valid MigrationItem
// It will order the items based on dag with parents coming before children.
func (s *Service) collectMigrationItems(
	migrationMap map[string]*MigrationItem,
) ([]*MigrationItem, []*runtimev1.ReconcileError) {
	migrationItems := make([]*MigrationItem, 0)
	reconcileErrors := make([]*runtimev1.ReconcileError, 0)
	visited := make(map[string]int)
	update := make(map[string]bool)

	// temporary local dag for just the items to be migrated
	// this will also help in getting a dag for new items
	// TODO: is there a better way to do this?
	tempDag := dag.NewDAG()
	for name, migration := range migrationMap {
		_, err := tempDag.Add(name, migration.NormalizedDependencies)
		if err != nil {
			reconcileErrors = append(reconcileErrors, &runtimev1.ReconcileError{
				Code:     runtimev1.ReconcileError_CODE_SOURCE,
				Message:  err.Error(),
				FilePath: migration.Path,
			})
		}
	}

	for name, item := range migrationMap {
		if item.Type == MigrationNoChange {
			if update[name] {
				// items identified as to created/updated because a parent changed
				// but was initially marked no change
				if item.CatalogInStore == nil {
					item.Type = MigrationCreate
				} else {
					item.Type = MigrationUpdate
				}
			} else if _, ok := s.NameToPath[item.NormalizedName]; ok {
				// this allows parents later in the order to re add children
				visited[name] = -1
				continue
			}
		}

		visited[name] = len(migrationItems)
		migrationItems = append(migrationItems, item)

		newChildren := tempDag.GetDeepChildren(name)

		if item.NewCatalog != nil && item.NewCatalog.Embedded {
			if len(newChildren) == 0 {
				// if embedded item's children is empty then delete it
				item.Type = MigrationDelete
			} else if item.Type == MigrationReportUpdate {
				// do not update children for embedded sources that didn't change
				continue
			}
		}

		// get all the children and make sure they are not present before the parent in the order
		children := arrayutil.Dedupe(append(
			s.dag.GetDeepChildren(name),
			newChildren...,
		))
		if item.FromName != "" {
			children = append(children, arrayutil.Dedupe(append(
				s.dag.GetDeepChildren(strings.ToLower(item.FromNormalizedName)),
				tempDag.GetDeepChildren(strings.ToLower(item.FromNormalizedName))...,
			))...)
		}
		for _, child := range children {
			i, ok := visited[child]
			if !ok {
				if item.Type != MigrationNoChange {
					// if not already visited, mark the child as needing update
					update[child] = true
				}
				continue
			}

			var childItem *MigrationItem
			// if a child was already visited push to the end
			visited[child] = len(migrationItems)
			if i != -1 {
				childItem = migrationItems[i]
				// mark the original position as nil. this is cleaned up later
				migrationItems[i] = nil
			} else {
				childItem = migrationMap[child]
			}

			migrationItems = append(migrationItems, childItem)
			if item.Type == MigrationNoChange {
				continue
			}
			if childItem.Type == MigrationNoChange || childItem.Error != nil {
				// if the child has no change then mark it as update or create based on presence of catalog in store
				if childItem.CatalogInStore == nil {
					childItem.Type = MigrationCreate
				} else {
					childItem.Type = MigrationUpdate
				}
			}
		}
	}

	// cleanup any nil values that occurred by pushing child later in the order
	cleanedMigrationItems := make([]*MigrationItem, 0)
	for _, migration := range migrationItems {
		if migration == nil {
			continue
		}
		cleanedMigrationItems = append(cleanedMigrationItems, migration)
	}

	return cleanedMigrationItems, reconcileErrors
}

// TODO: test changing source make an invalid model valid. should propagate validity to metrics

// runMigrationItems runs various actions from MigrationItem based on MigrationItem.Type.
func (s *Service) runMigrationItems(
	ctx context.Context,
	conf ReconcileConfig,
	migrations []*MigrationItem,
	result *ReconcileResult,
) error {
	for _, item := range migrations {
		if item.Error != nil {
			result.Errors = append(result.Errors, item.Error)
		}

		var validationErrors []*runtimev1.ReconcileError

		if item.CatalogInFile != nil {
			validationErrors = migrator.Validate(ctx, s.Olap, item.CatalogInFile)
		}

		var err error
		failed := false
		if len(validationErrors) > 0 {
			// do not run migration if validation failed
			result.Errors = append(result.Errors, validationErrors...)
			failed = true
		} else if !conf.DryRun {
			if item.CatalogInStore != nil {
				// make sure store catalog has the correct name
				// could be different in cases like "rename with different case"
				item.CatalogInStore.Name = item.Name
			}
			// only run the actual migration if in dry run
			switch item.Type {
			case MigrationNoChange:
				recErr := s.addToDag(item)
				if recErr != nil {
					result.Errors = append(result.Errors, recErr)
				}
			case MigrationCreate:
				if item.CatalogInFile == nil {
					break
				}
				err = s.createInStore(ctx, item)
				result.AddedObjects = append(result.AddedObjects, item.CatalogInFile)
			case MigrationRename:
				if item.CatalogInFile == nil {
					break
				}
				err = s.renameInStore(ctx, item)
				result.UpdatedObjects = append(result.UpdatedObjects, item.CatalogInFile)
			case MigrationUpdate:
				if item.CatalogInFile == nil {
					break
				}
				err = s.updateInStore(ctx, item)
				result.UpdatedObjects = append(result.UpdatedObjects, item.CatalogInFile)
			case MigrationReportUpdate:
				// only report the update
				// UI needs to know when dag changed. we use this for now to notify it
				// TODO: have a better way to notify UI of DAG changes
				result.UpdatedObjects = append(result.UpdatedObjects, item.CatalogInFile)
				recErr := s.addToDag(item)
				if recErr != nil {
					result.Errors = append(result.Errors, recErr)
				}
			case MigrationDelete:
				err = s.deleteInStore(ctx, item)
				result.DroppedObjects = append(result.DroppedObjects, item.CatalogInStore)
			}
		}

		if err != nil {
			result.Errors = append(result.Errors, &runtimev1.ReconcileError{
				Code:     runtimev1.ReconcileError_CODE_OLAP,
				Message:  err.Error(),
				FilePath: item.Path,
			})
			failed = true
		}

		if failed && !conf.DryRun {
			shouldDelete := !conf.SafeSourceRefresh || item.NewCatalog.Type != drivers.ObjectTypeSource
			var err error
			if shouldDelete {
				// remove entity from catalog and OLAP if it failed validation or during migration
				err = s.Catalog.DeleteEntry(ctx, s.InstID, item.Name)
				if err != nil {
					// shouldn't ideally happen
					result.Errors = append(result.Errors, &runtimev1.ReconcileError{
						Code:     runtimev1.ReconcileError_CODE_OLAP,
						Message:  err.Error(),
						FilePath: item.Path,
					})
				}
			}
			_, err = s.dag.Add(item.NormalizedName, item.NormalizedDependencies)
			if err != nil {
				result.Errors = append(result.Errors, &runtimev1.ReconcileError{
					Code:     runtimev1.ReconcileError_CODE_OLAP,
					Message:  err.Error(),
					FilePath: item.Path,
				})
			}
			if item.CatalogInStore != nil && shouldDelete {
				err := migrator.Delete(ctx, s.Olap, item.CatalogInStore)
				if err != nil {
					// shouldn't ideally happen
					result.Errors = append(result.Errors, &runtimev1.ReconcileError{
						Code:     runtimev1.ReconcileError_CODE_OLAP,
						Message:  err.Error(),
						FilePath: item.Path,
					})
				}
			}
			if conf.Strict {
				return err
			}
		}
	}

	return nil
}

func (s *Service) createInStore(ctx context.Context, item *MigrationItem) error {
	s.NameToPath[item.NormalizedName] = item.Path
	// add the item to dag
	_, err := s.dag.Add(item.NormalizedName, item.NormalizedDependencies)
	if err != nil {
		return err
	}

	inst, err := s.RegistryStore.FindInstance(ctx, s.InstID)
	if err != nil {
		return err
	}

	env := inst.EnvironmentVariables()
	// NOTE :: IngestStorageLimitInBytes check will only work if sources are ingested in serial
	opts := migrator.Options{InstanceEnv: env, IngestStorageLimitInBytes: s.getSourceIngestionLimit(ctx, env)}

	// create in olap
	err = s.wrapMigrator(item.CatalogInFile, func() error {
<<<<<<< HEAD
		return migrator.Create(ctx, s.Olap, s.Repo, opts, item.CatalogInFile)
=======
		return migrator.Create(ctx, s.Olap, s.Repo, inst.ResolveVariables(), item.CatalogInFile)
>>>>>>> 69aebf8d
	})
	if err != nil {
		return err
	}

	// update the catalog object and create it in store
	catalog, err := s.updateCatalogObject(ctx, item)
	if err != nil {
		return err
	}
	_, found := s.Catalog.FindEntry(ctx, s.InstID, item.Name)
	// create or updated
	if found {
		return s.Catalog.UpdateEntry(ctx, s.InstID, catalog)
	}
	return s.Catalog.CreateEntry(ctx, s.InstID, catalog)
}

func (s *Service) renameInStore(ctx context.Context, item *MigrationItem) error {
	fromLowerName := strings.ToLower(item.FromName)
	delete(s.NameToPath, fromLowerName)
	s.NameToPath[item.NormalizedName] = item.Path

	// delete old item and add new item to dag
	s.dag.Delete(fromLowerName)
	_, err := s.dag.Add(item.NormalizedName, item.NormalizedDependencies)
	if err != nil {
		return err
	}

	// rename the item in olap
	err = migrator.Rename(ctx, s.Olap, item.FromName, item.CatalogInFile)
	if err != nil {
		return err
	}

	// delete the old catalog object
	// TODO: do we need a rename here?
	err = s.Catalog.DeleteEntry(ctx, s.InstID, item.FromName)
	if err != nil {
		return err
	}
	// update the catalog object and create it in store
	catalog, err := s.updateCatalogObject(ctx, item)
	if err != nil {
		return err
	}
	return s.Catalog.CreateEntry(ctx, s.InstID, catalog)
}

func (s *Service) updateInStore(ctx context.Context, item *MigrationItem) error {
	s.NameToPath[item.NormalizedName] = item.Path
	// add the item to dag with new dependencies
	_, err := s.dag.Add(item.NormalizedName, item.NormalizedDependencies)
	if err != nil {
		return err
	}

	inst, err := s.RegistryStore.FindInstance(ctx, s.InstID)
	if err != nil {
		return err
	}

	// update in olap
	if item.Type == MigrationUpdate {
		err = s.wrapMigrator(item.CatalogInFile, func() error {
<<<<<<< HEAD
			env := inst.EnvironmentVariables()
			opts := migrator.Options{InstanceEnv: env, IngestStorageLimitInBytes: s.getSourceIngestionLimit(ctx, env)}
			return migrator.Update(ctx, s.Olap, s.Repo, opts, item.CatalogInStore, item.CatalogInFile)
=======
			return migrator.Update(ctx, s.Olap, s.Repo, inst.ResolveVariables(), item.CatalogInStore, item.CatalogInFile)
>>>>>>> 69aebf8d
		})
		if err != nil {
			return err
		}
	}
	// update the catalog object and update it in store
	catalog, err := s.updateCatalogObject(ctx, item)
	if err != nil {
		return err
	}
	return s.Catalog.UpdateEntry(ctx, s.InstID, catalog)
}

func (s *Service) deleteInStore(ctx context.Context, item *MigrationItem) error {
	delete(s.NameToPath, item.NormalizedName)

	// delete item from dag
	s.dag.Delete(item.NormalizedName)
	// delete item from olap
	err := migrator.Delete(ctx, s.Olap, item.CatalogInStore)
	if err != nil {
		return err
	}

	// delete from catalog store
	return s.Catalog.DeleteEntry(ctx, s.InstID, item.Name)
}

func (s *Service) updateCatalogObject(ctx context.Context, item *MigrationItem) (*drivers.CatalogEntry, error) {
	// get artifact stats
	// stat will not succeed for embedded entries
	repoStat, _ := s.Repo.Stat(ctx, s.InstID, item.Path)

	// convert protobuf to database object
	catalogEntry := item.CatalogInFile
	// NOTE: Previously there was a copy here when using the API types. This might have to reverted.

	// set the UpdatedOn as LastUpdated from the artifact file
	// this will allow to not reprocess unchanged files
	if repoStat != nil {
		catalogEntry.UpdatedOn = repoStat.LastUpdated
	}
	catalogEntry.RefreshedOn = time.Now()

	err := migrator.SetSchema(ctx, s.Olap, catalogEntry)
	if err != nil {
		return nil, err
	}

	return catalogEntry, nil
}

// wrapMigrator is a temporary solution to log source related messages.
func (s *Service) wrapMigrator(catalogEntry *drivers.CatalogEntry, run func() error) error {
	if catalogEntry.Type == drivers.ObjectTypeSource {
		s.logger.Info(fmt.Sprintf(
			"Ingesting source %q from %q",
			catalogEntry.Name, catalogEntry.GetSource().Properties.Fields["path"].GetStringValue(),
		))
	}
	err := run()
	if catalogEntry.Type == drivers.ObjectTypeSource {
		if err != nil {
			s.logger.Error(fmt.Sprintf("Ingestion failed for %q : %s", catalogEntry.Name, err.Error()))
		} else {
			s.logger.Info(fmt.Sprintf("Finished ingesting %q", catalogEntry.Name))
		}
	}
	return err
}

func (s *Service) addToDag(item *MigrationItem) *runtimev1.ReconcileError {
	if _, ok := s.NameToPath[item.NormalizedName]; ok {
		return nil
	}
	// this is perhaps an init. so populate cache data
	s.NameToPath[item.NormalizedName] = item.Path
	_, err := s.dag.Add(item.NormalizedName, item.NormalizedDependencies)
	if err != nil {
		return &runtimev1.ReconcileError{
			Code:     runtimev1.ReconcileError_CODE_SOURCE,
			Message:  err.Error(),
			FilePath: item.Path,
		}
	}
	return nil
}

func (s *Service) getSourceIngestionLimit(ctx context.Context, env map[string]string) int64 {
	var sizeSoFar int64
	entries := s.Catalog.FindEntries(ctx, s.InstID, drivers.ObjectTypeSource)
	for _, entry := range entries {
		sizeSoFar += entry.SizeInBytes
	}

	limit, ok := env["instance_storage_limit_in_bytes"]
	if !ok {
		return math.MaxInt64
	}

	limitInBytes, err := strconv.ParseInt(limit, 10, 64)
	if err != nil {
		return math.MaxInt64
	}
	limitInBytes -= sizeSoFar
	if limitInBytes < 0 {
		return 0
	}
	return limitInBytes
}<|MERGE_RESOLUTION|>--- conflicted
+++ resolved
@@ -368,17 +368,13 @@
 		return err
 	}
 
-	env := inst.EnvironmentVariables()
+	env := inst.ResolveVariables()
 	// NOTE :: IngestStorageLimitInBytes check will only work if sources are ingested in serial
 	opts := migrator.Options{InstanceEnv: env, IngestStorageLimitInBytes: s.getSourceIngestionLimit(ctx, env)}
 
 	// create in olap
 	err = s.wrapMigrator(item.CatalogInFile, func() error {
-<<<<<<< HEAD
 		return migrator.Create(ctx, s.Olap, s.Repo, opts, item.CatalogInFile)
-=======
-		return migrator.Create(ctx, s.Olap, s.Repo, inst.ResolveVariables(), item.CatalogInFile)
->>>>>>> 69aebf8d
 	})
 	if err != nil {
 		return err
@@ -445,13 +441,9 @@
 	// update in olap
 	if item.Type == MigrationUpdate {
 		err = s.wrapMigrator(item.CatalogInFile, func() error {
-<<<<<<< HEAD
-			env := inst.EnvironmentVariables()
+			env := inst.ResolveVariables()
 			opts := migrator.Options{InstanceEnv: env, IngestStorageLimitInBytes: s.getSourceIngestionLimit(ctx, env)}
 			return migrator.Update(ctx, s.Olap, s.Repo, opts, item.CatalogInStore, item.CatalogInFile)
-=======
-			return migrator.Update(ctx, s.Olap, s.Repo, inst.ResolveVariables(), item.CatalogInStore, item.CatalogInFile)
->>>>>>> 69aebf8d
 		})
 		if err != nil {
 			return err
