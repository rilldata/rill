package s3

import (
	"context"
	"fmt"
	"net/url"
	"strings"

	"github.com/aws/aws-sdk-go/aws"
	"github.com/aws/aws-sdk-go/aws/session"
	"github.com/bmatcuk/doublestar/v4"
	"github.com/mitchellh/mapstructure"
	"github.com/rilldata/rill/runtime/connectors"
	rillblob "github.com/rilldata/rill/runtime/connectors/blob"
	"github.com/rilldata/rill/runtime/pkg/fileutil"
	"gocloud.dev/blob/s3blob"
)

func init() {
	connectors.Register("s3", connector{})
}

var spec = connectors.Spec{
	DisplayName: "Amazon S3",
	Description: "Connect to AWS S3 Storage.",
	Properties: []connectors.PropertySchema{
		{
			Key:         "path",
			DisplayName: "S3 URI",
			Description: "Path to file on the disk.",
			Placeholder: "s3://bucket-name/path/to/file.csv",
			Type:        connectors.StringPropertyType,
			Required:    true,
			Hint:        "Note that glob patterns aren't yet supported",
		},
		{
			Key:         "region",
			DisplayName: "AWS region",
			Description: "AWS Region for the bucket.",
			Placeholder: "us-east-1",
			Type:        connectors.StringPropertyType,
			Required:    false,
			Hint:        "Rill will use the default region in your local AWS config, unless set here.",
		},
		{
			Key:         "aws.credentials",
			DisplayName: "AWS credentials",
			Description: "AWS credentials inferred from your local environment.",
			Type:        connectors.InformationalPropertyType,
			Hint:        "Set your local credentials: <code>aws configure</code> Click to learn more.",
			Href:        "https://docs.rilldata.com/using-rill/import-data#setting-amazon-s3-credentials",
		},
	},
}

type Config struct {
<<<<<<< HEAD
	Path              string `mapstructure:"path"`
	AWSRegion         string `mapstructure:"aws.region"`
	MaxTotalSize      int64  `mapstructure:"glob.max_total_size"`
	MaxMatchedObjects int    `mapstructure:"glob.max_matched_objects"`
	MaxObjectsListed  int64  `mapstructure:"glob.max_objects_listed"`
	PageSize          int    `mapstructure:"glob.page_size"`
=======
	Path      string `mapstructure:"path"`
	AWSRegion string `mapstructure:"region"`
>>>>>>> c30a0946
}

func ParseConfig(props map[string]any) (*Config, error) {
	conf := &Config{}
	err := mapstructure.Decode(props, conf)
	if err != nil {
		return nil, err
	}
	return conf, nil
}

type connector struct{}

func (c connector) Spec() connectors.Spec {
	return spec
}

func (c connector) ConsumeAsFile(ctx context.Context, env *connectors.Env, source *connectors.Source) ([]string, error) {
	conf, err := ParseConfig(source.Properties)
	if err != nil {
		return nil, fmt.Errorf("failed to parse config: %w", err)
	}

	if !doublestar.ValidatePattern(conf.Path) {
		// ideally this should be validated at much earlier stage
		// keeping it here to have s3 specific validations
		return nil, fmt.Errorf("glob pattern %s is invalid", conf.Path)
	}

	bucket, glob, _, err := s3URLParts(conf.Path)
	if err != nil {
		return nil, fmt.Errorf("failed to parse path %s, %w", conf.Path, err)
	}

	sess, err := getAwsSessionConfig(conf)
	if err != nil {
		return nil, fmt.Errorf("failed to start session: %w", err)
	}

	bucketObj, err := s3blob.OpenBucket(ctx, sess, bucket, nil)
	if err != nil {
		return nil, fmt.Errorf("failed to open bucket %s, %w", bucket, err)
	}
	defer bucketObj.Close()

	fetchConfigs := rillblob.FetchConfigs{
		MaxTotalSize:      conf.MaxTotalSize,
		MaxMatchedObjects: conf.MaxMatchedObjects,
		MaxObjectsListed:  conf.MaxObjectsListed,
		PageSize:          conf.PageSize,
	}
	return rillblob.FetchFileNames(ctx, bucketObj, fetchConfigs, glob, bucket)
}

func s3URLParts(path string) (string, string, string, error) {
	u, err := url.Parse(path)
	if err != nil {
		return "", "", "", err
	}
	return u.Host, strings.Replace(u.Path, "/", "", 1), fileutil.FullExt(u.Path), nil
}

func getAwsSessionConfig(conf *Config) (*session.Session, error) {
	if conf.AWSRegion != "" {
		return session.NewSession(&aws.Config{
			Region: aws.String(conf.AWSRegion),
		})
	}
	return session.NewSessionWithOptions(session.Options{
		SharedConfigState: session.SharedConfigEnable,
	})
}<|MERGE_RESOLUTION|>--- conflicted
+++ resolved
@@ -54,17 +54,12 @@
 }
 
 type Config struct {
-<<<<<<< HEAD
 	Path              string `mapstructure:"path"`
-	AWSRegion         string `mapstructure:"aws.region"`
+	AWSRegion         string `mapstructure:"region"`
 	MaxTotalSize      int64  `mapstructure:"glob.max_total_size"`
 	MaxMatchedObjects int    `mapstructure:"glob.max_matched_objects"`
 	MaxObjectsListed  int64  `mapstructure:"glob.max_objects_listed"`
 	PageSize          int    `mapstructure:"glob.page_size"`
-=======
-	Path      string `mapstructure:"path"`
-	AWSRegion string `mapstructure:"region"`
->>>>>>> c30a0946
 }
 
 func ParseConfig(props map[string]any) (*Config, error) {
