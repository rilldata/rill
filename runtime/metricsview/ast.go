--- conflicted
+++ resolved
@@ -63,17 +63,11 @@
 // The Name must always match a the name of a dimension/measure in the metrics view or a computed field specified in the request.
 // This means that if two columns in different places in the AST have the same Name, they're guaranteed to resolve to the same value.
 type FieldNode struct {
-<<<<<<< HEAD
-	Name      string
-	Label     string
-	Expr      string
-	TimeGrain runtimev1.TimeGrain
-=======
 	Name       string
 	Label      string
 	Expr       string
+	TimeGrain  runtimev1.TimeGrain
 	AutoUnnest bool
->>>>>>> 23494f19
 }
 
 // ExprNode represents an expression for a WHERE clause.
