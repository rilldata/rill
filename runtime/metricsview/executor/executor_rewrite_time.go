package executor

import (
	"context"
	"errors"
	"fmt"
	"time"

	"github.com/rilldata/rill/runtime/metricsview"
	"github.com/rilldata/rill/runtime/pkg/rilltime"
	"github.com/rilldata/rill/runtime/pkg/timeutil"
)

// rewriteQueryTimeRanges rewrites the time ranges in the query to fixed start/end timestamps.
func (e *Executor) rewriteQueryTimeRanges(ctx context.Context, qry *metricsview.Query, executionTime *time.Time) error {
	if e.metricsView.TimeDimension == "" && (qry.TimeRange == nil || qry.TimeRange.TimeDimension == "") {
		return nil
	}

	tz := time.UTC
	if qry.TimeZone != "" {
		var err error
		tz, err = time.LoadLocation(qry.TimeZone)
		if err != nil {
			return fmt.Errorf("invalid time zone %q: %w", qry.TimeZone, err)
		}
	}

	err := e.resolveTimeRange(ctx, qry.TimeRange, tz, executionTime)
	if err != nil {
		return fmt.Errorf("failed to resolve time range: %w", err)
	}

	err = e.resolveTimeRange(ctx, qry.ComparisonTimeRange, tz, executionTime)
	if err != nil {
		return fmt.Errorf("failed to resolve comparison time range: %w", err)
	}

	// If time range is specified in the spine, resolve it.
	if qry.Spine != nil && qry.Spine.TimeRange != nil {
		var computedTimeDims []*metricsview.Dimension
		for _, d := range qry.Dimensions {
			if d.Compute != nil && d.Compute.TimeFloor != nil {
				computedTimeDims = append(computedTimeDims, &d)
			}
		}

		if len(computedTimeDims) != 1 {
			return errors.New("spine time range is only supported with a single time dimension")
		}

		qry.Spine.TimeRange.Start = qry.TimeRange.Start
		qry.Spine.TimeRange.End = qry.TimeRange.End
		qry.Spine.TimeRange.Grain = computedTimeDims[0].Compute.TimeFloor.Grain
		qry.Spine.TimeRange.TimeDimension = computedTimeDims[0].Compute.TimeFloor.Dimension
	}

	return nil
}

// resolveTimeRange resolves the given time range, ensuring only its Start and End properties are populated.
func (e *Executor) resolveTimeRange(ctx context.Context, tr *metricsview.TimeRange, tz *time.Location, executionTime *time.Time) error {
	if tr == nil || tr.IsZero() {
		return nil
	}

	// Start and End are hardcoded, skip the rest of the code
	if !tr.Start.IsZero() && !tr.End.IsZero() {
		// Clear all other fields than Start and End
		tr.Expression = ""
		tr.IsoDuration = ""
		tr.IsoOffset = ""
		tr.RoundToGrain = metricsview.TimeGrainUnspecified
		return nil
	}

	if tr.Expression != "" && (!tr.Start.IsZero() || !tr.End.IsZero() || tr.IsoDuration != "" || tr.IsoOffset != "" || tr.RoundToGrain != metricsview.TimeGrainUnspecified) {
		return errors.New("other fields are not supported when expression is provided")
	}

	// TODO: Implement lazy evaluation where we only evaluate timestamps if required for the time expression.
	ts, err := e.Timestamps(ctx, tr.TimeDimension)
	if err != nil {
		return fmt.Errorf("failed to fetch timestamps: %w", err)
	}
	if executionTime != nil {
		// If provided, all the end anchors should use the execution time.
		ts.Watermark = *executionTime
		ts.Max = *executionTime
		ts.Now = *executionTime
	}

<<<<<<< HEAD
	var rt *rilltime.Expression
	if tr.IsoDuration != "" || tr.IsoOffset != "" || tr.RoundToGrain != metricsview.TimeGrainUnspecified {
		rt, err = rilltime.ParseISO(tr.IsoDuration, tr.IsoOffset, tr.End, tr.RoundToGrain.ToTimeutil(), rilltime.ParseOptions{
			DefaultTimeZone: tz,
			SmallestGrain: timeutil.TimeGrainFromAPI(e.metricsView.SmallestTimeGrain),
		})
	} else {
		rt, err = rilltime.Parse(tr.Expression, rilltime.ParseOptions{
			DefaultTimeZone: tz,
			SmallestGrain: timeutil.TimeGrainFromAPI(e.metricsView.SmallestTimeGrain),
		})
	}
=======
	rillTime, err := rilltime.Parse(tr.Expression, rilltime.ParseOptions{
		SmallestGrain:   timeutil.TimeGrainFromAPI(e.metricsView.SmallestTimeGrain),
		DefaultTimeZone: tz,
	})
>>>>>>> e2db39a7
	if err != nil {
		return err
	}

	// TODO: use grain when we have timeseries from metrics_view_aggregation
	tr.Start, tr.End, _ = rt.Eval(rilltime.EvalOptions{
		Now:        ts.Now,
		MinTime:    ts.Min,
		MaxTime:    ts.Max,
		Watermark:  ts.Watermark,
		FirstDay:   int(e.metricsView.FirstDayOfWeek),
		FirstMonth: int(e.metricsView.FirstMonthOfYear),
	})

	// Clear all other fields than Start and End
	tr.Expression = ""
	tr.IsoDuration = ""
	tr.IsoOffset = ""
	tr.RoundToGrain = metricsview.TimeGrainUnspecified

	return nil
}<|MERGE_RESOLUTION|>--- conflicted
+++ resolved
@@ -90,25 +90,18 @@
 		ts.Now = *executionTime
 	}
 
-<<<<<<< HEAD
 	var rt *rilltime.Expression
 	if tr.IsoDuration != "" || tr.IsoOffset != "" || tr.RoundToGrain != metricsview.TimeGrainUnspecified {
 		rt, err = rilltime.ParseISO(tr.IsoDuration, tr.IsoOffset, tr.End, tr.RoundToGrain.ToTimeutil(), rilltime.ParseOptions{
 			DefaultTimeZone: tz,
-			SmallestGrain: timeutil.TimeGrainFromAPI(e.metricsView.SmallestTimeGrain),
+			SmallestGrain:   timeutil.TimeGrainFromAPI(e.metricsView.SmallestTimeGrain),
 		})
 	} else {
 		rt, err = rilltime.Parse(tr.Expression, rilltime.ParseOptions{
 			DefaultTimeZone: tz,
-			SmallestGrain: timeutil.TimeGrainFromAPI(e.metricsView.SmallestTimeGrain),
+			SmallestGrain:   timeutil.TimeGrainFromAPI(e.metricsView.SmallestTimeGrain),
 		})
 	}
-=======
-	rillTime, err := rilltime.Parse(tr.Expression, rilltime.ParseOptions{
-		SmallestGrain:   timeutil.TimeGrainFromAPI(e.metricsView.SmallestTimeGrain),
-		DefaultTimeZone: tz,
-	})
->>>>>>> e2db39a7
 	if err != nil {
 		return err
 	}
