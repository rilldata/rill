--- conflicted
+++ resolved
@@ -55,13 +55,8 @@
 }
 
 // ValidateAndNormalizeMetricsView validates the dimensions and measures in the executor's metrics view and returns a ValidateMetricsViewResult
-<<<<<<< HEAD
-// It also populates the schema of the metrics view if all dimensions and measures are valid.
+// It also inherits properties from parent metrics view and populates the schema of the metrics view if all dimensions and measures are valid.
 // Note: Beware that it modifies the e.metricsView spec in place, e.g. to populate the dimension and measure types.
-=======
-// It also inherits properties from parent metrics view and populates the schema of the metrics view if all dimensions and measures are valid.
-// Note - Beware that it modifies the metrics view spec in place to populate the dimension and measure types.
->>>>>>> c28a00eb
 func (e *Executor) ValidateAndNormalizeMetricsView(ctx context.Context) (*ValidateMetricsViewResult, error) {
 	err := e.resolveParentMetricsView(ctx)
 	if err != nil {
