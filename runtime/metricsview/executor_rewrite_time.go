--- conflicted
+++ resolved
@@ -61,46 +61,19 @@
 	}
 
 	if tr.Expression == "" {
-<<<<<<< HEAD
-		return e.resolveISOTimeRange(ctx, tr, tz, executionTime)
-=======
 		return e.resolveISOTimeRange(tr, tz, watermark)
->>>>>>> a706c807
 	}
 	if !tr.Start.IsZero() || !tr.End.IsZero() || tr.IsoDuration != "" || tr.IsoOffset != "" || tr.RoundToGrain != TimeGrainUnspecified {
 		return errors.New("other fields are not supported when expression is provided")
 	}
 
-<<<<<<< HEAD
-	rillTime, err := rilltime.Parse(tr.Expression)
-	if err != nil {
-		return err
-	}
-
-	watermark, err := e.loadWatermark(ctx, executionTime)
-	if err != nil {
-		return err
-	}
-
-	minTime, err := e.MinTime(ctx, e.metricsView.TimeDimension)
-	if err != nil {
-		return err
-	}
-
-	maxTime, err := e.MaxTime(ctx, e.metricsView.TimeDimension)
-=======
 	rillTime, err := rilltime.Parse(tr.Expression, rilltime.ParseOptions{})
->>>>>>> a706c807
 	if err != nil {
 		return err
 	}
 
 	tr.Start, tr.End, err = rillTime.Eval(rilltime.EvalOptions{
-<<<<<<< HEAD
-		Now:        time.Now(),
-=======
 		Now:        now,
->>>>>>> a706c807
 		MinTime:    minTime,
 		MaxTime:    maxTime,
 		Watermark:  watermark,
@@ -121,11 +94,7 @@
 }
 
 // resolveISOTimeRange resolves the given time range where either only start/end is specified along with ISO duration/offset, ensuring only its Start and End properties are populated.
-<<<<<<< HEAD
-func (e *Executor) resolveISOTimeRange(ctx context.Context, tr *TimeRange, tz *time.Location, executionTime *time.Time) error {
-=======
 func (e *Executor) resolveISOTimeRange(tr *TimeRange, tz *time.Location, watermark time.Time) error {
->>>>>>> a706c807
 	if tr.Start.IsZero() && tr.End.IsZero() {
 		tr.End = watermark
 	}
