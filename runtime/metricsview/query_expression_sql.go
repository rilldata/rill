package metricsview

import (
	"errors"
	"fmt"
	"reflect"
	"regexp"
	"strings"

	"github.com/rilldata/rill/runtime/pkg/sqlstring"
)

// ExpressionDialect controls the output format of ExpressionToSQL.
type ExpressionDialect int

const (
	// DialectJSON uses JSON-style formatting (double quotes for strings, square brackets for arrays).
	// This is the default for backwards compatibility.
	DialectJSON ExpressionDialect = iota
	// DialectDuckDB uses DuckDB SQL syntax (single quotes for strings, parentheses for IN lists).
	DialectDuckDB
)

// ExpressionToSQL converts an expression to a SQL string.
// The dialect parameter controls the output format. If not provided, defaults to DialectJSON for backwards compatibility.
func ExpressionToSQL(e *Expression, dialect ...ExpressionDialect) (string, error) {
	d := DialectJSON
	if len(dialect) > 0 {
		d = dialect[0]
	}
	b := exprSQLBuilder{Builder: &strings.Builder{}, dialect: d}
	err := b.writeExpression(e)
	if err != nil {
		return "", err
	}
	return b.String(), nil
}

type exprSQLBuilder struct {
	*strings.Builder
	dialect ExpressionDialect
}

func (b exprSQLBuilder) writeExpression(e *Expression) error {
	if e == nil {
		return nil
	}
	if e.Name != "" {
		return b.writeName(e.Name)
	}
	if e.Value != nil {
		return b.writeValue(e.Value)
	}
	if e.Subquery != nil {
		return b.writeSubquery(e.Subquery)
	}
	if e.Condition != nil {
		return b.writeCondition(e.Condition)
	}
	return errors.New("invalid expression")
}

func (b exprSQLBuilder) writeName(name string) error {
	escaped := name
	if !safeSQLIdentifierRegexp.MatchString(name) {
		escaped = fmt.Sprintf(`"%s"`, strings.ReplaceAll(name, `"`, `""`)) // nolint:gocritic
	}
	b.writeString(escaped)
	return nil
}

func (b exprSQLBuilder) writeValue(val any) error {
<<<<<<< HEAD
	if b.dialect == DialectDuckDB {
		return b.writeSQLValue(val)
	}
	// Default: JSON format
	res, err := json.Marshal(val)
	if err != nil {
		return err
	}
	if len(res) > 0 && res[len(res)-1] == '\n' {
		res = res[:len(res)-1]
	}
	_, err = b.WriteString(string(res))
=======
	_, err := b.WriteString(sqlstring.ToLiteral(val))
>>>>>>> 934ad576
	return err
}

func (b exprSQLBuilder) writeSQLValue(val any) error {
	if val == nil {
		b.writeString("NULL")
		return nil
	}

	switch v := val.(type) {
	case string:
		// Escape single quotes by doubling them
		escaped := strings.ReplaceAll(v, "'", "''")
		b.writeByte('\'')
		b.writeString(escaped)
		b.writeByte('\'')
		return nil
	case bool:
		if v {
			b.writeString("TRUE")
		} else {
			b.writeString("FALSE")
		}
		return nil
	case []any:
		b.writeByte('(')
		for i, item := range v {
			if i > 0 {
				b.writeString(", ")
			}
			if err := b.writeSQLValue(item); err != nil {
				return err
			}
		}
		b.writeByte(')')
		return nil
	default:
		// For numbers and other types, use reflection to handle slices
		rv := reflect.ValueOf(val)
		if rv.Kind() == reflect.Slice {
			b.writeByte('(')
			for i := 0; i < rv.Len(); i++ {
				if i > 0 {
					b.writeString(", ")
				}
				if err := b.writeSQLValue(rv.Index(i).Interface()); err != nil {
					return err
				}
			}
			b.writeByte(')')
			return nil
		}
		// For numbers and other primitives, use fmt
		_, err := fmt.Fprintf(b.Builder, "%v", val)
		return err
	}
}

func (b exprSQLBuilder) writeSubquery(s *Subquery) error {
	_, err := b.WriteString("(SELECT ")
	if err != nil {
		return err
	}
	_, err = b.WriteString(s.Dimension.Name)
	if err != nil {
		return err
	}
	_, err = b.WriteString(" FROM metrics_view") // We don't know the actual metrics view name
	if err != nil {
		return err
	}
	if s.Where != nil {
		_, err := b.WriteString(" WHERE ")
		if err != nil {
			return err
		}
		err = b.writeExpression(s.Where)
		if err != nil {
			return err
		}
	}
	if s.Having != nil {
		_, err := b.WriteString(" HAVING ")
		if err != nil {
			return err
		}
		err = b.writeExpression(s.Having)
		if err != nil {
			return err
		}
	}
	_, err = b.WriteString(")")
	return err
}

func (b exprSQLBuilder) writeCondition(cond *Condition) error {
	switch cond.Operator {
	case OperatorOr:
		return b.writeJoinedExpressions(cond.Expressions, " OR ")
	case OperatorAnd:
		return b.writeJoinedExpressions(cond.Expressions, " AND ")
	default:
		if !cond.Operator.Valid() {
			return fmt.Errorf("invalid expression operator %q", cond.Operator)
		}
		return b.writeBinaryCondition(cond.Expressions, cond.Operator)
	}
}

func (b exprSQLBuilder) writeJoinedExpressions(exprs []*Expression, joiner string) error {
	if len(exprs) == 0 {
		return nil
	}

	for i, e := range exprs {
		if i > 0 {
			b.writeString(joiner)
		}
		err := b.writeWrappedExpression(e)
		if err != nil {
			return err
		}
	}

	return nil
}

func (b exprSQLBuilder) writeBinaryCondition(exprs []*Expression, op Operator) error {
	// Backwards compatibility: For IN and NIN, the right hand side may be a flattened list of values, not a single list.
	if op == OperatorIn || op == OperatorNin {
		if len(exprs) == 2 {
			rhs := exprs[1]
			typ := reflect.TypeOf(rhs.Value)
			isListVal := typ != nil && typ.Kind() == reflect.Slice
			if rhs.Name == "" && !isListVal && rhs.Condition == nil && rhs.Subquery == nil {
				// Convert the right hand side to a list
				exprs[1] = &Expression{Value: []any{rhs.Value}}
			}
		}
		if len(exprs) > 2 {
			vals := make([]any, 0, len(exprs)-1)
			for _, e := range exprs[1:] {
				vals = append(vals, e.Value)
			}
			exprs = []*Expression{exprs[0], {Value: vals}}
		}
	}

	if len(exprs) != 2 {
		return fmt.Errorf("binary condition must have exactly 2 expressions")
	}

	left := exprs[0]
	if left == nil {
		return fmt.Errorf("left expression is nil")
	}

	right := exprs[1]
	if right == nil {
		return fmt.Errorf("right expression is nil")
	}

	err := b.writeWrappedExpression(left)
	if err != nil {
		return err
	}

	switch op {
	case OperatorEq:
		// Special case: "dim = NULL" should be written as "dim IS NULL"
		if hasNilValue(right) {
			b.writeString(" IS NULL")
			return nil
		}
		b.writeString(" = ")
	case OperatorNeq:
		// Special case: "dim != NULL" should be written as "dim IS NOT NULL"
		if hasNilValue(right) {
			b.writeString(" IS NOT NULL")
			return nil
		}
		b.writeString(" != ")
	case OperatorLt:
		b.writeString(" < ")
	case OperatorLte:
		b.writeString(" <= ")
	case OperatorGt:
		b.writeString(" > ")
	case OperatorGte:
		b.writeString(" >= ")
	case OperatorIn:
		b.writeString(" IN ")
	case OperatorNin:
		b.writeString(" NOT IN ")
	case OperatorIlike:
		b.writeString(" ILIKE ")
	case OperatorNilike:
		b.writeString(" NOT ILIKE ")
	default:
		return fmt.Errorf("invalid binary condition operator %q", op)
	}

	err = b.writeWrappedExpression(right)
	if err != nil {
		return err
	}

	return nil
}

func (b exprSQLBuilder) writeWrappedExpression(e *Expression) error {
	if e.Condition != nil {
		b.writeByte('(')
	}
	err := b.writeExpression(e)
	if err != nil {
		return err
	}
	if e.Condition != nil {
		b.writeByte(')')
	}
	return nil
}

func (b exprSQLBuilder) writeByte(v byte) {
	_ = b.WriteByte(v)
}

func (b exprSQLBuilder) writeString(s string) {
	_, _ = b.WriteString(s)
}

func hasNilValue(expr *Expression) bool {
	return expr != nil && expr.Value == nil && expr.Condition == nil && expr.Subquery == nil
}

// safeSQLIdentifierRegexp matches SQL identifiers that don't need to be escaped (alphanumeric and underscores, not starting with a digit).
var safeSQLIdentifierRegexp = regexp.MustCompile(`^[a-zA-Z_][a-zA-Z0-9_]*$`)<|MERGE_RESOLUTION|>--- conflicted
+++ resolved
@@ -10,25 +10,8 @@
 	"github.com/rilldata/rill/runtime/pkg/sqlstring"
 )
 
-// ExpressionDialect controls the output format of ExpressionToSQL.
-type ExpressionDialect int
-
-const (
-	// DialectJSON uses JSON-style formatting (double quotes for strings, square brackets for arrays).
-	// This is the default for backwards compatibility.
-	DialectJSON ExpressionDialect = iota
-	// DialectDuckDB uses DuckDB SQL syntax (single quotes for strings, parentheses for IN lists).
-	DialectDuckDB
-)
-
-// ExpressionToSQL converts an expression to a SQL string.
-// The dialect parameter controls the output format. If not provided, defaults to DialectJSON for backwards compatibility.
-func ExpressionToSQL(e *Expression, dialect ...ExpressionDialect) (string, error) {
-	d := DialectJSON
-	if len(dialect) > 0 {
-		d = dialect[0]
-	}
-	b := exprSQLBuilder{Builder: &strings.Builder{}, dialect: d}
+func ExpressionToSQL(e *Expression) (string, error) {
+	b := exprSQLBuilder{Builder: &strings.Builder{}}
 	err := b.writeExpression(e)
 	if err != nil {
 		return "", err
@@ -38,7 +21,6 @@
 
 type exprSQLBuilder struct {
 	*strings.Builder
-	dialect ExpressionDialect
 }
 
 func (b exprSQLBuilder) writeExpression(e *Expression) error {
@@ -70,78 +52,8 @@
 }
 
 func (b exprSQLBuilder) writeValue(val any) error {
-<<<<<<< HEAD
-	if b.dialect == DialectDuckDB {
-		return b.writeSQLValue(val)
-	}
-	// Default: JSON format
-	res, err := json.Marshal(val)
-	if err != nil {
-		return err
-	}
-	if len(res) > 0 && res[len(res)-1] == '\n' {
-		res = res[:len(res)-1]
-	}
-	_, err = b.WriteString(string(res))
-=======
 	_, err := b.WriteString(sqlstring.ToLiteral(val))
->>>>>>> 934ad576
 	return err
-}
-
-func (b exprSQLBuilder) writeSQLValue(val any) error {
-	if val == nil {
-		b.writeString("NULL")
-		return nil
-	}
-
-	switch v := val.(type) {
-	case string:
-		// Escape single quotes by doubling them
-		escaped := strings.ReplaceAll(v, "'", "''")
-		b.writeByte('\'')
-		b.writeString(escaped)
-		b.writeByte('\'')
-		return nil
-	case bool:
-		if v {
-			b.writeString("TRUE")
-		} else {
-			b.writeString("FALSE")
-		}
-		return nil
-	case []any:
-		b.writeByte('(')
-		for i, item := range v {
-			if i > 0 {
-				b.writeString(", ")
-			}
-			if err := b.writeSQLValue(item); err != nil {
-				return err
-			}
-		}
-		b.writeByte(')')
-		return nil
-	default:
-		// For numbers and other types, use reflection to handle slices
-		rv := reflect.ValueOf(val)
-		if rv.Kind() == reflect.Slice {
-			b.writeByte('(')
-			for i := 0; i < rv.Len(); i++ {
-				if i > 0 {
-					b.writeString(", ")
-				}
-				if err := b.writeSQLValue(rv.Index(i).Interface()); err != nil {
-					return err
-				}
-			}
-			b.writeByte(')')
-			return nil
-		}
-		// For numbers and other primitives, use fmt
-		_, err := fmt.Fprintf(b.Builder, "%v", val)
-		return err
-	}
 }
 
 func (b exprSQLBuilder) writeSubquery(s *Subquery) error {
