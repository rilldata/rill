package rillv1

import (
	"context"
	"encoding/json"
	"fmt"
	"maps"
	"reflect"
	"slices"
	"strings"
	"testing"

	runtimev1 "github.com/rilldata/rill/proto/gen/rill/runtime/v1"
	"github.com/rilldata/rill/runtime/drivers"
	"github.com/rilldata/rill/runtime/pkg/activity"
	"github.com/rilldata/rill/runtime/storage"
	"github.com/stretchr/testify/require"
	"go.uber.org/zap"
	"google.golang.org/protobuf/types/known/structpb"

	_ "github.com/rilldata/rill/runtime/drivers/file"
)

func TestRillYAML(t *testing.T) {
	ctx := context.Background()
	repo := makeRepo(t, map[string]string{
		`rill.yaml`: `
display_name: Hello world
description: This project says hello to the world

connectors:
- name: my-s3
  type: s3
  defaults:
    region: us-east-1

env:
  foo: bar
`,
	})

	res, err := ParseRillYAML(ctx, repo, "")
	require.NoError(t, err)

	require.Equal(t, res.DisplayName, "Hello world")
	require.Equal(t, res.Description, "This project says hello to the world")

	require.Len(t, res.Connectors, 1)
	require.Equal(t, "my-s3", res.Connectors[0].Name)
	require.Equal(t, "s3", res.Connectors[0].Type)
	require.Len(t, res.Connectors[0].Defaults, 1)
	require.Equal(t, "us-east-1", res.Connectors[0].Defaults["region"])

	require.Len(t, res.Variables, 1)
	require.Equal(t, "foo", res.Variables[0].Name)
	require.Equal(t, "bar", res.Variables[0].Default)
}

func TestRillYAMLFeatures(t *testing.T) {
	tt := []struct {
		yaml    string
		want    map[string]bool
		wantErr bool
	}{
		{
			yaml: ` `,
			want: nil,
		},
		{
			yaml:    `features: 10`,
			wantErr: true,
		},
		{
			yaml: `features: []`,
			want: map[string]bool{},
		},
		{
			yaml: `features: {}`,
			want: map[string]bool{},
		},
		{
			yaml: `
features:
  foo: true
  bar: false
`,
			want: map[string]bool{"foo": true, "bar": false},
		},
		{
			yaml: `
features:
- foo
- bar
`,
			want: map[string]bool{"foo": true, "bar": true},
		},
	}

	for i, tc := range tt {
		t.Run(fmt.Sprintf("case=%d", i), func(t *testing.T) {
			ctx := context.Background()
			repo := makeRepo(t, map[string]string{
				`rill.yaml`: tc.yaml,
			})

			res, err := ParseRillYAML(ctx, repo, "")
			if tc.wantErr {
				require.Error(t, err)
				return
			}

			require.NoError(t, err)
			require.Equal(t, tc.want, res.FeatureFlags)
		})
	}
}

func TestComplete(t *testing.T) {
	files := map[string]string{
		// rill.yaml
		`rill.yaml`: ``,
		// init.sql
		`init.sql`: `
{{ configure "max_version" 2 }}
INSTALL 'hello';
`,
		// source s1
		`sources/s1.yaml`: `
connector: s3
path: hello
`,
		// source s2
		`sources/s2.sql`: `
-- @connector: postgres
-- @refresh.cron: 0 0 * * *
SELECT 1
`,
		// model m1
		`models/m1.sql`: `
SELECT 1
`,
		// model m2
		`models/m2.sql`: `
SELECT * FROM m1
`,
		`models/m2.yaml`: `
materialize: true
`,
		// dashboard d1
		`metrics/d1.yaml`: `
version: 1
type: metrics_view
model: m2
dimensions:
  - name: a
    column: a
measures:
  - name: b
    expression: count(*)
    format_d3: "0,0"
    format_d3_locale:
        currency: ["£", ""]
first_day_of_week: 7
first_month_of_year: 3
`,
		// explore e1
		`explores/e1.yaml`: `
type: explore
display_name: E1
metrics_view: d1
measures:
  - b
time_ranges:
  - P2W
  - range: P4W
  - range: P2M
    comparison_offsets:
      - P1M
      - offset: P4M
        range: P2M
defaults:
  time_range: P4W
`,
		// migration c1
		`custom/c1.yml`: `
type: migration
max_version: 3
sql: |
  CREATE TABLE a(a integer);
`,
		// model c2
		`custom/c2.sql`: `
{{ configure "type" "model" }}
{{ configure "materialize" true }}
SELECT * FROM {{ ref "m2" }}
`,
		// connector s3
		`connectors/s3.yaml`: `
type: connector
region: us-east-1
driver: s3
dev:
  bucket: "my-bucket-dev"
prod:
  bucket: "my-bucket-prod"
`,
		// connector postgres
		`connectors/postgres.yaml`: `
driver: postgres
database: postgres
schema: default
`,
	}

	timeRange := "P4W"
	resources := []*Resource{
		// init.sql
		{
			Name:  ResourceName{Kind: ResourceKindMigration, Name: "init"},
			Paths: []string{"/init.sql"},
			MigrationSpec: &runtimev1.MigrationSpec{
				Connector: "duckdb",
				Version:   2,
				Sql:       strings.TrimSpace(files["init.sql"]),
			},
		},
		// source s1
		{
			Name:  ResourceName{Kind: ResourceKindSource, Name: "s1"},
			Paths: []string{"/sources/s1.yaml"},
			SourceSpec: &runtimev1.SourceSpec{
				SourceConnector: "s3",
				SinkConnector:   "duckdb",
				Properties:      must(structpb.NewStruct(map[string]any{"path": "hello"})),
				RefreshSchedule: &runtimev1.Schedule{RefUpdate: true},
			},
		},
		// source s2
		{
			Name:  ResourceName{Kind: ResourceKindSource, Name: "s2"},
			Paths: []string{"/sources/s2.sql"},
			SourceSpec: &runtimev1.SourceSpec{
				SourceConnector: "postgres",
				SinkConnector:   "duckdb",
				Properties:      must(structpb.NewStruct(map[string]any{"sql": strings.TrimSpace(files["sources/s2.sql"])})),
				RefreshSchedule: &runtimev1.Schedule{RefUpdate: true, Cron: "0 0 * * *"},
			},
		},
		// model m1
		{
			Name:  ResourceName{Kind: ResourceKindModel, Name: "m1"},
			Paths: []string{"/models/m1.sql"},
			ModelSpec: &runtimev1.ModelSpec{
				RefreshSchedule: &runtimev1.Schedule{RefUpdate: true},
				InputConnector:  "duckdb",
				InputProperties: must(structpb.NewStruct(map[string]any{"sql": strings.TrimSpace(files["models/m1.sql"])})),
				OutputConnector: "duckdb",
			},
		},
		// model m2
		{
			Name:  ResourceName{Kind: ResourceKindModel, Name: "m2"},
			Refs:  []ResourceName{{Kind: ResourceKindModel, Name: "m1"}},
			Paths: []string{"/models/m2.yaml", "/models/m2.sql"},
			ModelSpec: &runtimev1.ModelSpec{
				RefreshSchedule:  &runtimev1.Schedule{RefUpdate: true},
				InputConnector:   "duckdb",
				InputProperties:  must(structpb.NewStruct(map[string]any{"sql": strings.TrimSpace(files["models/m2.sql"])})),
				OutputConnector:  "duckdb",
				OutputProperties: must(structpb.NewStruct(map[string]any{"materialize": true})),
			},
		},
		// dashboard d1
		{
			Name:  ResourceName{Kind: ResourceKindMetricsView, Name: "d1"},
			Refs:  []ResourceName{{Kind: ResourceKindModel, Name: "m2"}},
			Paths: []string{"/metrics/d1.yaml"},
			MetricsViewSpec: &runtimev1.MetricsViewSpec{
				Connector:   "duckdb",
				Model:       "m2",
				DisplayName: "D1",
				Dimensions: []*runtimev1.MetricsViewSpec_DimensionV2{
					{Name: "a", DisplayName: "A", Column: "a"},
				},
				Measures: []*runtimev1.MetricsViewSpec_MeasureV2{
					{
						Name:           "b",
						DisplayName:    "B",
						Expression:     "count(*)",
						Type:           runtimev1.MetricsViewSpec_MEASURE_TYPE_SIMPLE,
						FormatD3:       "0,0",
						FormatD3Locale: must(structpb.NewStruct(map[string]any{"currency": []any{"£", ""}})),
					},
				},
				FirstDayOfWeek:   7,
				FirstMonthOfYear: 3,
			},
		},
		// explore e1
		{
			Name:  ResourceName{Kind: ResourceKindExplore, Name: "e1"},
			Refs:  []ResourceName{{Kind: ResourceKindMetricsView, Name: "d1"}},
			Paths: []string{"/explores/e1.yaml"},
			ExploreSpec: &runtimev1.ExploreSpec{
				DisplayName:        "E1",
				MetricsView:        "d1",
				DimensionsSelector: &runtimev1.FieldSelector{Selector: &runtimev1.FieldSelector_All{All: true}},
				Measures:           []string{"b"},
				TimeRanges: []*runtimev1.ExploreTimeRange{
					{Range: "P2W"},
					{Range: "P4W"},
					{
						Range: "P2M",
						ComparisonTimeRanges: []*runtimev1.ExploreComparisonTimeRange{
							{Offset: "P1M"},
							{Offset: "P4M", Range: "P2M"},
						},
					},
				},
				DefaultPreset: &runtimev1.ExplorePreset{
					DimensionsSelector: &runtimev1.FieldSelector{Selector: &runtimev1.FieldSelector_All{All: true}},
					MeasuresSelector:   &runtimev1.FieldSelector{Selector: &runtimev1.FieldSelector_All{All: true}},
					TimeRange:          &timeRange,
					ComparisonMode:     runtimev1.ExploreComparisonMode_EXPLORE_COMPARISON_MODE_NONE,
				},
			},
		},
		// migration c1
		{
			Name:  ResourceName{Kind: ResourceKindMigration, Name: "c1"},
			Paths: []string{"/custom/c1.yml"},
			MigrationSpec: &runtimev1.MigrationSpec{
				Connector: "duckdb",
				Version:   3,
				Sql:       "CREATE TABLE a(a integer);",
			},
		},
		// model c2
		{
			Name:  ResourceName{Kind: ResourceKindModel, Name: "c2"},
			Refs:  []ResourceName{{Kind: ResourceKindModel, Name: "m2"}},
			Paths: []string{"/custom/c2.sql"},
			ModelSpec: &runtimev1.ModelSpec{
				RefreshSchedule: &runtimev1.Schedule{RefUpdate: true},
				InputConnector:  "duckdb",
				InputProperties: must(structpb.NewStruct(map[string]any{
					"sql": strings.TrimSpace(files["custom/c2.sql"]),
				})),
				OutputConnector:  "duckdb",
				OutputProperties: must(structpb.NewStruct(map[string]any{"materialize": true})),
			},
		},
		// postgres
		{
			Name:  ResourceName{Kind: ResourceKindConnector, Name: "postgres"},
			Paths: []string{"/connectors/postgres.yaml"},
			ConnectorSpec: &runtimev1.ConnectorSpec{
				Driver: "postgres",
				Properties: map[string]string{
					"database": "postgres",
					"schema":   "default",
				},
			},
		},
		// s3
		{
			Name:  ResourceName{Kind: ResourceKindConnector, Name: "s3"},
			Paths: []string{"/connectors/s3.yaml"},
			ConnectorSpec: &runtimev1.ConnectorSpec{
				Driver: "s3",
				Properties: map[string]string{
					"region": "us-east-1",
				},
			},
		},
	}

	ctx := context.Background()
	repo := makeRepo(t, files)
	p, err := Parse(ctx, repo, "", "", "duckdb")
	require.NoError(t, err)
	requireResourcesAndErrors(t, p, resources, nil)
}

func TestLocationError(t *testing.T) {
	files := map[string]string{
		// rill.yaml
		`rill.yaml`: ``,
		// source s1
		`sources/s1.yaml`: `
connector: s3
path: hello
  world: foo
`,
		// model m1
		`/models/m1.sql`: `
-- @materialize: true
SELECT *

FRO m1
`,
	}

	errors := []*runtimev1.ParseError{
		{
			Message:       " mapping values are not allowed in this context",
			FilePath:      "/sources/s1.yaml",
			StartLocation: &runtimev1.CharLocation{Line: 4},
		},
		{
			Message:       "syntax error at or near \"m1\"",
			FilePath:      "/models/m1.sql",
			StartLocation: &runtimev1.CharLocation{Line: 5},
		},
	}

	ctx := context.Background()
	repo := makeRepo(t, files)
	p, err := Parse(ctx, repo, "", "", "duckdb")
	require.NoError(t, err)
	requireResourcesAndErrors(t, p, nil, errors)
}

func TestUniqueSourceModelName(t *testing.T) {
	files := map[string]string{
		// rill.yaml
		`rill.yaml`: ``,
		// source s1
		`sources/s1.yaml`: `
connector: s3
`,
		// model s1
		`/models/s1.sql`: `
SELECT 1
`,
	}

	resources := []*Resource{
		{
			Name:  ResourceName{Kind: ResourceKindSource, Name: "s1"},
			Paths: []string{"/sources/s1.yaml"},
			SourceSpec: &runtimev1.SourceSpec{
				SourceConnector: "s3",
				SinkConnector:   "duckdb",
				Properties:      must(structpb.NewStruct(map[string]any{})),
				RefreshSchedule: &runtimev1.Schedule{RefUpdate: true},
			},
		},
	}

	errors := []*runtimev1.ParseError{
		{
			Message:  "model name collides with source \"s1\"",
			FilePath: "/models/s1.sql",
		},
	}

	ctx := context.Background()
	repo := makeRepo(t, files)
	p, err := Parse(ctx, repo, "", "", "duckdb")
	require.NoError(t, err)
	requireResourcesAndErrors(t, p, resources, errors)
}

func TestReparse(t *testing.T) {
	// Prepare
	ctx := context.Background()

	// Create empty project
	repo := makeRepo(t, map[string]string{`rill.yaml`: ``})
	p, err := Parse(ctx, repo, "", "", "duckdb")
	require.NoError(t, err)
	requireResourcesAndErrors(t, p, nil, nil)

	// Add a source
	putRepo(t, repo, map[string]string{
		`sources/s1.yaml`: `
connector: s3
path: hello
`,
	})
	s1 := &Resource{
		Name:  ResourceName{Kind: ResourceKindSource, Name: "s1"},
		Paths: []string{"/sources/s1.yaml"},
		SourceSpec: &runtimev1.SourceSpec{
			SourceConnector: "s3",
			SinkConnector:   "duckdb",
			Properties:      must(structpb.NewStruct(map[string]any{"path": "hello"})),
			RefreshSchedule: &runtimev1.Schedule{RefUpdate: true},
		},
	}
	diff, err := p.Reparse(ctx, s1.Paths)
	require.NoError(t, err)
	requireResourcesAndErrors(t, p, []*Resource{s1}, nil)
	require.Equal(t, &Diff{
		Added: []ResourceName{s1.Name},
	}, diff)

	// Add a model
	putRepo(t, repo, map[string]string{
		`models/m1.sql`: `
SELECT * FROM foo
`,
	})
	m1 := &Resource{
		Name:  ResourceName{Kind: ResourceKindModel, Name: "m1"},
		Paths: []string{"/models/m1.sql"},
		ModelSpec: &runtimev1.ModelSpec{
			RefreshSchedule: &runtimev1.Schedule{RefUpdate: true},
			InputConnector:  "duckdb",
			InputProperties: must(structpb.NewStruct(map[string]any{"sql": "SELECT * FROM foo"})),
			OutputConnector: "duckdb",
		},
	}
	diff, err = p.Reparse(ctx, m1.Paths)
	require.NoError(t, err)
	requireResourcesAndErrors(t, p, []*Resource{s1, m1}, nil)
	require.Equal(t, &Diff{
		Added: []ResourceName{m1.Name},
	}, diff)

	// Annotate the model with a YAML file
	putRepo(t, repo, map[string]string{
		`models/m1.yaml`: `
materialize: true
`,
	})
	m1.Paths = []string{"/models/m1.sql", "/models/m1.yaml"}
	m1.ModelSpec.OutputProperties = must(structpb.NewStruct(map[string]any{"materialize": true}))
	diff, err = p.Reparse(ctx, []string{"/models/m1.yaml"})
	require.NoError(t, err)
	requireResourcesAndErrors(t, p, []*Resource{s1, m1}, nil)
	require.Equal(t, &Diff{
		Modified: []ResourceName{m1.Name},
	}, diff)

	// Modify the model's SQL
	putRepo(t, repo, map[string]string{
		`models/m1.sql`: `
SELECT * FROM bar
`,
	})
	m1.ModelSpec.InputProperties = must(structpb.NewStruct(map[string]any{"sql": "SELECT * FROM bar"}))
	diff, err = p.Reparse(ctx, []string{"/models/m1.sql"})
	require.NoError(t, err)
	requireResourcesAndErrors(t, p, []*Resource{s1, m1}, nil)
	require.Equal(t, &Diff{
		Modified: []ResourceName{m1.Name},
	}, diff)

	// Rename the model to collide with the source
	putRepo(t, repo, map[string]string{
		`models/m1.sql`: `
-- @name: s1
SELECT * FROM bar
`,
	})
	diff, err = p.Reparse(ctx, []string{"/models/m1.sql"})
	require.NoError(t, err)
	requireResourcesAndErrors(t, p, []*Resource{s1}, []*runtimev1.ParseError{
		{
			Message:  "model name collides with source \"s1\"",
			FilePath: "/models/m1.sql",
		},
		{
			Message:  "model name collides with source \"s1\"",
			FilePath: "/models/m1.yaml",
		},
	})
	require.Equal(t, &Diff{
		Deleted: []ResourceName{m1.Name},
	}, diff)

	// Put m1 back and add a syntax error in the source
	putRepo(t, repo, map[string]string{
		`models/m1.sql`: `
SELECT * FROM bar
`,
		`sources/s1.yaml`: `
connector: s3
path: hello
  world: path
`,
	})
	diff, err = p.Reparse(ctx, []string{"/models/m1.sql", "/sources/s1.yaml"})
	require.NoError(t, err)
	requireResourcesAndErrors(t, p, []*Resource{m1}, []*runtimev1.ParseError{{
		Message:       "mapping values are not allowed in this context", // note: approximate string match
		FilePath:      "/sources/s1.yaml",
		StartLocation: &runtimev1.CharLocation{Line: 4},
	}})
	require.Equal(t, &Diff{
		Added:   []ResourceName{m1.Name},
		Deleted: []ResourceName{s1.Name},
	}, diff)

	// Delete the source
	deleteRepo(t, repo, s1.Paths[0])
	diff, err = p.Reparse(ctx, s1.Paths)
	require.NoError(t, err)
	requireResourcesAndErrors(t, p, []*Resource{m1}, nil)
	require.Equal(t, &Diff{}, diff)
}

func TestReparseSourceModelCollision(t *testing.T) {
	// Create project with model m1
	ctx := context.Background()
	repo := makeRepo(t, map[string]string{
		`rill.yaml`: ``,
		`models/m1.sql`: `
SELECT 10
		`,
	})
	m1 := &Resource{
		Name:  ResourceName{Kind: ResourceKindModel, Name: "m1"},
		Paths: []string{"/models/m1.sql"},
		ModelSpec: &runtimev1.ModelSpec{
			RefreshSchedule: &runtimev1.Schedule{RefUpdate: true},
			InputConnector:  "duckdb",
			InputProperties: must(structpb.NewStruct(map[string]any{"sql": "SELECT 10"})),
			OutputConnector: "duckdb",
		},
	}
	p, err := Parse(ctx, repo, "", "", "duckdb")
	require.NoError(t, err)
	requireResourcesAndErrors(t, p, []*Resource{m1}, nil)

	// Add colliding source m1
	putRepo(t, repo, map[string]string{
		`sources/m1.yaml`: `
connector: s3
path: hello
`,
	})
	s1 := &Resource{
		Name:  ResourceName{Kind: ResourceKindSource, Name: "m1"},
		Paths: []string{"/sources/m1.yaml"},
		SourceSpec: &runtimev1.SourceSpec{
			SourceConnector: "s3",
			SinkConnector:   "duckdb",
			Properties:      must(structpb.NewStruct(map[string]any{"path": "hello"})),
			RefreshSchedule: &runtimev1.Schedule{RefUpdate: true},
		},
	}
	diff, err := p.Reparse(ctx, s1.Paths)
	require.NoError(t, err)
	requireResourcesAndErrors(t, p, []*Resource{s1}, []*runtimev1.ParseError{
		{
			Message:  "model name collides with source \"m1\"",
			FilePath: "/models/m1.sql",
		},
	})
	require.Equal(t, &Diff{
		Added:   []ResourceName{s1.Name},
		Deleted: []ResourceName{m1.Name},
	}, diff)

	// Remove colliding source, verify model is restored
	deleteRepo(t, repo, "/sources/m1.yaml")
	diff, err = p.Reparse(ctx, s1.Paths)
	require.NoError(t, err)
	requireResourcesAndErrors(t, p, []*Resource{m1}, nil)
	require.Equal(t, &Diff{
		Added:   []ResourceName{m1.Name},
		Deleted: []ResourceName{s1.Name},
	}, diff)
}

func TestReparseNameCollision(t *testing.T) {
	// Create project with model m1
	ctx := context.Background()
	repo := makeRepo(t, map[string]string{
		`rill.yaml`: ``,
		`models/m1.sql`: `
SELECT 10
		`,
		`models/nested/m1.sql`: `
SELECT 20
		`,
		`models/m2.sql`: `
SELECT * FROM m1
		`,
	})
	m1 := &Resource{
		Name:  ResourceName{Kind: ResourceKindModel, Name: "m1"},
		Paths: []string{"/models/m1.sql"},
		ModelSpec: &runtimev1.ModelSpec{
			RefreshSchedule: &runtimev1.Schedule{RefUpdate: true},
			InputConnector:  "duckdb",
			InputProperties: must(structpb.NewStruct(map[string]any{"sql": "SELECT 10"})),
			OutputConnector: "duckdb",
		},
	}
	m1Nested := &Resource{
		Name:  ResourceName{Kind: ResourceKindModel, Name: "m1"},
		Paths: []string{"/models/nested/m1.sql"},
		ModelSpec: &runtimev1.ModelSpec{
			RefreshSchedule: &runtimev1.Schedule{RefUpdate: true},
			InputConnector:  "duckdb",
			InputProperties: must(structpb.NewStruct(map[string]any{"sql": "SELECT 20"})),
			OutputConnector: "duckdb",
		},
	}
	m2 := &Resource{
		Name:  ResourceName{Kind: ResourceKindModel, Name: "m2"},
		Paths: []string{"/models/m2.sql"},
		Refs:  []ResourceName{{Kind: ResourceKindModel, Name: "m1"}},
		ModelSpec: &runtimev1.ModelSpec{
			RefreshSchedule: &runtimev1.Schedule{RefUpdate: true},
			InputConnector:  "duckdb",
			InputProperties: must(structpb.NewStruct(map[string]any{"sql": "SELECT * FROM m1"})),
			OutputConnector: "duckdb",
		},
	}
	p, err := Parse(ctx, repo, "", "", "duckdb")
	require.NoError(t, err)
	requireResourcesAndErrors(t, p, []*Resource{m1, m2}, []*runtimev1.ParseError{
		{
			Message:  "name collision",
			FilePath: "/models/nested/m1.sql",
			External: true,
		},
	})

	// Remove colliding model, verify things still work
	deleteRepo(t, repo, "/models/m1.sql")
	diff, err := p.Reparse(ctx, m1.Paths)
	require.NoError(t, err)
	requireResourcesAndErrors(t, p, []*Resource{m1Nested, m2}, nil)
	require.Equal(t, &Diff{
		Modified: []ResourceName{m1.Name, m2.Name}, // m2 due to ref re-inference
	}, diff)
}

func TestReparseMultiKindNameCollision(t *testing.T) {
	ctx := context.Background()
	repo := makeRepo(t, map[string]string{
		`rill.yaml`:            ``,
		`models/m1.sql`:        `SELECT 10`,
		`models/nested/m1.sql`: `SELECT 20`,
		`sources/m1.yaml`: `
connector: s3
path: hello
`,
	})
	src := &Resource{
		Name:  ResourceName{Kind: ResourceKindSource, Name: "m1"},
		Paths: []string{"/sources/m1.yaml"},
		SourceSpec: &runtimev1.SourceSpec{
			SourceConnector: "s3",
			SinkConnector:   "duckdb",
			Properties:      must(structpb.NewStruct(map[string]any{"path": "hello"})),
			RefreshSchedule: &runtimev1.Schedule{RefUpdate: true},
		},
	}
	mdl := &Resource{
		Name:  ResourceName{Kind: ResourceKindModel, Name: "m1"},
		Paths: []string{"/models/m1.sql"},
		ModelSpec: &runtimev1.ModelSpec{
			RefreshSchedule: &runtimev1.Schedule{RefUpdate: true},
			InputConnector:  "duckdb",
			InputProperties: must(structpb.NewStruct(map[string]any{"sql": "SELECT 10"})),
			OutputConnector: "duckdb",
		},
	}

	p, err := Parse(ctx, repo, "", "", "duckdb")
	require.NoError(t, err)
	requireResourcesAndErrors(t, p, []*Resource{src}, []*runtimev1.ParseError{
		{
			Message:  "collides with source",
			FilePath: "/models/m1.sql",
			External: true,
		},
		{
			Message:  "name collision",
			FilePath: "/models/nested/m1.sql",
			External: true,
		},
	})

	// Delete source m1
	deleteRepo(t, repo, "/sources/m1.yaml")
	diff, err := p.Reparse(ctx, src.Paths)
	require.NoError(t, err)
	requireResourcesAndErrors(t, p, []*Resource{mdl}, []*runtimev1.ParseError{
		{
			Message:  "name collision",
			FilePath: "/models/nested/m1.sql",
			External: true,
		},
	})
	require.Equal(t, &Diff{
		Added:   []ResourceName{mdl.Name},
		Deleted: []ResourceName{src.Name},
	}, diff)
}

func TestReparseRillYAML(t *testing.T) {
	ctx := context.Background()
	repo := makeRepo(t, map[string]string{})

	mdl := &Resource{
		Name:  ResourceName{Kind: ResourceKindModel, Name: "m1"},
		Paths: []string{"/models/m1.sql"},
		ModelSpec: &runtimev1.ModelSpec{
			RefreshSchedule: &runtimev1.Schedule{RefUpdate: true},
			InputConnector:  "duckdb",
			InputProperties: must(structpb.NewStruct(map[string]any{"sql": "SELECT 10"})),
			OutputConnector: "duckdb",
		},
	}
	perr := &runtimev1.ParseError{
		Message:  "rill.yaml not found",
		FilePath: "/rill.yaml",
	}

	// Parse empty project. Expect rill.yaml error.
	p, err := Parse(ctx, repo, "", "", "duckdb")
	require.NoError(t, err)
	require.Nil(t, p.RillYAML)
	requireResourcesAndErrors(t, p, nil, []*runtimev1.ParseError{perr})

	// Add rill.yaml. Expect success.
	putRepo(t, repo, map[string]string{
		`rill.yaml`: ``,
	})
	diff, err := p.Reparse(ctx, []string{"/rill.yaml"})
	require.NoError(t, err)
	require.True(t, diff.Reloaded)
	require.NotNil(t, p.RillYAML)
	requireResourcesAndErrors(t, p, nil, nil)

	// Remove rill.yaml and add a model. Expect reloaded.
	deleteRepo(t, repo, "/rill.yaml")
	putRepo(t, repo, map[string]string{"/models/m1.sql": "SELECT 10"})
	diff, err = p.Reparse(ctx, []string{"/rill.yaml", "/models/m1.sql"})
	require.NoError(t, err)
	require.True(t, diff.Reloaded)
	require.Nil(t, p.RillYAML)
	requireResourcesAndErrors(t, p, []*Resource{mdl}, []*runtimev1.ParseError{perr})

	// Edit model. Expect nothing to happen because rill.yaml is still broken.
	putRepo(t, repo, map[string]string{"/models/m1.sql": "SELECT 20"})
	diff, err = p.Reparse(ctx, []string{"/models/m1.sql"})
	require.NoError(t, err)
	require.Equal(t, &Diff{Skipped: true}, diff)
	require.Nil(t, p.RillYAML)
	requireResourcesAndErrors(t, p, []*Resource{mdl}, []*runtimev1.ParseError{perr})

	// Fix rill.yaml. Expect reloaded.
	mdl.ModelSpec.InputProperties = must(structpb.NewStruct(map[string]any{"sql": "SELECT 20"}))
	putRepo(t, repo, map[string]string{"/rill.yaml": ""})
	diff, err = p.Reparse(ctx, []string{"/rill.yaml"})
	require.NoError(t, err)
	require.True(t, diff.Reloaded)
	require.NotNil(t, p.RillYAML)
	requireResourcesAndErrors(t, p, []*Resource{mdl}, nil)
}

func TestRefInferrence(t *testing.T) {
	// Create model referencing "bar"
	foo := &Resource{
		Name:  ResourceName{Kind: ResourceKindModel, Name: "foo"},
		Paths: []string{"/models/foo.sql"},
		ModelSpec: &runtimev1.ModelSpec{
			RefreshSchedule: &runtimev1.Schedule{RefUpdate: true},
			InputConnector:  "duckdb",
			InputProperties: must(structpb.NewStruct(map[string]any{"sql": "SELECT * FROM bar"})),
			OutputConnector: "duckdb",
		},
	}
	ctx := context.Background()
	repo := makeRepo(t, map[string]string{
		// rill.yaml
		`rill.yaml`: ``,
		// model foo
		`models/foo.sql`: `SELECT * FROM bar`,
	})
	p, err := Parse(ctx, repo, "", "", "duckdb")
	require.NoError(t, err)
	requireResourcesAndErrors(t, p, []*Resource{foo}, nil)

	// Add model "bar"
	foo.Refs = []ResourceName{{Kind: ResourceKindModel, Name: "bar"}}
	bar := &Resource{
		Name:  ResourceName{Kind: ResourceKindModel, Name: "bar"},
		Paths: []string{"/models/bar.sql"},
		ModelSpec: &runtimev1.ModelSpec{
			RefreshSchedule: &runtimev1.Schedule{RefUpdate: true},
			InputConnector:  "duckdb",
			InputProperties: must(structpb.NewStruct(map[string]any{"sql": "SELECT * FROM baz"})),
			OutputConnector: "duckdb",
		},
	}
	putRepo(t, repo, map[string]string{
		`models/bar.sql`: `SELECT * FROM baz`,
	})
	diff, err := p.Reparse(ctx, []string{"/models/bar.sql"})
	require.NoError(t, err)
	requireResourcesAndErrors(t, p, []*Resource{foo, bar}, nil)
	require.Equal(t, &Diff{
		Added:    []ResourceName{bar.Name},
		Modified: []ResourceName{foo.Name},
	}, diff)

	// Remove "bar"
	foo.Refs = nil
	deleteRepo(t, repo, bar.Paths[0])
	diff, err = p.Reparse(ctx, []string{"/models/bar.sql"})
	require.NoError(t, err)
	requireResourcesAndErrors(t, p, []*Resource{foo}, nil)
	require.Equal(t, &Diff{
		Modified: []ResourceName{foo.Name},
		Deleted:  []ResourceName{bar.Name},
	}, diff)
}

func BenchmarkReparse(b *testing.B) {
	ctx := context.Background()
	files := map[string]string{
		// rill.yaml
		`rill.yaml`: ``,
		// model m1
		`models/m1.sql`: `
SELECT 1
`,
		// model m2
		`models/m2.sql`: `
SELECT * FROM m1
`,
		`models/m2.yaml`: `
materialize: true
`,
	}
	resources := []*Resource{
		// m1
		{
			Name:  ResourceName{Kind: ResourceKindModel, Name: "m1"},
			Paths: []string{"/models/m1.sql"},
			ModelSpec: &runtimev1.ModelSpec{
				RefreshSchedule: &runtimev1.Schedule{RefUpdate: true},
				InputConnector:  "duckdb",
				InputProperties: must(structpb.NewStruct(map[string]any{"sql": strings.TrimSpace(files["models/m1.sql"])})),
				OutputConnector: "duckdb",
			},
		},
		// m2
		{
			Name:  ResourceName{Kind: ResourceKindModel, Name: "m2"},
			Refs:  []ResourceName{{Kind: ResourceKindModel, Name: "m1"}},
			Paths: []string{"/models/m2.sql", "/models/m2.yaml"},
			ModelSpec: &runtimev1.ModelSpec{
				RefreshSchedule:  &runtimev1.Schedule{RefUpdate: true},
				InputConnector:   "duckdb",
				InputProperties:  must(structpb.NewStruct(map[string]any{"sql": strings.TrimSpace(files["models/m2.sql"])})),
				OutputConnector:  "duckdb",
				OutputProperties: must(structpb.NewStruct(map[string]any{"materialize": true})),
			},
		},
	}
	repo := makeRepo(b, files)
	p, err := Parse(ctx, repo, "", "", "duckdb")
	require.NoError(b, err)
	requireResourcesAndErrors(b, p, resources, nil)

	b.ResetTimer()
	for i := 0; i < b.N; i++ {
		files[`models/m2.sql`] = fmt.Sprintf(`SELECT * FROM m1 LIMIT %d`, i)
		_, err = p.Reparse(ctx, []string{`models/m2.sql`})
		require.NoError(b, err)
		require.Empty(b, p.Errors)
	}
}

func TestProjectModelDefaults(t *testing.T) {
	ctx := context.Background()

	files := map[string]string{
		// Provide dashboard defaults in rill.yaml
		`rill.yaml`: `
models:
  materialize: true
`,
		// Model that inherits defaults
		`models/m1.sql`: `
SELECT * FROM t1
`,
		// Model that overrides defaults
		`models/m2.sql`: `
-- @materialize: false
SELECT * FROM t2
`,
	}

	resources := []*Resource{
		// m1
		{
			Name:  ResourceName{Kind: ResourceKindModel, Name: "m1"},
			Paths: []string{"/models/m1.sql"},
			ModelSpec: &runtimev1.ModelSpec{
				RefreshSchedule:  &runtimev1.Schedule{RefUpdate: true},
				InputConnector:   "duckdb",
				InputProperties:  must(structpb.NewStruct(map[string]any{"sql": strings.TrimSpace(files["models/m1.sql"])})),
				OutputConnector:  "duckdb",
				OutputProperties: must(structpb.NewStruct(map[string]any{"materialize": true})),
			},
		},
		// m2
		{
			Name:  ResourceName{Kind: ResourceKindModel, Name: "m2"},
			Paths: []string{"/models/m2.sql"},
			ModelSpec: &runtimev1.ModelSpec{
				RefreshSchedule:  &runtimev1.Schedule{RefUpdate: true},
				InputConnector:   "duckdb",
				InputProperties:  must(structpb.NewStruct(map[string]any{"sql": strings.TrimSpace(files["models/m2.sql"])})),
				OutputConnector:  "duckdb",
				OutputProperties: must(structpb.NewStruct(map[string]any{"materialize": false})),
			},
		},
	}

	repo := makeRepo(t, files)
	p, err := Parse(ctx, repo, "", "", "duckdb")
	require.NoError(t, err)
	requireResourcesAndErrors(t, p, resources, nil)
}

func TestProjectMetricsViewDefaults(t *testing.T) {
	ctx := context.Background()
	repo := makeRepo(t, map[string]string{
		// Provide metrics view defaults in rill.yaml
		`rill.yaml`: `
metrics_views:
  first_day_of_week: 7
  security:
    access: true
`,
		// Metrics that inherits defaults
		`mv1.yaml`: `
version: 1
type: metrics_view
table: t1
dimensions:
  - name: a
    column: a
measures:
  - name: b
    expression: count(*)
`,
		// Metrics that overrides defaults
		`mv2.yaml`: `
version: 1
type: metrics_view
table: t2
dimensions:
  - name: a
    column: a
measures:
  - name: b
    expression: count(*)
first_day_of_week: 1
security:
  row_filter: true
`,
	})

	resources := []*Resource{
		// metrics view mv1
		{
			Name:  ResourceName{Kind: ResourceKindMetricsView, Name: "mv1"},
			Paths: []string{"/mv1.yaml"},
			MetricsViewSpec: &runtimev1.MetricsViewSpec{
				Connector:   "duckdb",
				Table:       "t1",
				DisplayName: "Mv1",
				Dimensions: []*runtimev1.MetricsViewSpec_DimensionV2{
					{Name: "a", DisplayName: "A", Column: "a"},
				},
				Measures: []*runtimev1.MetricsViewSpec_MeasureV2{
					{Name: "b", DisplayName: "B", Expression: "count(*)", Type: runtimev1.MetricsViewSpec_MEASURE_TYPE_SIMPLE},
				},
				FirstDayOfWeek: 7,
				SecurityRules: []*runtimev1.SecurityRule{
					{Rule: &runtimev1.SecurityRule_Access{Access: &runtimev1.SecurityRuleAccess{
						Condition: "true",
						Allow:     true,
					}}},
				},
			},
		},
		// metrics view mv2
		{
			Name:  ResourceName{Kind: ResourceKindMetricsView, Name: "mv2"},
			Paths: []string{"/mv2.yaml"},
			MetricsViewSpec: &runtimev1.MetricsViewSpec{
				Connector:   "duckdb",
				Table:       "t2",
				DisplayName: "Mv2",
				Dimensions: []*runtimev1.MetricsViewSpec_DimensionV2{
					{Name: "a", DisplayName: "A", Column: "a"},
				},
				Measures: []*runtimev1.MetricsViewSpec_MeasureV2{
					{Name: "b", DisplayName: "B", Expression: "count(*)", Type: runtimev1.MetricsViewSpec_MEASURE_TYPE_SIMPLE},
				},
				FirstDayOfWeek: 1,
				SecurityRules: []*runtimev1.SecurityRule{
					{Rule: &runtimev1.SecurityRule_Access{Access: &runtimev1.SecurityRuleAccess{
						Condition: "true",
						Allow:     true,
					}}},
					{Rule: &runtimev1.SecurityRule_RowFilter{RowFilter: &runtimev1.SecurityRuleRowFilter{
						Sql: "true",
					}}},
				},
			},
		},
	}

	p, err := Parse(ctx, repo, "", "", "duckdb")
	require.NoError(t, err)
	requireResourcesAndErrors(t, p, resources, nil)
}

func TestEnvironmentOverrides(t *testing.T) {
	ctx := context.Background()
	repo := makeRepo(t, map[string]string{
		// Provide dashboard defaults in rill.yaml
		`rill.yaml`: `
dev:
  sources:
    limit: 10000
`,
		// source s1
		`sources/s1.yaml`: `
connector: s3
path: hello
sql: SELECT 10
dev:
  path: world
  sql: SELECT 20 # Override a property from commonYAML
  refresh:
    cron: "0 0 * * *"
    run_in_dev: true
`,
	})

	s1Base := &Resource{
		Name:  ResourceName{Kind: ResourceKindSource, Name: "s1"},
		Paths: []string{"/sources/s1.yaml"},
		SourceSpec: &runtimev1.SourceSpec{
			SourceConnector: "s3",
			SinkConnector:   "duckdb",
			Properties:      must(structpb.NewStruct(map[string]any{"path": "hello", "sql": "SELECT 10"})),
			RefreshSchedule: &runtimev1.Schedule{RefUpdate: true},
		},
	}

	s1Test := &Resource{
		Name:  ResourceName{Kind: ResourceKindSource, Name: "s1"},
		Paths: []string{"/sources/s1.yaml"},
		SourceSpec: &runtimev1.SourceSpec{
			SourceConnector: "s3",
			SinkConnector:   "duckdb",
			Properties:      must(structpb.NewStruct(map[string]any{"path": "world", "limit": 10000, "sql": "SELECT 20"})),
			RefreshSchedule: &runtimev1.Schedule{RefUpdate: true, Cron: "0 0 * * *"},
		},
	}

	// Parse without environment
	p, err := Parse(ctx, repo, "", "", "duckdb")
	require.NoError(t, err)
	requireResourcesAndErrors(t, p, []*Resource{s1Base}, nil)

	// Parse in environment "dev"
	p, err = Parse(ctx, repo, "", "dev", "duckdb")
	require.NoError(t, err)
	requireResourcesAndErrors(t, p, []*Resource{s1Test}, nil)
}

func TestMetricsViewSecurity(t *testing.T) {
	ctx := context.Background()
	repo := makeRepo(t, map[string]string{
		`rill.yaml`: ``,
		`metrics/d1.yaml`: `
version: 1
type: metrics_view
table: t1
dimensions:
  - name: a
    column: a
measures:
  - name: b
    expression: count(*)
security:
  row_filter: true
  include:
    - if: "'{{ .user.domain }}' = 'example.com'"
      names: '*'
    - if: true
      names: [a]
  exclude:
    - # Whoopsie empty
    - if: "'{{ .user.domain }}' = 'bad.com'"
      names: '*'
    - if: true
      names: [b]
`,
	})

	resources := []*Resource{
		{
			Name:  ResourceName{Kind: ResourceKindMetricsView, Name: "d1"},
			Paths: []string{"/metrics/d1.yaml"},
			MetricsViewSpec: &runtimev1.MetricsViewSpec{
				Connector:   "duckdb",
				Table:       "t1",
				DisplayName: "D1",
				Dimensions: []*runtimev1.MetricsViewSpec_DimensionV2{
					{Name: "a", DisplayName: "A", Column: "a"},
				},
				Measures: []*runtimev1.MetricsViewSpec_MeasureV2{
					{Name: "b", DisplayName: "B", Expression: "count(*)", Type: runtimev1.MetricsViewSpec_MEASURE_TYPE_SIMPLE},
				},
				SecurityRules: []*runtimev1.SecurityRule{
					{Rule: &runtimev1.SecurityRule_Access{Access: &runtimev1.SecurityRuleAccess{
						Condition: "",
						Allow:     false,
					}}},
					{Rule: &runtimev1.SecurityRule_RowFilter{RowFilter: &runtimev1.SecurityRuleRowFilter{
						Sql: "true",
					}}},
					{Rule: &runtimev1.SecurityRule_FieldAccess{FieldAccess: &runtimev1.SecurityRuleFieldAccess{
						Condition: "'{{ .user.domain }}' = 'example.com'",
						Allow:     true,
						AllFields: true,
					}}},
					{Rule: &runtimev1.SecurityRule_FieldAccess{FieldAccess: &runtimev1.SecurityRuleFieldAccess{
						Condition: "true",
						Allow:     true,
						Fields:    []string{"a"},
					}}},
					{Rule: &runtimev1.SecurityRule_FieldAccess{FieldAccess: &runtimev1.SecurityRuleFieldAccess{
						Condition: "'{{ .user.domain }}' = 'bad.com'",
						Allow:     false,
						AllFields: true,
					}}},
					{Rule: &runtimev1.SecurityRule_FieldAccess{FieldAccess: &runtimev1.SecurityRuleFieldAccess{
						Condition: "true",
						Allow:     false,
						Fields:    []string{"b"},
					}}},
				},
			},
		},
	}

	p, err := Parse(ctx, repo, "", "", "duckdb")
	require.NoError(t, err)
	requireResourcesAndErrors(t, p, resources, nil)
}

func TestReport(t *testing.T) {
	ctx := context.Background()
	repo := makeRepo(t, map[string]string{
		`rill.yaml`: ``,
		`reports/r1.yaml`: `
type: report
display_name: My Report

refresh:
  cron: 0 * * * *
  time_zone: America/Los_Angeles

watermark: inherit

intervals:
  duration: PT1H
  limit: 10

query:
  name: MetricsViewToplist
  args:
    metrics_view: mv1

export:
  format: csv
  limit: 10000

email:
  recipients:
    - benjamin@example.com

annotations:
  foo: bar
`,
		`reports/r2.yaml`: `
type: report
display_name: My Report

refresh:
  cron: 0 * * * *
  time_zone: America/Los_Angeles

watermark: inherit

intervals:
  duration: PT1H
  limit: 10

query:
  name: MetricsViewToplist
  args:
    metrics_view: mv1

export:
  format: csv
  limit: 10000


notify:
  email:
    recipients:
      - user_1@example.com
  slack:
    channels:
      - reports
    users:
      - user_2@example.com

annotations:
  foo: bar
`,
	})

	resources := []*Resource{
		{
			Name:  ResourceName{Kind: ResourceKindReport, Name: "r1"},
			Paths: []string{"/reports/r1.yaml"},
			ReportSpec: &runtimev1.ReportSpec{
				DisplayName: "My Report",
				RefreshSchedule: &runtimev1.Schedule{
					RefUpdate: true,
					Cron:      "0 * * * *",
					TimeZone:  "America/Los_Angeles",
				},
				QueryName:     "MetricsViewToplist",
				QueryArgsJson: `{"metrics_view":"mv1"}`,
				ExportFormat:  runtimev1.ExportFormat_EXPORT_FORMAT_CSV,
				ExportLimit:   10000,
				Notifiers: []*runtimev1.Notifier{{
					Connector:  "email",
					Properties: must(structpb.NewStruct(map[string]any{"recipients": []any{"benjamin@example.com"}})),
				}},
				Annotations:          map[string]string{"foo": "bar"},
				WatermarkInherit:     true,
				IntervalsIsoDuration: "PT1H",
				IntervalsLimit:       10,
			},
		},
		{
			Name:  ResourceName{Kind: ResourceKindReport, Name: "r2"},
			Paths: []string{"/reports/r2.yaml"},
			ReportSpec: &runtimev1.ReportSpec{
				DisplayName: "My Report",
				RefreshSchedule: &runtimev1.Schedule{
					RefUpdate: true,
					Cron:      "0 * * * *",
					TimeZone:  "America/Los_Angeles",
				},
				QueryName:     "MetricsViewToplist",
				QueryArgsJson: `{"metrics_view":"mv1"}`,
				ExportFormat:  runtimev1.ExportFormat_EXPORT_FORMAT_CSV,
				ExportLimit:   10000,
				Notifiers: []*runtimev1.Notifier{
					{Connector: "email", Properties: must(structpb.NewStruct(map[string]any{"recipients": []any{"user_1@example.com"}}))},
					{Connector: "slack", Properties: must(structpb.NewStruct(map[string]any{"users": []any{"user_2@example.com"}, "channels": []any{"reports"}, "webhooks": []any{}}))},
				},
				Annotations:          map[string]string{"foo": "bar"},
				WatermarkInherit:     true,
				IntervalsIsoDuration: "PT1H",
				IntervalsLimit:       10,
			},
		},
	}

	p, err := Parse(ctx, repo, "", "", "duckdb")
	require.NoError(t, err)
	requireResourcesAndErrors(t, p, resources, nil)
}

func TestAlert(t *testing.T) {
	ctx := context.Background()
	repo := makeRepo(t, map[string]string{
		`rill.yaml`: ``,
		// model m1
		`models/m1.sql`: `SELECT 1`,
		`alerts/a1.yaml`: `
type: alert
display_name: My Alert

refs:
  - model/m1

refresh:
  ref_update: false
  cron: '0 * * * *'

watermark: inherit

intervals:
  duration: PT1H
  limit: 10

query:
  name: MetricsViewToplist
  args:
    metrics_view: mv1
  for:
    user_email: benjamin@example.com

on_recover: true
renotify: true
renotify_after: 24h

notify:
  email:
    recipients:
      - benjamin@example.com

annotations:
  foo: bar
`,
	})

	resources := []*Resource{
		{
			Name:  ResourceName{Kind: ResourceKindModel, Name: "m1"},
			Paths: []string{"/models/m1.sql"},
			ModelSpec: &runtimev1.ModelSpec{
				RefreshSchedule: &runtimev1.Schedule{RefUpdate: true},
				InputConnector:  "duckdb",
				InputProperties: must(structpb.NewStruct(map[string]any{"sql": `SELECT 1`})),
				OutputConnector: "duckdb",
			},
		},
		{
			Name:  ResourceName{Kind: ResourceKindAlert, Name: "a1"},
			Paths: []string{"/alerts/a1.yaml"},
			Refs:  []ResourceName{{Kind: ResourceKindModel, Name: "m1"}},
			AlertSpec: &runtimev1.AlertSpec{
				DisplayName: "My Alert",
				RefreshSchedule: &runtimev1.Schedule{
					Cron:      "0 * * * *",
					RefUpdate: false,
				},
				WatermarkInherit:     true,
				IntervalsIsoDuration: "PT1H",
				IntervalsLimit:       10,
				Resolver:             "legacy_metrics",
				ResolverProperties: must(structpb.NewStruct(map[string]any{
					"query_name":      "MetricsViewToplist",
					"query_args_json": `{"metrics_view":"mv1"}`,
				})),
				QueryFor:             &runtimev1.AlertSpec_QueryForUserEmail{QueryForUserEmail: "benjamin@example.com"},
				NotifyOnRecover:      true,
				NotifyOnFail:         true,
				Renotify:             true,
				RenotifyAfterSeconds: 24 * 60 * 60,
				Notifiers:            []*runtimev1.Notifier{{Connector: "email", Properties: must(structpb.NewStruct(map[string]any{"recipients": []any{"benjamin@example.com"}}))}},
				Annotations:          map[string]string{"foo": "bar"},
			},
		},
	}

	p, err := Parse(ctx, repo, "", "", "duckdb")
	require.NoError(t, err)
	requireResourcesAndErrors(t, p, resources, nil)
}

func TestMetricsViewAvoidSelfCyclicRef(t *testing.T) {
	ctx := context.Background()
	repo := makeRepo(t, map[string]string{
		`rill.yaml`: ``,
		// dashboard d1
		`metrics/d1.yaml`: `
version: 1
type: metrics_view
table: d1
dimensions:
  - name: a
    column: a
measures:
  - name: b
    expression: count(*)
`,
	})

	resources := []*Resource{
		{
			Name:  ResourceName{Kind: ResourceKindMetricsView, Name: "d1"},
			Refs:  nil, // NOTE: This is what we're testing – that it avoids inferring the missing "d1" as a self-reference
			Paths: []string{"/metrics/d1.yaml"},
			MetricsViewSpec: &runtimev1.MetricsViewSpec{
				Connector:   "duckdb",
				Table:       "d1",
				DisplayName: "D1",
				Dimensions: []*runtimev1.MetricsViewSpec_DimensionV2{
					{Name: "a", DisplayName: "A", Column: "a"},
				},
				Measures: []*runtimev1.MetricsViewSpec_MeasureV2{
					{Name: "b", DisplayName: "B", Expression: "count(*)", Type: runtimev1.MetricsViewSpec_MEASURE_TYPE_SIMPLE},
				},
			},
		},
	}

	p, err := Parse(ctx, repo, "", "", "duckdb")
	require.NoError(t, err)
	requireResourcesAndErrors(t, p, resources, nil)
}

func TestTheme(t *testing.T) {
	ctx := context.Background()
	repo := makeRepo(t, map[string]string{
		`rill.yaml`: ``,
		// Theme resource
		`themes/t1.yaml`: `
type: theme

colors:
  primary: red
  secondary: grey
`,
		// Explore referencing the external theme resource
		`explores/e1.yaml`: `
type: explore
metrics_view: missing
theme: t1
`,
		// Explore that defines an inline theme
		`explores/e2.yaml`: `
type: explore
metrics_view: missing
theme:
  colors:
    primary: red
`,
	})

	resources := []*Resource{
		{
			Name:  ResourceName{Kind: ResourceKindTheme, Name: "t1"},
			Paths: []string{"/themes/t1.yaml"},
			ThemeSpec: &runtimev1.ThemeSpec{
				PrimaryColor: &runtimev1.Color{
					Red:   1,
					Green: 0,
					Blue:  0,
					Alpha: 1,
				},
				SecondaryColor: &runtimev1.Color{
					Red:   0.5019608,
					Green: 0.5019608,
					Blue:  0.5019608,
					Alpha: 1,
				},
				PrimaryColorRaw:   "red",
				SecondaryColorRaw: "grey",
			},
		},
		{
			Name:  ResourceName{Kind: ResourceKindExplore, Name: "e1"},
			Paths: []string{"/explores/e1.yaml"},
			Refs:  []ResourceName{{Kind: ResourceKindMetricsView, Name: "missing"}, {Kind: ResourceKindTheme, Name: "t1"}},
			ExploreSpec: &runtimev1.ExploreSpec{
				DisplayName:        "E1",
				MetricsView:        "missing",
				DimensionsSelector: &runtimev1.FieldSelector{Selector: &runtimev1.FieldSelector_All{All: true}},
				MeasuresSelector:   &runtimev1.FieldSelector{Selector: &runtimev1.FieldSelector_All{All: true}},
				Theme:              "t1",
			},
		},
		{
			Name:  ResourceName{Kind: ResourceKindExplore, Name: "e2"},
			Paths: []string{"/explores/e2.yaml"},
			Refs:  []ResourceName{{Kind: ResourceKindMetricsView, Name: "missing"}},
			ExploreSpec: &runtimev1.ExploreSpec{
				DisplayName:        "E2",
				MetricsView:        "missing",
				DimensionsSelector: &runtimev1.FieldSelector{Selector: &runtimev1.FieldSelector_All{All: true}},
				MeasuresSelector:   &runtimev1.FieldSelector{Selector: &runtimev1.FieldSelector_All{All: true}},
				EmbeddedTheme: &runtimev1.ThemeSpec{
					PrimaryColor: &runtimev1.Color{
						Red:   1,
						Green: 0,
						Blue:  0,
						Alpha: 1,
					},
					PrimaryColorRaw: "red",
				},
			},
		},
	}

	p, err := Parse(ctx, repo, "", "", "duckdb")
	require.NoError(t, err)
	requireResourcesAndErrors(t, p, resources, nil)
}

func TestComponentsAndCanvas(t *testing.T) {
	vegaLiteSpec := normalizeJSON(t, `
  {
    "$schema": "https://vega.github.io/schema/vega-lite/v5.json",
    "description": "A simple bar chart with embedded data.",
    "mark": "bar",
    "data": {
      "name": "table"
    },
    "encoding": {
      "x": {"field": "time", "type": "nominal", "axis": {"labelAngle": 0}},
      "y": {"field": "total_sales", "type": "quantitative"}
    }
  }`)
	ctx := context.Background()
	repo := makeRepo(t, map[string]string{
		`rill.yaml`: ``,
		`components/c1.yaml`: fmt.Sprintf(`
type: component
data:
  api: MetricsViewAggregation
  args:
    metrics_view: foo
vega_lite: >
  %s
`, vegaLiteSpec),
		`components/c2.yaml`: fmt.Sprintf(`
type: component
data:
  api: MetricsViewAggregation
  args:
    metrics_view: bar
vega_lite: >
  %s
`, vegaLiteSpec),
		`components/c3.yaml`: `
type: component
data:
  metrics_sql: SELECT 1
line_chart:
  x: time
  y: total_sales
`,
		`canvases/d1.yaml`: `
type: canvas
columns: 4
gap: 3
items:
- component: c1
- component: c2
  width: 1
  height: 2
- component:
    markdown:
      content: "Hello world!"
`,
	})

	resources := []*Resource{
		{
			Name:  ResourceName{Kind: ResourceKindComponent, Name: "c1"},
			Paths: []string{"/components/c1.yaml"},
			Refs:  []ResourceName{{Kind: ResourceKindAPI, Name: "MetricsViewAggregation"}},
			ComponentSpec: &runtimev1.ComponentSpec{
				DisplayName:        "C1",
				Resolver:           "api",
				ResolverProperties: must(structpb.NewStruct(map[string]any{"api": "MetricsViewAggregation", "args": map[string]any{"metrics_view": "foo"}})),
				Renderer:           "vega_lite",
				RendererProperties: must(structpb.NewStruct(map[string]any{"spec": vegaLiteSpec})),
			},
		},
		{
			Name:  ResourceName{Kind: ResourceKindComponent, Name: "c2"},
			Paths: []string{"/components/c2.yaml"},
			Refs:  []ResourceName{{Kind: ResourceKindAPI, Name: "MetricsViewAggregation"}},
			ComponentSpec: &runtimev1.ComponentSpec{
				DisplayName:        "C2",
				Resolver:           "api",
				ResolverProperties: must(structpb.NewStruct(map[string]any{"api": "MetricsViewAggregation", "args": map[string]any{"metrics_view": "bar"}})),
				Renderer:           "vega_lite",
				RendererProperties: must(structpb.NewStruct(map[string]any{"spec": vegaLiteSpec})),
			},
		},
		{
			Name:  ResourceName{Kind: ResourceKindComponent, Name: "c3"},
			Paths: []string{"/components/c3.yaml"},
			ComponentSpec: &runtimev1.ComponentSpec{
				DisplayName:        "C3",
				Resolver:           "metrics_sql",
				ResolverProperties: must(structpb.NewStruct(map[string]any{"sql": "SELECT 1"})),
				Renderer:           "line_chart",
				RendererProperties: must(structpb.NewStruct(map[string]any{"x": "time", "y": "total_sales"})),
			},
		},
		{
			Name:  ResourceName{Kind: ResourceKindComponent, Name: "d1--component-2"},
			Paths: []string{"/canvases/d1.yaml"},
			ComponentSpec: &runtimev1.ComponentSpec{
				Renderer:           "markdown",
				RendererProperties: must(structpb.NewStruct(map[string]any{"content": "Hello world!"})),
				DefinedInCanvas:    true,
			},
		},
		{
			Name:  ResourceName{Kind: ResourceKindCanvas, Name: "d1"},
			Paths: []string{"/canvases/d1.yaml"},
			Refs: []ResourceName{
				{Kind: ResourceKindComponent, Name: "c1"},
				{Kind: ResourceKindComponent, Name: "c2"},
				{Kind: ResourceKindComponent, Name: "d1--component-2"},
			},
			CanvasSpec: &runtimev1.CanvasSpec{
				DisplayName: "D1",
				Columns:     4,
				Gap:         3,
				Items: []*runtimev1.CanvasItem{
					{Component: "c1"},
					{Component: "c2", Width: asPtr(uint32(1)), Height: asPtr(uint32(2))},
					{Component: "d1--component-2", DefinedInCanvas: true},
				},
			},
		},
	}

	p, err := Parse(ctx, repo, "", "", "duckdb")
	require.NoError(t, err)
	requireResourcesAndErrors(t, p, resources, nil)
}

func TestAPI(t *testing.T) {
	ctx := context.Background()
	repo := makeRepo(t, map[string]string{
		`rill.yaml`: ``,
		// model m1
		`models/m1.sql`: `SELECT 1`,
		// api a1
		`apis/a1.yaml`: `
type: api
sql: select * from m1
`,
		// api a2
		`apis/a2.yaml`: `
type: api
metrics_sql: select * from m1
`,
	})

	resources := []*Resource{
		{
			Name:  ResourceName{Kind: ResourceKindModel, Name: "m1"},
			Paths: []string{"/models/m1.sql"},
			ModelSpec: &runtimev1.ModelSpec{
				RefreshSchedule: &runtimev1.Schedule{RefUpdate: true},
				InputConnector:  "duckdb",
				InputProperties: must(structpb.NewStruct(map[string]any{"sql": `SELECT 1`})),
				OutputConnector: "duckdb",
			},
		},
		{
			Name:  ResourceName{Kind: ResourceKindAPI, Name: "a1"},
			Paths: []string{"/apis/a1.yaml"},
			APISpec: &runtimev1.APISpec{
				Resolver:           "sql",
				ResolverProperties: must(structpb.NewStruct(map[string]any{"sql": "select * from m1"})),
			},
		},
		{
			Name:  ResourceName{Kind: ResourceKindAPI, Name: "a2"},
			Paths: []string{"/apis/a2.yaml"},
			APISpec: &runtimev1.APISpec{
				Resolver:           "metrics_sql",
				ResolverProperties: must(structpb.NewStruct(map[string]any{"sql": "select * from m1"})),
			},
		},
	}

	p, err := Parse(ctx, repo, "", "", "duckdb")
	require.NoError(t, err)
	requireResourcesAndErrors(t, p, resources, nil)
}

func TestKindBackwardsCompatibility(t *testing.T) {
	files := map[string]string{
		// rill.yaml
		`rill.yaml`: ``,
		// source s1
		`sources/s1.yaml`: `
type: s3
`,
		// api a1
		`/apis/a1.yaml`: `
kind: api
refs:
- kind: source
  name: s1
- type: source
  name: s2
sql: select 1
`,
		// migration m1
		`/migrations/m1.sql`: `
-- @kind: migration
select 2
`,
		// migration m2
		`/migrations/m2.sql`: `
-- @type: migration
select 3
`,
	}

	resources := []*Resource{
		// s1
		{
			Name:  ResourceName{Kind: ResourceKindSource, Name: "s1"},
			Paths: []string{"/sources/s1.yaml"},
			SourceSpec: &runtimev1.SourceSpec{
				SourceConnector: "s3",
				SinkConnector:   "duckdb",
				Properties:      must(structpb.NewStruct(map[string]any{})),
				RefreshSchedule: &runtimev1.Schedule{RefUpdate: true},
			},
		},
		// a1
		{
			Name:  ResourceName{Kind: ResourceKindAPI, Name: "a1"},
			Paths: []string{"/apis/a1.yaml"},
			Refs:  []ResourceName{{Kind: ResourceKindSource, Name: "s1"}, {Kind: ResourceKindSource, Name: "s2"}},
			APISpec: &runtimev1.APISpec{
				Resolver:           "sql",
				ResolverProperties: must(structpb.NewStruct(map[string]any{"sql": "select 1"})),
			},
		},
		// m1
		{
			Name:  ResourceName{Kind: ResourceKindMigration, Name: "m1"},
			Paths: []string{"/migrations/m1.sql"},
			MigrationSpec: &runtimev1.MigrationSpec{
				Connector: "duckdb",
				Sql:       strings.TrimSpace(files["/migrations/m1.sql"]),
			},
		},
		// m2
		{
			Name:  ResourceName{Kind: ResourceKindMigration, Name: "m2"},
			Paths: []string{"/migrations/m2.sql"},
			MigrationSpec: &runtimev1.MigrationSpec{
				Connector: "duckdb",
				Sql:       strings.TrimSpace(files["/migrations/m2.sql"]),
			},
		},
	}

	ctx := context.Background()
	repo := makeRepo(t, files)
	p, err := Parse(ctx, repo, "", "", "duckdb")
	require.NoError(t, err)
	requireResourcesAndErrors(t, p, resources, nil)
}

func TestAdvancedMeasures(t *testing.T) {
	files := map[string]string{
		// rill.yaml
		`rill.yaml`: ``,
		// dashboard d1
		`metrics/d1.yaml`: `
version: 1
type: metrics_view
table: t1
timeseries: t
dimensions:
  - column: foo
measures:
  - name: a
    type: simple
    expression: count(*)
  - name: b
    type: derived
    expression: a+1
    requires: [a]
  - name: c
    expression: sum(a)
    per: [foo]
    requires: [a]
  - name: d
    type: derived
    expression: a/lag(a)
    window:
      order:
      - name: t
        time_grain: day
      frame: unbounded preceding to current row
    requires:
      - a
`,
	}

	resources := []*Resource{
		// dashboard d1
		{
			Name:  ResourceName{Kind: ResourceKindMetricsView, Name: "d1"},
			Paths: []string{"/metrics/d1.yaml"},
			MetricsViewSpec: &runtimev1.MetricsViewSpec{
				Connector:     "duckdb",
				Table:         "t1",
				DisplayName:   "D1",
				TimeDimension: "t",
				Dimensions: []*runtimev1.MetricsViewSpec_DimensionV2{
					{Name: "foo", DisplayName: "Foo", Column: "foo"},
				},
				Measures: []*runtimev1.MetricsViewSpec_MeasureV2{
					{
						Name:        "a",
						DisplayName: "A",
						Expression:  "count(*)",
						Type:        runtimev1.MetricsViewSpec_MEASURE_TYPE_SIMPLE,
					},
					{
						Name:               "b",
						DisplayName:        "B",
						Expression:         "a+1",
						Type:               runtimev1.MetricsViewSpec_MEASURE_TYPE_DERIVED,
						ReferencedMeasures: []string{"a"},
					},
					{
						Name:               "c",
						DisplayName:        "C",
						Expression:         "sum(a)",
						Type:               runtimev1.MetricsViewSpec_MEASURE_TYPE_DERIVED,
						PerDimensions:      []*runtimev1.MetricsViewSpec_DimensionSelector{{Name: "foo"}},
						ReferencedMeasures: []string{"a"},
					},
					{
						Name:        "d",
						DisplayName: "D",
						Expression:  "a/lag(a)",
						Type:        runtimev1.MetricsViewSpec_MEASURE_TYPE_DERIVED,
						Window: &runtimev1.MetricsViewSpec_MeasureWindow{
							Partition:       true,
							OrderBy:         []*runtimev1.MetricsViewSpec_DimensionSelector{{Name: "t", TimeGrain: runtimev1.TimeGrain_TIME_GRAIN_DAY}},
							FrameExpression: "unbounded preceding to current row",
						},
						RequiredDimensions: []*runtimev1.MetricsViewSpec_DimensionSelector{{Name: "t", TimeGrain: runtimev1.TimeGrain_TIME_GRAIN_DAY}},
						ReferencedMeasures: []string{"a"},
					},
				},
			},
		},
	}

	ctx := context.Background()
	repo := makeRepo(t, files)
	p, err := Parse(ctx, repo, "", "", "duckdb")
	require.NoError(t, err)
	requireResourcesAndErrors(t, p, resources, nil)
}

func TestRefreshInDev(t *testing.T) {
	ctx := context.Background()
	repo := makeRepo(t, map[string]string{
		`rill.yaml`: ``,
		// model m1
		`m1.yaml`: `
type: model
sql: SELECT 1
refresh:
  cron: 0 0 * * *
`,
		// model m2
		`m2.yaml`: `
type: model
sql: SELECT 1
refresh:
  cron: 0 0 * * *
  run_in_dev: true
`,
	})

	m1 := &Resource{
		Name:  ResourceName{Kind: ResourceKindModel, Name: "m1"},
		Paths: []string{"/m1.yaml"},
		ModelSpec: &runtimev1.ModelSpec{
			RefreshSchedule: &runtimev1.Schedule{RefUpdate: true, Cron: "0 0 * * *"},
			InputConnector:  "duckdb",
			InputProperties: must(structpb.NewStruct(map[string]any{"sql": `SELECT 1`})),
			OutputConnector: "duckdb",
		},
	}

	m2 := &Resource{
		Name:  ResourceName{Kind: ResourceKindModel, Name: "m2"},
		Paths: []string{"/m2.yaml"},
		ModelSpec: &runtimev1.ModelSpec{
			RefreshSchedule: &runtimev1.Schedule{RefUpdate: true, Cron: "0 0 * * *"},
			InputConnector:  "duckdb",
			InputProperties: must(structpb.NewStruct(map[string]any{"sql": `SELECT 1`})),
			OutputConnector: "duckdb",
		},
	}

	// Parse for prod and check
	p, err := Parse(ctx, repo, "", "prod", "duckdb")
	require.NoError(t, err)
	requireResourcesAndErrors(t, p, []*Resource{m1, m2}, nil)

	// Clear the cron refresh only for m1
	m1.ModelSpec.RefreshSchedule.Cron = ""

	// Parse for dev and check
	p, err = Parse(ctx, repo, "", "dev", "duckdb")
	require.NoError(t, err)
	requireResourcesAndErrors(t, p, []*Resource{m1, m2}, nil)
}

<<<<<<< HEAD
func TestConnector(t *testing.T) {
	ctx := context.Background()
	repo := makeRepo(t, map[string]string{`rill.yaml`: ``})

	putRepo(t, repo, map[string]string{
		`connectors/clickhouse.yaml`: `
type: connector
driver: clickhouse
`})
	r := &Resource{
		Name:  ResourceName{Kind: ResourceKindConnector, Name: "clickhouse"},
		Paths: []string{"/connectors/clickhouse.yaml"},
		ConnectorSpec: &runtimev1.ConnectorSpec{
			Driver: "clickhouse",
		},
	}
	p, err := Parse(ctx, repo, "", "", "duckdb")
	require.NoError(t, err)
	requireResourcesAndErrors(t, p, []*Resource{r}, nil)

	putRepo(t, repo, map[string]string{
		`connectors/clickhouse.yaml`: `
type: connector
driver: clickhouse
managed: true
`})
	r = &Resource{
		Name:  ResourceName{Kind: ResourceKindConnector, Name: "clickhouse"},
		Paths: []string{"/connectors/clickhouse.yaml"},
		ConnectorSpec: &runtimev1.ConnectorSpec{
			Driver:    "clickhouse",
			Provision: true,
		},
	}
	p, err = Parse(ctx, repo, "", "", "duckdb")
	require.NoError(t, err)
	requireResourcesAndErrors(t, p, []*Resource{r}, nil)

	putRepo(t, repo, map[string]string{
		`connectors/clickhouse.yaml`: `
type: connector
driver: clickhouse
managed:
  hello: world
time_zone: America/Los_Angeles
`})
	r = &Resource{
		Name:  ResourceName{Kind: ResourceKindConnector, Name: "clickhouse"},
		Paths: []string{"/connectors/clickhouse.yaml"},
		ConnectorSpec: &runtimev1.ConnectorSpec{
			Driver:        "clickhouse",
			Properties:    map[string]string{"time_zone": "America/Los_Angeles"},
			Provision:     true,
			ProvisionArgs: must(structpb.NewStruct(map[string]any{"hello": "world"})),
		},
	}
	p, err = Parse(ctx, repo, "", "", "duckdb")
	require.NoError(t, err)
	requireResourcesAndErrors(t, p, []*Resource{r}, nil)

	putRepo(t, repo, map[string]string{
		`connectors/clickhouse.yaml`: `
type: connector
driver: clickhouse
managed: 10
`})
	p, err = Parse(ctx, repo, "", "", "duckdb")
	require.NoError(t, err)
	requireResourcesAndErrors(t, p, nil, []*runtimev1.ParseError{
		{Message: "failed to decode 'managed'", FilePath: "/connectors/clickhouse.yaml"},
	})
=======
func TestNamespace(t *testing.T) {
	ctx := context.Background()
	repo := makeRepo(t, map[string]string{
		`rill.yaml`: ``,
		`models/m1.yaml`: `
type: model
sql: SELECT 1
`,
		`explores/e1.yaml`: `
type: explore
namespace: foo
metrics_view: missing
`,
	})

	resources := []*Resource{
		{
			Name:  ResourceName{Kind: ResourceKindModel, Name: "m1"},
			Paths: []string{"/models/m1.yaml"},
			ModelSpec: &runtimev1.ModelSpec{
				RefreshSchedule: &runtimev1.Schedule{RefUpdate: true},
				InputConnector:  "duckdb",
				InputProperties: must(structpb.NewStruct(map[string]any{"sql": `SELECT 1`})),
				OutputConnector: "duckdb",
			},
		},
		{
			Name:  ResourceName{Kind: ResourceKindExplore, Name: "foo:e1"},
			Paths: []string{"/explores/e1.yaml"},
			Refs:  []ResourceName{{Kind: ResourceKindMetricsView, Name: "missing"}},
			ExploreSpec: &runtimev1.ExploreSpec{
				DisplayName:        "Foo: E1",
				MetricsView:        "missing",
				DimensionsSelector: &runtimev1.FieldSelector{Selector: &runtimev1.FieldSelector_All{All: true}},
				MeasuresSelector:   &runtimev1.FieldSelector{Selector: &runtimev1.FieldSelector_All{All: true}},
			},
		},
	}

	p, err := Parse(ctx, repo, "", "", "duckdb")
	require.NoError(t, err)
	requireResourcesAndErrors(t, p, resources, nil)
>>>>>>> 774395f5
}

func requireResourcesAndErrors(t testing.TB, p *Parser, wantResources []*Resource, wantErrors []*runtimev1.ParseError) {
	// Check errors
	// NOTE: Assumes there's at most one parse error per file path
	// NOTE: Matches error messages using Contains (exact match not required)
	gotErrors := slices.Clone(p.Errors)
	for _, want := range wantErrors {
		found := false
		for i, got := range gotErrors {
			if want.FilePath == got.FilePath {
				require.Contains(t, got.Message, want.Message, "for path %q", got.FilePath)
				require.Equal(t, want.StartLocation, got.StartLocation, "for path %q", got.FilePath)
				gotErrors = slices.Delete(gotErrors, i, i+1)
				found = true
				break
			}
		}
		require.True(t, found, "missing error for path %q", want.FilePath)
	}
	require.True(t, len(gotErrors) == 0, "unexpected errors: %v", gotErrors)

	// Check resources
	gotResources := maps.Clone(p.Resources)
	for _, want := range wantResources {
		found := false
		for _, got := range gotResources {
			if want.Name == got.Name {
				require.Equal(t, want.Name, got.Name)
				require.ElementsMatch(t, want.Refs, got.Refs, "for resource %q", want.Name)
				require.ElementsMatch(t, want.Paths, got.Paths, "for resource %q", want.Name)
				require.Equal(t, want.SourceSpec, got.SourceSpec, "for resource %q", want.Name)
				require.Equal(t, want.ModelSpec, got.ModelSpec, "for resource %q", want.Name)
				require.Equal(t, want.MetricsViewSpec, got.MetricsViewSpec, "for resource %q", want.Name)
				require.Equal(t, want.ExploreSpec, got.ExploreSpec, "for resource %q", want.Name)
				require.Equal(t, want.MigrationSpec, got.MigrationSpec, "for resource %q", want.Name)
				require.True(t, reflect.DeepEqual(want.ReportSpec, got.ReportSpec), "for resource %q", want.Name)
				require.True(t, reflect.DeepEqual(want.AlertSpec, got.AlertSpec), "for resource %q", want.Name)
				require.Equal(t, want.ThemeSpec, got.ThemeSpec, "for resource %q", want.Name)
				require.Equal(t, want.ComponentSpec, got.ComponentSpec, "for resource %q", want.Name)
				require.Equal(t, want.CanvasSpec, got.CanvasSpec, "for resource %q", want.Name)
				require.Equal(t, want.APISpec, got.APISpec, "for resource %q", want.Name)
				require.Equal(t, want.ConnectorSpec, got.ConnectorSpec, "for resource %q", want.Name)

				delete(gotResources, got.Name)
				found = true
				break
			}
		}
		require.True(t, found, "missing resource %q", want.Name)
	}
	require.True(t, len(gotResources) == 0, "unexpected resources: %v", gotResources)
}

func makeRepo(t testing.TB, files map[string]string) drivers.RepoStore {
	root := t.TempDir()
	handle, err := drivers.Open("file", "default", map[string]any{"dsn": root}, storage.MustNew(root, nil), activity.NewNoopClient(), zap.NewNop())
	require.NoError(t, err)

	repo, ok := handle.AsRepoStore("")
	require.True(t, ok)

	putRepo(t, repo, files)

	return repo
}

func putRepo(t testing.TB, repo drivers.RepoStore, files map[string]string) {
	for path, data := range files {
		err := repo.Put(context.Background(), path, strings.NewReader(data))
		require.NoError(t, err)
	}
}

func deleteRepo(t testing.TB, repo drivers.RepoStore, files ...string) {
	for _, path := range files {
		err := repo.Delete(context.Background(), path, false)
		require.NoError(t, err)
	}
}

func asPtr[T any](val T) *T {
	return &val
}

func normalizeJSON(t *testing.T, s string) string {
	var v interface{}
	require.NoError(t, json.Unmarshal([]byte(s), &v))
	b, err := json.Marshal(v)
	require.NoError(t, err)
	return string(b)
}<|MERGE_RESOLUTION|>--- conflicted
+++ resolved
@@ -2022,7 +2022,6 @@
 	requireResourcesAndErrors(t, p, []*Resource{m1, m2}, nil)
 }
 
-<<<<<<< HEAD
 func TestConnector(t *testing.T) {
 	ctx := context.Background()
 	repo := makeRepo(t, map[string]string{`rill.yaml`: ``})
@@ -2094,7 +2093,8 @@
 	requireResourcesAndErrors(t, p, nil, []*runtimev1.ParseError{
 		{Message: "failed to decode 'managed'", FilePath: "/connectors/clickhouse.yaml"},
 	})
-=======
+}
+
 func TestNamespace(t *testing.T) {
 	ctx := context.Background()
 	repo := makeRepo(t, map[string]string{
@@ -2137,7 +2137,6 @@
 	p, err := Parse(ctx, repo, "", "", "duckdb")
 	require.NoError(t, err)
 	requireResourcesAndErrors(t, p, resources, nil)
->>>>>>> 774395f5
 }
 
 func requireResourcesAndErrors(t testing.TB, p *Parser, wantResources []*Resource, wantErrors []*runtimev1.ParseError) {
