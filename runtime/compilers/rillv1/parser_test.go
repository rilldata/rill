package rillv1

import (
	"context"
	"fmt"
	"maps"
	"slices"
	"strings"
	"testing"

	runtimev1 "github.com/rilldata/rill/proto/gen/rill/runtime/v1"
	"github.com/rilldata/rill/runtime/drivers"
	"github.com/rilldata/rill/runtime/pkg/activity"
	"github.com/stretchr/testify/require"
	"go.uber.org/zap"
	"google.golang.org/protobuf/types/known/structpb"

	_ "github.com/rilldata/rill/runtime/drivers/file"
)

func TestRillYAML(t *testing.T) {
	ctx := context.Background()
	repo := makeRepo(t, map[string]string{
		`rill.yaml`: `
title: Hello world
description: This project says hello to the world

connectors:
- name: my-s3
  type: s3
  defaults:
    region: us-east-1

vars:
  foo: bar
`,
	})

	res, err := ParseRillYAML(ctx, repo, "")
	require.NoError(t, err)

	require.Equal(t, res.Title, "Hello world")
	require.Equal(t, res.Description, "This project says hello to the world")

	require.Len(t, res.Connectors, 1)
	require.Equal(t, "my-s3", res.Connectors[0].Name)
	require.Equal(t, "s3", res.Connectors[0].Type)
	require.Len(t, res.Connectors[0].Defaults, 1)
	require.Equal(t, "us-east-1", res.Connectors[0].Defaults["region"])

	require.Len(t, res.Variables, 1)
	require.Equal(t, "foo", res.Variables[0].Name)
	require.Equal(t, "bar", res.Variables[0].Default)
}

func TestComplete(t *testing.T) {
	files := map[string]string{
		// rill.yaml
		`rill.yaml`: ``,
		// init.sql
		`init.sql`: `
{{ configure "version" 2 }}
INSTALL 'hello';
`,
		// source s1
		`sources/s1.yaml`: `
connector: s3
path: hello
`,
		// source s2
		`sources/s2.sql`: `
-- @connector: postgres
-- @refresh.cron: 0 0 * * *
SELECT 1
`,
		// model m1
		`models/m1.sql`: `
SELECT 1
`,
		// model m2
		`models/m2.sql`: `
SELECT * FROM m1
`,
		`models/m2.yaml`: `
materialize: true
`,
		// dashboard d1
		`dashboards/d1.yaml`: `
model: m2
dimensions:
  - name: a
    column: a
measures:
  - name: b
    expression: count(*)
first_day_of_week: 7
first_month_of_year: 3
available_time_ranges:
  - P2W
  - range: P4W
  - range: P2M
    comparison_offsets:
      - P1M
      - offset: P4M
        range: P2M
`,
		// migration c1
		`custom/c1.yml`: `
kind: migration
version: 3
sql: |
  CREATE TABLE a(a integer);
`,
		// model c2
		`custom/c2.sql`: `
{{ configure "kind" "model" }}
{{ configure "materialize" true }}
SELECT * FROM {{ ref "m2" }}
`,
	}

	truth := true
	resources := []*Resource{
		// init.sql
		{
			Name:  ResourceName{Kind: ResourceKindMigration, Name: "init"},
			Paths: []string{"/init.sql"},
			MigrationSpec: &runtimev1.MigrationSpec{
				Connector: "duckdb",
				Version:   2,
				Sql:       strings.TrimSpace(files["init.sql"]),
			},
		},
		// source s1
		{
			Name:  ResourceName{Kind: ResourceKindSource, Name: "s1"},
			Paths: []string{"/sources/s1.yaml"},
			SourceSpec: &runtimev1.SourceSpec{
				SourceConnector: "s3",
				SinkConnector:   "duckdb",
				Properties:      must(structpb.NewStruct(map[string]any{"path": "hello"})),
				RefreshSchedule: &runtimev1.Schedule{RefUpdate: true},
			},
		},
		// source s2
		{
			Name:  ResourceName{Kind: ResourceKindSource, Name: "s2"},
			Paths: []string{"/sources/s2.sql"},
			SourceSpec: &runtimev1.SourceSpec{
				SourceConnector: "postgres",
				SinkConnector:   "duckdb",
				Properties:      must(structpb.NewStruct(map[string]any{"sql": strings.TrimSpace(files["sources/s2.sql"])})),
				RefreshSchedule: &runtimev1.Schedule{RefUpdate: true, Cron: "0 0 * * *"},
			},
		},
		// model m1
		{
			Name:  ResourceName{Kind: ResourceKindModel, Name: "m1"},
			Paths: []string{"/models/m1.sql"},
			ModelSpec: &runtimev1.ModelSpec{
				Connector:       "duckdb",
				Sql:             strings.TrimSpace(files["models/m1.sql"]),
				RefreshSchedule: &runtimev1.Schedule{RefUpdate: true},
			},
		},
		// model m2
		{
			Name:  ResourceName{Kind: ResourceKindModel, Name: "m2"},
			Refs:  []ResourceName{{Kind: ResourceKindModel, Name: "m1"}},
			Paths: []string{"/models/m2.yaml", "/models/m2.sql"},
			ModelSpec: &runtimev1.ModelSpec{
				Connector:       "duckdb",
				Sql:             strings.TrimSpace(files["models/m2.sql"]),
				Materialize:     &truth,
				RefreshSchedule: &runtimev1.Schedule{RefUpdate: true},
			},
		},
		// dashboard d1
		{
			Name:  ResourceName{Kind: ResourceKindMetricsView, Name: "d1"},
			Refs:  []ResourceName{{Kind: ResourceKindModel, Name: "m2"}},
			Paths: []string{"/dashboards/d1.yaml"},
			MetricsViewSpec: &runtimev1.MetricsViewSpec{
				Connector: "duckdb",
				Table:     "m2",
				Dimensions: []*runtimev1.MetricsViewSpec_DimensionV2{
					{Name: "a", Column: "a"},
				},
				Measures: []*runtimev1.MetricsViewSpec_MeasureV2{
					{Name: "b", Expression: "count(*)"},
				},
				FirstDayOfWeek:   7,
				FirstMonthOfYear: 3,
				AvailableTimeRanges: []*runtimev1.MetricsViewSpec_AvailableTimeRange{
					{Range: "P2W"},
					{Range: "P4W"},
					{
						Range: "P2M",
						ComparisonOffsets: []*runtimev1.MetricsViewSpec_AvailableComparisonOffset{
							{Offset: "P1M"},
							{Offset: "P4M", Range: "P2M"},
						},
					},
				},
			},
		},
		// migration c1
		{
			Name:  ResourceName{Kind: ResourceKindMigration, Name: "c1"},
			Paths: []string{"/custom/c1.yml"},
			MigrationSpec: &runtimev1.MigrationSpec{
				Connector: "duckdb",
				Version:   3,
				Sql:       "CREATE TABLE a(a integer);",
			},
		},
		// model c2
		{
			Name:  ResourceName{Kind: ResourceKindModel, Name: "c2"},
			Refs:  []ResourceName{{Kind: ResourceKindModel, Name: "m2"}},
			Paths: []string{"/custom/c2.sql"},
			ModelSpec: &runtimev1.ModelSpec{
				Connector:       "duckdb",
				Sql:             strings.TrimSpace(files["custom/c2.sql"]),
				Materialize:     &truth,
				RefreshSchedule: &runtimev1.Schedule{RefUpdate: true},
				UsesTemplating:  true,
			},
		},
	}

	ctx := context.Background()
	repo := makeRepo(t, files)
	p, err := Parse(ctx, repo, "", "", "duckdb")
	require.NoError(t, err)
	requireResourcesAndErrors(t, p, resources, nil)
}

func TestLocationError(t *testing.T) {
	files := map[string]string{
		// rill.yaml
		`rill.yaml`: ``,
		// source s1
		`sources/s1.yaml`: `
connector: s3
path: hello
  world: foo
`,
		// model m1
		`/models/m1.sql`: `
-- @materialize: true
SELECT *

FRO m1
`,
	}

	errors := []*runtimev1.ParseError{
		{
			Message:       " mapping values are not allowed in this context",
			FilePath:      "/sources/s1.yaml",
			StartLocation: &runtimev1.CharLocation{Line: 4},
		},
		{
			Message:       "syntax error at or near",
			FilePath:      "/models/m1.sql",
			StartLocation: &runtimev1.CharLocation{Line: 5},
		},
	}

	ctx := context.Background()
	repo := makeRepo(t, files)
	p, err := Parse(ctx, repo, "", "", "duckdb")
	require.NoError(t, err)
	requireResourcesAndErrors(t, p, nil, errors)
}

func TestUniqueSourceModelName(t *testing.T) {
	files := map[string]string{
		// rill.yaml
		`rill.yaml`: ``,
		// source s1
		`sources/s1.yaml`: `
connector: s3
`,
		// model s1
		`/models/s1.sql`: `
SELECT 1
`,
	}

	resources := []*Resource{
		{
			Name:  ResourceName{Kind: ResourceKindSource, Name: "s1"},
			Paths: []string{"/sources/s1.yaml"},
			SourceSpec: &runtimev1.SourceSpec{
				SourceConnector: "s3",
				SinkConnector:   "duckdb",
				Properties:      must(structpb.NewStruct(map[string]any{})),
				RefreshSchedule: &runtimev1.Schedule{RefUpdate: true},
			},
		},
	}

	errors := []*runtimev1.ParseError{
		{
			Message:  "model name collides with source \"s1\"",
			FilePath: "/models/s1.sql",
		},
	}

	ctx := context.Background()
	repo := makeRepo(t, files)
	p, err := Parse(ctx, repo, "", "", "duckdb")
	require.NoError(t, err)
	requireResourcesAndErrors(t, p, resources, errors)
}

func TestReparse(t *testing.T) {
	// Prepare
	truth := true
	ctx := context.Background()

	// Create empty project
	repo := makeRepo(t, map[string]string{`rill.yaml`: ``})
	p, err := Parse(ctx, repo, "", "", "duckdb")
	require.NoError(t, err)
	requireResourcesAndErrors(t, p, nil, nil)

	// Add a source
	putRepo(t, repo, map[string]string{
		`sources/s1.yaml`: `
connector: s3
path: hello
`,
	})
	s1 := &Resource{
		Name:  ResourceName{Kind: ResourceKindSource, Name: "s1"},
		Paths: []string{"/sources/s1.yaml"},
		SourceSpec: &runtimev1.SourceSpec{
			SourceConnector: "s3",
			SinkConnector:   "duckdb",
			Properties:      must(structpb.NewStruct(map[string]any{"path": "hello"})),
			RefreshSchedule: &runtimev1.Schedule{RefUpdate: true},
		},
	}
	diff, err := p.Reparse(ctx, s1.Paths)
	require.NoError(t, err)
	requireResourcesAndErrors(t, p, []*Resource{s1}, nil)
	require.Equal(t, &Diff{
		Added: []ResourceName{s1.Name},
	}, diff)

	// Add a model
	putRepo(t, repo, map[string]string{
		`models/m1.sql`: `
SELECT * FROM foo
`,
	})
	m1 := &Resource{
		Name:  ResourceName{Kind: ResourceKindModel, Name: "m1"},
		Paths: []string{"/models/m1.sql"},
		ModelSpec: &runtimev1.ModelSpec{
			Connector:       "duckdb",
			Sql:             "SELECT * FROM foo",
			RefreshSchedule: &runtimev1.Schedule{RefUpdate: true},
		},
	}
	diff, err = p.Reparse(ctx, m1.Paths)
	require.NoError(t, err)
	requireResourcesAndErrors(t, p, []*Resource{s1, m1}, nil)
	require.Equal(t, &Diff{
		Added: []ResourceName{m1.Name},
	}, diff)

	// Annotate the model with a YAML file
	putRepo(t, repo, map[string]string{
		`models/m1.yaml`: `
materialize: true
`,
	})
	m1.Paths = []string{"/models/m1.sql", "/models/m1.yaml"}
	m1.ModelSpec.Materialize = &truth
	diff, err = p.Reparse(ctx, []string{"/models/m1.yaml"})
	require.NoError(t, err)
	requireResourcesAndErrors(t, p, []*Resource{s1, m1}, nil)
	require.Equal(t, &Diff{
		Modified: []ResourceName{m1.Name},
	}, diff)

	// Modify the model's SQL
	putRepo(t, repo, map[string]string{
		`models/m1.sql`: `
SELECT * FROM bar
`,
	})
	m1.ModelSpec.Sql = "SELECT * FROM bar"
	diff, err = p.Reparse(ctx, []string{"/models/m1.sql"})
	require.NoError(t, err)
	requireResourcesAndErrors(t, p, []*Resource{s1, m1}, nil)
	require.Equal(t, &Diff{
		Modified: []ResourceName{m1.Name},
	}, diff)

	// Rename the model to collide with the source
	putRepo(t, repo, map[string]string{
		`models/m1.sql`: `
-- @name: s1
SELECT * FROM bar
`,
	})
	diff, err = p.Reparse(ctx, []string{"/models/m1.sql"})
	require.NoError(t, err)
	requireResourcesAndErrors(t, p, []*Resource{s1}, []*runtimev1.ParseError{
		{
			Message:  "model name collides with source \"s1\"",
			FilePath: "/models/m1.sql",
		},
		{
			Message:  "model name collides with source \"s1\"",
			FilePath: "/models/m1.yaml",
		},
	})
	require.Equal(t, &Diff{
		Deleted: []ResourceName{m1.Name},
	}, diff)

	// Put m1 back and add a syntax error in the source
	putRepo(t, repo, map[string]string{
		`models/m1.sql`: `
SELECT * FROM bar
`,
		`sources/s1.yaml`: `
connector: s3
path: hello
  world: path
`,
	})
	diff, err = p.Reparse(ctx, []string{"/models/m1.sql", "/sources/s1.yaml"})
	require.NoError(t, err)
	requireResourcesAndErrors(t, p, []*Resource{m1}, []*runtimev1.ParseError{{
		Message:       "mapping values are not allowed in this context", // note: approximate string match
		FilePath:      "/sources/s1.yaml",
		StartLocation: &runtimev1.CharLocation{Line: 4},
	}})
	require.Equal(t, &Diff{
		Added:   []ResourceName{m1.Name},
		Deleted: []ResourceName{s1.Name},
	}, diff)

	// Delete the source
	deleteRepo(t, repo, s1.Paths[0])
	diff, err = p.Reparse(ctx, s1.Paths)
	require.NoError(t, err)
	requireResourcesAndErrors(t, p, []*Resource{m1}, nil)
	require.Equal(t, &Diff{}, diff)
}

func TestReparseSourceModelCollision(t *testing.T) {
	// Create project with model m1
	ctx := context.Background()
	repo := makeRepo(t, map[string]string{
		`rill.yaml`: ``,
		`models/m1.sql`: `
SELECT 10
		`,
	})
	m1 := &Resource{
		Name:  ResourceName{Kind: ResourceKindModel, Name: "m1"},
		Paths: []string{"/models/m1.sql"},
		ModelSpec: &runtimev1.ModelSpec{
			Connector:       "duckdb",
			Sql:             "SELECT 10",
			RefreshSchedule: &runtimev1.Schedule{RefUpdate: true},
		},
	}
	p, err := Parse(ctx, repo, "", "", "duckdb")
	require.NoError(t, err)
	requireResourcesAndErrors(t, p, []*Resource{m1}, nil)

	// Add colliding source m1
	putRepo(t, repo, map[string]string{
		`sources/m1.yaml`: `
connector: s3
path: hello
`,
	})
	s1 := &Resource{
		Name:  ResourceName{Kind: ResourceKindSource, Name: "m1"},
		Paths: []string{"/sources/m1.yaml"},
		SourceSpec: &runtimev1.SourceSpec{
			SourceConnector: "s3",
			SinkConnector:   "duckdb",
			Properties:      must(structpb.NewStruct(map[string]any{"path": "hello"})),
			RefreshSchedule: &runtimev1.Schedule{RefUpdate: true},
		},
	}
	diff, err := p.Reparse(ctx, s1.Paths)
	require.NoError(t, err)
	requireResourcesAndErrors(t, p, []*Resource{s1}, []*runtimev1.ParseError{
		{
			Message:  "model name collides with source \"m1\"",
			FilePath: "/models/m1.sql",
		},
	})
	require.Equal(t, &Diff{
		Added:   []ResourceName{s1.Name},
		Deleted: []ResourceName{m1.Name},
	}, diff)

	// Remove colliding source, verify model is restored
	deleteRepo(t, repo, "/sources/m1.yaml")
	diff, err = p.Reparse(ctx, s1.Paths)
	require.NoError(t, err)
	requireResourcesAndErrors(t, p, []*Resource{m1}, nil)
	require.Equal(t, &Diff{
		Added:   []ResourceName{m1.Name},
		Deleted: []ResourceName{s1.Name},
	}, diff)
}

func TestReparseNameCollision(t *testing.T) {
	// Create project with model m1
	ctx := context.Background()
	repo := makeRepo(t, map[string]string{
		`rill.yaml`: ``,
		`models/m1.sql`: `
SELECT 10
		`,
		`models/nested/m1.sql`: `
SELECT 20
		`,
		`models/m2.sql`: `
SELECT * FROM m1
		`,
	})
	m1 := &Resource{
		Name:  ResourceName{Kind: ResourceKindModel, Name: "m1"},
		Paths: []string{"/models/m1.sql"},
		ModelSpec: &runtimev1.ModelSpec{
			Connector:       "duckdb",
			Sql:             "SELECT 10",
			RefreshSchedule: &runtimev1.Schedule{RefUpdate: true},
		},
	}
	m1Nested := &Resource{
		Name:  ResourceName{Kind: ResourceKindModel, Name: "m1"},
		Paths: []string{"/models/nested/m1.sql"},
		ModelSpec: &runtimev1.ModelSpec{
			Connector:       "duckdb",
			Sql:             "SELECT 20",
			RefreshSchedule: &runtimev1.Schedule{RefUpdate: true},
		},
	}
	m2 := &Resource{
		Name:  ResourceName{Kind: ResourceKindModel, Name: "m2"},
		Paths: []string{"/models/m2.sql"},
		Refs:  []ResourceName{{Kind: ResourceKindModel, Name: "m1"}},
		ModelSpec: &runtimev1.ModelSpec{
			Connector:       "duckdb",
			Sql:             "SELECT * FROM m1",
			RefreshSchedule: &runtimev1.Schedule{RefUpdate: true},
		},
	}
	p, err := Parse(ctx, repo, "", "", "duckdb")
	require.NoError(t, err)
	requireResourcesAndErrors(t, p, []*Resource{m1, m2}, []*runtimev1.ParseError{
		{
			Message:  "name collision",
			FilePath: "/models/nested/m1.sql",
			External: true,
		},
	})

	// Remove colliding model, verify things still work
	deleteRepo(t, repo, "/models/m1.sql")
	diff, err := p.Reparse(ctx, m1.Paths)
	require.NoError(t, err)
	requireResourcesAndErrors(t, p, []*Resource{m1Nested, m2}, nil)
	require.Equal(t, &Diff{
		Modified: []ResourceName{m1.Name, m2.Name}, // m2 due to ref re-inference
	}, diff)
}

func TestReparseMultiKindNameCollision(t *testing.T) {
	ctx := context.Background()
	repo := makeRepo(t, map[string]string{
		`rill.yaml`:            ``,
		`models/m1.sql`:        `SELECT 10`,
		`models/nested/m1.sql`: `SELECT 20`,
		`sources/m1.yaml`: `
type: s3
path: hello
`,
	})
	src := &Resource{
		Name:  ResourceName{Kind: ResourceKindSource, Name: "m1"},
		Paths: []string{"/sources/m1.yaml"},
		SourceSpec: &runtimev1.SourceSpec{
			SourceConnector: "s3",
			SinkConnector:   "duckdb",
			Properties:      must(structpb.NewStruct(map[string]any{"path": "hello"})),
			RefreshSchedule: &runtimev1.Schedule{RefUpdate: true},
		},
	}
	mdl := &Resource{
		Name:  ResourceName{Kind: ResourceKindModel, Name: "m1"},
		Paths: []string{"/models/m1.sql"},
		ModelSpec: &runtimev1.ModelSpec{
			Connector:       "duckdb",
			Sql:             "SELECT 10",
			RefreshSchedule: &runtimev1.Schedule{RefUpdate: true},
		},
	}

	p, err := Parse(ctx, repo, "", "", "duckdb")
	require.NoError(t, err)
	requireResourcesAndErrors(t, p, []*Resource{src}, []*runtimev1.ParseError{
		{
			Message:  "collides with source",
			FilePath: "/models/m1.sql",
			External: true,
		},
		{
			Message:  "name collision",
			FilePath: "/models/nested/m1.sql",
			External: true,
		},
	})

	// Delete source m1
	deleteRepo(t, repo, "/sources/m1.yaml")
	diff, err := p.Reparse(ctx, src.Paths)
	require.NoError(t, err)
	requireResourcesAndErrors(t, p, []*Resource{mdl}, []*runtimev1.ParseError{
		{
			Message:  "name collision",
			FilePath: "/models/nested/m1.sql",
			External: true,
		},
	})
	require.Equal(t, &Diff{
		Added:   []ResourceName{mdl.Name},
		Deleted: []ResourceName{src.Name},
	}, diff)
}

func TestReparseRillYAML(t *testing.T) {
	ctx := context.Background()
	repo := makeRepo(t, map[string]string{})

	mdl := &Resource{
		Name:  ResourceName{Kind: ResourceKindModel, Name: "m1"},
		Paths: []string{"/models/m1.sql"},
		ModelSpec: &runtimev1.ModelSpec{
			Connector:       "duckdb",
			Sql:             "SELECT 10",
			RefreshSchedule: &runtimev1.Schedule{RefUpdate: true},
		},
	}
	perr := &runtimev1.ParseError{
		Message:  "rill.yaml not found",
		FilePath: "/rill.yaml",
	}

	// Parse empty project. Expect rill.yaml error.
	p, err := Parse(ctx, repo, "", "", "duckdb")
	require.NoError(t, err)
	require.Nil(t, p.RillYAML)
	requireResourcesAndErrors(t, p, nil, []*runtimev1.ParseError{perr})

	// Add rill.yaml. Expect success.
	putRepo(t, repo, map[string]string{
		`rill.yaml`: ``,
	})
	diff, err := p.Reparse(ctx, []string{"/rill.yaml"})
	require.NoError(t, err)
	require.True(t, diff.Reloaded)
	require.NotNil(t, p.RillYAML)
	requireResourcesAndErrors(t, p, nil, nil)

	// Remove rill.yaml and add a model. Expect reloaded.
	deleteRepo(t, repo, "/rill.yaml")
	putRepo(t, repo, map[string]string{"/models/m1.sql": "SELECT 10"})
	diff, err = p.Reparse(ctx, []string{"/rill.yaml", "/models/m1.sql"})
	require.NoError(t, err)
	require.True(t, diff.Reloaded)
	require.Nil(t, p.RillYAML)
	requireResourcesAndErrors(t, p, []*Resource{mdl}, []*runtimev1.ParseError{perr})

	// Edit model. Expect nothing to happen because rill.yaml is still broken.
	putRepo(t, repo, map[string]string{"/models/m1.sql": "SELECT 20"})
	diff, err = p.Reparse(ctx, []string{"/models/m1.sql"})
	require.NoError(t, err)
	require.Equal(t, &Diff{Skipped: true}, diff)
	require.Nil(t, p.RillYAML)
	requireResourcesAndErrors(t, p, []*Resource{mdl}, []*runtimev1.ParseError{perr})

	// Fix rill.yaml. Expect reloaded.
	mdl.ModelSpec.Sql = "SELECT 20"
	putRepo(t, repo, map[string]string{"/rill.yaml": ""})
	diff, err = p.Reparse(ctx, []string{"/rill.yaml"})
	require.NoError(t, err)
	require.True(t, diff.Reloaded)
	require.NotNil(t, p.RillYAML)
	requireResourcesAndErrors(t, p, []*Resource{mdl}, nil)
}

func TestRefInferrence(t *testing.T) {
	// Create model referencing "bar"
	foo := &Resource{
		Name:  ResourceName{Kind: ResourceKindModel, Name: "foo"},
		Paths: []string{"/models/foo.sql"},
		ModelSpec: &runtimev1.ModelSpec{
			Connector:       "duckdb",
			Sql:             "SELECT * FROM bar",
			RefreshSchedule: &runtimev1.Schedule{RefUpdate: true},
		},
	}
	ctx := context.Background()
	repo := makeRepo(t, map[string]string{
		// rill.yaml
		`rill.yaml`: ``,
		// model foo
		`models/foo.sql`: `SELECT * FROM bar`,
	})
	p, err := Parse(ctx, repo, "", "", "duckdb")
	require.NoError(t, err)
	requireResourcesAndErrors(t, p, []*Resource{foo}, nil)

	// Add model "bar"
	foo.Refs = []ResourceName{{Kind: ResourceKindModel, Name: "bar"}}
	bar := &Resource{
		Name:  ResourceName{Kind: ResourceKindModel, Name: "bar"},
		Paths: []string{"/models/bar.sql"},
		ModelSpec: &runtimev1.ModelSpec{
			Connector:       "duckdb",
			Sql:             "SELECT * FROM baz",
			RefreshSchedule: &runtimev1.Schedule{RefUpdate: true},
		},
	}
	putRepo(t, repo, map[string]string{
		`models/bar.sql`: `SELECT * FROM baz`,
	})
	diff, err := p.Reparse(ctx, []string{"/models/bar.sql"})
	require.NoError(t, err)
	requireResourcesAndErrors(t, p, []*Resource{foo, bar}, nil)
	require.Equal(t, &Diff{
		Added:    []ResourceName{bar.Name},
		Modified: []ResourceName{foo.Name},
	}, diff)

	// Remove "bar"
	foo.Refs = nil
	deleteRepo(t, repo, bar.Paths[0])
	diff, err = p.Reparse(ctx, []string{"/models/bar.sql"})
	require.NoError(t, err)
	requireResourcesAndErrors(t, p, []*Resource{foo}, nil)
	require.Equal(t, &Diff{
		Modified: []ResourceName{foo.Name},
		Deleted:  []ResourceName{bar.Name},
	}, diff)
}

func BenchmarkReparse(b *testing.B) {
	ctx := context.Background()
	truth := true
	files := map[string]string{
		// rill.yaml
		`rill.yaml`: ``,
		// model m1
		`models/m1.sql`: `
SELECT 1
`,
		// model m2
		`models/m2.sql`: `
SELECT * FROM m1
`,
		`models/m2.yaml`: `
materialize: true
`,
	}
	resources := []*Resource{
		// m1
		{
			Name:  ResourceName{Kind: ResourceKindModel, Name: "m1"},
			Paths: []string{"/models/m1.sql"},
			ModelSpec: &runtimev1.ModelSpec{
				Connector:       "duckdb",
				Sql:             strings.TrimSpace(files["models/m1.sql"]),
				RefreshSchedule: &runtimev1.Schedule{RefUpdate: true},
			},
		},
		// m2
		{
			Name:  ResourceName{Kind: ResourceKindModel, Name: "m2"},
			Refs:  []ResourceName{{Kind: ResourceKindModel, Name: "m1"}},
			Paths: []string{"/models/m2.sql", "/models/m2.yaml"},
			ModelSpec: &runtimev1.ModelSpec{
				Connector:       "duckdb",
				Sql:             strings.TrimSpace(files["models/m2.sql"]),
				Materialize:     &truth,
				RefreshSchedule: &runtimev1.Schedule{RefUpdate: true},
			},
		},
	}
	repo := makeRepo(b, files)
	p, err := Parse(ctx, repo, "", "", "duckdb")
	require.NoError(b, err)
	requireResourcesAndErrors(b, p, resources, nil)

	b.ResetTimer()
	for i := 0; i < b.N; i++ {
		files[`models/m2.sql`] = fmt.Sprintf(`SELECT * FROM m1 LIMIT %d`, i)
		_, err = p.Reparse(ctx, []string{`models/m2.sql`})
		require.NoError(b, err)
		require.Empty(b, p.Errors)
	}
}

func TestProjectModelDefaults(t *testing.T) {
	ctx := context.Background()
	truth := true
	falsity := false

	files := map[string]string{
		// Provide dashboard defaults in rill.yaml
		`rill.yaml`: `
models:
  materialize: true
`,
		// Model that inherits defaults
		`models/m1.sql`: `
SELECT * FROM t1
`,
		// Model that overrides defaults
		`models/m2.sql`: `
-- @materialize: false
SELECT * FROM t2
`,
	}

	resources := []*Resource{
		// m1
		{
			Name:  ResourceName{Kind: ResourceKindModel, Name: "m1"},
			Paths: []string{"/models/m1.sql"},
			ModelSpec: &runtimev1.ModelSpec{
				Connector:       "duckdb",
				Sql:             strings.TrimSpace(files["models/m1.sql"]),
				Materialize:     &truth,
				RefreshSchedule: &runtimev1.Schedule{RefUpdate: true},
			},
		},
		// m2
		{
			Name:  ResourceName{Kind: ResourceKindModel, Name: "m2"},
			Paths: []string{"/models/m2.sql"},
			ModelSpec: &runtimev1.ModelSpec{
				Connector:       "duckdb",
				Sql:             strings.TrimSpace(files["models/m2.sql"]),
				Materialize:     &falsity,
				RefreshSchedule: &runtimev1.Schedule{RefUpdate: true},
			},
		},
	}

	repo := makeRepo(t, files)
	p, err := Parse(ctx, repo, "", "", "duckdb")
	require.NoError(t, err)
	requireResourcesAndErrors(t, p, resources, nil)
}

func TestProjectDashboardDefaults(t *testing.T) {
	ctx := context.Background()
	repo := makeRepo(t, map[string]string{
		// Provide dashboard defaults in rill.yaml
		`rill.yaml`: `
dashboards:
  first_day_of_week: 7
  available_time_zones:
    - America/New_York
  security:
    access: true
`,
		// Dashboard that inherits defaults
		`dashboards/d1.yaml`: `
table: t1
dimensions:
  - name: a
    column: a
measures:
  - name: b
    expression: count(*)
`,
		// Dashboard that overrides defaults
		`dashboards/d2.yaml`: `
table: t2
dimensions:
  - name: a
    column: a
measures:
  - name: b
    expression: count(*)
first_day_of_week: 1
available_time_zones: []
security:
  row_filter: true
`,
	})

	resources := []*Resource{
		// dashboard d1
		{
			Name:  ResourceName{Kind: ResourceKindMetricsView, Name: "d1"},
			Paths: []string{"/dashboards/d1.yaml"},
			MetricsViewSpec: &runtimev1.MetricsViewSpec{
				Connector: "duckdb",
				Table:     "t1",
				Dimensions: []*runtimev1.MetricsViewSpec_DimensionV2{
					{Name: "a", Column: "a"},
				},
				Measures: []*runtimev1.MetricsViewSpec_MeasureV2{
					{Name: "b", Expression: "count(*)"},
				},
				FirstDayOfWeek:     7,
				AvailableTimeZones: []string{"America/New_York"},
				Security: &runtimev1.MetricsViewSpec_SecurityV2{
					Access: "true",
				},
			},
		},
		// dashboard d2
		{
			Name:  ResourceName{Kind: ResourceKindMetricsView, Name: "d2"},
			Paths: []string{"/dashboards/d2.yaml"},
			MetricsViewSpec: &runtimev1.MetricsViewSpec{
				Connector: "duckdb",
				Table:     "t2",
				Dimensions: []*runtimev1.MetricsViewSpec_DimensionV2{
					{Name: "a", Column: "a"},
				},
				Measures: []*runtimev1.MetricsViewSpec_MeasureV2{
					{Name: "b", Expression: "count(*)"},
				},
				FirstDayOfWeek:     1,
				AvailableTimeZones: []string{},
				Security: &runtimev1.MetricsViewSpec_SecurityV2{
					Access:    "true",
					RowFilter: "true",
				},
			},
		},
	}

	p, err := Parse(ctx, repo, "", "", "duckdb")
	require.NoError(t, err)
	requireResourcesAndErrors(t, p, resources, nil)
}

func TestEnvironmentOverrides(t *testing.T) {
	ctx := context.Background()
	repo := makeRepo(t, map[string]string{
		// Provide dashboard defaults in rill.yaml
		`rill.yaml`: `
env:
  test:
    sources:
      limit: 10000
`,
		// source s1
		`sources/s1.yaml`: `
connector: s3
path: hello
env:
  test:
    path: world
    refresh:
      cron: "0 0 * * *"
`,
	})

	s1Base := &Resource{
		Name:  ResourceName{Kind: ResourceKindSource, Name: "s1"},
		Paths: []string{"/sources/s1.yaml"},
		SourceSpec: &runtimev1.SourceSpec{
			SourceConnector: "s3",
			SinkConnector:   "duckdb",
			Properties:      must(structpb.NewStruct(map[string]any{"path": "hello"})),
			RefreshSchedule: &runtimev1.Schedule{RefUpdate: true},
		},
	}

	s1Test := &Resource{
		Name:  ResourceName{Kind: ResourceKindSource, Name: "s1"},
		Paths: []string{"/sources/s1.yaml"},
		SourceSpec: &runtimev1.SourceSpec{
			SourceConnector: "s3",
			SinkConnector:   "duckdb",
			Properties:      must(structpb.NewStruct(map[string]any{"path": "world", "limit": 10000})),
			RefreshSchedule: &runtimev1.Schedule{RefUpdate: true, Cron: "0 0 * * *"},
		},
	}

	// Parse without environment
	p, err := Parse(ctx, repo, "", "", "duckdb")
	require.NoError(t, err)
	requireResourcesAndErrors(t, p, []*Resource{s1Base}, nil)

	// Parse in environment "test"
	p, err = Parse(ctx, repo, "", "test", "duckdb")
	require.NoError(t, err)
	requireResourcesAndErrors(t, p, []*Resource{s1Test}, nil)
}

func TestReport(t *testing.T) {
	ctx := context.Background()
	repo := makeRepo(t, map[string]string{
		`rill.yaml`: ``,
		`reports/r1.yaml`: `
kind: report
title: My Report

refresh:
  cron: 0 * * * *
  time_zone: America/Los_Angeles

query:
  name: MetricsViewToplist
  args:
    metrics_view: mv1

export:
  format: csv
  limit: 10000

email:
  recipients:
    - benjamin@example.com

annotations:
  foo: bar
`,
	})

	resources := []*Resource{
		{
			Name:  ResourceName{Kind: ResourceKindReport, Name: "r1"},
			Paths: []string{"/reports/r1.yaml"},
			ReportSpec: &runtimev1.ReportSpec{
				Title: "My Report",
				RefreshSchedule: &runtimev1.Schedule{
					RefUpdate: true,
					Cron:      "0 * * * *",
					TimeZone:  "America/Los_Angeles",
				},
				QueryName:       "MetricsViewToplist",
				QueryArgsJson:   `{"metrics_view":"mv1"}`,
				ExportFormat:    runtimev1.ExportFormat_EXPORT_FORMAT_CSV,
				ExportLimit:     10000,
				EmailRecipients: []string{"jane@example.com"},
				Annotations:     map[string]string{"foo": "bar"},
			},
		},
	}

	p, err := Parse(ctx, repo, "", "", "duckdb")
	require.NoError(t, err)
	requireResourcesAndErrors(t, p, resources, nil)
}

func TestAlert(t *testing.T) {
	ctx := context.Background()
	repo := makeRepo(t, map[string]string{
		`rill.yaml`: ``,
		// model m1
		`models/m1.sql`: `SELECT 1`,
		`alerts/a1.yaml`: `
kind: alert
title: My Alert

refs:
  - model/m1

refresh:
  ref_update: false
  cron: '0 * * * *'

watermark: inherit

intervals:
  duration: PT1H
  limit: 10

query:
  name: MetricsViewToplist
  args:
    metrics_view: mv1
  for:
    user_email: benjamin@example.com

email:
  on_recover: true
  renotify: true
  renotify_after: 24h
  recipients:
    - benjamin@example.com

annotations:
  foo: bar
`,
	})

	resources := []*Resource{
		{
			Name:  ResourceName{Kind: ResourceKindModel, Name: "m1"},
			Paths: []string{"/models/m1.sql"},
			ModelSpec: &runtimev1.ModelSpec{
				Connector:       "duckdb",
				Sql:             `SELECT 1`,
				RefreshSchedule: &runtimev1.Schedule{RefUpdate: true},
			},
		},
		{
			Name:  ResourceName{Kind: ResourceKindAlert, Name: "a1"},
			Paths: []string{"/alerts/a1.yaml"},
			Refs:  []ResourceName{{Kind: ResourceKindModel, Name: "m1"}},
			AlertSpec: &runtimev1.AlertSpec{
				Title: "My Alert",
				RefreshSchedule: &runtimev1.Schedule{
					RefUpdate:     false,
					TickerSeconds: 86400,
				},
				WatermarkInherit:          true,
				IntervalsIsoDuration:      "PT1H",
				IntervalsLimit:            10,
				QueryName:                 "MetricsViewToplist",
				QueryArgsJson:             `{"metrics_view":"mv1"}`,
				QueryFor:                  &runtimev1.AlertSpec_QueryForUserEmail{QueryForUserEmail: "benjamin@example.com"},
				EmailRecipients:           []string{"jane@example.com"},
				EmailOnRecover:            true,
				EmailOnFail:               true,
				EmailOnError:              false,
				EmailRenotify:             true,
				EmailRenotifyAfterSeconds: 24 * 60 * 60,
				Annotations:               map[string]string{"foo": "bar"},
			},
		},
	}

	p, err := Parse(ctx, repo, "", "", "duckdb")
	require.NoError(t, err)
	requireResourcesAndErrors(t, p, resources, nil)
}

func TestMetricsViewAvoidSelfCyclicRef(t *testing.T) {
	ctx := context.Background()
	repo := makeRepo(t, map[string]string{
		`rill.yaml`: ``,
		// dashboard d1
		`dashboards/d1.yaml`: `
model: d1
dimensions:
  - name: a
    column: a
measures:
  - name: b
    expression: count(*)
`,
	})

	resources := []*Resource{
		{
			Name:  ResourceName{Kind: ResourceKindMetricsView, Name: "d1"},
			Refs:  nil, // NOTE: This is what we're testing – that it avoids inferring the missing "d1" as a self-reference
			Paths: []string{"/dashboards/d1.yaml"},
			MetricsViewSpec: &runtimev1.MetricsViewSpec{
				Connector: "duckdb",
				Table:     "d1",
				Dimensions: []*runtimev1.MetricsViewSpec_DimensionV2{
					{Name: "a", Column: "a"},
				},
				Measures: []*runtimev1.MetricsViewSpec_MeasureV2{
					{Name: "b", Expression: "count(*)"},
				},
			},
		},
	}

	p, err := Parse(ctx, repo, "", "", "duckdb")
	require.NoError(t, err)
	requireResourcesAndErrors(t, p, resources, nil)
}

func TestTheme(t *testing.T) {
	ctx := context.Background()
	repo := makeRepo(t, map[string]string{
		`rill.yaml`: ``,
		`themes/t1.yaml`: `
kind: theme

colors:
  primary: red
  secondary: grey
`,
	})

	resources := []*Resource{
		{
			Name:  ResourceName{Kind: ResourceKindTheme, Name: "t1"},
			Paths: []string{"/themes/t1.yaml"},
			ThemeSpec: &runtimev1.ThemeSpec{
				PrimaryColor: &runtimev1.Color{
					Red:   1,
					Green: 0,
					Blue:  0,
					Alpha: 1,
				},
				SecondaryColor: &runtimev1.Color{
					Red:   0.5019608,
					Green: 0.5019608,
					Blue:  0.5019608,
					Alpha: 1,
				},
			},
		},
	}

	p, err := Parse(ctx, repo, "", "", "duckdb")
	require.NoError(t, err)
	requireResourcesAndErrors(t, p, resources, nil)
}

<<<<<<< HEAD
func TestAPI(t *testing.T) {
	ctx := context.Background()
	repo := makeRepo(t, map[string]string{
		`rill.yaml`: ``,
		// model m1
		`models/m1.sql`: `SELECT 1`,
		// api a1
		`apis/a1.yaml`: `
kind: api
sql: select * from m1
`,
		// api a2
		`apis/a2.yaml`: `
kind: api
metrics:
  sql: select * from m1
=======
func TestChartsAndDashboard(t *testing.T) {
	vegaLiteSpec := `
  {
    '$schema': "https://vega.github.io/schema/vega-lite/v5.json",
    "description": "A simple bar chart with embedded data.",
    "mark": "bar",
    "encoding": {
      "x": {"field": "time", "type": "nominal", "axis": {"labelAngle": 0}},
      "y": {"field": "total_sales", "type": "quantitative"}
    }
  }`
	ctx := context.Background()
	repo := makeRepo(t, map[string]string{
		`rill.yaml`: ``,
		`charts/c1.yaml`: fmt.Sprintf(`
kind: chart
data:
  name: MetricsViewAggregation
  args:
    metrics_view: foo

vega_lite: |-
%s

`, vegaLiteSpec),
		`charts/c2.yaml`: fmt.Sprintf(`
kind: chart
data:
  name: MetricsViewAggregation
  args:
    metrics_view: bar

vega_lite: |%s

`, vegaLiteSpec),
		`dashboards/d1.yaml`: `
kind: dashboard
grid:
  rows: 3
  columns: 4
components:
  - chart: c1
  - chart: c2
    rows: 1
    columns: 2
>>>>>>> d857d9ba
`,
	})

	resources := []*Resource{
		{
<<<<<<< HEAD
			Name:  ResourceName{Kind: ResourceKindModel, Name: "m1"},
			Paths: []string{"/models/m1.sql"},
			ModelSpec: &runtimev1.ModelSpec{
				Connector:       "duckdb",
				Sql:             `SELECT 1`,
				RefreshSchedule: &runtimev1.Schedule{RefUpdate: true},
			},
		},
		{
			Name:  ResourceName{Kind: ResourceKindAPI, Name: "a1"},
			Paths: []string{"/apis/a1.yaml"},
			APISpec: &runtimev1.APISpec{
				Resolver:           "SQL",
				ResolverProperties: must(structpb.NewStruct(map[string]any{"sql": "select * from m1"})),
			},
		},
		{
			Name:  ResourceName{Kind: ResourceKindAPI, Name: "a2"},
			Paths: []string{"/apis/a2.yaml"},
			APISpec: &runtimev1.APISpec{
				Resolver:           "Metrics",
				ResolverProperties: must(structpb.NewStruct(map[string]any{"sql": "select * from m1"})),
=======
			Name:  ResourceName{Kind: ResourceKindChart, Name: "c1"},
			Paths: []string{"/charts/c1.yaml"},
			ChartSpec: &runtimev1.ChartSpec{
				QueryName:     "MetricsViewAggregation",
				QueryArgsJson: `{"metrics_view":"foo"}`,
				VegaLiteSpec:  vegaLiteSpec,
			},
		},
		{
			Name:  ResourceName{Kind: ResourceKindChart, Name: "c2"},
			Paths: []string{"/charts/c2.yaml"},
			ChartSpec: &runtimev1.ChartSpec{
				QueryName:     "MetricsViewAggregation",
				QueryArgsJson: `{"metrics_view":"bar"}`,
				VegaLiteSpec:  vegaLiteSpec,
			},
		},
		{
			Name:  ResourceName{Kind: ResourceKindDashboard, Name: "d1"},
			Paths: []string{"/dashboards/d1.yaml"},
			Refs: []ResourceName{
				{Kind: ResourceKindChart, Name: "c1"},
				{Kind: ResourceKindChart, Name: "c2"},
			},
			DashboardSpec: &runtimev1.DashboardSpec{
				GridColumns: 3,
				GridRows:    4,
				Components: []*runtimev1.DashboardComponent{
					{Chart: "c1"},
					{Chart: "c2", Rows: 1, Columns: 2},
				},
>>>>>>> d857d9ba
			},
		},
	}

	p, err := Parse(ctx, repo, "", "", "duckdb")
	require.NoError(t, err)
	requireResourcesAndErrors(t, p, resources, nil)
}

func requireResourcesAndErrors(t testing.TB, p *Parser, wantResources []*Resource, wantErrors []*runtimev1.ParseError) {
	// Check resources
	gotResources := maps.Clone(p.Resources)
	for _, want := range wantResources {
		found := false
		for _, got := range gotResources {
			if want.Name == got.Name {
				require.Equal(t, want.Name, got.Name)
				require.ElementsMatch(t, want.Refs, got.Refs, "for resource %q", want.Name)
				require.ElementsMatch(t, want.Paths, got.Paths, "for resource %q", want.Name)
				require.Equal(t, want.SourceSpec, got.SourceSpec, "for resource %q", want.Name)
				require.Equal(t, want.ModelSpec, got.ModelSpec, "for resource %q", want.Name)
				require.Equal(t, want.MetricsViewSpec, got.MetricsViewSpec, "for resource %q", want.Name)
				require.Equal(t, want.MigrationSpec, got.MigrationSpec, "for resource %q", want.Name)
				require.Equal(t, want.ThemeSpec, got.ThemeSpec, "for resource %q", want.Name)

				delete(gotResources, got.Name)
				found = true
				break
			}
		}
		require.True(t, found, "missing resource %q", want.Name)
	}
	require.True(t, len(gotResources) == 0, "unexpected resources: %v", gotResources)

	// Check errors
	// NOTE: Assumes there's at most one parse error per file path
	// NOTE: Matches error messages using Contains (exact match not required)
	gotErrors := slices.Clone(p.Errors)
	for _, want := range wantErrors {
		found := false
		for i, got := range gotErrors {
			if want.FilePath == got.FilePath {
				require.Contains(t, got.Message, want.Message, "for path %q", got.FilePath)
				require.Equal(t, want.StartLocation, got.StartLocation, "for path %q", got.FilePath)
				gotErrors = slices.Delete(gotErrors, i, i+1)
				found = true
				break
			}
		}
		require.True(t, found, "missing error for path %q", want.FilePath)
	}
	require.True(t, len(gotErrors) == 0, "unexpected errors: %v", gotErrors)
}

func makeRepo(t testing.TB, files map[string]string) drivers.RepoStore {
	root := t.TempDir()
	handle, err := drivers.Open("file", map[string]any{"dsn": root}, false, activity.NewNoopClient(), zap.NewNop())
	require.NoError(t, err)

	repo, ok := handle.AsRepoStore("")
	require.True(t, ok)

	putRepo(t, repo, files)

	return repo
}

func putRepo(t testing.TB, repo drivers.RepoStore, files map[string]string) {
	for path, data := range files {
		err := repo.Put(context.Background(), path, strings.NewReader(data))
		require.NoError(t, err)
	}
}

func deleteRepo(t testing.TB, repo drivers.RepoStore, files ...string) {
	for _, path := range files {
		err := repo.Delete(context.Background(), path)
		require.NoError(t, err)
	}
}

func must[T any](v T, err error) T {
	if err != nil {
		panic(err)
	}
	return v
}<|MERGE_RESOLUTION|>--- conflicted
+++ resolved
@@ -1231,24 +1231,6 @@
 	requireResourcesAndErrors(t, p, resources, nil)
 }
 
-<<<<<<< HEAD
-func TestAPI(t *testing.T) {
-	ctx := context.Background()
-	repo := makeRepo(t, map[string]string{
-		`rill.yaml`: ``,
-		// model m1
-		`models/m1.sql`: `SELECT 1`,
-		// api a1
-		`apis/a1.yaml`: `
-kind: api
-sql: select * from m1
-`,
-		// api a2
-		`apis/a2.yaml`: `
-kind: api
-metrics:
-  sql: select * from m1
-=======
 func TestChartsAndDashboard(t *testing.T) {
 	vegaLiteSpec := `
   {
@@ -1294,13 +1276,72 @@
   - chart: c2
     rows: 1
     columns: 2
->>>>>>> d857d9ba
 `,
 	})
 
 	resources := []*Resource{
 		{
-<<<<<<< HEAD
+			Name:  ResourceName{Kind: ResourceKindChart, Name: "c1"},
+			Paths: []string{"/charts/c1.yaml"},
+			ChartSpec: &runtimev1.ChartSpec{
+				QueryName:     "MetricsViewAggregation",
+				QueryArgsJson: `{"metrics_view":"foo"}`,
+				VegaLiteSpec:  vegaLiteSpec,
+			},
+		},
+		{
+			Name:  ResourceName{Kind: ResourceKindChart, Name: "c2"},
+			Paths: []string{"/charts/c2.yaml"},
+			ChartSpec: &runtimev1.ChartSpec{
+				QueryName:     "MetricsViewAggregation",
+				QueryArgsJson: `{"metrics_view":"bar"}`,
+				VegaLiteSpec:  vegaLiteSpec,
+			},
+		},
+		{
+			Name:  ResourceName{Kind: ResourceKindDashboard, Name: "d1"},
+			Paths: []string{"/dashboards/d1.yaml"},
+			Refs: []ResourceName{
+				{Kind: ResourceKindChart, Name: "c1"},
+				{Kind: ResourceKindChart, Name: "c2"},
+			},
+			DashboardSpec: &runtimev1.DashboardSpec{
+				GridColumns: 3,
+				GridRows:    4,
+				Components: []*runtimev1.DashboardComponent{
+					{Chart: "c1"},
+					{Chart: "c2", Rows: 1, Columns: 2},
+				},
+			},
+		},
+	}
+
+	p, err := Parse(ctx, repo, "", "", "duckdb")
+	require.NoError(t, err)
+	requireResourcesAndErrors(t, p, resources, nil)
+}
+
+func TestAPI(t *testing.T) {
+	ctx := context.Background()
+	repo := makeRepo(t, map[string]string{
+		`rill.yaml`: ``,
+		// model m1
+		`models/m1.sql`: `SELECT 1`,
+		// api a1
+		`apis/a1.yaml`: `
+kind: api
+sql: select * from m1
+`,
+		// api a2
+		`apis/a2.yaml`: `
+kind: api
+metrics:
+  sql: select * from m1
+`,
+	})
+
+	resources := []*Resource{
+		{
 			Name:  ResourceName{Kind: ResourceKindModel, Name: "m1"},
 			Paths: []string{"/models/m1.sql"},
 			ModelSpec: &runtimev1.ModelSpec{
@@ -1323,39 +1364,6 @@
 			APISpec: &runtimev1.APISpec{
 				Resolver:           "Metrics",
 				ResolverProperties: must(structpb.NewStruct(map[string]any{"sql": "select * from m1"})),
-=======
-			Name:  ResourceName{Kind: ResourceKindChart, Name: "c1"},
-			Paths: []string{"/charts/c1.yaml"},
-			ChartSpec: &runtimev1.ChartSpec{
-				QueryName:     "MetricsViewAggregation",
-				QueryArgsJson: `{"metrics_view":"foo"}`,
-				VegaLiteSpec:  vegaLiteSpec,
-			},
-		},
-		{
-			Name:  ResourceName{Kind: ResourceKindChart, Name: "c2"},
-			Paths: []string{"/charts/c2.yaml"},
-			ChartSpec: &runtimev1.ChartSpec{
-				QueryName:     "MetricsViewAggregation",
-				QueryArgsJson: `{"metrics_view":"bar"}`,
-				VegaLiteSpec:  vegaLiteSpec,
-			},
-		},
-		{
-			Name:  ResourceName{Kind: ResourceKindDashboard, Name: "d1"},
-			Paths: []string{"/dashboards/d1.yaml"},
-			Refs: []ResourceName{
-				{Kind: ResourceKindChart, Name: "c1"},
-				{Kind: ResourceKindChart, Name: "c2"},
-			},
-			DashboardSpec: &runtimev1.DashboardSpec{
-				GridColumns: 3,
-				GridRows:    4,
-				Components: []*runtimev1.DashboardComponent{
-					{Chart: "c1"},
-					{Chart: "c2", Rows: 1, Columns: 2},
-				},
->>>>>>> d857d9ba
 			},
 		},
 	}
