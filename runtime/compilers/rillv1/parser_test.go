package rillv1

import (
	"context"
	"fmt"
	"maps"
	"reflect"
	"slices"
	"strings"
	"testing"

	runtimev1 "github.com/rilldata/rill/proto/gen/rill/runtime/v1"
	"github.com/rilldata/rill/runtime/drivers"
	"github.com/rilldata/rill/runtime/pkg/activity"
	"github.com/stretchr/testify/require"
	"go.uber.org/zap"
	"google.golang.org/protobuf/types/known/structpb"

	_ "github.com/rilldata/rill/runtime/drivers/file"
)

func TestRillYAML(t *testing.T) {
	ctx := context.Background()
	repo := makeRepo(t, map[string]string{
		`rill.yaml`: `
title: Hello world
description: This project says hello to the world

connectors:
- name: my-s3
  type: s3
  defaults:
    region: us-east-1

vars:
  foo: bar
`,
	})

	res, err := ParseRillYAML(ctx, repo, "")
	require.NoError(t, err)

	require.Equal(t, res.Title, "Hello world")
	require.Equal(t, res.Description, "This project says hello to the world")

	require.Len(t, res.Connectors, 1)
	require.Equal(t, "my-s3", res.Connectors[0].Name)
	require.Equal(t, "s3", res.Connectors[0].Type)
	require.Len(t, res.Connectors[0].Defaults, 1)
	require.Equal(t, "us-east-1", res.Connectors[0].Defaults["region"])

	require.Len(t, res.Variables, 1)
	require.Equal(t, "foo", res.Variables[0].Name)
	require.Equal(t, "bar", res.Variables[0].Default)
}

func TestRillYAMLFeatures(t *testing.T) {
	tt := []struct {
		yaml    string
		want    map[string]bool
		wantErr bool
	}{
		{
			yaml: ` `,
			want: nil,
		},
		{
			yaml:    `features: 10`,
			wantErr: true,
		},
		{
			yaml: `features: []`,
			want: map[string]bool{},
		},
		{
			yaml: `features: {}`,
			want: map[string]bool{},
		},
		{
			yaml: `
features:
  foo: true
  bar: false
`,
			want: map[string]bool{"foo": true, "bar": false},
		},
		{
			yaml: `
features:
- foo
- bar
`,
			want: map[string]bool{"foo": true, "bar": true},
		},
	}

	for i, tc := range tt {
		t.Run(fmt.Sprintf("case=%d", i), func(t *testing.T) {
			ctx := context.Background()
			repo := makeRepo(t, map[string]string{
				`rill.yaml`: tc.yaml,
			})

			res, err := ParseRillYAML(ctx, repo, "")
			if tc.wantErr {
				require.Error(t, err)
				return
			}

			require.NoError(t, err)
			require.Equal(t, tc.want, res.FeatureFlags)
		})
	}
}

func TestComplete(t *testing.T) {
	files := map[string]string{
		// rill.yaml
		`rill.yaml`: ``,
		// init.sql
		`init.sql`: `
{{ configure "version" 2 }}
INSTALL 'hello';
`,
		// source s1
		`sources/s1.yaml`: `
connector: s3
path: hello
`,
		// source s2
		`sources/s2.sql`: `
-- @connector: postgres
-- @refresh.cron: 0 0 * * *
SELECT 1
`,
		// model m1
		`models/m1.sql`: `
SELECT 1
`,
		// model m2
		`models/m2.sql`: `
SELECT * FROM m1
`,
		`models/m2.yaml`: `
materialize: true
`,
		// dashboard d1
		`dashboards/d1.yaml`: `
model: m2
dimensions:
  - name: a
    column: a
measures:
  - name: b
    expression: count(*)
first_day_of_week: 7
first_month_of_year: 3
available_time_ranges:
  - P2W
  - range: P4W
  - range: P2M
    comparison_offsets:
      - P1M
      - offset: P4M
        range: P2M
`,
		// migration c1
		`custom/c1.yml`: `
type: migration
version: 3
sql: |
  CREATE TABLE a(a integer);
`,
		// model c2
		`custom/c2.sql`: `
{{ configure "type" "model" }}
{{ configure "materialize" true }}
SELECT * FROM {{ ref "m2" }}
`,
		// connector s3
		`connectors/s3.yaml`: `
type: connector
region: us-east-1
driver: s3
dev:
  bucket: "my-bucket-dev"
prod:
  bucket: "my-bucket-prod"
`,
		// connector postgres
		`connectors/postgres.yaml`: `
driver: postgres
database: postgres
schema: default
`,
	}

	resources := []*Resource{
		// init.sql
		{
			Name:  ResourceName{Kind: ResourceKindMigration, Name: "init"},
			Paths: []string{"/init.sql"},
			MigrationSpec: &runtimev1.MigrationSpec{
				Connector: "duckdb",
				Version:   2,
				Sql:       strings.TrimSpace(files["init.sql"]),
			},
		},
		// source s1
		{
			Name:  ResourceName{Kind: ResourceKindSource, Name: "s1"},
			Paths: []string{"/sources/s1.yaml"},
			SourceSpec: &runtimev1.SourceSpec{
				SourceConnector: "s3",
				SinkConnector:   "duckdb",
				Properties:      must(structpb.NewStruct(map[string]any{"path": "hello"})),
				RefreshSchedule: &runtimev1.Schedule{RefUpdate: true},
			},
		},
		// source s2
		{
			Name:  ResourceName{Kind: ResourceKindSource, Name: "s2"},
			Paths: []string{"/sources/s2.sql"},
			SourceSpec: &runtimev1.SourceSpec{
				SourceConnector: "postgres",
				SinkConnector:   "duckdb",
				Properties:      must(structpb.NewStruct(map[string]any{"sql": strings.TrimSpace(files["sources/s2.sql"])})),
				RefreshSchedule: &runtimev1.Schedule{RefUpdate: true, Cron: "0 0 * * *"},
			},
		},
		// model m1
		{
			Name:  ResourceName{Kind: ResourceKindModel, Name: "m1"},
			Paths: []string{"/models/m1.sql"},
			ModelSpec: &runtimev1.ModelSpec{
				RefreshSchedule: &runtimev1.Schedule{RefUpdate: true},
				InputConnector:  "duckdb",
				InputProperties: must(structpb.NewStruct(map[string]any{"sql": strings.TrimSpace(files["models/m1.sql"])})),
				OutputConnector: "duckdb",
			},
		},
		// model m2
		{
			Name:  ResourceName{Kind: ResourceKindModel, Name: "m2"},
			Refs:  []ResourceName{{Kind: ResourceKindModel, Name: "m1"}},
			Paths: []string{"/models/m2.yaml", "/models/m2.sql"},
			ModelSpec: &runtimev1.ModelSpec{
				RefreshSchedule:  &runtimev1.Schedule{RefUpdate: true},
				InputConnector:   "duckdb",
				InputProperties:  must(structpb.NewStruct(map[string]any{"sql": strings.TrimSpace(files["models/m2.sql"])})),
				OutputConnector:  "duckdb",
				OutputProperties: must(structpb.NewStruct(map[string]any{"materialize": true})),
			},
		},
		// dashboard d1
		{
			Name:  ResourceName{Kind: ResourceKindMetricsView, Name: "d1"},
			Refs:  []ResourceName{{Kind: ResourceKindModel, Name: "m2"}},
			Paths: []string{"/dashboards/d1.yaml"},
			MetricsViewSpec: &runtimev1.MetricsViewSpec{
				Connector: "duckdb",
				Table:     "m2",
				Dimensions: []*runtimev1.MetricsViewSpec_DimensionV2{
					{Name: "a", Column: "a"},
				},
				Measures: []*runtimev1.MetricsViewSpec_MeasureV2{
					{Name: "b", Expression: "count(*)"},
				},
				FirstDayOfWeek:   7,
				FirstMonthOfYear: 3,
				AvailableTimeRanges: []*runtimev1.MetricsViewSpec_AvailableTimeRange{
					{Range: "P2W"},
					{Range: "P4W"},
					{
						Range: "P2M",
						ComparisonOffsets: []*runtimev1.MetricsViewSpec_AvailableComparisonOffset{
							{Offset: "P1M"},
							{Offset: "P4M", Range: "P2M"},
						},
					},
				},
			},
		},
		// migration c1
		{
			Name:  ResourceName{Kind: ResourceKindMigration, Name: "c1"},
			Paths: []string{"/custom/c1.yml"},
			MigrationSpec: &runtimev1.MigrationSpec{
				Connector: "duckdb",
				Version:   3,
				Sql:       "CREATE TABLE a(a integer);",
			},
		},
		// model c2
		{
			Name:  ResourceName{Kind: ResourceKindModel, Name: "c2"},
			Refs:  []ResourceName{{Kind: ResourceKindModel, Name: "m2"}},
			Paths: []string{"/custom/c2.sql"},
			ModelSpec: &runtimev1.ModelSpec{
				RefreshSchedule: &runtimev1.Schedule{RefUpdate: true},
				InputConnector:  "duckdb",
				InputProperties: must(structpb.NewStruct(map[string]any{
					"sql": strings.TrimSpace(files["custom/c2.sql"]),
				})),
				OutputConnector:  "duckdb",
				OutputProperties: must(structpb.NewStruct(map[string]any{"materialize": true})),
			},
		},
		// postgres
		{
			Name:  ResourceName{Kind: ResourceKindConnector, Name: "postgres"},
			Paths: []string{"/connectors/postgres.yaml"},
			ConnectorSpec: &runtimev1.ConnectorSpec{
<<<<<<< HEAD
				Name:   "postgres",
=======
>>>>>>> 154b1c52
				Driver: "postgres",
				Properties: map[string]string{
					"database": "postgres",
					"schema":   "default",
				},
			},
		},
		// s3
		{
			Name:  ResourceName{Kind: ResourceKindConnector, Name: "s3"},
			Paths: []string{"/connectors/s3.yaml"},
			ConnectorSpec: &runtimev1.ConnectorSpec{
<<<<<<< HEAD
				Name:   "s3",
=======
>>>>>>> 154b1c52
				Driver: "s3",
				Properties: map[string]string{
					"region": "us-east-1",
				},
			},
		},
	}

	ctx := context.Background()
	repo := makeRepo(t, files)
	p, err := Parse(ctx, repo, "", "", "duckdb")
	require.NoError(t, err)
	requireResourcesAndErrors(t, p, resources, nil)
}

func TestLocationError(t *testing.T) {
	files := map[string]string{
		// rill.yaml
		`rill.yaml`: ``,
		// source s1
		`sources/s1.yaml`: `
connector: s3
path: hello
  world: foo
`,
		// model m1
		`/models/m1.sql`: `
-- @materialize: true
SELECT *

FRO m1
`,
	}

	errors := []*runtimev1.ParseError{
		{
			Message:       " mapping values are not allowed in this context",
			FilePath:      "/sources/s1.yaml",
			StartLocation: &runtimev1.CharLocation{Line: 4},
		},
		{
			Message:       "syntax error at or near \"m1\"",
			FilePath:      "/models/m1.sql",
			StartLocation: &runtimev1.CharLocation{Line: 5},
		},
	}

	ctx := context.Background()
	repo := makeRepo(t, files)
	p, err := Parse(ctx, repo, "", "", "duckdb")
	require.NoError(t, err)
	requireResourcesAndErrors(t, p, nil, errors)
}

func TestUniqueSourceModelName(t *testing.T) {
	files := map[string]string{
		// rill.yaml
		`rill.yaml`: ``,
		// source s1
		`sources/s1.yaml`: `
connector: s3
`,
		// model s1
		`/models/s1.sql`: `
SELECT 1
`,
	}

	resources := []*Resource{
		{
			Name:  ResourceName{Kind: ResourceKindSource, Name: "s1"},
			Paths: []string{"/sources/s1.yaml"},
			SourceSpec: &runtimev1.SourceSpec{
				SourceConnector: "s3",
				SinkConnector:   "duckdb",
				Properties:      must(structpb.NewStruct(map[string]any{})),
				RefreshSchedule: &runtimev1.Schedule{RefUpdate: true},
			},
		},
	}

	errors := []*runtimev1.ParseError{
		{
			Message:  "model name collides with source \"s1\"",
			FilePath: "/models/s1.sql",
		},
	}

	ctx := context.Background()
	repo := makeRepo(t, files)
	p, err := Parse(ctx, repo, "", "", "duckdb")
	require.NoError(t, err)
	requireResourcesAndErrors(t, p, resources, errors)
}

func TestReparse(t *testing.T) {
	// Prepare
	ctx := context.Background()

	// Create empty project
	repo := makeRepo(t, map[string]string{`rill.yaml`: ``})
	p, err := Parse(ctx, repo, "", "", "duckdb")
	require.NoError(t, err)
	requireResourcesAndErrors(t, p, nil, nil)

	// Add a source
	putRepo(t, repo, map[string]string{
		`sources/s1.yaml`: `
connector: s3
path: hello
`,
	})
	s1 := &Resource{
		Name:  ResourceName{Kind: ResourceKindSource, Name: "s1"},
		Paths: []string{"/sources/s1.yaml"},
		SourceSpec: &runtimev1.SourceSpec{
			SourceConnector: "s3",
			SinkConnector:   "duckdb",
			Properties:      must(structpb.NewStruct(map[string]any{"path": "hello"})),
			RefreshSchedule: &runtimev1.Schedule{RefUpdate: true},
		},
	}
	diff, err := p.Reparse(ctx, s1.Paths)
	require.NoError(t, err)
	requireResourcesAndErrors(t, p, []*Resource{s1}, nil)
	require.Equal(t, &Diff{
		Added: []ResourceName{s1.Name},
	}, diff)

	// Add a model
	putRepo(t, repo, map[string]string{
		`models/m1.sql`: `
SELECT * FROM foo
`,
	})
	m1 := &Resource{
		Name:  ResourceName{Kind: ResourceKindModel, Name: "m1"},
		Paths: []string{"/models/m1.sql"},
		ModelSpec: &runtimev1.ModelSpec{
			RefreshSchedule: &runtimev1.Schedule{RefUpdate: true},
			InputConnector:  "duckdb",
			InputProperties: must(structpb.NewStruct(map[string]any{"sql": "SELECT * FROM foo"})),
			OutputConnector: "duckdb",
		},
	}
	diff, err = p.Reparse(ctx, m1.Paths)
	require.NoError(t, err)
	requireResourcesAndErrors(t, p, []*Resource{s1, m1}, nil)
	require.Equal(t, &Diff{
		Added: []ResourceName{m1.Name},
	}, diff)

	// Annotate the model with a YAML file
	putRepo(t, repo, map[string]string{
		`models/m1.yaml`: `
materialize: true
`,
	})
	m1.Paths = []string{"/models/m1.sql", "/models/m1.yaml"}
	m1.ModelSpec.OutputProperties = must(structpb.NewStruct(map[string]any{"materialize": true}))
	diff, err = p.Reparse(ctx, []string{"/models/m1.yaml"})
	require.NoError(t, err)
	requireResourcesAndErrors(t, p, []*Resource{s1, m1}, nil)
	require.Equal(t, &Diff{
		Modified: []ResourceName{m1.Name},
	}, diff)

	// Modify the model's SQL
	putRepo(t, repo, map[string]string{
		`models/m1.sql`: `
SELECT * FROM bar
`,
	})
	m1.ModelSpec.InputProperties = must(structpb.NewStruct(map[string]any{"sql": "SELECT * FROM bar"}))
	diff, err = p.Reparse(ctx, []string{"/models/m1.sql"})
	require.NoError(t, err)
	requireResourcesAndErrors(t, p, []*Resource{s1, m1}, nil)
	require.Equal(t, &Diff{
		Modified: []ResourceName{m1.Name},
	}, diff)

	// Rename the model to collide with the source
	putRepo(t, repo, map[string]string{
		`models/m1.sql`: `
-- @name: s1
SELECT * FROM bar
`,
	})
	diff, err = p.Reparse(ctx, []string{"/models/m1.sql"})
	require.NoError(t, err)
	requireResourcesAndErrors(t, p, []*Resource{s1}, []*runtimev1.ParseError{
		{
			Message:  "model name collides with source \"s1\"",
			FilePath: "/models/m1.sql",
		},
		{
			Message:  "model name collides with source \"s1\"",
			FilePath: "/models/m1.yaml",
		},
	})
	require.Equal(t, &Diff{
		Deleted: []ResourceName{m1.Name},
	}, diff)

	// Put m1 back and add a syntax error in the source
	putRepo(t, repo, map[string]string{
		`models/m1.sql`: `
SELECT * FROM bar
`,
		`sources/s1.yaml`: `
connector: s3
path: hello
  world: path
`,
	})
	diff, err = p.Reparse(ctx, []string{"/models/m1.sql", "/sources/s1.yaml"})
	require.NoError(t, err)
	requireResourcesAndErrors(t, p, []*Resource{m1}, []*runtimev1.ParseError{{
		Message:       "mapping values are not allowed in this context", // note: approximate string match
		FilePath:      "/sources/s1.yaml",
		StartLocation: &runtimev1.CharLocation{Line: 4},
	}})
	require.Equal(t, &Diff{
		Added:   []ResourceName{m1.Name},
		Deleted: []ResourceName{s1.Name},
	}, diff)

	// Delete the source
	deleteRepo(t, repo, s1.Paths[0])
	diff, err = p.Reparse(ctx, s1.Paths)
	require.NoError(t, err)
	requireResourcesAndErrors(t, p, []*Resource{m1}, nil)
	require.Equal(t, &Diff{}, diff)
}

func TestReparseSourceModelCollision(t *testing.T) {
	// Create project with model m1
	ctx := context.Background()
	repo := makeRepo(t, map[string]string{
		`rill.yaml`: ``,
		`models/m1.sql`: `
SELECT 10
		`,
	})
	m1 := &Resource{
		Name:  ResourceName{Kind: ResourceKindModel, Name: "m1"},
		Paths: []string{"/models/m1.sql"},
		ModelSpec: &runtimev1.ModelSpec{
			RefreshSchedule: &runtimev1.Schedule{RefUpdate: true},
			InputConnector:  "duckdb",
			InputProperties: must(structpb.NewStruct(map[string]any{"sql": "SELECT 10"})),
			OutputConnector: "duckdb",
		},
	}
	p, err := Parse(ctx, repo, "", "", "duckdb")
	require.NoError(t, err)
	requireResourcesAndErrors(t, p, []*Resource{m1}, nil)

	// Add colliding source m1
	putRepo(t, repo, map[string]string{
		`sources/m1.yaml`: `
connector: s3
path: hello
`,
	})
	s1 := &Resource{
		Name:  ResourceName{Kind: ResourceKindSource, Name: "m1"},
		Paths: []string{"/sources/m1.yaml"},
		SourceSpec: &runtimev1.SourceSpec{
			SourceConnector: "s3",
			SinkConnector:   "duckdb",
			Properties:      must(structpb.NewStruct(map[string]any{"path": "hello"})),
			RefreshSchedule: &runtimev1.Schedule{RefUpdate: true},
		},
	}
	diff, err := p.Reparse(ctx, s1.Paths)
	require.NoError(t, err)
	requireResourcesAndErrors(t, p, []*Resource{s1}, []*runtimev1.ParseError{
		{
			Message:  "model name collides with source \"m1\"",
			FilePath: "/models/m1.sql",
		},
	})
	require.Equal(t, &Diff{
		Added:   []ResourceName{s1.Name},
		Deleted: []ResourceName{m1.Name},
	}, diff)

	// Remove colliding source, verify model is restored
	deleteRepo(t, repo, "/sources/m1.yaml")
	diff, err = p.Reparse(ctx, s1.Paths)
	require.NoError(t, err)
	requireResourcesAndErrors(t, p, []*Resource{m1}, nil)
	require.Equal(t, &Diff{
		Added:   []ResourceName{m1.Name},
		Deleted: []ResourceName{s1.Name},
	}, diff)
}

func TestReparseNameCollision(t *testing.T) {
	// Create project with model m1
	ctx := context.Background()
	repo := makeRepo(t, map[string]string{
		`rill.yaml`: ``,
		`models/m1.sql`: `
SELECT 10
		`,
		`models/nested/m1.sql`: `
SELECT 20
		`,
		`models/m2.sql`: `
SELECT * FROM m1
		`,
	})
	m1 := &Resource{
		Name:  ResourceName{Kind: ResourceKindModel, Name: "m1"},
		Paths: []string{"/models/m1.sql"},
		ModelSpec: &runtimev1.ModelSpec{
			RefreshSchedule: &runtimev1.Schedule{RefUpdate: true},
			InputConnector:  "duckdb",
			InputProperties: must(structpb.NewStruct(map[string]any{"sql": "SELECT 10"})),
			OutputConnector: "duckdb",
		},
	}
	m1Nested := &Resource{
		Name:  ResourceName{Kind: ResourceKindModel, Name: "m1"},
		Paths: []string{"/models/nested/m1.sql"},
		ModelSpec: &runtimev1.ModelSpec{
			RefreshSchedule: &runtimev1.Schedule{RefUpdate: true},
			InputConnector:  "duckdb",
			InputProperties: must(structpb.NewStruct(map[string]any{"sql": "SELECT 20"})),
			OutputConnector: "duckdb",
		},
	}
	m2 := &Resource{
		Name:  ResourceName{Kind: ResourceKindModel, Name: "m2"},
		Paths: []string{"/models/m2.sql"},
		Refs:  []ResourceName{{Kind: ResourceKindModel, Name: "m1"}},
		ModelSpec: &runtimev1.ModelSpec{
			RefreshSchedule: &runtimev1.Schedule{RefUpdate: true},
			InputConnector:  "duckdb",
			InputProperties: must(structpb.NewStruct(map[string]any{"sql": "SELECT * FROM m1"})),
			OutputConnector: "duckdb",
		},
	}
	p, err := Parse(ctx, repo, "", "", "duckdb")
	require.NoError(t, err)
	requireResourcesAndErrors(t, p, []*Resource{m1, m2}, []*runtimev1.ParseError{
		{
			Message:  "name collision",
			FilePath: "/models/nested/m1.sql",
			External: true,
		},
	})

	// Remove colliding model, verify things still work
	deleteRepo(t, repo, "/models/m1.sql")
	diff, err := p.Reparse(ctx, m1.Paths)
	require.NoError(t, err)
	requireResourcesAndErrors(t, p, []*Resource{m1Nested, m2}, nil)
	require.Equal(t, &Diff{
		Modified: []ResourceName{m1.Name, m2.Name}, // m2 due to ref re-inference
	}, diff)
}

func TestReparseMultiKindNameCollision(t *testing.T) {
	ctx := context.Background()
	repo := makeRepo(t, map[string]string{
		`rill.yaml`:            ``,
		`models/m1.sql`:        `SELECT 10`,
		`models/nested/m1.sql`: `SELECT 20`,
		`sources/m1.yaml`: `
connector: s3
path: hello
`,
	})
	src := &Resource{
		Name:  ResourceName{Kind: ResourceKindSource, Name: "m1"},
		Paths: []string{"/sources/m1.yaml"},
		SourceSpec: &runtimev1.SourceSpec{
			SourceConnector: "s3",
			SinkConnector:   "duckdb",
			Properties:      must(structpb.NewStruct(map[string]any{"path": "hello"})),
			RefreshSchedule: &runtimev1.Schedule{RefUpdate: true},
		},
	}
	mdl := &Resource{
		Name:  ResourceName{Kind: ResourceKindModel, Name: "m1"},
		Paths: []string{"/models/m1.sql"},
		ModelSpec: &runtimev1.ModelSpec{
			RefreshSchedule: &runtimev1.Schedule{RefUpdate: true},
			InputConnector:  "duckdb",
			InputProperties: must(structpb.NewStruct(map[string]any{"sql": "SELECT 10"})),
			OutputConnector: "duckdb",
		},
	}

	p, err := Parse(ctx, repo, "", "", "duckdb")
	require.NoError(t, err)
	requireResourcesAndErrors(t, p, []*Resource{src}, []*runtimev1.ParseError{
		{
			Message:  "collides with source",
			FilePath: "/models/m1.sql",
			External: true,
		},
		{
			Message:  "name collision",
			FilePath: "/models/nested/m1.sql",
			External: true,
		},
	})

	// Delete source m1
	deleteRepo(t, repo, "/sources/m1.yaml")
	diff, err := p.Reparse(ctx, src.Paths)
	require.NoError(t, err)
	requireResourcesAndErrors(t, p, []*Resource{mdl}, []*runtimev1.ParseError{
		{
			Message:  "name collision",
			FilePath: "/models/nested/m1.sql",
			External: true,
		},
	})
	require.Equal(t, &Diff{
		Added:   []ResourceName{mdl.Name},
		Deleted: []ResourceName{src.Name},
	}, diff)
}

func TestReparseRillYAML(t *testing.T) {
	ctx := context.Background()
	repo := makeRepo(t, map[string]string{})

	mdl := &Resource{
		Name:  ResourceName{Kind: ResourceKindModel, Name: "m1"},
		Paths: []string{"/models/m1.sql"},
		ModelSpec: &runtimev1.ModelSpec{
			RefreshSchedule: &runtimev1.Schedule{RefUpdate: true},
			InputConnector:  "duckdb",
			InputProperties: must(structpb.NewStruct(map[string]any{"sql": "SELECT 10"})),
			OutputConnector: "duckdb",
		},
	}
	perr := &runtimev1.ParseError{
		Message:  "rill.yaml not found",
		FilePath: "/rill.yaml",
	}

	// Parse empty project. Expect rill.yaml error.
	p, err := Parse(ctx, repo, "", "", "duckdb")
	require.NoError(t, err)
	require.Nil(t, p.RillYAML)
	requireResourcesAndErrors(t, p, nil, []*runtimev1.ParseError{perr})

	// Add rill.yaml. Expect success.
	putRepo(t, repo, map[string]string{
		`rill.yaml`: ``,
	})
	diff, err := p.Reparse(ctx, []string{"/rill.yaml"})
	require.NoError(t, err)
	require.True(t, diff.Reloaded)
	require.NotNil(t, p.RillYAML)
	requireResourcesAndErrors(t, p, nil, nil)

	// Remove rill.yaml and add a model. Expect reloaded.
	deleteRepo(t, repo, "/rill.yaml")
	putRepo(t, repo, map[string]string{"/models/m1.sql": "SELECT 10"})
	diff, err = p.Reparse(ctx, []string{"/rill.yaml", "/models/m1.sql"})
	require.NoError(t, err)
	require.True(t, diff.Reloaded)
	require.Nil(t, p.RillYAML)
	requireResourcesAndErrors(t, p, []*Resource{mdl}, []*runtimev1.ParseError{perr})

	// Edit model. Expect nothing to happen because rill.yaml is still broken.
	putRepo(t, repo, map[string]string{"/models/m1.sql": "SELECT 20"})
	diff, err = p.Reparse(ctx, []string{"/models/m1.sql"})
	require.NoError(t, err)
	require.Equal(t, &Diff{Skipped: true}, diff)
	require.Nil(t, p.RillYAML)
	requireResourcesAndErrors(t, p, []*Resource{mdl}, []*runtimev1.ParseError{perr})

	// Fix rill.yaml. Expect reloaded.
	mdl.ModelSpec.InputProperties = must(structpb.NewStruct(map[string]any{"sql": "SELECT 20"}))
	putRepo(t, repo, map[string]string{"/rill.yaml": ""})
	diff, err = p.Reparse(ctx, []string{"/rill.yaml"})
	require.NoError(t, err)
	require.True(t, diff.Reloaded)
	require.NotNil(t, p.RillYAML)
	requireResourcesAndErrors(t, p, []*Resource{mdl}, nil)
}

func TestRefInferrence(t *testing.T) {
	// Create model referencing "bar"
	foo := &Resource{
		Name:  ResourceName{Kind: ResourceKindModel, Name: "foo"},
		Paths: []string{"/models/foo.sql"},
		ModelSpec: &runtimev1.ModelSpec{
			RefreshSchedule: &runtimev1.Schedule{RefUpdate: true},
			InputConnector:  "duckdb",
			InputProperties: must(structpb.NewStruct(map[string]any{"sql": "SELECT * FROM bar"})),
			OutputConnector: "duckdb",
		},
	}
	ctx := context.Background()
	repo := makeRepo(t, map[string]string{
		// rill.yaml
		`rill.yaml`: ``,
		// model foo
		`models/foo.sql`: `SELECT * FROM bar`,
	})
	p, err := Parse(ctx, repo, "", "", "duckdb")
	require.NoError(t, err)
	requireResourcesAndErrors(t, p, []*Resource{foo}, nil)

	// Add model "bar"
	foo.Refs = []ResourceName{{Kind: ResourceKindModel, Name: "bar"}}
	bar := &Resource{
		Name:  ResourceName{Kind: ResourceKindModel, Name: "bar"},
		Paths: []string{"/models/bar.sql"},
		ModelSpec: &runtimev1.ModelSpec{
			RefreshSchedule: &runtimev1.Schedule{RefUpdate: true},
			InputConnector:  "duckdb",
			InputProperties: must(structpb.NewStruct(map[string]any{"sql": "SELECT * FROM baz"})),
			OutputConnector: "duckdb",
		},
	}
	putRepo(t, repo, map[string]string{
		`models/bar.sql`: `SELECT * FROM baz`,
	})
	diff, err := p.Reparse(ctx, []string{"/models/bar.sql"})
	require.NoError(t, err)
	requireResourcesAndErrors(t, p, []*Resource{foo, bar}, nil)
	require.Equal(t, &Diff{
		Added:    []ResourceName{bar.Name},
		Modified: []ResourceName{foo.Name},
	}, diff)

	// Remove "bar"
	foo.Refs = nil
	deleteRepo(t, repo, bar.Paths[0])
	diff, err = p.Reparse(ctx, []string{"/models/bar.sql"})
	require.NoError(t, err)
	requireResourcesAndErrors(t, p, []*Resource{foo}, nil)
	require.Equal(t, &Diff{
		Modified: []ResourceName{foo.Name},
		Deleted:  []ResourceName{bar.Name},
	}, diff)
}

func BenchmarkReparse(b *testing.B) {
	ctx := context.Background()
	files := map[string]string{
		// rill.yaml
		`rill.yaml`: ``,
		// model m1
		`models/m1.sql`: `
SELECT 1
`,
		// model m2
		`models/m2.sql`: `
SELECT * FROM m1
`,
		`models/m2.yaml`: `
materialize: true
`,
	}
	resources := []*Resource{
		// m1
		{
			Name:  ResourceName{Kind: ResourceKindModel, Name: "m1"},
			Paths: []string{"/models/m1.sql"},
			ModelSpec: &runtimev1.ModelSpec{
				RefreshSchedule: &runtimev1.Schedule{RefUpdate: true},
				InputConnector:  "duckdb",
				InputProperties: must(structpb.NewStruct(map[string]any{"sql": strings.TrimSpace(files["models/m1.sql"])})),
				OutputConnector: "duckdb",
			},
		},
		// m2
		{
			Name:  ResourceName{Kind: ResourceKindModel, Name: "m2"},
			Refs:  []ResourceName{{Kind: ResourceKindModel, Name: "m1"}},
			Paths: []string{"/models/m2.sql", "/models/m2.yaml"},
			ModelSpec: &runtimev1.ModelSpec{
				RefreshSchedule:  &runtimev1.Schedule{RefUpdate: true},
				InputConnector:   "duckdb",
				InputProperties:  must(structpb.NewStruct(map[string]any{"sql": strings.TrimSpace(files["models/m2.sql"])})),
				OutputConnector:  "duckdb",
				OutputProperties: must(structpb.NewStruct(map[string]any{"materialize": true})),
			},
		},
	}
	repo := makeRepo(b, files)
	p, err := Parse(ctx, repo, "", "", "duckdb")
	require.NoError(b, err)
	requireResourcesAndErrors(b, p, resources, nil)

	b.ResetTimer()
	for i := 0; i < b.N; i++ {
		files[`models/m2.sql`] = fmt.Sprintf(`SELECT * FROM m1 LIMIT %d`, i)
		_, err = p.Reparse(ctx, []string{`models/m2.sql`})
		require.NoError(b, err)
		require.Empty(b, p.Errors)
	}
}

func TestProjectModelDefaults(t *testing.T) {
	ctx := context.Background()

	files := map[string]string{
		// Provide dashboard defaults in rill.yaml
		`rill.yaml`: `
models:
  materialize: true
`,
		// Model that inherits defaults
		`models/m1.sql`: `
SELECT * FROM t1
`,
		// Model that overrides defaults
		`models/m2.sql`: `
-- @materialize: false
SELECT * FROM t2
`,
	}

	resources := []*Resource{
		// m1
		{
			Name:  ResourceName{Kind: ResourceKindModel, Name: "m1"},
			Paths: []string{"/models/m1.sql"},
			ModelSpec: &runtimev1.ModelSpec{
				RefreshSchedule:  &runtimev1.Schedule{RefUpdate: true},
				InputConnector:   "duckdb",
				InputProperties:  must(structpb.NewStruct(map[string]any{"sql": strings.TrimSpace(files["models/m1.sql"])})),
				OutputConnector:  "duckdb",
				OutputProperties: must(structpb.NewStruct(map[string]any{"materialize": true})),
			},
		},
		// m2
		{
			Name:  ResourceName{Kind: ResourceKindModel, Name: "m2"},
			Paths: []string{"/models/m2.sql"},
			ModelSpec: &runtimev1.ModelSpec{
				RefreshSchedule:  &runtimev1.Schedule{RefUpdate: true},
				InputConnector:   "duckdb",
				InputProperties:  must(structpb.NewStruct(map[string]any{"sql": strings.TrimSpace(files["models/m2.sql"])})),
				OutputConnector:  "duckdb",
				OutputProperties: must(structpb.NewStruct(map[string]any{"materialize": false})),
			},
		},
	}

	repo := makeRepo(t, files)
	p, err := Parse(ctx, repo, "", "", "duckdb")
	require.NoError(t, err)
	requireResourcesAndErrors(t, p, resources, nil)
}

func TestProjectDashboardDefaults(t *testing.T) {
	ctx := context.Background()
	repo := makeRepo(t, map[string]string{
		// Provide dashboard defaults in rill.yaml
		`rill.yaml`: `
dashboards:
  first_day_of_week: 7
  available_time_zones:
    - America/New_York
  security:
    access: true
`,
		// Dashboard that inherits defaults
		`dashboards/d1.yaml`: `
table: t1
dimensions:
  - name: a
    column: a
measures:
  - name: b
    expression: count(*)
`,
		// Dashboard that overrides defaults
		`dashboards/d2.yaml`: `
table: t2
dimensions:
  - name: a
    column: a
measures:
  - name: b
    expression: count(*)
first_day_of_week: 1
available_time_zones: []
security:
  row_filter: true
`,
	})

	resources := []*Resource{
		// dashboard d1
		{
			Name:  ResourceName{Kind: ResourceKindMetricsView, Name: "d1"},
			Paths: []string{"/dashboards/d1.yaml"},
			MetricsViewSpec: &runtimev1.MetricsViewSpec{
				Connector: "duckdb",
				Table:     "t1",
				Dimensions: []*runtimev1.MetricsViewSpec_DimensionV2{
					{Name: "a", Column: "a"},
				},
				Measures: []*runtimev1.MetricsViewSpec_MeasureV2{
					{Name: "b", Expression: "count(*)"},
				},
				FirstDayOfWeek:     7,
				AvailableTimeZones: []string{"America/New_York"},
				Security: &runtimev1.MetricsViewSpec_SecurityV2{
					Access: "true",
				},
			},
		},
		// dashboard d2
		{
			Name:  ResourceName{Kind: ResourceKindMetricsView, Name: "d2"},
			Paths: []string{"/dashboards/d2.yaml"},
			MetricsViewSpec: &runtimev1.MetricsViewSpec{
				Connector: "duckdb",
				Table:     "t2",
				Dimensions: []*runtimev1.MetricsViewSpec_DimensionV2{
					{Name: "a", Column: "a"},
				},
				Measures: []*runtimev1.MetricsViewSpec_MeasureV2{
					{Name: "b", Expression: "count(*)"},
				},
				FirstDayOfWeek:     1,
				AvailableTimeZones: []string{},
				Security: &runtimev1.MetricsViewSpec_SecurityV2{
					Access:    "true",
					RowFilter: "true",
				},
			},
		},
	}

	p, err := Parse(ctx, repo, "", "", "duckdb")
	require.NoError(t, err)
	requireResourcesAndErrors(t, p, resources, nil)
}

func TestEnvironmentOverrides(t *testing.T) {
	ctx := context.Background()
	repo := makeRepo(t, map[string]string{
		// Provide dashboard defaults in rill.yaml
		`rill.yaml`: `
env:
  test:
    sources:
      limit: 10000
`,
		// source s1
		`sources/s1.yaml`: `
connector: s3
path: hello
env:
  test:
    path: world
    refresh:
      cron: "0 0 * * *"
`,
	})

	s1Base := &Resource{
		Name:  ResourceName{Kind: ResourceKindSource, Name: "s1"},
		Paths: []string{"/sources/s1.yaml"},
		SourceSpec: &runtimev1.SourceSpec{
			SourceConnector: "s3",
			SinkConnector:   "duckdb",
			Properties:      must(structpb.NewStruct(map[string]any{"path": "hello"})),
			RefreshSchedule: &runtimev1.Schedule{RefUpdate: true},
		},
	}

	s1Test := &Resource{
		Name:  ResourceName{Kind: ResourceKindSource, Name: "s1"},
		Paths: []string{"/sources/s1.yaml"},
		SourceSpec: &runtimev1.SourceSpec{
			SourceConnector: "s3",
			SinkConnector:   "duckdb",
			Properties:      must(structpb.NewStruct(map[string]any{"path": "world", "limit": 10000})),
			RefreshSchedule: &runtimev1.Schedule{RefUpdate: true, Cron: "0 0 * * *"},
		},
	}

	// Parse without environment
	p, err := Parse(ctx, repo, "", "", "duckdb")
	require.NoError(t, err)
	requireResourcesAndErrors(t, p, []*Resource{s1Base}, nil)

	// Parse in environment "test"
	p, err = Parse(ctx, repo, "", "test", "duckdb")
	require.NoError(t, err)
	requireResourcesAndErrors(t, p, []*Resource{s1Test}, nil)
}

func TestReport(t *testing.T) {
	ctx := context.Background()
	repo := makeRepo(t, map[string]string{
		`rill.yaml`: ``,
		`reports/r1.yaml`: `
type: report
title: My Report

refresh:
  cron: 0 * * * *
  time_zone: America/Los_Angeles

watermark: inherit

intervals:
  duration: PT1H
  limit: 10

query:
  name: MetricsViewToplist
  args:
    metrics_view: mv1

export:
  format: csv
  limit: 10000

email:
  recipients:
    - benjamin@example.com

annotations:
  foo: bar
`,
		`reports/r2.yaml`: `
type: report
title: My Report

refresh:
  cron: 0 * * * *
  time_zone: America/Los_Angeles

watermark: inherit

intervals:
  duration: PT1H
  limit: 10

query:
  name: MetricsViewToplist
  args:
    metrics_view: mv1

export:
  format: csv
  limit: 10000


notify:
  email:
    recipients:
      - user_1@example.com
  slack:
    channels:
      - reports
    users:
      - user_2@example.com

annotations:
  foo: bar
`,
	})

	resources := []*Resource{
		{
			Name:  ResourceName{Kind: ResourceKindReport, Name: "r1"},
			Paths: []string{"/reports/r1.yaml"},
			ReportSpec: &runtimev1.ReportSpec{
				Title: "My Report",
				RefreshSchedule: &runtimev1.Schedule{
					RefUpdate: true,
					Cron:      "0 * * * *",
					TimeZone:  "America/Los_Angeles",
				},
				QueryName:     "MetricsViewToplist",
				QueryArgsJson: `{"metrics_view":"mv1"}`,
				ExportFormat:  runtimev1.ExportFormat_EXPORT_FORMAT_CSV,
				ExportLimit:   10000,
				Notifiers: []*runtimev1.Notifier{{
					Connector:  "email",
					Properties: must(structpb.NewStruct(map[string]any{"recipients": []any{"benjamin@example.com"}})),
				}},
				Annotations:          map[string]string{"foo": "bar"},
				WatermarkInherit:     true,
				IntervalsIsoDuration: "PT1H",
				IntervalsLimit:       10,
			},
		},
		{
			Name:  ResourceName{Kind: ResourceKindReport, Name: "r2"},
			Paths: []string{"/reports/r2.yaml"},
			ReportSpec: &runtimev1.ReportSpec{
				Title: "My Report",
				RefreshSchedule: &runtimev1.Schedule{
					RefUpdate: true,
					Cron:      "0 * * * *",
					TimeZone:  "America/Los_Angeles",
				},
				QueryName:     "MetricsViewToplist",
				QueryArgsJson: `{"metrics_view":"mv1"}`,
				ExportFormat:  runtimev1.ExportFormat_EXPORT_FORMAT_CSV,
				ExportLimit:   10000,
				Notifiers: []*runtimev1.Notifier{
					{Connector: "email", Properties: must(structpb.NewStruct(map[string]any{"recipients": []any{"user_1@example.com"}}))},
					{Connector: "slack", Properties: must(structpb.NewStruct(map[string]any{"users": []any{"user_2@example.com"}, "channels": []any{"reports"}, "webhooks": []any{}}))},
				},
				Annotations:          map[string]string{"foo": "bar"},
				WatermarkInherit:     true,
				IntervalsIsoDuration: "PT1H",
				IntervalsLimit:       10,
			},
		},
	}

	p, err := Parse(ctx, repo, "", "", "duckdb")
	require.NoError(t, err)
	requireResourcesAndErrors(t, p, resources, nil)
}

func TestAlert(t *testing.T) {
	ctx := context.Background()
	repo := makeRepo(t, map[string]string{
		`rill.yaml`: ``,
		// model m1
		`models/m1.sql`: `SELECT 1`,
		`alerts/a1.yaml`: `
type: alert
title: My Alert

refs:
  - model/m1

refresh:
  ref_update: false
  cron: '0 * * * *'

watermark: inherit

intervals:
  duration: PT1H
  limit: 10

query:
  name: MetricsViewToplist
  args:
    metrics_view: mv1
  for:
    user_email: benjamin@example.com

on_recover: true
renotify: true
renotify_after: 24h

notify:
  email:
    recipients:
      - benjamin@example.com

annotations:
  foo: bar
`,
	})

	resources := []*Resource{
		{
			Name:  ResourceName{Kind: ResourceKindModel, Name: "m1"},
			Paths: []string{"/models/m1.sql"},
			ModelSpec: &runtimev1.ModelSpec{
				RefreshSchedule: &runtimev1.Schedule{RefUpdate: true},
				InputConnector:  "duckdb",
				InputProperties: must(structpb.NewStruct(map[string]any{"sql": `SELECT 1`})),
				OutputConnector: "duckdb",
			},
		},
		{
			Name:  ResourceName{Kind: ResourceKindAlert, Name: "a1"},
			Paths: []string{"/alerts/a1.yaml"},
			Refs:  []ResourceName{{Kind: ResourceKindModel, Name: "m1"}},
			AlertSpec: &runtimev1.AlertSpec{
				Title: "My Alert",
				RefreshSchedule: &runtimev1.Schedule{
					Cron:      "0 * * * *",
					RefUpdate: false,
				},
				WatermarkInherit:     true,
				IntervalsIsoDuration: "PT1H",
				IntervalsLimit:       10,
				QueryName:            "MetricsViewToplist",
				QueryArgsJson:        `{"metrics_view":"mv1"}`,
				QueryFor:             &runtimev1.AlertSpec_QueryForUserEmail{QueryForUserEmail: "benjamin@example.com"},
				NotifyOnRecover:      true,
				NotifyOnFail:         true,
				Renotify:             true,
				RenotifyAfterSeconds: 24 * 60 * 60,
				Notifiers:            []*runtimev1.Notifier{{Connector: "email", Properties: must(structpb.NewStruct(map[string]any{"recipients": []any{"benjamin@example.com"}}))}},
				Annotations:          map[string]string{"foo": "bar"},
			},
		},
	}

	p, err := Parse(ctx, repo, "", "", "duckdb")
	require.NoError(t, err)
	requireResourcesAndErrors(t, p, resources, nil)
}

func TestMetricsViewAvoidSelfCyclicRef(t *testing.T) {
	ctx := context.Background()
	repo := makeRepo(t, map[string]string{
		`rill.yaml`: ``,
		// dashboard d1
		`dashboards/d1.yaml`: `
model: d1
dimensions:
  - name: a
    column: a
measures:
  - name: b
    expression: count(*)
`,
	})

	resources := []*Resource{
		{
			Name:  ResourceName{Kind: ResourceKindMetricsView, Name: "d1"},
			Refs:  nil, // NOTE: This is what we're testing – that it avoids inferring the missing "d1" as a self-reference
			Paths: []string{"/dashboards/d1.yaml"},
			MetricsViewSpec: &runtimev1.MetricsViewSpec{
				Connector: "duckdb",
				Table:     "d1",
				Dimensions: []*runtimev1.MetricsViewSpec_DimensionV2{
					{Name: "a", Column: "a"},
				},
				Measures: []*runtimev1.MetricsViewSpec_MeasureV2{
					{Name: "b", Expression: "count(*)"},
				},
			},
		},
	}

	p, err := Parse(ctx, repo, "", "", "duckdb")
	require.NoError(t, err)
	requireResourcesAndErrors(t, p, resources, nil)
}

func TestTheme(t *testing.T) {
	ctx := context.Background()
	repo := makeRepo(t, map[string]string{
		`rill.yaml`: ``,
		`themes/t1.yaml`: `
type: theme

colors:
  primary: red
  secondary: grey
`,
	})

	resources := []*Resource{
		{
			Name:  ResourceName{Kind: ResourceKindTheme, Name: "t1"},
			Paths: []string{"/themes/t1.yaml"},
			ThemeSpec: &runtimev1.ThemeSpec{
				PrimaryColor: &runtimev1.Color{
					Red:   1,
					Green: 0,
					Blue:  0,
					Alpha: 1,
				},
				SecondaryColor: &runtimev1.Color{
					Red:   0.5019608,
					Green: 0.5019608,
					Blue:  0.5019608,
					Alpha: 1,
				},
			},
		},
	}

	p, err := Parse(ctx, repo, "", "", "duckdb")
	require.NoError(t, err)
	requireResourcesAndErrors(t, p, resources, nil)
}

func TestComponentsAndDashboard(t *testing.T) {
	vegaLiteSpec := `
  {
    "$schema": "https://vega.github.io/schema/vega-lite/v5.json",
    "description": "A simple bar chart with embedded data.",
    "mark": "bar",
    "data": {
      "name": "table"
    },
    "encoding": {
      "x": {"field": "time", "type": "nominal", "axis": {"labelAngle": 0}},
      "y": {"field": "total_sales", "type": "quantitative"}
    }
  }`
	ctx := context.Background()
	repo := makeRepo(t, map[string]string{
		`rill.yaml`: ``,
		`components/c1.yaml`: fmt.Sprintf(`
type: component
data:
  api: MetricsViewAggregation
  args:
    metrics_view: foo
vega_lite: |%s
`, vegaLiteSpec),
		`components/c2.yaml`: fmt.Sprintf(`
type: component
data:
  api: MetricsViewAggregation
  args:
    metrics_view: bar
vega_lite: |%s
`, vegaLiteSpec),
		`dashboards/d1.yaml`: `
type: dashboard
columns: 4
gap: 3
items:
- component: c1
- component: c2
  width: 1
  height: 2
- component:
    markdown: Hello world!
`,
	})

	resources := []*Resource{
		{
			Name:  ResourceName{Kind: ResourceKindComponent, Name: "c1"},
			Paths: []string{"/components/c1.yaml"},
			Refs:  []ResourceName{{Kind: ResourceKindAPI, Name: "MetricsViewAggregation"}},
			ComponentSpec: &runtimev1.ComponentSpec{
				Resolver:           "api",
				ResolverProperties: must(structpb.NewStruct(map[string]any{"api": "MetricsViewAggregation", "args": map[string]any{"metrics_view": "foo"}})),
				Renderer:           "vega_lite",
				RendererProperties: must(structpb.NewStruct(map[string]any{"spec": vegaLiteSpec})),
			},
		},
		{
			Name:  ResourceName{Kind: ResourceKindComponent, Name: "c2"},
			Paths: []string{"/components/c2.yaml"},
			Refs:  []ResourceName{{Kind: ResourceKindAPI, Name: "MetricsViewAggregation"}},
			ComponentSpec: &runtimev1.ComponentSpec{
				Resolver:           "api",
				ResolverProperties: must(structpb.NewStruct(map[string]any{"api": "MetricsViewAggregation", "args": map[string]any{"metrics_view": "bar"}})),
				Renderer:           "vega_lite",
				RendererProperties: must(structpb.NewStruct(map[string]any{"spec": vegaLiteSpec})),
			},
		},
		{
			Name:  ResourceName{Kind: ResourceKindComponent, Name: "d1--component-2"},
			Paths: []string{"/dashboards/d1.yaml"},
			ComponentSpec: &runtimev1.ComponentSpec{
				Renderer:           "markdown",
				RendererProperties: must(structpb.NewStruct(map[string]any{"contents": "Hello world!"})),
				DefinedInDashboard: true,
			},
		},
		{
			Name:  ResourceName{Kind: ResourceKindDashboard, Name: "d1"},
			Paths: []string{"/dashboards/d1.yaml"},
			Refs: []ResourceName{
				{Kind: ResourceKindComponent, Name: "c1"},
				{Kind: ResourceKindComponent, Name: "c2"},
				{Kind: ResourceKindComponent, Name: "d1--component-2"},
			},
			DashboardSpec: &runtimev1.DashboardSpec{
				Columns: 4,
				Gap:     3,
				Items: []*runtimev1.DashboardItem{
					{Component: "c1"},
					{Component: "c2", Width: asPtr(uint32(1)), Height: asPtr(uint32(2))},
					{Component: "d1--component-2"},
				},
			},
		},
	}

	p, err := Parse(ctx, repo, "", "", "duckdb")
	require.NoError(t, err)
	requireResourcesAndErrors(t, p, resources, nil)
}

func TestAPI(t *testing.T) {
	ctx := context.Background()
	repo := makeRepo(t, map[string]string{
		`rill.yaml`: ``,
		// model m1
		`models/m1.sql`: `SELECT 1`,
		// api a1
		`apis/a1.yaml`: `
type: api
sql: select * from m1
`,
		// api a2
		`apis/a2.yaml`: `
type: api
metrics_sql: select * from m1
`,
	})

	resources := []*Resource{
		{
			Name:  ResourceName{Kind: ResourceKindModel, Name: "m1"},
			Paths: []string{"/models/m1.sql"},
			ModelSpec: &runtimev1.ModelSpec{
				RefreshSchedule: &runtimev1.Schedule{RefUpdate: true},
				InputConnector:  "duckdb",
				InputProperties: must(structpb.NewStruct(map[string]any{"sql": `SELECT 1`})),
				OutputConnector: "duckdb",
			},
		},
		{
			Name:  ResourceName{Kind: ResourceKindAPI, Name: "a1"},
			Paths: []string{"/apis/a1.yaml"},
			APISpec: &runtimev1.APISpec{
				Resolver:           "sql",
				ResolverProperties: must(structpb.NewStruct(map[string]any{"sql": "select * from m1"})),
			},
		},
		{
			Name:  ResourceName{Kind: ResourceKindAPI, Name: "a2"},
			Paths: []string{"/apis/a2.yaml"},
			APISpec: &runtimev1.APISpec{
				Resolver:           "metrics_sql",
				ResolverProperties: must(structpb.NewStruct(map[string]any{"sql": "select * from m1"})),
			},
		},
	}

	p, err := Parse(ctx, repo, "", "", "duckdb")
	require.NoError(t, err)
	requireResourcesAndErrors(t, p, resources, nil)
}

func TestKindBackwardsCompatibility(t *testing.T) {
	files := map[string]string{
		// rill.yaml
		`rill.yaml`: ``,
		// source s1
		`sources/s1.yaml`: `
type: s3
`,
		// api a1
		`/apis/a1.yaml`: `
kind: api
refs:
- kind: source
  name: s1
- type: source
  name: s2
sql: select 1
`,
		// migration m1
		`/migrations/m1.sql`: `
-- @kind: migration
select 2
`,
		// migration m2
		`/migrations/m2.sql`: `
-- @type: migration
select 3
`,
	}

	resources := []*Resource{
		// s1
		{
			Name:  ResourceName{Kind: ResourceKindSource, Name: "s1"},
			Paths: []string{"/sources/s1.yaml"},
			SourceSpec: &runtimev1.SourceSpec{
				SourceConnector: "s3",
				SinkConnector:   "duckdb",
				Properties:      must(structpb.NewStruct(map[string]any{})),
				RefreshSchedule: &runtimev1.Schedule{RefUpdate: true},
			},
		},
		// a1
		{
			Name:  ResourceName{Kind: ResourceKindAPI, Name: "a1"},
			Paths: []string{"/apis/a1.yaml"},
			Refs:  []ResourceName{{Kind: ResourceKindSource, Name: "s1"}, {Kind: ResourceKindSource, Name: "s2"}},
			APISpec: &runtimev1.APISpec{
				Resolver:           "sql",
				ResolverProperties: must(structpb.NewStruct(map[string]any{"sql": "select 1"})),
			},
		},
		// m1
		{
			Name:  ResourceName{Kind: ResourceKindMigration, Name: "m1"},
			Paths: []string{"/migrations/m1.sql"},
			MigrationSpec: &runtimev1.MigrationSpec{
				Connector: "duckdb",
				Sql:       strings.TrimSpace(files["/migrations/m1.sql"]),
			},
		},
		// m2
		{
			Name:  ResourceName{Kind: ResourceKindMigration, Name: "m2"},
			Paths: []string{"/migrations/m2.sql"},
			MigrationSpec: &runtimev1.MigrationSpec{
				Connector: "duckdb",
				Sql:       strings.TrimSpace(files["/migrations/m2.sql"]),
			},
		},
	}

	ctx := context.Background()
	repo := makeRepo(t, files)
	p, err := Parse(ctx, repo, "", "", "duckdb")
	require.NoError(t, err)
	requireResourcesAndErrors(t, p, resources, nil)
}

func requireResourcesAndErrors(t testing.TB, p *Parser, wantResources []*Resource, wantErrors []*runtimev1.ParseError) {
	// Check resources
	gotResources := maps.Clone(p.Resources)
	for _, want := range wantResources {
		found := false
		for _, got := range gotResources {
			if want.Name == got.Name {
				require.Equal(t, want.Name, got.Name)
				require.ElementsMatch(t, want.Refs, got.Refs, "for resource %q", want.Name)
				require.ElementsMatch(t, want.Paths, got.Paths, "for resource %q", want.Name)
				require.Equal(t, want.SourceSpec, got.SourceSpec, "for resource %q", want.Name)
				require.Equal(t, want.ModelSpec, got.ModelSpec, "for resource %q", want.Name)
				require.Equal(t, want.MetricsViewSpec, got.MetricsViewSpec, "for resource %q", want.Name)
				require.Equal(t, want.MigrationSpec, got.MigrationSpec, "for resource %q", want.Name)
				require.Equal(t, want.ThemeSpec, got.ThemeSpec, "for resource %q", want.Name)
				require.True(t, reflect.DeepEqual(want.ReportSpec, got.ReportSpec), "for resource %q", want.Name)
				require.True(t, reflect.DeepEqual(want.AlertSpec, got.AlertSpec), "for resource %q", want.Name)

				delete(gotResources, got.Name)
				found = true
				break
			}
		}
		require.True(t, found, "missing resource %q", want.Name)
	}
	require.True(t, len(gotResources) == 0, "unexpected resources: %v", gotResources)

	// Check errors
	// NOTE: Assumes there's at most one parse error per file path
	// NOTE: Matches error messages using Contains (exact match not required)
	gotErrors := slices.Clone(p.Errors)
	for _, want := range wantErrors {
		found := false
		for i, got := range gotErrors {
			if want.FilePath == got.FilePath {
				require.Contains(t, got.Message, want.Message, "for path %q", got.FilePath)
				require.Equal(t, want.StartLocation, got.StartLocation, "for path %q", got.FilePath)
				gotErrors = slices.Delete(gotErrors, i, i+1)
				found = true
				break
			}
		}
		require.True(t, found, "missing error for path %q", want.FilePath)
	}
	require.True(t, len(gotErrors) == 0, "unexpected errors: %v", gotErrors)
}

func makeRepo(t testing.TB, files map[string]string) drivers.RepoStore {
	root := t.TempDir()
	handle, err := drivers.Open("file", "default", map[string]any{"dsn": root}, activity.NewNoopClient(), zap.NewNop())
	require.NoError(t, err)

	repo, ok := handle.AsRepoStore("")
	require.True(t, ok)

	putRepo(t, repo, files)

	return repo
}

func putRepo(t testing.TB, repo drivers.RepoStore, files map[string]string) {
	for path, data := range files {
		err := repo.Put(context.Background(), path, strings.NewReader(data))
		require.NoError(t, err)
	}
}

func deleteRepo(t testing.TB, repo drivers.RepoStore, files ...string) {
	for _, path := range files {
		err := repo.Delete(context.Background(), path, false)
		require.NoError(t, err)
	}
}

func asPtr[T any](val T) *T {
	return &val
}<|MERGE_RESOLUTION|>--- conflicted
+++ resolved
@@ -311,10 +311,6 @@
 			Name:  ResourceName{Kind: ResourceKindConnector, Name: "postgres"},
 			Paths: []string{"/connectors/postgres.yaml"},
 			ConnectorSpec: &runtimev1.ConnectorSpec{
-<<<<<<< HEAD
-				Name:   "postgres",
-=======
->>>>>>> 154b1c52
 				Driver: "postgres",
 				Properties: map[string]string{
 					"database": "postgres",
@@ -327,10 +323,6 @@
 			Name:  ResourceName{Kind: ResourceKindConnector, Name: "s3"},
 			Paths: []string{"/connectors/s3.yaml"},
 			ConnectorSpec: &runtimev1.ConnectorSpec{
-<<<<<<< HEAD
-				Name:   "s3",
-=======
->>>>>>> 154b1c52
 				Driver: "s3",
 				Properties: map[string]string{
 					"region": "us-east-1",
