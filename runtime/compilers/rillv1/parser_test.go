--- conflicted
+++ resolved
@@ -888,8 +888,6 @@
 	requireResourcesAndErrors(t, p, resources, nil)
 }
 
-<<<<<<< HEAD
-=======
 func TestReport(t *testing.T) {
 	ctx := context.Background()
 	repo := makeRepo(t, map[string]string{
@@ -940,7 +938,6 @@
 	requireResourcesAndErrors(t, p, resources, nil)
 }
 
->>>>>>> abbc73d6
 func requireResourcesAndErrors(t testing.TB, p *Parser, wantResources []*Resource, wantErrors []*runtimev1.ParseError) {
 	// Check resources
 	gotResources := maps.Clone(p.Resources)
