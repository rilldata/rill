package rillv1

import (
	"context"
	"fmt"
	"maps"
	"slices"
	"strings"
	"testing"

	runtimev1 "github.com/rilldata/rill/proto/gen/rill/runtime/v1"
	"github.com/rilldata/rill/runtime/drivers"
	"github.com/rilldata/rill/runtime/pkg/activity"
	"github.com/stretchr/testify/require"
	"go.uber.org/zap"
	"google.golang.org/protobuf/types/known/structpb"

	_ "github.com/rilldata/rill/runtime/drivers/file"
)

func TestRillYAML(t *testing.T) {
	ctx := context.Background()
	repo := makeRepo(t, map[string]string{
		`rill.yaml`: `
title: Hello world
description: This project says hello to the world

connectors:
- name: my-s3
  type: s3
  defaults:
    region: us-east-1

vars:
  foo: bar
`,
	})

	res, err := ParseRillYAML(ctx, repo, "")
	require.NoError(t, err)

	require.Equal(t, res.Title, "Hello world")
	require.Equal(t, res.Description, "This project says hello to the world")

	require.Len(t, res.Connectors, 1)
	require.Equal(t, "my-s3", res.Connectors[0].Name)
	require.Equal(t, "s3", res.Connectors[0].Type)
	require.Len(t, res.Connectors[0].Defaults, 1)
	require.Equal(t, "us-east-1", res.Connectors[0].Defaults["region"])

	require.Len(t, res.Variables, 1)
	require.Equal(t, "foo", res.Variables[0].Name)
	require.Equal(t, "bar", res.Variables[0].Default)
}

func TestComplete(t *testing.T) {
	files := map[string]string{
		// rill.yaml
		`rill.yaml`: ``,
		// init.sql
		`init.sql`: `
{{ configure "version" 2 }}
INSTALL 'hello';
`,
		// source s1
		`sources/s1.yaml`: `
connector: s3
path: hello
`,
		// source s2
		`sources/s2.sql`: `
-- @connector: postgres
-- @refresh.cron: 0 0 * * *
SELECT 1
`,
		// model m1
		`models/m1.sql`: `
SELECT 1
`,
		// model m2
		`models/m2.sql`: `
SELECT * FROM m1
`,
		`models/m2.yaml`: `
materialize: true
`,
		// dashboard d1
		`dashboards/d1.yaml`: `
model: m2
dimensions:
  - name: a
    column: a
measures:
  - name: b
    expression: count(*)
first_day_of_week: 7
first_month_of_year: 3
available_time_ranges:
  - P2W
  - range: P4W
  - range: P2M
    comparison_offsets:
      - P1M
      - offset: P4M
        range: P2M
`,
		// migration c1
		`custom/c1.yml`: `
kind: migration
version: 3
sql: |
  CREATE TABLE a(a integer);
`,
		// model c2
		`custom/c2.sql`: `
{{ configure "kind" "model" }}
{{ configure "materialize" true }}
SELECT * FROM {{ ref "m2" }}
`,
	}

	truth := true
	resources := []*Resource{
		// init.sql
		{
			Name:  ResourceName{Kind: ResourceKindMigration, Name: "init"},
			Paths: []string{"/init.sql"},
			MigrationSpec: &runtimev1.MigrationSpec{
				Connector: "duckdb",
				Version:   2,
				Sql:       strings.TrimSpace(files["init.sql"]),
			},
		},
		// source s1
		{
			Name:  ResourceName{Kind: ResourceKindSource, Name: "s1"},
			Paths: []string{"/sources/s1.yaml"},
			SourceSpec: &runtimev1.SourceSpec{
				SourceConnector: "s3",
				SinkConnector:   "duckdb",
				Properties:      must(structpb.NewStruct(map[string]any{"path": "hello"})),
				RefreshSchedule: &runtimev1.Schedule{RefUpdate: true},
			},
		},
		// source s2
		{
			Name:  ResourceName{Kind: ResourceKindSource, Name: "s2"},
			Paths: []string{"/sources/s2.sql"},
			SourceSpec: &runtimev1.SourceSpec{
				SourceConnector: "postgres",
				SinkConnector:   "duckdb",
				Properties:      must(structpb.NewStruct(map[string]any{"sql": strings.TrimSpace(files["sources/s2.sql"])})),
				RefreshSchedule: &runtimev1.Schedule{RefUpdate: true, Cron: "0 0 * * *"},
			},
		},
		// model m1
		{
			Name:  ResourceName{Kind: ResourceKindModel, Name: "m1"},
			Paths: []string{"/models/m1.sql"},
			ModelSpec: &runtimev1.ModelSpec{
				Connector:       "duckdb",
				Sql:             strings.TrimSpace(files["models/m1.sql"]),
				RefreshSchedule: &runtimev1.Schedule{RefUpdate: true},
			},
		},
		// model m2
		{
			Name:  ResourceName{Kind: ResourceKindModel, Name: "m2"},
			Refs:  []ResourceName{{Kind: ResourceKindModel, Name: "m1"}},
			Paths: []string{"/models/m2.yaml", "/models/m2.sql"},
			ModelSpec: &runtimev1.ModelSpec{
				Connector:       "duckdb",
				Sql:             strings.TrimSpace(files["models/m2.sql"]),
				Materialize:     &truth,
				RefreshSchedule: &runtimev1.Schedule{RefUpdate: true},
			},
		},
		// dashboard d1
		{
			Name:  ResourceName{Kind: ResourceKindMetricsView, Name: "d1"},
			Refs:  []ResourceName{{Kind: ResourceKindModel, Name: "m2"}},
			Paths: []string{"/dashboards/d1.yaml"},
			MetricsViewSpec: &runtimev1.MetricsViewSpec{
				Connector: "duckdb",
				Table:     "m2",
				Dimensions: []*runtimev1.MetricsViewSpec_DimensionV2{
					{Name: "a", Column: "a"},
				},
				Measures: []*runtimev1.MetricsViewSpec_MeasureV2{
					{Name: "b", Expression: "count(*)"},
				},
				FirstDayOfWeek:   7,
				FirstMonthOfYear: 3,
				AvailableTimeRanges: []*runtimev1.MetricsViewSpec_AvailableTimeRange{
					{Range: "P2W"},
					{Range: "P4W"},
					{
						Range: "P2M",
						ComparisonOffsets: []*runtimev1.MetricsViewSpec_AvailableComparisonOffset{
							{Offset: "P1M"},
							{Offset: "P4M", Range: "P2M"},
						},
					},
				},
			},
		},
		// migration c1
		{
			Name:  ResourceName{Kind: ResourceKindMigration, Name: "c1"},
			Paths: []string{"/custom/c1.yml"},
			MigrationSpec: &runtimev1.MigrationSpec{
				Connector: "duckdb",
				Version:   3,
				Sql:       "CREATE TABLE a(a integer);",
			},
		},
		// model c2
		{
			Name:  ResourceName{Kind: ResourceKindModel, Name: "c2"},
			Refs:  []ResourceName{{Kind: ResourceKindModel, Name: "m2"}},
			Paths: []string{"/custom/c2.sql"},
			ModelSpec: &runtimev1.ModelSpec{
				Connector:       "duckdb",
				Sql:             strings.TrimSpace(files["custom/c2.sql"]),
				Materialize:     &truth,
				RefreshSchedule: &runtimev1.Schedule{RefUpdate: true},
				UsesTemplating:  true,
			},
		},
	}

	ctx := context.Background()
	repo := makeRepo(t, files)
<<<<<<< HEAD
	p, err := Parse(ctx, repo, "", "", "", []string{""})
=======
	p, err := Parse(ctx, repo, "", "", "duckdb")
>>>>>>> de65733d
	require.NoError(t, err)
	requireResourcesAndErrors(t, p, resources, nil)
}

func TestLocationError(t *testing.T) {
	files := map[string]string{
		// rill.yaml
		`rill.yaml`: ``,
		// source s1
		`sources/s1.yaml`: `
connector: s3
path: hello
  world: foo
`,
		// model m1
		`/models/m1.sql`: `
-- @materialize: true
SELECT *

FRO m1
`,
	}

	errors := []*runtimev1.ParseError{
		{
			Message:       " mapping values are not allowed in this context",
			FilePath:      "/sources/s1.yaml",
			StartLocation: &runtimev1.CharLocation{Line: 4},
		},
		{
			Message:       "syntax error at or near",
			FilePath:      "/models/m1.sql",
			StartLocation: &runtimev1.CharLocation{Line: 5},
		},
	}

	ctx := context.Background()
	repo := makeRepo(t, files)
<<<<<<< HEAD
	p, err := Parse(ctx, repo, "", "", "", []string{""})
=======
	p, err := Parse(ctx, repo, "", "", "duckdb")
>>>>>>> de65733d
	require.NoError(t, err)
	requireResourcesAndErrors(t, p, nil, errors)
}

func TestUniqueSourceModelName(t *testing.T) {
	files := map[string]string{
		// rill.yaml
		`rill.yaml`: ``,
		// source s1
		`sources/s1.yaml`: `
connector: s3
`,
		// model s1
		`/models/s1.sql`: `
SELECT 1
`,
	}

	resources := []*Resource{
		{
			Name:  ResourceName{Kind: ResourceKindSource, Name: "s1"},
			Paths: []string{"/sources/s1.yaml"},
			SourceSpec: &runtimev1.SourceSpec{
				SourceConnector: "s3",
				SinkConnector:   "duckdb",
				Properties:      must(structpb.NewStruct(map[string]any{})),
				RefreshSchedule: &runtimev1.Schedule{RefUpdate: true},
			},
		},
	}

	errors := []*runtimev1.ParseError{
		{
			Message:  "model name collides with source \"s1\"",
			FilePath: "/models/s1.sql",
		},
	}

	ctx := context.Background()
	repo := makeRepo(t, files)
<<<<<<< HEAD
	p, err := Parse(ctx, repo, "", "", "", []string{""})
=======
	p, err := Parse(ctx, repo, "", "", "duckdb")
>>>>>>> de65733d
	require.NoError(t, err)
	requireResourcesAndErrors(t, p, resources, errors)
}

func TestReparse(t *testing.T) {
	// Prepare
	truth := true
	ctx := context.Background()

	// Create empty project
	repo := makeRepo(t, map[string]string{`rill.yaml`: ``})
<<<<<<< HEAD
	p, err := Parse(ctx, repo, "", "", "", []string{""})
=======
	p, err := Parse(ctx, repo, "", "", "duckdb")
>>>>>>> de65733d
	require.NoError(t, err)
	requireResourcesAndErrors(t, p, nil, nil)

	// Add a source
	putRepo(t, repo, map[string]string{
		`sources/s1.yaml`: `
connector: s3
path: hello
`,
	})
	s1 := &Resource{
		Name:  ResourceName{Kind: ResourceKindSource, Name: "s1"},
		Paths: []string{"/sources/s1.yaml"},
		SourceSpec: &runtimev1.SourceSpec{
			SourceConnector: "s3",
			SinkConnector:   "duckdb",
			Properties:      must(structpb.NewStruct(map[string]any{"path": "hello"})),
			RefreshSchedule: &runtimev1.Schedule{RefUpdate: true},
		},
	}
	diff, err := p.Reparse(ctx, s1.Paths)
	require.NoError(t, err)
	requireResourcesAndErrors(t, p, []*Resource{s1}, nil)
	require.Equal(t, &Diff{
		Added: []ResourceName{s1.Name},
	}, diff)

	// Add a model
	putRepo(t, repo, map[string]string{
		`models/m1.sql`: `
SELECT * FROM foo
`,
	})
	m1 := &Resource{
		Name:  ResourceName{Kind: ResourceKindModel, Name: "m1"},
		Paths: []string{"/models/m1.sql"},
		ModelSpec: &runtimev1.ModelSpec{
			Connector:       "duckdb",
			Sql:             "SELECT * FROM foo",
			RefreshSchedule: &runtimev1.Schedule{RefUpdate: true},
		},
	}
	diff, err = p.Reparse(ctx, m1.Paths)
	require.NoError(t, err)
	requireResourcesAndErrors(t, p, []*Resource{s1, m1}, nil)
	require.Equal(t, &Diff{
		Added: []ResourceName{m1.Name},
	}, diff)

	// Annotate the model with a YAML file
	putRepo(t, repo, map[string]string{
		`models/m1.yaml`: `
materialize: true
`,
	})
	m1.Paths = []string{"/models/m1.sql", "/models/m1.yaml"}
	m1.ModelSpec.Materialize = &truth
	diff, err = p.Reparse(ctx, []string{"/models/m1.yaml"})
	require.NoError(t, err)
	requireResourcesAndErrors(t, p, []*Resource{s1, m1}, nil)
	require.Equal(t, &Diff{
		Modified: []ResourceName{m1.Name},
	}, diff)

	// Modify the model's SQL
	putRepo(t, repo, map[string]string{
		`models/m1.sql`: `
SELECT * FROM bar
`,
	})
	m1.ModelSpec.Sql = "SELECT * FROM bar"
	diff, err = p.Reparse(ctx, []string{"/models/m1.sql"})
	require.NoError(t, err)
	requireResourcesAndErrors(t, p, []*Resource{s1, m1}, nil)
	require.Equal(t, &Diff{
		Modified: []ResourceName{m1.Name},
	}, diff)

	// Rename the model to collide with the source
	putRepo(t, repo, map[string]string{
		`models/m1.sql`: `
-- @name: s1
SELECT * FROM bar
`,
	})
	diff, err = p.Reparse(ctx, []string{"/models/m1.sql"})
	require.NoError(t, err)
	requireResourcesAndErrors(t, p, []*Resource{s1}, []*runtimev1.ParseError{
		{
			Message:  "model name collides with source \"s1\"",
			FilePath: "/models/m1.sql",
		},
		{
			Message:  "model name collides with source \"s1\"",
			FilePath: "/models/m1.yaml",
		},
	})
	require.Equal(t, &Diff{
		Deleted: []ResourceName{m1.Name},
	}, diff)

	// Put m1 back and add a syntax error in the source
	putRepo(t, repo, map[string]string{
		`models/m1.sql`: `
SELECT * FROM bar
`,
		`sources/s1.yaml`: `
connector: s3
path: hello
  world: path
`,
	})
	diff, err = p.Reparse(ctx, []string{"/models/m1.sql", "/sources/s1.yaml"})
	require.NoError(t, err)
	requireResourcesAndErrors(t, p, []*Resource{m1}, []*runtimev1.ParseError{{
		Message:       "mapping values are not allowed in this context", // note: approximate string match
		FilePath:      "/sources/s1.yaml",
		StartLocation: &runtimev1.CharLocation{Line: 4},
	}})
	require.Equal(t, &Diff{
		Added:   []ResourceName{m1.Name},
		Deleted: []ResourceName{s1.Name},
	}, diff)

	// Delete the source
	deleteRepo(t, repo, s1.Paths[0])
	diff, err = p.Reparse(ctx, s1.Paths)
	require.NoError(t, err)
	requireResourcesAndErrors(t, p, []*Resource{m1}, nil)
	require.Equal(t, &Diff{}, diff)
}

func TestReparseSourceModelCollision(t *testing.T) {
	// Create project with model m1
	ctx := context.Background()
	repo := makeRepo(t, map[string]string{
		`rill.yaml`: ``,
		`models/m1.sql`: `
SELECT 10
		`,
	})
	m1 := &Resource{
		Name:  ResourceName{Kind: ResourceKindModel, Name: "m1"},
		Paths: []string{"/models/m1.sql"},
		ModelSpec: &runtimev1.ModelSpec{
			Connector:       "duckdb",
			Sql:             "SELECT 10",
			RefreshSchedule: &runtimev1.Schedule{RefUpdate: true},
		},
	}
<<<<<<< HEAD
	p, err := Parse(ctx, repo, "", "", "", []string{""})
=======
	p, err := Parse(ctx, repo, "", "", "duckdb")
>>>>>>> de65733d
	require.NoError(t, err)
	requireResourcesAndErrors(t, p, []*Resource{m1}, nil)

	// Add colliding source m1
	putRepo(t, repo, map[string]string{
		`sources/m1.yaml`: `
connector: s3
path: hello
`,
	})
	s1 := &Resource{
		Name:  ResourceName{Kind: ResourceKindSource, Name: "m1"},
		Paths: []string{"/sources/m1.yaml"},
		SourceSpec: &runtimev1.SourceSpec{
			SourceConnector: "s3",
			SinkConnector:   "duckdb",
			Properties:      must(structpb.NewStruct(map[string]any{"path": "hello"})),
			RefreshSchedule: &runtimev1.Schedule{RefUpdate: true},
		},
	}
	diff, err := p.Reparse(ctx, s1.Paths)
	require.NoError(t, err)
	requireResourcesAndErrors(t, p, []*Resource{s1}, []*runtimev1.ParseError{
		{
			Message:  "model name collides with source \"m1\"",
			FilePath: "/models/m1.sql",
		},
	})
	require.Equal(t, &Diff{
		Added:   []ResourceName{s1.Name},
		Deleted: []ResourceName{m1.Name},
	}, diff)

	// Remove colliding source, verify model is restored
	deleteRepo(t, repo, "/sources/m1.yaml")
	diff, err = p.Reparse(ctx, s1.Paths)
	require.NoError(t, err)
	requireResourcesAndErrors(t, p, []*Resource{m1}, nil)
	require.Equal(t, &Diff{
		Added:   []ResourceName{m1.Name},
		Deleted: []ResourceName{s1.Name},
	}, diff)
}

func TestReparseNameCollision(t *testing.T) {
	// Create project with model m1
	ctx := context.Background()
	repo := makeRepo(t, map[string]string{
		`rill.yaml`: ``,
		`models/m1.sql`: `
SELECT 10
		`,
		`models/nested/m1.sql`: `
SELECT 20
		`,
		`models/m2.sql`: `
SELECT * FROM m1
		`,
	})
	m1 := &Resource{
		Name:  ResourceName{Kind: ResourceKindModel, Name: "m1"},
		Paths: []string{"/models/m1.sql"},
		ModelSpec: &runtimev1.ModelSpec{
			Connector:       "duckdb",
			Sql:             "SELECT 10",
			RefreshSchedule: &runtimev1.Schedule{RefUpdate: true},
		},
	}
	m1Nested := &Resource{
		Name:  ResourceName{Kind: ResourceKindModel, Name: "m1"},
		Paths: []string{"/models/nested/m1.sql"},
		ModelSpec: &runtimev1.ModelSpec{
			Connector:       "duckdb",
			Sql:             "SELECT 20",
			RefreshSchedule: &runtimev1.Schedule{RefUpdate: true},
		},
	}
	m2 := &Resource{
		Name:  ResourceName{Kind: ResourceKindModel, Name: "m2"},
		Paths: []string{"/models/m2.sql"},
		Refs:  []ResourceName{{Kind: ResourceKindModel, Name: "m1"}},
		ModelSpec: &runtimev1.ModelSpec{
			Connector:       "duckdb",
			Sql:             "SELECT * FROM m1",
			RefreshSchedule: &runtimev1.Schedule{RefUpdate: true},
		},
	}
<<<<<<< HEAD
	p, err := Parse(ctx, repo, "", "", "", []string{""})
=======
	p, err := Parse(ctx, repo, "", "", "duckdb")
>>>>>>> de65733d
	require.NoError(t, err)
	requireResourcesAndErrors(t, p, []*Resource{m1, m2}, []*runtimev1.ParseError{
		{
			Message:  "name collision",
			FilePath: "/models/nested/m1.sql",
			External: true,
		},
	})

	// Remove colliding model, verify things still work
	deleteRepo(t, repo, "/models/m1.sql")
	diff, err := p.Reparse(ctx, m1.Paths)
	require.NoError(t, err)
	requireResourcesAndErrors(t, p, []*Resource{m1Nested, m2}, nil)
	require.Equal(t, &Diff{
		Modified: []ResourceName{m1.Name, m2.Name}, // m2 due to ref re-inference
	}, diff)
}

func TestReparseMultiKindNameCollision(t *testing.T) {
	ctx := context.Background()
	repo := makeRepo(t, map[string]string{
		`rill.yaml`:            ``,
		`models/m1.sql`:        `SELECT 10`,
		`models/nested/m1.sql`: `SELECT 20`,
		`sources/m1.yaml`: `
type: s3
path: hello
`,
	})
	src := &Resource{
		Name:  ResourceName{Kind: ResourceKindSource, Name: "m1"},
		Paths: []string{"/sources/m1.yaml"},
		SourceSpec: &runtimev1.SourceSpec{
			SourceConnector: "s3",
			SinkConnector:   "duckdb",
			Properties:      must(structpb.NewStruct(map[string]any{"path": "hello"})),
			RefreshSchedule: &runtimev1.Schedule{RefUpdate: true},
		},
	}
	mdl := &Resource{
		Name:  ResourceName{Kind: ResourceKindModel, Name: "m1"},
		Paths: []string{"/models/m1.sql"},
		ModelSpec: &runtimev1.ModelSpec{
			Connector:       "duckdb",
			Sql:             "SELECT 10",
			RefreshSchedule: &runtimev1.Schedule{RefUpdate: true},
		},
	}

<<<<<<< HEAD
	p, err := Parse(ctx, repo, "", "", "", []string{""})
=======
	p, err := Parse(ctx, repo, "", "", "duckdb")
>>>>>>> de65733d
	require.NoError(t, err)
	requireResourcesAndErrors(t, p, []*Resource{src}, []*runtimev1.ParseError{
		{
			Message:  "collides with source",
			FilePath: "/models/m1.sql",
			External: true,
		},
		{
			Message:  "name collision",
			FilePath: "/models/nested/m1.sql",
			External: true,
		},
	})

	// Delete source m1
	deleteRepo(t, repo, "/sources/m1.yaml")
	diff, err := p.Reparse(ctx, src.Paths)
	require.NoError(t, err)
	requireResourcesAndErrors(t, p, []*Resource{mdl}, []*runtimev1.ParseError{
		{
			Message:  "name collision",
			FilePath: "/models/nested/m1.sql",
			External: true,
		},
	})
	require.Equal(t, &Diff{
		Added:   []ResourceName{mdl.Name},
		Deleted: []ResourceName{src.Name},
	}, diff)
}

func TestReparseRillYAML(t *testing.T) {
	ctx := context.Background()
	repo := makeRepo(t, map[string]string{})

	mdl := &Resource{
		Name:  ResourceName{Kind: ResourceKindModel, Name: "m1"},
		Paths: []string{"/models/m1.sql"},
		ModelSpec: &runtimev1.ModelSpec{
			Connector:       "duckdb",
			Sql:             "SELECT 10",
			RefreshSchedule: &runtimev1.Schedule{RefUpdate: true},
		},
	}
	perr := &runtimev1.ParseError{
		Message:  "rill.yaml not found",
		FilePath: "/rill.yaml",
	}

	// Parse empty project. Expect rill.yaml error.
<<<<<<< HEAD
	p, err := Parse(ctx, repo, "", "", "", []string{""})
=======
	p, err := Parse(ctx, repo, "", "", "duckdb")
>>>>>>> de65733d
	require.NoError(t, err)
	require.Nil(t, p.RillYAML)
	requireResourcesAndErrors(t, p, nil, []*runtimev1.ParseError{perr})

	// Add rill.yaml. Expect success.
	putRepo(t, repo, map[string]string{
		`rill.yaml`: ``,
	})
	diff, err := p.Reparse(ctx, []string{"/rill.yaml"})
	require.NoError(t, err)
	require.True(t, diff.Reloaded)
	require.NotNil(t, p.RillYAML)
	requireResourcesAndErrors(t, p, nil, nil)

	// Remove rill.yaml and add a model. Expect reloaded.
	deleteRepo(t, repo, "/rill.yaml")
	putRepo(t, repo, map[string]string{"/models/m1.sql": "SELECT 10"})
	diff, err = p.Reparse(ctx, []string{"/rill.yaml", "/models/m1.sql"})
	require.NoError(t, err)
	require.True(t, diff.Reloaded)
	require.Nil(t, p.RillYAML)
	requireResourcesAndErrors(t, p, []*Resource{mdl}, []*runtimev1.ParseError{perr})

	// Edit model. Expect nothing to happen because rill.yaml is still broken.
	putRepo(t, repo, map[string]string{"/models/m1.sql": "SELECT 20"})
	diff, err = p.Reparse(ctx, []string{"/models/m1.sql"})
	require.NoError(t, err)
	require.Equal(t, &Diff{Skipped: true}, diff)
	require.Nil(t, p.RillYAML)
	requireResourcesAndErrors(t, p, []*Resource{mdl}, []*runtimev1.ParseError{perr})

	// Fix rill.yaml. Expect reloaded.
	mdl.ModelSpec.Sql = "SELECT 20"
	putRepo(t, repo, map[string]string{"/rill.yaml": ""})
	diff, err = p.Reparse(ctx, []string{"/rill.yaml"})
	require.NoError(t, err)
	require.True(t, diff.Reloaded)
	require.NotNil(t, p.RillYAML)
	requireResourcesAndErrors(t, p, []*Resource{mdl}, nil)
}

func TestRefInferrence(t *testing.T) {
	// Create model referencing "bar"
	foo := &Resource{
		Name:  ResourceName{Kind: ResourceKindModel, Name: "foo"},
		Paths: []string{"/models/foo.sql"},
		ModelSpec: &runtimev1.ModelSpec{
			Connector:       "duckdb",
			Sql:             "SELECT * FROM bar",
			RefreshSchedule: &runtimev1.Schedule{RefUpdate: true},
		},
	}
	ctx := context.Background()
	repo := makeRepo(t, map[string]string{
		// rill.yaml
		`rill.yaml`: ``,
		// model foo
		`models/foo.sql`: `SELECT * FROM bar`,
	})
<<<<<<< HEAD
	p, err := Parse(ctx, repo, "", "", "", []string{""})
=======
	p, err := Parse(ctx, repo, "", "", "duckdb")
>>>>>>> de65733d
	require.NoError(t, err)
	requireResourcesAndErrors(t, p, []*Resource{foo}, nil)

	// Add model "bar"
	foo.Refs = []ResourceName{{Kind: ResourceKindModel, Name: "bar"}}
	bar := &Resource{
		Name:  ResourceName{Kind: ResourceKindModel, Name: "bar"},
		Paths: []string{"/models/bar.sql"},
		ModelSpec: &runtimev1.ModelSpec{
			Connector:       "duckdb",
			Sql:             "SELECT * FROM baz",
			RefreshSchedule: &runtimev1.Schedule{RefUpdate: true},
		},
	}
	putRepo(t, repo, map[string]string{
		`models/bar.sql`: `SELECT * FROM baz`,
	})
	diff, err := p.Reparse(ctx, []string{"/models/bar.sql"})
	require.NoError(t, err)
	requireResourcesAndErrors(t, p, []*Resource{foo, bar}, nil)
	require.Equal(t, &Diff{
		Added:    []ResourceName{bar.Name},
		Modified: []ResourceName{foo.Name},
	}, diff)

	// Remove "bar"
	foo.Refs = nil
	deleteRepo(t, repo, bar.Paths[0])
	diff, err = p.Reparse(ctx, []string{"/models/bar.sql"})
	require.NoError(t, err)
	requireResourcesAndErrors(t, p, []*Resource{foo}, nil)
	require.Equal(t, &Diff{
		Modified: []ResourceName{foo.Name},
		Deleted:  []ResourceName{bar.Name},
	}, diff)
}

func BenchmarkReparse(b *testing.B) {
	ctx := context.Background()
	truth := true
	files := map[string]string{
		// rill.yaml
		`rill.yaml`: ``,
		// model m1
		`models/m1.sql`: `
SELECT 1
`,
		// model m2
		`models/m2.sql`: `
SELECT * FROM m1
`,
		`models/m2.yaml`: `
materialize: true
`,
	}
	resources := []*Resource{
		// m1
		{
			Name:  ResourceName{Kind: ResourceKindModel, Name: "m1"},
			Paths: []string{"/models/m1.sql"},
			ModelSpec: &runtimev1.ModelSpec{
				Connector:       "duckdb",
				Sql:             strings.TrimSpace(files["models/m1.sql"]),
				RefreshSchedule: &runtimev1.Schedule{RefUpdate: true},
			},
		},
		// m2
		{
			Name:  ResourceName{Kind: ResourceKindModel, Name: "m2"},
			Refs:  []ResourceName{{Kind: ResourceKindModel, Name: "m1"}},
			Paths: []string{"/models/m2.sql", "/models/m2.yaml"},
			ModelSpec: &runtimev1.ModelSpec{
				Connector:       "duckdb",
				Sql:             strings.TrimSpace(files["models/m2.sql"]),
				Materialize:     &truth,
				RefreshSchedule: &runtimev1.Schedule{RefUpdate: true},
			},
		},
	}
	repo := makeRepo(b, files)
<<<<<<< HEAD
	p, err := Parse(ctx, repo, "", "", "", []string{""})
=======
	p, err := Parse(ctx, repo, "", "", "duckdb")
>>>>>>> de65733d
	require.NoError(b, err)
	requireResourcesAndErrors(b, p, resources, nil)

	b.ResetTimer()
	for i := 0; i < b.N; i++ {
		files[`models/m2.sql`] = fmt.Sprintf(`SELECT * FROM m1 LIMIT %d`, i)
		_, err = p.Reparse(ctx, []string{`models/m2.sql`})
		require.NoError(b, err)
		require.Empty(b, p.Errors)
	}
}

func TestProjectModelDefaults(t *testing.T) {
	ctx := context.Background()
	truth := true
	falsity := false

	files := map[string]string{
		// Provide dashboard defaults in rill.yaml
		`rill.yaml`: `
models:
  materialize: true
`,
		// Model that inherits defaults
		`models/m1.sql`: `
SELECT * FROM t1
`,
		// Model that overrides defaults
		`models/m2.sql`: `
-- @materialize: false
SELECT * FROM t2
`,
	}

	resources := []*Resource{
		// m1
		{
			Name:  ResourceName{Kind: ResourceKindModel, Name: "m1"},
			Paths: []string{"/models/m1.sql"},
			ModelSpec: &runtimev1.ModelSpec{
				Connector:       "duckdb",
				Sql:             strings.TrimSpace(files["models/m1.sql"]),
				Materialize:     &truth,
				RefreshSchedule: &runtimev1.Schedule{RefUpdate: true},
			},
		},
		// m2
		{
			Name:  ResourceName{Kind: ResourceKindModel, Name: "m2"},
			Paths: []string{"/models/m2.sql"},
			ModelSpec: &runtimev1.ModelSpec{
				Connector:       "duckdb",
				Sql:             strings.TrimSpace(files["models/m2.sql"]),
				Materialize:     &falsity,
				RefreshSchedule: &runtimev1.Schedule{RefUpdate: true},
			},
		},
	}

	repo := makeRepo(t, files)
<<<<<<< HEAD
	p, err := Parse(ctx, repo, "", "", "", []string{""})
=======
	p, err := Parse(ctx, repo, "", "", "duckdb")
>>>>>>> de65733d
	require.NoError(t, err)
	requireResourcesAndErrors(t, p, resources, nil)
}

func TestProjectDashboardDefaults(t *testing.T) {
	ctx := context.Background()
	repo := makeRepo(t, map[string]string{
		// Provide dashboard defaults in rill.yaml
		`rill.yaml`: `
dashboards:
  first_day_of_week: 7
  available_time_zones:
    - America/New_York
  security:
    access: true
`,
		// Dashboard that inherits defaults
		`dashboards/d1.yaml`: `
table: t1
dimensions:
  - name: a
    column: a
measures:
  - name: b
    expression: count(*)
`,
		// Dashboard that overrides defaults
		`dashboards/d2.yaml`: `
table: t2
dimensions:
  - name: a
    column: a
measures:
  - name: b
    expression: count(*)
first_day_of_week: 1
available_time_zones: []
security:
  row_filter: true
`,
	})

	resources := []*Resource{
		// dashboard d1
		{
			Name:  ResourceName{Kind: ResourceKindMetricsView, Name: "d1"},
			Paths: []string{"/dashboards/d1.yaml"},
			MetricsViewSpec: &runtimev1.MetricsViewSpec{
				Connector: "duckdb",
				Table:     "t1",
				Dimensions: []*runtimev1.MetricsViewSpec_DimensionV2{
					{Name: "a", Column: "a"},
				},
				Measures: []*runtimev1.MetricsViewSpec_MeasureV2{
					{Name: "b", Expression: "count(*)"},
				},
				FirstDayOfWeek:     7,
				AvailableTimeZones: []string{"America/New_York"},
				Security: &runtimev1.MetricsViewSpec_SecurityV2{
					Access: "true",
				},
			},
		},
		// dashboard d2
		{
			Name:  ResourceName{Kind: ResourceKindMetricsView, Name: "d2"},
			Paths: []string{"/dashboards/d2.yaml"},
			MetricsViewSpec: &runtimev1.MetricsViewSpec{
				Connector: "duckdb",
				Table:     "t2",
				Dimensions: []*runtimev1.MetricsViewSpec_DimensionV2{
					{Name: "a", Column: "a"},
				},
				Measures: []*runtimev1.MetricsViewSpec_MeasureV2{
					{Name: "b", Expression: "count(*)"},
				},
				FirstDayOfWeek:     1,
				AvailableTimeZones: []string{},
				Security: &runtimev1.MetricsViewSpec_SecurityV2{
					Access:    "true",
					RowFilter: "true",
				},
			},
		},
	}

<<<<<<< HEAD
	p, err := Parse(ctx, repo, "", "", "", []string{""})
=======
	p, err := Parse(ctx, repo, "", "", "duckdb")
>>>>>>> de65733d
	require.NoError(t, err)
	requireResourcesAndErrors(t, p, resources, nil)
}

func TestEnvironmentOverrides(t *testing.T) {
	ctx := context.Background()
	repo := makeRepo(t, map[string]string{
		// Provide dashboard defaults in rill.yaml
		`rill.yaml`: `
env:
  test:
    sources:
      limit: 10000
`,
		// source s1
		`sources/s1.yaml`: `
connector: s3
path: hello
env:
  test:
    path: world
    refresh:
      cron: "0 0 * * *"
`,
	})

	s1Base := &Resource{
		Name:  ResourceName{Kind: ResourceKindSource, Name: "s1"},
		Paths: []string{"/sources/s1.yaml"},
		SourceSpec: &runtimev1.SourceSpec{
			SourceConnector: "s3",
<<<<<<< HEAD
=======
			SinkConnector:   "duckdb",
>>>>>>> de65733d
			Properties:      must(structpb.NewStruct(map[string]any{"path": "hello"})),
			RefreshSchedule: &runtimev1.Schedule{RefUpdate: true},
		},
	}

	s1Test := &Resource{
		Name:  ResourceName{Kind: ResourceKindSource, Name: "s1"},
		Paths: []string{"/sources/s1.yaml"},
		SourceSpec: &runtimev1.SourceSpec{
			SourceConnector: "s3",
<<<<<<< HEAD
=======
			SinkConnector:   "duckdb",
>>>>>>> de65733d
			Properties:      must(structpb.NewStruct(map[string]any{"path": "world", "limit": 10000})),
			RefreshSchedule: &runtimev1.Schedule{RefUpdate: true, Cron: "0 0 * * *"},
		},
	}

	// Parse without environment
<<<<<<< HEAD
	p, err := Parse(ctx, repo, "", "", "", []string{""})
=======
	p, err := Parse(ctx, repo, "", "", "duckdb")
>>>>>>> de65733d
	require.NoError(t, err)
	requireResourcesAndErrors(t, p, []*Resource{s1Base}, nil)

	// Parse in environment "test"
<<<<<<< HEAD
	p, err = Parse(ctx, repo, "", "test", "", []string{""})
=======
	p, err = Parse(ctx, repo, "", "test", "duckdb")
>>>>>>> de65733d
	require.NoError(t, err)
	requireResourcesAndErrors(t, p, []*Resource{s1Test}, nil)
}

func TestReport(t *testing.T) {
	ctx := context.Background()
	repo := makeRepo(t, map[string]string{
		`rill.yaml`: ``,
		`reports/r1.yaml`: `
kind: report
title: My Report

refresh:
  cron: 0 * * * *
  time_zone: America/Los_Angeles

query:
  name: MetricsViewToplist
  args:
    metrics_view: mv1

export:
  format: csv
  limit: 10000

email:
  recipients:
    - benjamin@example.com

annotations:
  foo: bar
`,
	})

	resources := []*Resource{
		{
			Name:  ResourceName{Kind: ResourceKindReport, Name: "r1"},
			Paths: []string{"/reports/r1.yaml"},
			ReportSpec: &runtimev1.ReportSpec{
				Title: "My Report",
				RefreshSchedule: &runtimev1.Schedule{
					RefUpdate: true,
					Cron:      "0 * * * *",
					TimeZone:  "America/Los_Angeles",
				},
				QueryName:       "MetricsViewToplist",
				QueryArgsJson:   `{"metrics_view":"mv1"}`,
				ExportFormat:    runtimev1.ExportFormat_EXPORT_FORMAT_CSV,
				ExportLimit:     10000,
				EmailRecipients: []string{"jane@example.com"},
				Annotations:     map[string]string{"foo": "bar"},
			},
		},
	}

<<<<<<< HEAD
	p, err := Parse(ctx, repo, "", "", "", []string{""})
=======
	p, err := Parse(ctx, repo, "", "", "duckdb")
>>>>>>> de65733d
	require.NoError(t, err)
	requireResourcesAndErrors(t, p, resources, nil)
}

func TestAlert(t *testing.T) {
	ctx := context.Background()
	repo := makeRepo(t, map[string]string{
		`rill.yaml`: ``,
		// model m1
		`models/m1.sql`: `SELECT 1`,
		`alerts/a1.yaml`: `
kind: alert
title: My Alert

refs:
  - model/m1

refresh:
  ref_update: false
  cron: '0 * * * *'

watermark: inherit

intervals:
  duration: PT1H
  limit: 10

query:
  name: MetricsViewToplist
  args:
    metrics_view: mv1
  for:
    user_email: benjamin@example.com

email:
  on_recover: true
  renotify: true
  renotify_after: 24h
  recipients:
    - benjamin@example.com

annotations:
  foo: bar
`,
	})

	resources := []*Resource{
		{
			Name:  ResourceName{Kind: ResourceKindModel, Name: "m1"},
			Paths: []string{"/models/m1.sql"},
			ModelSpec: &runtimev1.ModelSpec{
				Connector:       "duckdb",
				Sql:             `SELECT 1`,
				RefreshSchedule: &runtimev1.Schedule{RefUpdate: true},
			},
		},
		{
			Name:  ResourceName{Kind: ResourceKindAlert, Name: "a1"},
			Paths: []string{"/alerts/a1.yaml"},
			Refs:  []ResourceName{{Kind: ResourceKindModel, Name: "m1"}},
			AlertSpec: &runtimev1.AlertSpec{
				Title: "My Alert",
				RefreshSchedule: &runtimev1.Schedule{
					RefUpdate:     false,
					TickerSeconds: 86400,
				},
				WatermarkInherit:          true,
				IntervalsIsoDuration:      "PT1H",
				IntervalsLimit:            10,
				QueryName:                 "MetricsViewToplist",
				QueryArgsJson:             `{"metrics_view":"mv1"}`,
				QueryFor:                  &runtimev1.AlertSpec_QueryForUserEmail{QueryForUserEmail: "benjamin@example.com"},
				EmailRecipients:           []string{"jane@example.com"},
				EmailOnRecover:            true,
				EmailOnFail:               true,
				EmailOnError:              false,
				EmailRenotify:             true,
				EmailRenotifyAfterSeconds: 24 * 60 * 60,
				Annotations:               map[string]string{"foo": "bar"},
			},
		},
	}

<<<<<<< HEAD
	p, err := Parse(ctx, repo, "", "", "", []string{""})
=======
	p, err := Parse(ctx, repo, "", "", "duckdb")
>>>>>>> de65733d
	require.NoError(t, err)
	requireResourcesAndErrors(t, p, resources, nil)
}

func TestMetricsViewAvoidSelfCyclicRef(t *testing.T) {
	ctx := context.Background()
	repo := makeRepo(t, map[string]string{
		`rill.yaml`: ``,
		// dashboard d1
		`dashboards/d1.yaml`: `
model: d1
dimensions:
  - name: a
    column: a
measures:
  - name: b
    expression: count(*)
`,
	})

	resources := []*Resource{
		{
			Name:  ResourceName{Kind: ResourceKindMetricsView, Name: "d1"},
			Refs:  nil, // NOTE: This is what we're testing – that it avoids inferring the missing "d1" as a self-reference
			Paths: []string{"/dashboards/d1.yaml"},
			MetricsViewSpec: &runtimev1.MetricsViewSpec{
				Connector: "duckdb",
				Table:     "d1",
				Dimensions: []*runtimev1.MetricsViewSpec_DimensionV2{
					{Name: "a", Column: "a"},
				},
				Measures: []*runtimev1.MetricsViewSpec_MeasureV2{
					{Name: "b", Expression: "count(*)"},
				},
			},
		},
	}

<<<<<<< HEAD
	p, err := Parse(ctx, repo, "", "", "", []string{""})
=======
	p, err := Parse(ctx, repo, "", "", "duckdb")
>>>>>>> de65733d
	require.NoError(t, err)
	requireResourcesAndErrors(t, p, resources, nil)
}

func TestTheme(t *testing.T) {
	ctx := context.Background()
	repo := makeRepo(t, map[string]string{
		`rill.yaml`: ``,
		`themes/t1.yaml`: `
kind: theme

colors:
  primary: red
  secondary: grey
`,
	})

	resources := []*Resource{
		{
			Name:  ResourceName{Kind: ResourceKindTheme, Name: "t1"},
			Paths: []string{"/themes/t1.yaml"},
			ThemeSpec: &runtimev1.ThemeSpec{
				PrimaryColor: &runtimev1.Color{
					Red:   1,
					Green: 0,
					Blue:  0,
					Alpha: 1,
				},
				SecondaryColor: &runtimev1.Color{
					Red:   0.5019608,
					Green: 0.5019608,
					Blue:  0.5019608,
					Alpha: 1,
				},
			},
		},
	}

<<<<<<< HEAD
	p, err := Parse(ctx, repo, "", "", "", []string{""})
=======
	p, err := Parse(ctx, repo, "", "", "duckdb")
>>>>>>> de65733d
	require.NoError(t, err)
	requireResourcesAndErrors(t, p, resources, nil)
}

func requireResourcesAndErrors(t testing.TB, p *Parser, wantResources []*Resource, wantErrors []*runtimev1.ParseError) {
	// Check resources
	gotResources := maps.Clone(p.Resources)
	for _, want := range wantResources {
		found := false
		for _, got := range gotResources {
			if want.Name == got.Name {
				require.Equal(t, want.Name, got.Name)
				require.ElementsMatch(t, want.Refs, got.Refs, "for resource %q", want.Name)
				require.ElementsMatch(t, want.Paths, got.Paths, "for resource %q", want.Name)
				require.Equal(t, want.SourceSpec, got.SourceSpec, "for resource %q", want.Name)
				require.Equal(t, want.ModelSpec, got.ModelSpec, "for resource %q", want.Name)
				require.Equal(t, want.MetricsViewSpec, got.MetricsViewSpec, "for resource %q", want.Name)
				require.Equal(t, want.MigrationSpec, got.MigrationSpec, "for resource %q", want.Name)
				require.Equal(t, want.ThemeSpec, got.ThemeSpec, "for resource %q", want.Name)

				delete(gotResources, got.Name)
				found = true
				break
			}
		}
		require.True(t, found, "missing resource %q", want.Name)
	}
	require.True(t, len(gotResources) == 0, "unexpected resources: %v", gotResources)

	// Check errors
	// NOTE: Assumes there's at most one parse error per file path
	// NOTE: Matches error messages using Contains (exact match not required)
	gotErrors := slices.Clone(p.Errors)
	for _, want := range wantErrors {
		found := false
		for i, got := range gotErrors {
			if want.FilePath == got.FilePath {
				require.Contains(t, got.Message, want.Message, "for path %q", got.FilePath)
				require.Equal(t, want.StartLocation, got.StartLocation, "for path %q", got.FilePath)
				gotErrors = slices.Delete(gotErrors, i, i+1)
				found = true
				break
			}
		}
		require.True(t, found, "missing error for path %q", want.FilePath)
	}
	require.True(t, len(gotErrors) == 0, "unexpected errors: %v", gotErrors)
}

func makeRepo(t testing.TB, files map[string]string) drivers.RepoStore {
	root := t.TempDir()
	handle, err := drivers.Open("file", map[string]any{"dsn": root}, false, activity.NewNoopClient(), zap.NewNop())
	require.NoError(t, err)

	repo, ok := handle.AsRepoStore("")
	require.True(t, ok)

	putRepo(t, repo, files)

	return repo
}

func putRepo(t testing.TB, repo drivers.RepoStore, files map[string]string) {
	for path, data := range files {
		err := repo.Put(context.Background(), path, strings.NewReader(data))
		require.NoError(t, err)
	}
}

func deleteRepo(t testing.TB, repo drivers.RepoStore, files ...string) {
	for _, path := range files {
		err := repo.Delete(context.Background(), path)
		require.NoError(t, err)
	}
}

func must[T any](v T, err error) T {
	if err != nil {
		panic(err)
	}
	return v
}<|MERGE_RESOLUTION|>--- conflicted
+++ resolved
@@ -231,11 +231,7 @@
 
 	ctx := context.Background()
 	repo := makeRepo(t, files)
-<<<<<<< HEAD
-	p, err := Parse(ctx, repo, "", "", "", []string{""})
-=======
-	p, err := Parse(ctx, repo, "", "", "duckdb")
->>>>>>> de65733d
+	p, err := Parse(ctx, repo, "", "", "duckdb")
 	require.NoError(t, err)
 	requireResourcesAndErrors(t, p, resources, nil)
 }
@@ -274,11 +270,7 @@
 
 	ctx := context.Background()
 	repo := makeRepo(t, files)
-<<<<<<< HEAD
-	p, err := Parse(ctx, repo, "", "", "", []string{""})
-=======
-	p, err := Parse(ctx, repo, "", "", "duckdb")
->>>>>>> de65733d
+	p, err := Parse(ctx, repo, "", "", "duckdb")
 	require.NoError(t, err)
 	requireResourcesAndErrors(t, p, nil, errors)
 }
@@ -319,11 +311,7 @@
 
 	ctx := context.Background()
 	repo := makeRepo(t, files)
-<<<<<<< HEAD
-	p, err := Parse(ctx, repo, "", "", "", []string{""})
-=======
-	p, err := Parse(ctx, repo, "", "", "duckdb")
->>>>>>> de65733d
+	p, err := Parse(ctx, repo, "", "", "duckdb")
 	require.NoError(t, err)
 	requireResourcesAndErrors(t, p, resources, errors)
 }
@@ -335,11 +323,7 @@
 
 	// Create empty project
 	repo := makeRepo(t, map[string]string{`rill.yaml`: ``})
-<<<<<<< HEAD
-	p, err := Parse(ctx, repo, "", "", "", []string{""})
-=======
-	p, err := Parse(ctx, repo, "", "", "duckdb")
->>>>>>> de65733d
+	p, err := Parse(ctx, repo, "", "", "duckdb")
 	require.NoError(t, err)
 	requireResourcesAndErrors(t, p, nil, nil)
 
@@ -490,11 +474,7 @@
 			RefreshSchedule: &runtimev1.Schedule{RefUpdate: true},
 		},
 	}
-<<<<<<< HEAD
-	p, err := Parse(ctx, repo, "", "", "", []string{""})
-=======
-	p, err := Parse(ctx, repo, "", "", "duckdb")
->>>>>>> de65733d
+	p, err := Parse(ctx, repo, "", "", "duckdb")
 	require.NoError(t, err)
 	requireResourcesAndErrors(t, p, []*Resource{m1}, nil)
 
@@ -582,11 +562,7 @@
 			RefreshSchedule: &runtimev1.Schedule{RefUpdate: true},
 		},
 	}
-<<<<<<< HEAD
-	p, err := Parse(ctx, repo, "", "", "", []string{""})
-=======
-	p, err := Parse(ctx, repo, "", "", "duckdb")
->>>>>>> de65733d
+	p, err := Parse(ctx, repo, "", "", "duckdb")
 	require.NoError(t, err)
 	requireResourcesAndErrors(t, p, []*Resource{m1, m2}, []*runtimev1.ParseError{
 		{
@@ -637,11 +613,7 @@
 		},
 	}
 
-<<<<<<< HEAD
-	p, err := Parse(ctx, repo, "", "", "", []string{""})
-=======
-	p, err := Parse(ctx, repo, "", "", "duckdb")
->>>>>>> de65733d
+	p, err := Parse(ctx, repo, "", "", "duckdb")
 	require.NoError(t, err)
 	requireResourcesAndErrors(t, p, []*Resource{src}, []*runtimev1.ParseError{
 		{
@@ -692,11 +664,7 @@
 	}
 
 	// Parse empty project. Expect rill.yaml error.
-<<<<<<< HEAD
-	p, err := Parse(ctx, repo, "", "", "", []string{""})
-=======
-	p, err := Parse(ctx, repo, "", "", "duckdb")
->>>>>>> de65733d
+	p, err := Parse(ctx, repo, "", "", "duckdb")
 	require.NoError(t, err)
 	require.Nil(t, p.RillYAML)
 	requireResourcesAndErrors(t, p, nil, []*runtimev1.ParseError{perr})
@@ -756,11 +724,7 @@
 		// model foo
 		`models/foo.sql`: `SELECT * FROM bar`,
 	})
-<<<<<<< HEAD
-	p, err := Parse(ctx, repo, "", "", "", []string{""})
-=======
-	p, err := Parse(ctx, repo, "", "", "duckdb")
->>>>>>> de65733d
+	p, err := Parse(ctx, repo, "", "", "duckdb")
 	require.NoError(t, err)
 	requireResourcesAndErrors(t, p, []*Resource{foo}, nil)
 
@@ -841,11 +805,7 @@
 		},
 	}
 	repo := makeRepo(b, files)
-<<<<<<< HEAD
-	p, err := Parse(ctx, repo, "", "", "", []string{""})
-=======
-	p, err := Parse(ctx, repo, "", "", "duckdb")
->>>>>>> de65733d
+	p, err := Parse(ctx, repo, "", "", "duckdb")
 	require.NoError(b, err)
 	requireResourcesAndErrors(b, p, resources, nil)
 
@@ -906,11 +866,7 @@
 	}
 
 	repo := makeRepo(t, files)
-<<<<<<< HEAD
-	p, err := Parse(ctx, repo, "", "", "", []string{""})
-=======
-	p, err := Parse(ctx, repo, "", "", "duckdb")
->>>>>>> de65733d
+	p, err := Parse(ctx, repo, "", "", "duckdb")
 	require.NoError(t, err)
 	requireResourcesAndErrors(t, p, resources, nil)
 }
@@ -997,11 +953,7 @@
 		},
 	}
 
-<<<<<<< HEAD
-	p, err := Parse(ctx, repo, "", "", "", []string{""})
-=======
-	p, err := Parse(ctx, repo, "", "", "duckdb")
->>>>>>> de65733d
+	p, err := Parse(ctx, repo, "", "", "duckdb")
 	require.NoError(t, err)
 	requireResourcesAndErrors(t, p, resources, nil)
 }
@@ -1033,10 +985,7 @@
 		Paths: []string{"/sources/s1.yaml"},
 		SourceSpec: &runtimev1.SourceSpec{
 			SourceConnector: "s3",
-<<<<<<< HEAD
-=======
 			SinkConnector:   "duckdb",
->>>>>>> de65733d
 			Properties:      must(structpb.NewStruct(map[string]any{"path": "hello"})),
 			RefreshSchedule: &runtimev1.Schedule{RefUpdate: true},
 		},
@@ -1047,30 +996,19 @@
 		Paths: []string{"/sources/s1.yaml"},
 		SourceSpec: &runtimev1.SourceSpec{
 			SourceConnector: "s3",
-<<<<<<< HEAD
-=======
 			SinkConnector:   "duckdb",
->>>>>>> de65733d
 			Properties:      must(structpb.NewStruct(map[string]any{"path": "world", "limit": 10000})),
 			RefreshSchedule: &runtimev1.Schedule{RefUpdate: true, Cron: "0 0 * * *"},
 		},
 	}
 
 	// Parse without environment
-<<<<<<< HEAD
-	p, err := Parse(ctx, repo, "", "", "", []string{""})
-=======
-	p, err := Parse(ctx, repo, "", "", "duckdb")
->>>>>>> de65733d
+	p, err := Parse(ctx, repo, "", "", "duckdb")
 	require.NoError(t, err)
 	requireResourcesAndErrors(t, p, []*Resource{s1Base}, nil)
 
 	// Parse in environment "test"
-<<<<<<< HEAD
-	p, err = Parse(ctx, repo, "", "test", "", []string{""})
-=======
 	p, err = Parse(ctx, repo, "", "test", "duckdb")
->>>>>>> de65733d
 	require.NoError(t, err)
 	requireResourcesAndErrors(t, p, []*Resource{s1Test}, nil)
 }
@@ -1126,11 +1064,7 @@
 		},
 	}
 
-<<<<<<< HEAD
-	p, err := Parse(ctx, repo, "", "", "", []string{""})
-=======
-	p, err := Parse(ctx, repo, "", "", "duckdb")
->>>>>>> de65733d
+	p, err := Parse(ctx, repo, "", "", "duckdb")
 	require.NoError(t, err)
 	requireResourcesAndErrors(t, p, resources, nil)
 }
@@ -1214,11 +1148,7 @@
 		},
 	}
 
-<<<<<<< HEAD
-	p, err := Parse(ctx, repo, "", "", "", []string{""})
-=======
-	p, err := Parse(ctx, repo, "", "", "duckdb")
->>>>>>> de65733d
+	p, err := Parse(ctx, repo, "", "", "duckdb")
 	require.NoError(t, err)
 	requireResourcesAndErrors(t, p, resources, nil)
 }
@@ -1257,11 +1187,7 @@
 		},
 	}
 
-<<<<<<< HEAD
-	p, err := Parse(ctx, repo, "", "", "", []string{""})
-=======
-	p, err := Parse(ctx, repo, "", "", "duckdb")
->>>>>>> de65733d
+	p, err := Parse(ctx, repo, "", "", "duckdb")
 	require.NoError(t, err)
 	requireResourcesAndErrors(t, p, resources, nil)
 }
@@ -1300,11 +1226,7 @@
 		},
 	}
 
-<<<<<<< HEAD
-	p, err := Parse(ctx, repo, "", "", "", []string{""})
-=======
-	p, err := Parse(ctx, repo, "", "", "duckdb")
->>>>>>> de65733d
+	p, err := Parse(ctx, repo, "", "", "duckdb")
 	require.NoError(t, err)
 	requireResourcesAndErrors(t, p, resources, nil)
 }
