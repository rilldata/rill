package rillv1

import (
	"context"
	"errors"
	"fmt"
	"os"
	"regexp"
	"slices"
	"strconv"
	"strings"

	runtimev1 "github.com/rilldata/rill/proto/gen/rill/runtime/v1"
	"github.com/rilldata/rill/runtime/drivers"
)

// Built-in parser limits
var (
	maxFiles    = 10000
	maxFileSize = 1 << 17 // 128kb
)

// Resource parsed from code files.
// One file may output multiple resources and multiple files may contribute config to one resource.
type Resource struct {
	// Metadata
	Name    ResourceName
	Paths   []string
	Refs    []ResourceName // Derived from rawRefs after parsing (can't contain ResourceKindUnspecified). Always sorted.
	rawRefs []ResourceName // Populated during parsing (may contain ResourceKindUnspecified)

	// Only one of these will be non-nil
	SourceSpec      *runtimev1.SourceSpec
	ModelSpec       *runtimev1.ModelSpec
	MetricsViewSpec *runtimev1.MetricsViewSpec
	MigrationSpec   *runtimev1.MigrationSpec
	ReportSpec      *runtimev1.ReportSpec
	AlertSpec       *runtimev1.AlertSpec
	ThemeSpec       *runtimev1.ThemeSpec
<<<<<<< HEAD
	APISpec         *runtimev1.APISpec
=======
	ChartSpec       *runtimev1.ChartSpec
	DashboardSpec   *runtimev1.DashboardSpec
>>>>>>> d857d9ba
}

// ResourceName is a unique identifier for a resource
type ResourceName struct {
	Kind ResourceKind
	Name string
}

func (n ResourceName) String() string {
	return fmt.Sprintf("%s/%s", n.Kind, n.Name)
}

func (n ResourceName) Normalized() ResourceName {
	return ResourceName{
		Kind: n.Kind,
		Name: strings.ToLower(n.Name),
	}
}

// ResourceKind identifies a resource type supported by the parser
type ResourceKind int

const (
	ResourceKindUnspecified ResourceKind = iota
	ResourceKindSource
	ResourceKindModel
	ResourceKindMetricsView
	ResourceKindMigration
	ResourceKindReport
	ResourceKindAlert
	ResourceKindTheme
<<<<<<< HEAD
	ResourceKindAPI
=======
	ResourceKindChart
	ResourceKindDashboard
>>>>>>> d857d9ba
)

// ParseResourceKind maps a string to a ResourceKind.
// Note: The empty string is considered a valid kind (unspecified).
func ParseResourceKind(kind string) (ResourceKind, error) {
	switch strings.ToLower(strings.TrimSpace(kind)) {
	case "":
		return ResourceKindUnspecified, nil
	case "source":
		return ResourceKindSource, nil
	case "model":
		return ResourceKindModel, nil
	case "metricsview", "metrics_view":
		return ResourceKindMetricsView, nil
	case "migration":
		return ResourceKindMigration, nil
	case "report":
		return ResourceKindReport, nil
	case "alert":
		return ResourceKindAlert, nil
	case "theme":
		return ResourceKindTheme, nil
<<<<<<< HEAD
	case "api":
		return ResourceKindAPI, nil
=======
	case "chart":
		return ResourceKindChart, nil
	case "dashboard":
		return ResourceKindDashboard, nil
>>>>>>> d857d9ba
	default:
		return ResourceKindUnspecified, fmt.Errorf("invalid resource kind %q", kind)
	}
}

func (k ResourceKind) String() string {
	switch k {
	case ResourceKindUnspecified:
		return ""
	case ResourceKindSource:
		return "Source"
	case ResourceKindModel:
		return "Model"
	case ResourceKindMetricsView:
		return "MetricsView"
	case ResourceKindMigration:
		return "Migration"
	case ResourceKindReport:
		return "Report"
	case ResourceKindAlert:
		return "Alert"
	case ResourceKindTheme:
		return "Theme"
<<<<<<< HEAD
	case ResourceKindAPI:
		return "API"
=======
	case ResourceKindChart:
		return "Chart"
	case ResourceKindDashboard:
		return "Dashboard"
>>>>>>> d857d9ba
	default:
		panic(fmt.Sprintf("unexpected resource kind: %d", k))
	}
}

// Diff shows changes to Parser.Resources following an incremental reparse.
type Diff struct {
	Reloaded       bool
	Skipped        bool
	Added          []ResourceName
	Modified       []ResourceName
	ModifiedDotEnv bool
	Deleted        []ResourceName
}

// Parser parses a Rill project directory into a set of resources.
// After the initial parse, the parser can be used to incrementally reparse a subset of files.
// Parser is not concurrency safe.
type Parser struct {
	// Options
	Repo                 drivers.RepoStore
	InstanceID           string
	Environment          string
	DefaultOLAPConnector string

	// Output
	RillYAML  *RillYAML
	DotEnv    map[string]string
	Resources map[ResourceName]*Resource
	Errors    []*runtimev1.ParseError

	// Internal state
	resourcesForPath           map[string][]*Resource // Reverse index of Resource.Paths
	resourcesForUnspecifiedRef map[string][]*Resource // Reverse index of Resource.rawRefs where kind=ResourceKindUnspecified
	insertedResources          []*Resource
	updatedResources           []*Resource
	deletedResources           []*Resource
}

// ParseRillYAML parses only the project's rill.yaml (or rill.yml) file.
func ParseRillYAML(ctx context.Context, repo drivers.RepoStore, instanceID string) (*RillYAML, error) {
	paths, err := repo.ListRecursive(ctx, "rill.{yaml,yml}")
	if err != nil {
		return nil, fmt.Errorf("could not list project files: %w", err)
	}

	p := Parser{Repo: repo, InstanceID: instanceID}
	err = p.parsePaths(ctx, paths)
	if err != nil {
		return nil, err
	}

	if p.RillYAML == nil {
		return nil, errors.New("rill.yaml not found")
	}

	return p.RillYAML, nil
}

// Parse creates a new parser and parses the entire project.
func Parse(ctx context.Context, repo drivers.RepoStore, instanceID, environment, defaultOLAPConnector string) (*Parser, error) {
	p := &Parser{
		Repo:                 repo,
		InstanceID:           instanceID,
		Environment:          environment,
		DefaultOLAPConnector: defaultOLAPConnector,
	}

	err := p.reload(ctx)
	if err != nil {
		return nil, err
	}

	return p, nil
}

// Reparse re-parses the indicated file paths, updating the Parser's state.
// If rill.yaml has previously errored, or if rill.yaml is included in paths, it will reload the entire project.
// If a previous call to Reparse has returned an error, the Parser may not be accessed or called again.
func (p *Parser) Reparse(ctx context.Context, paths []string) (*Diff, error) {
	var changedRillYAML bool
	for _, p := range paths {
		if pathIsRillYAML(p) {
			changedRillYAML = true
			break
		}
	}

	if changedRillYAML {
		err := p.reload(ctx)
		if err != nil {
			return nil, err
		}
		return &Diff{Reloaded: true}, nil
	}

	// If rill.yaml previously errored, we're not going to reparse anything until it's changed, at which point we'll reload the entire project.
	if p.RillYAML == nil {
		return &Diff{Skipped: true}, nil
	}

	return p.reparseExceptRillYAML(ctx, paths)
}

// IsIgnored returns true if the path will be ignored by Reparse.
// It's useful for callers to avoid triggering a reparse when they know the path is not relevant.
func (p *Parser) IsIgnored(path string) bool {
	return !pathIsYAML(path) && !pathIsSQL(path) && !pathIsDotEnv(path)
}

// reload resets the parser's state and then parses the entire project.
func (p *Parser) reload(ctx context.Context) error {
	// Reset state
	p.RillYAML = nil
	p.DotEnv = nil
	p.Resources = make(map[ResourceName]*Resource)
	p.Errors = nil
	p.resourcesForPath = make(map[string][]*Resource)
	p.resourcesForUnspecifiedRef = make(map[string][]*Resource)
	p.insertedResources = nil
	p.updatedResources = nil
	p.deletedResources = nil

	// Load entire repo
	paths, err := p.Repo.ListRecursive(ctx, "**/*.{env,sql,yaml,yml}")
	if err != nil {
		return fmt.Errorf("could not list project files: %w", err)
	}

	// Parse all files
	err = p.parsePaths(ctx, paths)
	if err != nil {
		return err
	}

	// Infer unspecified refs for all inserted resources
	for _, r := range p.insertedResources {
		p.inferUnspecifiedRefs(r)
	}

	return nil
}

// reparseExceptRillYAML re-parses the indicated file paths, updating the Parser's state.
// It assumes that p.RillYAML is valid and does not need to be reloaded.
func (p *Parser) reparseExceptRillYAML(ctx context.Context, paths []string) (*Diff, error) {
	// The logic here is slightly tricky because the relationship between files and resources can vary:
	//
	// - Case 1: one file created one resource
	// - Case 2: one file created multiple resources
	// - Case 3: multiple files contributed to one resource (for example, "model.sql" and "model.yaml")
	//
	// The high-level approach is: We'll delete all existing resources *related* to the changed paths and (re)parse them.
	// Then at the end, we build a diff that treats any resource that was both "deleted" and "added" as "modified".
	// (Renames are not supported in the parser. It needs to be handled by the caller, since parser state alone is insufficient to detect it.)
	//
	// Another wrinkle is that we need to re-infer unspecified refs for:
	// - any resources pointing to a changed resource, and
	// - any resources with previously unmatched unspecified refs that may match a new resource.

	// Reset insertedResources and updatedResources on reparse (used to construct Diff)
	p.insertedResources = nil
	p.updatedResources = nil
	p.deletedResources = nil

	// Phase 1: Clear existing state related to the paths.
	// Identify all paths directly passed and paths indirectly related through resourcesForPath and Resource.Paths.
	// And delete all resources and parse errors related to those paths.
	var parsePaths []string           // Paths we should pass to parsePaths
	checkPaths := slices.Clone(paths) // Paths we should visit in the loop
	for _, perr := range p.Errors {   // Also re-check paths with external parse errors
		if perr.External {
			checkPaths = append(checkPaths, perr.FilePath)
		}
	}
	seenPaths := make(map[string]bool) // Paths already visited by the loop
	modifiedDotEnv := false            // whether .env file was modified
	for i := 0; i < len(checkPaths); i++ {
		// Don't check the same path twice
		path := normalizePath(checkPaths[i])
		if seenPaths[path] {
			continue
		}
		seenPaths[path] = true

		// Skip files that aren't SQL or YAML or .env file
		isSQL := pathIsSQL(path)
		isYAML := pathIsYAML(path)
		isDotEnv := pathIsDotEnv(path)
		if !isSQL && !isYAML && !isDotEnv {
			continue
		}

		// If a file exists at path, add it to the parse list
		_, err := p.Repo.Stat(ctx, path)
		if err == nil {
			parsePaths = append(parsePaths, path)
		} else if !os.IsNotExist(err) {
			return nil, fmt.Errorf("unexpected file stat error: %w", err)
		}

		// Check if path is .env and clear it (so we can re-parse it)
		if isDotEnv {
			modifiedDotEnv = true
			p.DotEnv = nil
		}

		// Since .sql and .yaml files provide context for each other, if one was modified, we need to reparse both.
		// For cases where a file was modified or deleted, the transitive check through resourcesForPath will already take of that.
		// But this ensures the check also happens for cases where a companion file was added.
		stem := pathStem(path)
		if isSQL {
			checkPaths = append(checkPaths, stem+".yaml", stem+".yml")
		} else if isYAML {
			checkPaths = append(checkPaths, stem+".sql")
		}

		// Remove all resources derived from this path, and add any related paths to the check list
		rs := slices.Clone(p.resourcesForPath[path]) // Use Clone because deleteResource mutates resourcesForPath
		for _, resource := range rs {
			p.deleteResource(resource)

			// Make sure we-reparse all paths that contributed to the deleted resource.
			checkPaths = append(checkPaths, resource.Paths...)
		}

		// Remove all parse errors related to this path
		// (We can't mutate p.Errors while iterating over it, hence the nested loop here.)
		for {
			found := false
			for i, err := range p.Errors {
				if err.FilePath == path {
					found = true
					p.Errors = slices.Delete(p.Errors, i, i+1)
					break
				}
			}
			if !found {
				break
			}
		}
	}

	// Phase 2: Parse (or reparse) the related paths, adding back resources
	err := p.parsePaths(ctx, parsePaths)
	if err != nil {
		return nil, err
	}

	// Infer or re-infer refs for...
	inferRefsSeen := make(map[ResourceName]bool)
	// ... all inserted resources
	for _, r := range p.insertedResources {
		inferRefsSeen[r.Name.Normalized()] = true
		p.inferUnspecifiedRefs(r)
	}
	// ... all updated resources
	for _, r := range p.updatedResources {
		inferRefsSeen[r.Name.Normalized()] = true
		p.inferUnspecifiedRefs(r)
	}
	// ... any unchanged resource that may have an unspecified ref to a deleted resource
	for _, r1 := range p.deletedResources {
		for _, r2 := range p.resourcesForUnspecifiedRef[strings.ToLower(r1.Name.Name)] {
			n := r2.Name.Normalized()
			if !inferRefsSeen[n] {
				inferRefsSeen[n] = true
				p.inferUnspecifiedRefs(r2)
				p.updatedResources = append(p.updatedResources, r2) // inferRefsSeen ensures it's not already in insertedResources or updatedResources
			}
		}
	}
	// ... any unchanged resource that might have an unspecified ref (previously unmatched) that now matches a newly inserted resource
	for _, r1 := range p.insertedResources {
		for _, r2 := range p.resourcesForUnspecifiedRef[strings.ToLower(r1.Name.Name)] {
			n := r2.Name.Normalized()
			if !inferRefsSeen[n] {
				inferRefsSeen[n] = true
				p.inferUnspecifiedRefs(r2)
				p.updatedResources = append(p.updatedResources, r2) // inferRefsSeen ensures it's not already in insertedResources or updatedResources
			}
		}
	}

	// Phase 3: Build the diff using p.insertedResources, p.updatedResources and p.deletedResources
	diff := &Diff{
		ModifiedDotEnv: modifiedDotEnv,
	}
	for _, resource := range p.insertedResources {
		addedBack := false
		for _, deleted := range p.deletedResources {
			if resource.Name.Normalized() == deleted.Name.Normalized() {
				addedBack = true
				break
			}
		}
		if addedBack {
			diff.Modified = append(diff.Modified, resource.Name)
		} else {
			diff.Added = append(diff.Added, resource.Name)
		}
	}
	for _, resource := range p.updatedResources {
		diff.Modified = append(diff.Modified, resource.Name)
	}
	for _, deleted := range p.deletedResources {
		if p.Resources[deleted.Name.Normalized()] == nil {
			diff.Deleted = append(diff.Deleted, deleted.Name)
		}
	}

	return diff, nil
}

// parsePaths is the internal entrypoint for parsing a list of paths.
// It assumes that the caller has already checked that the paths exist.
// It also assumes that the caller has already removed any previous resources related to the paths,
// enabling parsePaths to insert changed resources without conflicts.
func (p *Parser) parsePaths(ctx context.Context, paths []string) error {
	// Check limits
	if len(paths) > maxFiles {
		return fmt.Errorf("project exceeds file limit of %d", maxFiles)
	}

	// Sort paths such that a) we always parse rill.yaml first (to pick up defaults),
	// and b) we align files with the same name but different extensions next to each other.
	slices.SortFunc(paths, func(a, b string) int {
		if pathIsRillYAML(a) {
			return -1
		}
		if pathIsRillYAML(b) {
			return 1
		}
		return strings.Compare(a, b)
	})

	// Iterate over the sorted paths, processing all paths with the same stem at once (stem = path without extension).
	sawRillYAML := false
	for i := 0; i < len(paths); {
		// Handle rill.yaml and .env separately
		path := paths[i]
		if pathIsRillYAML(path) {
			err := p.parseRillYAML(ctx, path)
			if err != nil {
				p.addParseError(path, err, false)
			}
			sawRillYAML = true
			i++
			continue
		} else if pathIsDotEnv(path) {
			err := p.parseDotEnv(ctx, path)
			if err != nil {
				p.addParseError(path, err, false)
			}
			i++
			continue
		}

		// Identify the range of paths with the same stem as paths[i]
		j := i + 1
		pathStemI := pathStem(paths[i])
		for j < len(paths) && pathStemI == pathStem(paths[j]) {
			j++
		}

		// Parse the paths with the same stem
		err := p.parseStemPaths(ctx, paths[i:j])
		if err != nil {
			return err
		}

		// Advance i to the next stem
		i = j
	}

	// If we didn't encounter rill.yaml (in this run or a previous run), that's a breaking error
	if !sawRillYAML && p.RillYAML == nil {
		p.addParseError("/rill.yaml", errors.New("rill.yaml not found"), false)
	}

	// As a special case, we need to check that there aren't any sources and models with the same name.
	// NOTE 1: We always attach the error to the model when there's a collision.
	// NOTE 2: Using a map since the two-way check (necessary for reparses) may match the same resource twice.
	modelsWithNameErrs := make(map[ResourceName]string)
	for _, r := range p.insertedResources {
		if r.Name.Kind == ResourceKindSource {
			n := ResourceName{Kind: ResourceKindModel, Name: r.Name.Name}.Normalized()
			if _, ok := p.Resources[n]; ok {
				modelsWithNameErrs[n] = r.Name.Name
			}
		} else if r.Name.Kind == ResourceKindModel {
			n := ResourceName{Kind: ResourceKindSource, Name: r.Name.Name}.Normalized()
			if r2, ok := p.Resources[n]; ok {
				modelsWithNameErrs[r.Name.Normalized()] = r2.Name.Name
			}
		}
	}
	for n, s := range modelsWithNameErrs {
		// NOTE: Setting external=true because removing the source should restore the model.
		p.replaceResourceWithError(n, fmt.Errorf("model name collides with source %q", s), true)
	}

	return nil
}

// parseStem parses a set of paths with the same stem (path without extension).
func (p *Parser) parseStemPaths(ctx context.Context, paths []string) error {
	// Load YAML and SQL contents
	var yaml, yamlPath, sql, sqlPath string
	var found bool
	for _, path := range paths {
		// Load contents
		data, err := p.Repo.Get(ctx, path)
		if err != nil {
			if os.IsNotExist(err) {
				// This is a dirty parse where a file disappeared during parsing.
				// But due to the clear-and-rebuild behavior, we can safely continue parsing.
				continue
			}
			return err
		}

		// Check size
		if len(data) > maxFileSize {
			p.Errors = append(p.Errors, &runtimev1.ParseError{
				Message:  fmt.Sprintf("size %d bytes exceeds max size of %d bytes", len(data), maxFileSize),
				FilePath: path,
			})
			continue
		}

		// Assign to correct variable
		if strings.HasSuffix(path, ".sql") {
			sql = data
			sqlPath = path
			found = true
			continue
		}
		if strings.HasSuffix(path, ".yaml") || strings.HasSuffix(path, ".yml") {
			if yaml != "" {
				// Means there was both a .yaml and .yml file. We don't allow that!
				p.Errors = append(p.Errors, &runtimev1.ParseError{
					Message:  "skipping file because another YAML file has already been parsed for this path stem",
					FilePath: path,
				})
				continue
			}
			yaml = data
			yamlPath = path
			found = true
			continue
		}
		// The unhandled case should never happen, just being defensive
	}

	// There's a few cases above where we don't find YAML or SQL contents. It's fine to just skip the file in those cases.
	if !found {
		return nil
	}

	// Parse the SQL/YAML file pair to a Node, then parse the Node to p.Resources.
	node, err := p.parseStem(ctx, paths, yamlPath, yaml, sqlPath, sql)
	if err == nil {
		err = p.parseNode(ctx, node)
	}

	// Spread error across the node's paths (YAML and/or SQL files)
	if err != nil {
		var pathErr pathError
		if errors.As(err, &pathErr) {
			// If there's an error in either of the YAML or SQL files, we attach a "skipped" error to the other file as well.
			for _, path := range paths {
				if path == pathErr.path {
					p.addParseError(path, err, false)
				} else {
					p.addParseError(path, fmt.Errorf("skipping file due to error in companion SQL/YAML file"), false)
				}
			}
		} else {
			// Not a path error – we add the error to all paths
			for _, path := range paths {
				p.addParseError(path, err, false)
			}
		}
	}

	return nil
}

// inferUnspecifiedRefs populates r.Refs with a) all explicit refs from r.rawRefs, and b) any implicit refs that we can infer from context.
// An implicit ref is one where the kind is unspecified. They are common when extracted from SQL.
// For example, if a model contains "SELECT * FROM foo", we add "foo" to r.rawRefs, and need to infer whether "foo" is a source or a model.
//
// If an unspecified ref can't be matched to another resource, it is not added to r.Refs.
// That allows, for example, a model like "SELECT * FROM foo", to parse successfully even when no other model or source is named "foo" exists.
// This is necessary to support referencing existing tables in a database. Errors for such cases will be thrown from the downstream reconciliation logic instead.
// We may want to revisit this handling in the future.
func (p *Parser) inferUnspecifiedRefs(r *Resource) {
	var refs []ResourceName
	for _, ref := range r.rawRefs {
		if ref.Kind != ResourceKindUnspecified {
			refs = append(refs, ref)
			continue
		}

		// Rule 1: If it's a model and there's a source with that name, use it
		if r.Name.Kind == ResourceKindModel {
			n := ResourceName{Kind: ResourceKindSource, Name: ref.Name}
			if _, ok := p.Resources[n.Normalized()]; ok {
				refs = append(refs, n)
				continue
			}
		}

		// Rule 2: If it's a metrics view and there's a model or source with that name, use it
		if r.Name.Kind == ResourceKindMetricsView {
			n := ResourceName{Kind: ResourceKindModel, Name: ref.Name}
			if _, ok := p.Resources[n.Normalized()]; ok {
				refs = append(refs, n)
				continue
			}
			n = ResourceName{Kind: ResourceKindSource, Name: ref.Name}
			if _, ok := p.Resources[n.Normalized()]; ok {
				refs = append(refs, n)
				continue
			}
		}

		// Rule 3: If it's a model and there's another model with that name, use it
		if r.Name.Kind == ResourceKindModel {
			n := ResourceName{Kind: r.Name.Kind, Name: ref.Name}
			if _, ok := p.Resources[n.Normalized()]; ok {
				// NOTE: Not skipping self-references because we'd rather add them and error during cyclic dependency check
				refs = append(refs, n)
				continue
			}
		}

		// Rule 4: Skip it
	}

	slices.SortFunc(refs, func(a, b ResourceName) int {
		if a.Kind < b.Kind {
			return -1
		}
		if a.Kind > b.Kind {
			return 1
		}
		return strings.Compare(a.Name, b.Name)
	})

	r.Refs = refs
}

// insertResource inserts a resource in the parser's internal state.
// After calling insertResource, the caller can directly modify the returned resource's spec.
func (p *Parser) insertResource(kind ResourceKind, name string, paths []string, refs ...ResourceName) (*Resource, error) {
	// Create the resource if not already present (ensures the spec for its kind is never nil)
	rn := ResourceName{Kind: kind, Name: name}
	_, ok := p.Resources[rn.Normalized()]
	if ok {
		return nil, externalError{err: fmt.Errorf("name collision: another resource of kind %q is also named %q", rn.Kind, rn.Name)}
	}

	// Dedupe refs (it's not guaranteed by the upstream logic).
	// Doing a simple dedupe because there usually aren't many refs.
	var dedupedRefs []ResourceName
	for _, ref := range refs {
		found := false
		for _, existing := range dedupedRefs {
			if ref.Normalized() == existing.Normalized() {
				found = true
				break
			}
		}
		if !found {
			dedupedRefs = append(dedupedRefs, ref)
		}
	}
	refs = dedupedRefs

	// Create new resource
	r := &Resource{
		Name:    rn,
		Paths:   paths,
		rawRefs: refs,
	}
	switch kind {
	case ResourceKindSource:
		r.SourceSpec = &runtimev1.SourceSpec{}
	case ResourceKindModel:
		r.ModelSpec = &runtimev1.ModelSpec{}
	case ResourceKindMetricsView:
		r.MetricsViewSpec = &runtimev1.MetricsViewSpec{}
	case ResourceKindMigration:
		r.MigrationSpec = &runtimev1.MigrationSpec{}
	case ResourceKindReport:
		r.ReportSpec = &runtimev1.ReportSpec{}
	case ResourceKindAlert:
		r.AlertSpec = &runtimev1.AlertSpec{}
	case ResourceKindTheme:
		r.ThemeSpec = &runtimev1.ThemeSpec{}
<<<<<<< HEAD
	case ResourceKindAPI:
		r.APISpec = &runtimev1.APISpec{}
=======
	case ResourceKindChart:
		r.ChartSpec = &runtimev1.ChartSpec{}
	case ResourceKindDashboard:
		r.DashboardSpec = &runtimev1.DashboardSpec{}
>>>>>>> d857d9ba
	default:
		panic(fmt.Errorf("unexpected resource kind: %s", kind.String()))
	}

	// Track it
	p.Resources[rn.Normalized()] = r
	p.insertedResources = append(p.insertedResources, r)

	// Index paths
	for _, path := range paths {
		p.resourcesForPath[path] = append(p.resourcesForPath[path], r)
	}

	// Index unspecified refs in p.resourcesForUnspecifiedRef
	for _, ref := range refs {
		if ref.Kind == ResourceKindUnspecified {
			n := strings.ToLower(ref.Name)
			p.resourcesForUnspecifiedRef[n] = append(p.resourcesForUnspecifiedRef[n], r)
		}
	}

	return r, nil
}

// deleteResource removes a resource from p.Resources as well as all internal indexes.
func (p *Parser) deleteResource(r *Resource) {
	// Remove from p.Resources
	delete(p.Resources, r.Name.Normalized())

	// Remove from p.insertedResources
	foundInInserted := false
	idx := slices.Index(p.insertedResources, r)
	if idx >= 0 {
		p.insertedResources = slices.Delete(p.insertedResources, idx, idx+1)
		foundInInserted = true
	}

	// Remove from p.updatedResources
	if !foundInInserted {
		idx = slices.Index(p.updatedResources, r)
		if idx >= 0 {
			p.updatedResources = slices.Delete(p.updatedResources, idx, idx+1)
		}
	}

	// Remove from p.resourcesForPath
	for _, path := range r.Paths {
		rs := p.resourcesForPath[path]
		idx := slices.Index(rs, r)
		if idx < 0 {
			panic(fmt.Errorf("resource %q not found in resourcesForPath", r))
		}
		if len(rs) == 1 {
			delete(p.resourcesForPath, path)
		} else {
			p.resourcesForPath[path] = slices.Delete(rs, idx, idx+1)
		}
	}

	// Remove pointers indexed in resourcesForUnspecifiedRef
	for _, ref := range r.rawRefs {
		if ref.Kind != ResourceKindUnspecified {
			continue
		}
		n := strings.ToLower(ref.Name)
		rs := p.resourcesForUnspecifiedRef[n]
		idx := slices.Index(rs, r)
		if idx < 0 {
			panic(fmt.Errorf("resource %q not found in resourcesForUnspecifiedRef for ref %q", r.Name, ref.Name))
		}
		if len(rs) == 1 {
			delete(p.resourcesForUnspecifiedRef, n)
		} else {
			p.resourcesForUnspecifiedRef[n] = slices.Delete(rs, idx, idx+1)
		}
	}

	// Track in deleted resources (unless it was in insertedResources, in which case it's not a real deletion)
	if !foundInInserted {
		p.deletedResources = append(p.deletedResources, r)
	}
}

// replaceResourceWithError removes a resource from the parser's internal state and adds a parse error for its paths instead.
func (p *Parser) replaceResourceWithError(n ResourceName, err error, external bool) {
	r := p.Resources[n.Normalized()]
	p.deleteResource(r)
	for _, path := range r.Paths {
		p.addParseError(path, err, external)
	}
}

// addParseError adds a parse error to the p.Errors
func (p *Parser) addParseError(path string, err error, external bool) {
	var loc *runtimev1.CharLocation
	var locErr locationError
	if errors.As(err, &locErr) {
		loc = locErr.location
	}

	var extErr externalError
	if errors.As(err, &extErr) {
		external = true
	}

	p.Errors = append(p.Errors, &runtimev1.ParseError{
		Message:       err.Error(),
		FilePath:      path,
		StartLocation: loc,
		External:      external,
	})
}

// driverForConnector resolves a connector name to a connector driver.
// It should not be invoked until after rill.yaml has been parsed.
func (p *Parser) driverForConnector(name string) (string, drivers.Driver, error) {
	// Unless overridden in rill.yaml, the connector name is the driver name
	driver := name
	if p.RillYAML != nil {
		for _, c := range p.RillYAML.Connectors {
			if c.Name == name {
				driver = c.Type
				break
			}
		}
	}

	connector, ok := drivers.Connectors[driver]
	if !ok {
		return "", nil, fmt.Errorf("unknown connector type %q", driver)
	}
	return driver, connector, nil
}

// defaultOLAPConnector resolves the project's default OLAP connector.
// It should not be invoked until after rill.yaml has been parsed.
func (p *Parser) defaultOLAPConnector() string {
	if p.RillYAML != nil && p.RillYAML.OLAPConnector != "" {
		return p.RillYAML.OLAPConnector
	}
	return p.DefaultOLAPConnector
}

// pathIsSQL returns true if the path is a SQL file
func pathIsSQL(path string) bool {
	return strings.HasSuffix(path, ".sql")
}

// pathIsYAML returns true if the path is a YAML file
func pathIsYAML(path string) bool {
	return strings.HasSuffix(path, ".yaml") || strings.HasSuffix(path, ".yml")
}

// pathIsRillYAML returns true if the path is rill.yaml
func pathIsRillYAML(path string) bool {
	return path == "/rill.yaml" || path == "/rill.yml"
}

// pathIsDotEnv returns true if the path is .env
func pathIsDotEnv(path string) bool {
	return path == "/.env"
}

// normalizePath normalizes a user-provided path to the format returned from ListRecursive.
// TODO: Change this once ListRecursive returns paths without leading slash.
func normalizePath(path string) string {
	if path != "" && path[0] != '/' {
		return "/" + path
	}
	return path
}

// pathStem returns a slice of the path without the final file extension.
// If the path does not contain a file extension, the entire path is returned.f
func pathStem(path string) string {
	i := strings.LastIndexByte(path, '.')
	if i == -1 {
		return path
	}
	return path[:i]
}

// locationError wraps an error with source file character location information
type locationError struct {
	err      error
	location *runtimev1.CharLocation
}

func (e locationError) Error() string {
	return e.err.Error()
}

func (e locationError) Unwrap() error {
	return e.err
}

// pathError wraps an error with source file path information
type pathError struct {
	err  error
	path string
}

func (e pathError) Error() string {
	return e.err.Error()
}

func (e pathError) Unwrap() error {
	return e.err
}

// externalError wraps an error that should be emitted as a parse error with external=true.
// This means the error is not with the file itself, but with another file that interferes with it (e.g. name collision).
type externalError struct {
	err error
}

func (e externalError) Error() string {
	return e.err.Error()
}

func (e externalError) Unwrap() error {
	return e.err
}

// yamlErrLineRegexp matches the line number in a YAML error
var yamlErrLineRegexp = regexp.MustCompile(`^yaml: line (\d+):`)

// newYAMLError wraps a YAML error, extracting line number information if available
func newYAMLError(err error) error {
	res := yamlErrLineRegexp.FindStringSubmatch(err.Error())
	if len(res) != 2 {
		return err
	}

	line, err2 := strconv.Atoi(res[1])
	if err2 != nil {
		return err
	}

	return locationError{
		err: err,
		location: &runtimev1.CharLocation{
			Line: uint32(line),
		},
	}
}

// duckDBErrLineRegexp matches the line number in a DuckDB parser error
var duckDBErrLineRegexp = regexp.MustCompile(`\nLINE (\d+):`)

// newDuckDBError wraps a DuckDB parser error, extracting line number information if available
func newDuckDBError(err error) error {
	res := duckDBErrLineRegexp.FindStringSubmatch(err.Error())
	if len(res) != 2 {
		return err
	}

	line, err2 := strconv.Atoi(res[1])
	if err2 != nil {
		return err
	}

	return locationError{
		err: err,
		location: &runtimev1.CharLocation{
			Line: uint32(line),
		},
	}
}<|MERGE_RESOLUTION|>--- conflicted
+++ resolved
@@ -37,12 +37,9 @@
 	ReportSpec      *runtimev1.ReportSpec
 	AlertSpec       *runtimev1.AlertSpec
 	ThemeSpec       *runtimev1.ThemeSpec
-<<<<<<< HEAD
-	APISpec         *runtimev1.APISpec
-=======
 	ChartSpec       *runtimev1.ChartSpec
 	DashboardSpec   *runtimev1.DashboardSpec
->>>>>>> d857d9ba
+	APISpec         *runtimev1.APISpec
 }
 
 // ResourceName is a unique identifier for a resource
@@ -74,12 +71,9 @@
 	ResourceKindReport
 	ResourceKindAlert
 	ResourceKindTheme
-<<<<<<< HEAD
-	ResourceKindAPI
-=======
 	ResourceKindChart
 	ResourceKindDashboard
->>>>>>> d857d9ba
+	ResourceKindAPI
 )
 
 // ParseResourceKind maps a string to a ResourceKind.
@@ -102,15 +96,12 @@
 		return ResourceKindAlert, nil
 	case "theme":
 		return ResourceKindTheme, nil
-<<<<<<< HEAD
-	case "api":
-		return ResourceKindAPI, nil
-=======
 	case "chart":
 		return ResourceKindChart, nil
 	case "dashboard":
 		return ResourceKindDashboard, nil
->>>>>>> d857d9ba
+	case "api":
+		return ResourceKindAPI, nil
 	default:
 		return ResourceKindUnspecified, fmt.Errorf("invalid resource kind %q", kind)
 	}
@@ -134,15 +125,12 @@
 		return "Alert"
 	case ResourceKindTheme:
 		return "Theme"
-<<<<<<< HEAD
-	case ResourceKindAPI:
-		return "API"
-=======
 	case ResourceKindChart:
 		return "Chart"
 	case ResourceKindDashboard:
 		return "Dashboard"
->>>>>>> d857d9ba
+	case ResourceKindAPI:
+		return "API"
 	default:
 		panic(fmt.Sprintf("unexpected resource kind: %d", k))
 	}
@@ -745,15 +733,12 @@
 		r.AlertSpec = &runtimev1.AlertSpec{}
 	case ResourceKindTheme:
 		r.ThemeSpec = &runtimev1.ThemeSpec{}
-<<<<<<< HEAD
-	case ResourceKindAPI:
-		r.APISpec = &runtimev1.APISpec{}
-=======
 	case ResourceKindChart:
 		r.ChartSpec = &runtimev1.ChartSpec{}
 	case ResourceKindDashboard:
 		r.DashboardSpec = &runtimev1.DashboardSpec{}
->>>>>>> d857d9ba
+	case ResourceKindAPI:
+		r.APISpec = &runtimev1.APISpec{}
 	default:
 		panic(fmt.Errorf("unexpected resource kind: %s", kind.String()))
 	}
