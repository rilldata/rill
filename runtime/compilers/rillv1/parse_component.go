package rillv1

import (
	"errors"
	"fmt"
	"strings"

	runtimev1 "github.com/rilldata/rill/proto/gen/rill/runtime/v1"
	"github.com/santhosh-tekuri/jsonschema/v5"
	"google.golang.org/protobuf/types/known/structpb"

	_ "embed"
)

//go:embed data/component-template-v1.json
var componentTemplateSpec string

var componentTemplateSchema = jsonschema.MustCompileString("https://github.com/rilldata/rill/tree/main/runtime/compilers/rillv1/data/component-template-v1.json", componentTemplateSpec)

type ComponentYAML struct {
<<<<<<< HEAD
	commonYAML `yaml:",inline"`          // Not accessed here, only setting it so we can use KnownFields for YAML parsing
	Title      string                    `yaml:"title"`
	Subtitle   string                    `yaml:"subtitle"`
	Input      []*ComponentVariableYAML  `yaml:"input"`
	Output     *ComponentVariableYAML    `yaml:"output"`
	Show       string                    `yaml:"show"`
	VegaLite   *string                   `yaml:"vega_lite"`
	Other      map[string]map[string]any `yaml:",inline" mapstructure:",remain"` // Generic renderer: can only have one key
=======
	commonYAML  `yaml:",inline"`          // Not accessed here, only setting it so we can use KnownFields for YAML parsing
	DisplayName string                    `yaml:"display_name"`
	Title       string                    `yaml:"title"` // Deprecated: use display_name
	Description string                    `yaml:"description"`
	Subtitle    string                    `yaml:"subtitle"` // Deprecated: use description
	Input       []*ComponentVariableYAML  `yaml:"input"`
	Output      *ComponentVariableYAML    `yaml:"output"`
	Data        *DataYAML                 `yaml:"data"`
	Show        string                    `yaml:"show"`
	VegaLite    *string                   `yaml:"vega_lite"`
	Other       map[string]map[string]any `yaml:",inline" mapstructure:",remain"` // Generic renderer: can only have one key
>>>>>>> 7d22c3b4
}

func (p *Parser) parseComponent(node *Node) error {
	// Parse YAML
	tmp := &ComponentYAML{}
	err := p.decodeNodeYAML(node, true, tmp)
	if err != nil {
		return err
	}

	// Validate SQL or connector isn't set
	if node.SQL != "" {
		return fmt.Errorf("components cannot have SQL")
	}
	if !node.ConnectorInferred && node.Connector != "" {
		return fmt.Errorf("components cannot have a connector")
	}

	// Parse into a ComponentSpec
	spec, refs, err := p.parseComponentYAML(tmp)
	if err != nil {
		return err
	}
	node.Refs = append(node.Refs, refs...)

	// Track component
	r, err := p.insertResource(ResourceKindComponent, node.Name, node.Paths, node.Refs...)
	if err != nil {
		return err
	}
	// NOTE: After calling insertResource, an error must not be returned. Any validation should be done before calling it.

	r.ComponentSpec = spec

	return nil
}

// parseComponentYAML parses and validates a ComponentYAML.
// It is separated from parseComponent to allow inline creation of components from a canvas YAML file.
func (p *Parser) parseComponentYAML(tmp *ComponentYAML) (*runtimev1.ComponentSpec, []ResourceName, error) {
<<<<<<< HEAD
=======
	// Display name backwards compatibility
	if tmp.Title != "" && tmp.DisplayName == "" {
		tmp.DisplayName = tmp.Title
	}

	// Description backwards compatibility
	if tmp.Subtitle != "" && tmp.Description == "" {
		tmp.Description = tmp.Subtitle
	}

	// Parse the data YAML
	var refs []ResourceName
	var resolver string
	var resolverProps *structpb.Struct
	if tmp.Data != nil {
		var err error
		resolver, resolverProps, refs, err = p.parseDataYAML(tmp.Data)
		if err != nil {
			return nil, nil, err
		}
	}

>>>>>>> 7d22c3b4
	// Discover and validate the renderer
	n := 0
	var renderer string
	var rendererProps *structpb.Struct
	if tmp.VegaLite != nil {
		n++

		renderer = "vega_lite"
		rendererProps = must(structpb.NewStruct(map[string]any{"spec": strings.TrimSpace(*tmp.VegaLite)}))
	}
	if len(tmp.Other) == 1 {
		n++
		var props map[string]any
		for renderer, props = range tmp.Other {
			break
		}

		if err := componentTemplateSchema.Validate(map[string]any{renderer: props}); err != nil {
			return nil, nil, fmt.Errorf(`failed to validate renderer %q: %w`, renderer, err)
		}

		propsPB, err := structpb.NewStruct(props)
		if err != nil {
			return nil, nil, fmt.Errorf(`failed to convert property %q to struct: %w`, renderer, err)
		}

		rendererProps = propsPB
	} else {
		n += len(tmp.Other)
	}

	// We generally treat the renderer props as untyped, but since "metrics_view" is a very common field,
	// and adding it to refs generally makes for nicer error messages, we specifically search for and link it here.
	var refs []ResourceName
	for k, v := range rendererProps.Fields {
		if k == "metrics_view" {
			name := v.GetStringValue()
			if name != "" {
				refs = append(refs, ResourceName{Kind: ResourceKindMetricsView, Name: name})
			}
			break
		}
	}

	// Check there is exactly one renderer
	if n == 0 {
		return nil, nil, errors.New(`missing renderer configuration`)
	}
	if n > 1 {
		return nil, nil, errors.New(`multiple renderers are not allowed`)
	}

	// Parse input variables
	var input []*runtimev1.ComponentVariable
	if len(tmp.Input) > 0 {
		input = make([]*runtimev1.ComponentVariable, len(tmp.Input))
	}
	for i, v := range tmp.Input {
		var err error
		input[i], err = v.Proto()
		if err != nil {
			return nil, nil, fmt.Errorf("invalid input variable at index %d: %w", i, err)
		}
	}

	// Parse the output variable
	var output *runtimev1.ComponentVariable
	if tmp.Output != nil {
		var err error
		output, err = tmp.Output.Proto()
		if err != nil {
			return nil, nil, fmt.Errorf("invalid output variable: %w", err)
		}
	}

	// Create the component spec
	spec := &runtimev1.ComponentSpec{
<<<<<<< HEAD
		Title:              tmp.Title,
		Subtitle:           tmp.Subtitle,
=======
		DisplayName:        tmp.DisplayName,
		Description:        tmp.Description,
		Resolver:           resolver,
		ResolverProperties: resolverProps,
>>>>>>> 7d22c3b4
		Renderer:           renderer,
		RendererProperties: rendererProps,
		Input:              input,
		Output:             output,
		Show:               tmp.Show,
	}

	return spec, refs, nil
}

type ComponentVariableYAML struct {
	Name  string `yaml:"name"`
	Type  string `yaml:"type"`
	Value any    `yaml:"value"`
}

func (y *ComponentVariableYAML) Proto() (*runtimev1.ComponentVariable, error) {
	if y == nil {
		return nil, fmt.Errorf("is empty")
	}
	val, err := structpb.NewValue(y.Value)
	if err != nil {
		panic(fmt.Errorf("invalid default value: %w", err))
	}
	return &runtimev1.ComponentVariable{
		Name:         y.Name,
		Type:         y.Type,
		DefaultValue: val,
	}, nil
}

func must[T any](v T, err error) T {
	if err != nil {
		panic(err)
	}
	return v
}<|MERGE_RESOLUTION|>--- conflicted
+++ resolved
@@ -18,16 +18,6 @@
 var componentTemplateSchema = jsonschema.MustCompileString("https://github.com/rilldata/rill/tree/main/runtime/compilers/rillv1/data/component-template-v1.json", componentTemplateSpec)
 
 type ComponentYAML struct {
-<<<<<<< HEAD
-	commonYAML `yaml:",inline"`          // Not accessed here, only setting it so we can use KnownFields for YAML parsing
-	Title      string                    `yaml:"title"`
-	Subtitle   string                    `yaml:"subtitle"`
-	Input      []*ComponentVariableYAML  `yaml:"input"`
-	Output     *ComponentVariableYAML    `yaml:"output"`
-	Show       string                    `yaml:"show"`
-	VegaLite   *string                   `yaml:"vega_lite"`
-	Other      map[string]map[string]any `yaml:",inline" mapstructure:",remain"` // Generic renderer: can only have one key
-=======
 	commonYAML  `yaml:",inline"`          // Not accessed here, only setting it so we can use KnownFields for YAML parsing
 	DisplayName string                    `yaml:"display_name"`
 	Title       string                    `yaml:"title"` // Deprecated: use display_name
@@ -35,11 +25,9 @@
 	Subtitle    string                    `yaml:"subtitle"` // Deprecated: use description
 	Input       []*ComponentVariableYAML  `yaml:"input"`
 	Output      *ComponentVariableYAML    `yaml:"output"`
-	Data        *DataYAML                 `yaml:"data"`
 	Show        string                    `yaml:"show"`
 	VegaLite    *string                   `yaml:"vega_lite"`
 	Other       map[string]map[string]any `yaml:",inline" mapstructure:",remain"` // Generic renderer: can only have one key
->>>>>>> 7d22c3b4
 }
 
 func (p *Parser) parseComponent(node *Node) error {
@@ -80,8 +68,6 @@
 // parseComponentYAML parses and validates a ComponentYAML.
 // It is separated from parseComponent to allow inline creation of components from a canvas YAML file.
 func (p *Parser) parseComponentYAML(tmp *ComponentYAML) (*runtimev1.ComponentSpec, []ResourceName, error) {
-<<<<<<< HEAD
-=======
 	// Display name backwards compatibility
 	if tmp.Title != "" && tmp.DisplayName == "" {
 		tmp.DisplayName = tmp.Title
@@ -92,19 +78,6 @@
 		tmp.Description = tmp.Subtitle
 	}
 
-	// Parse the data YAML
-	var refs []ResourceName
-	var resolver string
-	var resolverProps *structpb.Struct
-	if tmp.Data != nil {
-		var err error
-		resolver, resolverProps, refs, err = p.parseDataYAML(tmp.Data)
-		if err != nil {
-			return nil, nil, err
-		}
-	}
-
->>>>>>> 7d22c3b4
 	// Discover and validate the renderer
 	n := 0
 	var renderer string
@@ -182,15 +155,8 @@
 
 	// Create the component spec
 	spec := &runtimev1.ComponentSpec{
-<<<<<<< HEAD
-		Title:              tmp.Title,
-		Subtitle:           tmp.Subtitle,
-=======
 		DisplayName:        tmp.DisplayName,
 		Description:        tmp.Description,
-		Resolver:           resolver,
-		ResolverProperties: resolverProps,
->>>>>>> 7d22c3b4
 		Renderer:           renderer,
 		RendererProperties: rendererProps,
 		Input:              input,
