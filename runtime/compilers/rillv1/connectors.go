--- conflicted
+++ resolved
@@ -101,11 +101,7 @@
 		return a.analyzeResourceNotifiers(r, r.ReportSpec.Notifiers)
 	} else if r.ConnectorSpec != nil {
 		// resource is not passed to prevent the connector depends on itself
-<<<<<<< HEAD
-		return a.trackConnector(r.ConnectorSpec.Name, nil, false)
-=======
 		return a.trackConnector(r.Name.Name, nil, false)
->>>>>>> 154b1c52
 	}
 	// Other resource kinds currently don't use connectors.
 	return nil
@@ -258,11 +254,7 @@
 
 		// Search among dedicated connectors
 		for _, c := range a.parser.Resources {
-<<<<<<< HEAD
-			if c.ConnectorSpec != nil && c.ConnectorSpec.Name == connector {
-=======
 			if c.ConnectorSpec != nil && c.Name.Name == connector {
->>>>>>> 154b1c52
 				defaultConfig = c.ConnectorSpec.Properties
 				break
 			}
