--- conflicted
+++ resolved
@@ -17,18 +17,18 @@
 // MetricsViewYAML is the raw structure of a MetricsView resource defined in YAML
 type MetricsViewYAML struct {
 	commonYAML        `yaml:",inline"` // Not accessed here, only setting it so we can use KnownFields for YAML parsing
-	DisplayName       string           `yaml:"display_name"`
-	Title             string           `yaml:"title"` // Deprecated: use display_name
-	Description       string           `yaml:"description"`
-	Model             string           `yaml:"model"`
-	Database          string           `yaml:"database"`
-	DatabaseSchema    string           `yaml:"database_schema"`
-	Table             string           `yaml:"table"`
-	TimeDimension     string           `yaml:"timeseries"`
-	Watermark         string           `yaml:"watermark"`
-	SmallestTimeGrain string           `yaml:"smallest_time_grain"`
-	FirstDayOfWeek    uint32           `yaml:"first_day_of_week"`
-	FirstMonthOfYear  uint32           `yaml:"first_month_of_year"`
+	DisplayName       string `yaml:"display_name"`
+	Title             string `yaml:"title"` // Deprecated: use display_name
+	Description       string `yaml:"description"`
+	Model             string `yaml:"model"`
+	Database          string `yaml:"database"`
+	DatabaseSchema    string `yaml:"database_schema"`
+	Table             string `yaml:"table"`
+	TimeDimension     string `yaml:"timeseries"`
+	Watermark         string `yaml:"watermark"`
+	SmallestTimeGrain string `yaml:"smallest_time_grain"`
+	FirstDayOfWeek    uint32 `yaml:"first_day_of_week"`
+	FirstMonthOfYear  uint32 `yaml:"first_month_of_year"`
 	Dimensions        []*struct {
 		Name        string
 		DisplayName string `yaml:"display_name"`
@@ -495,11 +495,7 @@
 	}
 
 	if tmp.DefaultTimeRange != "" {
-<<<<<<< HEAD
-		_, err := rilltime.Parse(tmp.DefaultTimeRange)
-=======
 		_, err := rilltime.Parse(tmp.DefaultTimeRange, rilltime.ParseOptions{})
->>>>>>> a706c807
 		if err != nil {
 			return fmt.Errorf(`invalid "default_time_range": %w`, err)
 		}
@@ -746,11 +742,7 @@
 
 	if tmp.AvailableTimeRanges != nil {
 		for _, r := range tmp.AvailableTimeRanges {
-<<<<<<< HEAD
-			_, err := rilltime.Parse(r.Range)
-=======
 			_, err := rilltime.Parse(r.Range, rilltime.ParseOptions{})
->>>>>>> a706c807
 			if err != nil {
 				return fmt.Errorf("invalid range in available_time_ranges: %w", err)
 			}
