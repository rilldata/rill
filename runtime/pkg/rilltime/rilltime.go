--- conflicted
+++ resolved
@@ -38,32 +38,6 @@
 		{"By", `(?i)by`},
 		{"Of", `(?i)of`},
 		// needed for misc. direct character references used
-<<<<<<< HEAD
-		{"Punct", `[-[!@#$%^&*()+_={}\|:;"'<,>.?/]|]`},
-		{"To", `[tT][oO]`},
-		{"By", `[bB][yY]`},
-		{"Whitespace", `[ \t\n\r]+`},
-	})
-	daxNotations = map[string]string{
-		// Mapping for our old rill-<DAX> syntax
-		"TD":  "0d to latest",
-		"WTD": "0W to latest",
-		"MTD": "0M to latest",
-		"QTD": "0Q to latest",
-		"YTD": "0Y to latest",
-		"PDC": "-1d to 0d",
-		"PWC": "-1W to 0W",
-		"PMC": "-1M to 0M",
-		"PQC": "-1Q to 0Q",
-		"PYC": "-1Y to 0Y",
-		// TODO: previous period is contextual. should be handled in UI
-		"PP": "",
-		"PD": "-1d to 0d",
-		"PW": "-1W to 0W",
-		"PM": "-1M to 0M",
-		"PQ": "-1Q to 0Q",
-		"PY": "-1Y to 0Y",
-=======
 		{"Punct", `[-[!@#$%^&*()+_={}\|:;"'<,>.?/]]`},
 		{"Whitespace", `[ \t]+`},
 	})
@@ -86,7 +60,6 @@
 		"PM": "-1M to M~",
 		"PQ": "-1Q to Q~",
 		"PY": "-1Y to Y~",
->>>>>>> 58fa21fc
 	}
 	rillTimeParser = participle.MustBuild[Expression](
 		participle.Lexer(rillTimeLexer),
@@ -130,17 +103,6 @@
 )
 
 type Expression struct {
-<<<<<<< HEAD
-	Start         *TimeAnchor  `parser:"  @@"`
-	End           *TimeAnchor  `parser:"(To @@)?"`
-	Modifiers     *Modifiers   `parser:"(By @@)?"`
-	AtModifiers   *AtModifiers `parser:"('@' @@)?"`
-	isNewFormat   bool
-	grain         *Grain
-	truncateGrain timeutil.TimeGrain
-	isComplete    bool
-	timeZone      *time.Location
-=======
 	From           *Link          `parser:"@@"`
 	To             *Link          `parser:"(To @@)?"`
 	Grain          *string        `parser:"(By @Grain)?"`
@@ -150,7 +112,6 @@
 	isNewFormat bool
 	timeZone    *time.Location
 	isoDuration *duration.StandardDuration
->>>>>>> 58fa21fc
 }
 
 // Link represents a link of grains specifying the customisable anchors.
