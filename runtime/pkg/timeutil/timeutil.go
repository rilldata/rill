--- conflicted
+++ resolved
@@ -2,11 +2,10 @@
 
 import (
 	"time"
-
-	runtimev1 "github.com/rilldata/rill/proto/gen/rill/runtime/v1"
-
 	// Load IANA time zone data
 	_ "time/tzdata"
+
+	runtimev1 "github.com/rilldata/rill/proto/gen/rill/runtime/v1"
 )
 
 // TimeGrain is extension of std time package with Week and Quarter added
@@ -197,39 +196,7 @@
 	return -1
 }
 
-<<<<<<< HEAD
-func AddTimeProto(to time.Time, tg runtimev1.TimeGrain, count int) time.Time {
-	switch tg {
-	case runtimev1.TimeGrain_TIME_GRAIN_UNSPECIFIED:
-		return to
-	case runtimev1.TimeGrain_TIME_GRAIN_MILLISECOND:
-		return to.Add(time.Duration(count) * time.Millisecond)
-	case runtimev1.TimeGrain_TIME_GRAIN_SECOND:
-		return to.Add(time.Duration(count) * time.Second)
-	case runtimev1.TimeGrain_TIME_GRAIN_MINUTE:
-		return to.Add(time.Duration(count) * time.Minute)
-	case runtimev1.TimeGrain_TIME_GRAIN_HOUR:
-		return to.Add(time.Duration(count) * time.Hour)
-	case runtimev1.TimeGrain_TIME_GRAIN_DAY:
-		return to.AddDate(0, 0, count)
-	case runtimev1.TimeGrain_TIME_GRAIN_WEEK:
-		return to.AddDate(0, 0, count*7)
-	case runtimev1.TimeGrain_TIME_GRAIN_MONTH:
-		return to.AddDate(0, count, 0)
-	case runtimev1.TimeGrain_TIME_GRAIN_QUARTER:
-		return to.AddDate(0, count*3, 0)
-	case runtimev1.TimeGrain_TIME_GRAIN_YEAR:
-		return to.AddDate(count, 0, 0)
-	}
-
-	return to
-}
-
-func OffsetTime(tm time.Time, tg TimeGrain, tz *time.Location, n int) time.Time {
-	tm = tm.In(tz)
-=======
 func OffsetTime(tm time.Time, tg TimeGrain, n int) time.Time {
->>>>>>> 81abf372
 	switch tg {
 	case TimeGrainUnspecified:
 	case TimeGrainMillisecond:
@@ -243,15 +210,6 @@
 	case TimeGrainDay:
 		tm = tm.AddDate(0, 0, n)
 	case TimeGrainWeek:
-<<<<<<< HEAD
-		tm = tm.AddDate(0, 0, n*7)
-	case TimeGrainMonth:
-		tm = tm.AddDate(0, n, 0)
-	case TimeGrainQuarter:
-		tm = tm.AddDate(0, n*3, 0)
-	case TimeGrainYear:
-		tm = tm.AddDate(n, 0, 0)
-=======
 		return tm.AddDate(0, 0, n*7)
 	case TimeGrainMonth, TimeGrainQuarter, TimeGrainYear:
 		// Offset with correction for different days in months
@@ -276,7 +234,6 @@
 		maxDays := daysInMonth(offsetFirstDay.Year(), int(offsetFirstDay.Month()))
 		// Take the min of max-days or day from `tm`
 		return offsetFirstDay.AddDate(0, 0, min(maxDays-1, tm.Day()-1))
->>>>>>> 81abf372
 	}
 
 	return tm.In(time.UTC)
