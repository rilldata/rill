package postgres

import (
	"context"
	"errors"
	"fmt"
	"maps"

	"github.com/jmoiron/sqlx"
	"github.com/mitchellh/mapstructure"
	"github.com/rilldata/rill/runtime/drivers"
	"github.com/rilldata/rill/runtime/pkg/activity"
	"github.com/rilldata/rill/runtime/storage"
	"go.uber.org/zap"

	// Load postgres driver
	_ "github.com/jackc/pgx/v5/stdlib"
)

func init() {
	drivers.Register("postgres", driver{})
	drivers.RegisterAsConnector("postgres", driver{})
}

var spec = drivers.Spec{
	DisplayName: "Postgres",
	Description: "Connect to Postgres.",
	DocsURL:     "https://docs.rilldata.com/reference/connectors/postgres",
	ConfigProperties: []*drivers.PropertySpec{
		{
			Key:    "database_url",
			Secret: true,
		},
	},
	// Important: Any edits to the below properties must be accompanied by changes to the client-side form validation schemas.
	SourceProperties: []*drivers.PropertySpec{
		{
			Key:         "sql",
			Type:        drivers.StringPropertyType,
			Required:    true,
			DisplayName: "SQL",
			Description: "Query to extract data from Postgres.",
			Placeholder: "select * from table;",
		},
		{
			Key:         "database_url",
			Type:        drivers.StringPropertyType,
			DisplayName: "Postgres Connection String",
			Required:    false,
			DocsURL:     "https://www.postgresql.org/docs/current/libpq-connect.html#LIBPQ-CONNSTRING",
			Placeholder: "postgresql://postgres:postgres@localhost:5432/postgres",
			Hint:        "Can be configured here or by setting the 'connector.postgres.database_url' environment variable (using '.env' or '--env')",
			Secret:      true,
		},
		{
			Key:         "name",
			Type:        drivers.StringPropertyType,
			DisplayName: "Source name",
			Description: "The name of the source",
			Placeholder: "my_new_source",
			Required:    true,
		},
	},
	ImplementsSQLStore: true,
}

type driver struct{}

type ConfigProperties struct {
	DatabaseURL string `mapstructure:"database_url"`
	DSN         string `mapstructure:"dsn"`
}

func (c *ConfigProperties) ResolveDSN() string {
	if c.DSN != "" {
		return c.DSN
	}
	return c.DatabaseURL
}

func (d driver) Open(instanceID string, config map[string]any, st *storage.Client, ac *activity.Client, logger *zap.Logger) (drivers.Handle, error) {
	if instanceID == "" {
		return nil, errors.New("postgres driver can't be shared")
	}

<<<<<<< HEAD
	conf := &ConfigProperties{}
	if err := mapstructure.WeakDecode(config, conf); err != nil {
		return nil, fmt.Errorf("failed to decode config: %w", err)
	}

	dsn := conf.ResolveDSN()
	if dsn == "" {
		return nil, fmt.Errorf("database_url or dsn not provided")
	}

	// Open DB handle
	db, err := sqlx.Open("pgx", dsn)
	if err != nil {
		return nil, fmt.Errorf("failed to open connection: %w", err)
	}

	return &Connection{
		db:     db,
=======
	return &connection{
>>>>>>> 9e2cebaa
		config: config,
	}, nil
}

func (d driver) Spec() drivers.Spec {
	return spec
}

func (d driver) HasAnonymousSourceAccess(ctx context.Context, src map[string]any, logger *zap.Logger) (bool, error) {
	return false, nil
}

func (d driver) TertiarySourceConnectors(ctx context.Context, src map[string]any, logger *zap.Logger) ([]string, error) {
	return nil, nil
}

<<<<<<< HEAD
type Connection struct {
	db     *sqlx.DB
=======
type connection struct {
>>>>>>> 9e2cebaa
	config map[string]any
}

// Ping implements drivers.Handle.
<<<<<<< HEAD
func (c *Connection) Ping(ctx context.Context) error {
	return c.db.PingContext(ctx)
=======
func (c *connection) Ping(ctx context.Context) error {
	conf := &ConfigProperties{}
	if err := mapstructure.WeakDecode(c.config, conf); err != nil {
		return fmt.Errorf("failed to decode config: %w", err)
	}

	dsn := conf.ResolveDSN()
	if dsn == "" {
		return fmt.Errorf("database_url or dsn not provided")
	}

	// Open DB handle
	db, err := sqlx.Open("pgx", dsn)
	if err != nil {
		return fmt.Errorf("failed to open connection: %w", err)
	}
	defer db.Close()
	return db.PingContext(ctx)
>>>>>>> 9e2cebaa
}

// Migrate implements drivers.Connection.
func (c *Connection) Migrate(ctx context.Context) (err error) {
	return nil
}

// MigrationStatus implements drivers.Handle.
func (c *Connection) MigrationStatus(ctx context.Context) (current, desired int, err error) {
	return 0, 0, nil
}

// Driver implements drivers.Connection.
func (c *Connection) Driver() string {
	return "postgres"
}

// Config implements drivers.Connection.
func (c *Connection) Config() map[string]any {
	return maps.Clone(c.config)
}

// InformationSchema implements drivers.Handle.
func (c *Connection) InformationSchema() drivers.InformationSchema {
	return c
}

// Close implements drivers.Connection.
<<<<<<< HEAD
func (c *Connection) Close() error {
	return c.db.Close()
=======
func (c *connection) Close() error {
	return nil
>>>>>>> 9e2cebaa
}

// AsRegistry implements drivers.Connection.
func (c *Connection) AsRegistry() (drivers.RegistryStore, bool) {
	return nil, false
}

// AsCatalogStore implements drivers.Connection.
func (c *Connection) AsCatalogStore(instanceID string) (drivers.CatalogStore, bool) {
	return nil, false
}

// AsRepoStore implements drivers.Connection.
func (c *Connection) AsRepoStore(instanceID string) (drivers.RepoStore, bool) {
	return nil, false
}

// AsAdmin implements drivers.Handle.
func (c *Connection) AsAdmin(instanceID string) (drivers.AdminService, bool) {
	return nil, false
}

// AsAI implements drivers.Handle.
func (c *Connection) AsAI(instanceID string) (drivers.AIService, bool) {
	return nil, false
}

// AsOLAP implements drivers.Connection.
func (c *Connection) AsOLAP(instanceID string) (drivers.OLAPStore, bool) {
	return nil, false
}

// AsObjectStore implements drivers.Connection.
func (c *Connection) AsObjectStore() (drivers.ObjectStore, bool) {
	return nil, false
}

// AsModelExecutor implements drivers.Handle.
func (c *Connection) AsModelExecutor(instanceID string, opts *drivers.ModelExecutorOptions) (drivers.ModelExecutor, bool) {
	return nil, false
}

// AsModelManager implements drivers.Handle.
func (c *Connection) AsModelManager(instanceID string) (drivers.ModelManager, bool) {
	return nil, false
}

// AsFileStore implements drivers.Connection.
func (c *Connection) AsFileStore() (drivers.FileStore, bool) {
	return nil, false
}

// AsWarehouse implements drivers.Handle.
func (c *Connection) AsWarehouse() (drivers.Warehouse, bool) {
	return nil, false
}

// AsNotifier implements drivers.Connection.
func (c *Connection) AsNotifier(properties map[string]any) (drivers.Notifier, error) {
	return nil, drivers.ErrNotNotifier
}<|MERGE_RESOLUTION|>--- conflicted
+++ resolved
@@ -83,170 +83,140 @@
 		return nil, errors.New("postgres driver can't be shared")
 	}
 
-<<<<<<< HEAD
+	return &Connection{
+		config: config,
+	}, nil
+}
+
+func (d driver) Spec() drivers.Spec {
+	return spec
+}
+
+func (d driver) HasAnonymousSourceAccess(ctx context.Context, src map[string]any, logger *zap.Logger) (bool, error) {
+	return false, nil
+}
+
+func (d driver) TertiarySourceConnectors(ctx context.Context, src map[string]any, logger *zap.Logger) ([]string, error) {
+	return nil, nil
+}
+
+type Connection struct {
+	config map[string]any
+}
+
+// Ping implements drivers.Handle.
+func (c *Connection) Ping(ctx context.Context) error {
+	db, err := c.getDB()
+	if err != nil {
+		return err
+	}
+	defer db.Close()
+	return db.PingContext(ctx)
+}
+
+// Migrate implements drivers.Connection.
+func (c *Connection) Migrate(ctx context.Context) (err error) {
+	return nil
+}
+
+// MigrationStatus implements drivers.Handle.
+func (c *Connection) MigrationStatus(ctx context.Context) (current, desired int, err error) {
+	return 0, 0, nil
+}
+
+// Driver implements drivers.Connection.
+func (c *Connection) Driver() string {
+	return "postgres"
+}
+
+// Config implements drivers.Connection.
+func (c *Connection) Config() map[string]any {
+	return maps.Clone(c.config)
+}
+
+// InformationSchema implements drivers.Handle.
+func (c *Connection) InformationSchema() drivers.InformationSchema {
+	return c
+}
+
+// Close implements drivers.Connection.
+func (c *Connection) Close() error {
+	return nil
+}
+
+// AsRegistry implements drivers.Connection.
+func (c *Connection) AsRegistry() (drivers.RegistryStore, bool) {
+	return nil, false
+}
+
+// AsCatalogStore implements drivers.Connection.
+func (c *Connection) AsCatalogStore(instanceID string) (drivers.CatalogStore, bool) {
+	return nil, false
+}
+
+// AsRepoStore implements drivers.Connection.
+func (c *Connection) AsRepoStore(instanceID string) (drivers.RepoStore, bool) {
+	return nil, false
+}
+
+// AsAdmin implements drivers.Handle.
+func (c *Connection) AsAdmin(instanceID string) (drivers.AdminService, bool) {
+	return nil, false
+}
+
+// AsAI implements drivers.Handle.
+func (c *Connection) AsAI(instanceID string) (drivers.AIService, bool) {
+	return nil, false
+}
+
+// AsOLAP implements drivers.Connection.
+func (c *Connection) AsOLAP(instanceID string) (drivers.OLAPStore, bool) {
+	return nil, false
+}
+
+// AsObjectStore implements drivers.Connection.
+func (c *Connection) AsObjectStore() (drivers.ObjectStore, bool) {
+	return nil, false
+}
+
+// AsModelExecutor implements drivers.Handle.
+func (c *Connection) AsModelExecutor(instanceID string, opts *drivers.ModelExecutorOptions) (drivers.ModelExecutor, bool) {
+	return nil, false
+}
+
+// AsModelManager implements drivers.Handle.
+func (c *Connection) AsModelManager(instanceID string) (drivers.ModelManager, bool) {
+	return nil, false
+}
+
+// AsFileStore implements drivers.Connection.
+func (c *Connection) AsFileStore() (drivers.FileStore, bool) {
+	return nil, false
+}
+
+// AsWarehouse implements drivers.Handle.
+func (c *Connection) AsWarehouse() (drivers.Warehouse, bool) {
+	return nil, false
+}
+
+// AsNotifier implements drivers.Connection.
+func (c *Connection) AsNotifier(properties map[string]any) (drivers.Notifier, error) {
+	return nil, drivers.ErrNotNotifier
+}
+
+// getDB opens a new sqlx.DB connection using the config.
+func (c *Connection) getDB() (*sqlx.DB, error) {
 	conf := &ConfigProperties{}
-	if err := mapstructure.WeakDecode(config, conf); err != nil {
+	if err := mapstructure.WeakDecode(c.config, conf); err != nil {
 		return nil, fmt.Errorf("failed to decode config: %w", err)
 	}
-
 	dsn := conf.ResolveDSN()
 	if dsn == "" {
 		return nil, fmt.Errorf("database_url or dsn not provided")
 	}
-
-	// Open DB handle
 	db, err := sqlx.Open("pgx", dsn)
 	if err != nil {
 		return nil, fmt.Errorf("failed to open connection: %w", err)
 	}
-
-	return &Connection{
-		db:     db,
-=======
-	return &connection{
->>>>>>> 9e2cebaa
-		config: config,
-	}, nil
-}
-
-func (d driver) Spec() drivers.Spec {
-	return spec
-}
-
-func (d driver) HasAnonymousSourceAccess(ctx context.Context, src map[string]any, logger *zap.Logger) (bool, error) {
-	return false, nil
-}
-
-func (d driver) TertiarySourceConnectors(ctx context.Context, src map[string]any, logger *zap.Logger) ([]string, error) {
-	return nil, nil
-}
-
-<<<<<<< HEAD
-type Connection struct {
-	db     *sqlx.DB
-=======
-type connection struct {
->>>>>>> 9e2cebaa
-	config map[string]any
-}
-
-// Ping implements drivers.Handle.
-<<<<<<< HEAD
-func (c *Connection) Ping(ctx context.Context) error {
-	return c.db.PingContext(ctx)
-=======
-func (c *connection) Ping(ctx context.Context) error {
-	conf := &ConfigProperties{}
-	if err := mapstructure.WeakDecode(c.config, conf); err != nil {
-		return fmt.Errorf("failed to decode config: %w", err)
-	}
-
-	dsn := conf.ResolveDSN()
-	if dsn == "" {
-		return fmt.Errorf("database_url or dsn not provided")
-	}
-
-	// Open DB handle
-	db, err := sqlx.Open("pgx", dsn)
-	if err != nil {
-		return fmt.Errorf("failed to open connection: %w", err)
-	}
-	defer db.Close()
-	return db.PingContext(ctx)
->>>>>>> 9e2cebaa
-}
-
-// Migrate implements drivers.Connection.
-func (c *Connection) Migrate(ctx context.Context) (err error) {
-	return nil
-}
-
-// MigrationStatus implements drivers.Handle.
-func (c *Connection) MigrationStatus(ctx context.Context) (current, desired int, err error) {
-	return 0, 0, nil
-}
-
-// Driver implements drivers.Connection.
-func (c *Connection) Driver() string {
-	return "postgres"
-}
-
-// Config implements drivers.Connection.
-func (c *Connection) Config() map[string]any {
-	return maps.Clone(c.config)
-}
-
-// InformationSchema implements drivers.Handle.
-func (c *Connection) InformationSchema() drivers.InformationSchema {
-	return c
-}
-
-// Close implements drivers.Connection.
-<<<<<<< HEAD
-func (c *Connection) Close() error {
-	return c.db.Close()
-=======
-func (c *connection) Close() error {
-	return nil
->>>>>>> 9e2cebaa
-}
-
-// AsRegistry implements drivers.Connection.
-func (c *Connection) AsRegistry() (drivers.RegistryStore, bool) {
-	return nil, false
-}
-
-// AsCatalogStore implements drivers.Connection.
-func (c *Connection) AsCatalogStore(instanceID string) (drivers.CatalogStore, bool) {
-	return nil, false
-}
-
-// AsRepoStore implements drivers.Connection.
-func (c *Connection) AsRepoStore(instanceID string) (drivers.RepoStore, bool) {
-	return nil, false
-}
-
-// AsAdmin implements drivers.Handle.
-func (c *Connection) AsAdmin(instanceID string) (drivers.AdminService, bool) {
-	return nil, false
-}
-
-// AsAI implements drivers.Handle.
-func (c *Connection) AsAI(instanceID string) (drivers.AIService, bool) {
-	return nil, false
-}
-
-// AsOLAP implements drivers.Connection.
-func (c *Connection) AsOLAP(instanceID string) (drivers.OLAPStore, bool) {
-	return nil, false
-}
-
-// AsObjectStore implements drivers.Connection.
-func (c *Connection) AsObjectStore() (drivers.ObjectStore, bool) {
-	return nil, false
-}
-
-// AsModelExecutor implements drivers.Handle.
-func (c *Connection) AsModelExecutor(instanceID string, opts *drivers.ModelExecutorOptions) (drivers.ModelExecutor, bool) {
-	return nil, false
-}
-
-// AsModelManager implements drivers.Handle.
-func (c *Connection) AsModelManager(instanceID string) (drivers.ModelManager, bool) {
-	return nil, false
-}
-
-// AsFileStore implements drivers.Connection.
-func (c *Connection) AsFileStore() (drivers.FileStore, bool) {
-	return nil, false
-}
-
-// AsWarehouse implements drivers.Handle.
-func (c *Connection) AsWarehouse() (drivers.Warehouse, bool) {
-	return nil, false
-}
-
-// AsNotifier implements drivers.Connection.
-func (c *Connection) AsNotifier(properties map[string]any) (drivers.Notifier, error) {
-	return nil, drivers.ErrNotNotifier
+	return db, nil
 }