--- conflicted
+++ resolved
@@ -83,14 +83,6 @@
 
 	// MigrationStatus returns the handle's current and desired migration version (if applicable).
 	MigrationStatus(ctx context.Context) (current int, desired int, err error)
-<<<<<<< HEAD
-
-	// AsInformationSchema returns a InformationSchema if the handle can serve as such, otherwise returns false.
-	// InformationSchema provides metadata about existing tables in a driver.
-	AsInformationSchema() (InformationSchema, bool)
-
-=======
->>>>>>> 462edc44
 	// Close closes the handle.
 
 	Close() error
