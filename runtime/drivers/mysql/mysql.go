package mysql

import (
	"context"
	"errors"

	"github.com/rilldata/rill/runtime/drivers"
	"github.com/rilldata/rill/runtime/pkg/activity"
	"github.com/rilldata/rill/runtime/storage"
	"go.uber.org/zap"
	"gocloud.dev/blob"
)

func init() {
	drivers.Register("mysql", driver{})
	drivers.RegisterAsConnector("mysql", driver{})
}

var spec = drivers.Spec{
	DisplayName: "MySQL",
	Description: "Connect to MySQL.",
	ConfigProperties: []*drivers.PropertySpec{
		{
			Key:         "dsn",
			Type:        drivers.StringPropertyType,
			Placeholder: "username:password@tcp(example.com:3306)/my-db",
			Secret:      true,
		},
	},
	SourceProperties: []*drivers.PropertySpec{
		{
			Key:         "sql",
			Type:        drivers.StringPropertyType,
			Required:    true,
			DisplayName: "SQL",
			Description: "Query to extract data from MySQL.",
			Placeholder: "select * from table;",
		},
		{
			Key:         "dsn",
			Type:        drivers.StringPropertyType,
			DisplayName: "MySQL Connection String",
			Required:    false,
			DocsURL:     "https://github.com/go-sql-driver/mysql?tab=readme-ov-file#dsn-data-source-name",
			Placeholder: "username:password@tcp(example.com:3306)/my-db",
			Hint:        "Either set this or pass --env connector.mysql.dsn=... to rill start",
		},
		{
			Key:         "name",
			Type:        drivers.StringPropertyType,
			DisplayName: "Source name",
			Description: "The name of the source",
			Placeholder: "my_new_source",
			Required:    true,
		},
	},
	ImplementsSQLStore: true,
}

type driver struct{}

<<<<<<< HEAD
func (d driver) Open(instanceID string, config map[string]any, client *activity.Client, _ *blob.Bucket, logger *zap.Logger) (drivers.Handle, error) {
=======
func (d driver) Open(instanceID string, config map[string]any, st *storage.Client, ac *activity.Client, logger *zap.Logger) (drivers.Handle, error) {
>>>>>>> e4b216f6
	if instanceID == "" {
		return nil, errors.New("mysql driver can't be shared")
	}
	// actual db connection is opened during query
	return &connection{
		config: config,
	}, nil
}

func (d driver) Spec() drivers.Spec {
	return spec
}

func (d driver) HasAnonymousSourceAccess(ctx context.Context, src map[string]any, logger *zap.Logger) (bool, error) {
	return false, nil
}

func (d driver) TertiarySourceConnectors(ctx context.Context, src map[string]any, logger *zap.Logger) ([]string, error) {
	return nil, nil
}

type connection struct {
	config map[string]any
}

// Ping implements drivers.Handle.
func (c *connection) Ping(ctx context.Context) error {
	return drivers.ErrNotImplemented
}

// Migrate implements drivers.Connection.
func (c *connection) Migrate(ctx context.Context) (err error) {
	return nil
}

// MigrationStatus implements drivers.Handle.
func (c *connection) MigrationStatus(ctx context.Context) (current, desired int, err error) {
	return 0, 0, nil
}

// Driver implements drivers.Connection.
func (c *connection) Driver() string {
	return "mysql"
}

// Config implements drivers.Connection.
func (c *connection) Config() map[string]any {
	return c.config
}

// Close implements drivers.Connection.
func (c *connection) Close() error {
	return nil
}

// AsRegistry implements drivers.Connection.
func (c *connection) AsRegistry() (drivers.RegistryStore, bool) {
	return nil, false
}

// AsCatalogStore implements drivers.Connection.
func (c *connection) AsCatalogStore(instanceID string) (drivers.CatalogStore, bool) {
	return nil, false
}

// AsRepoStore implements drivers.Connection.
func (c *connection) AsRepoStore(instanceID string) (drivers.RepoStore, bool) {
	return nil, false
}

// AsAdmin implements drivers.Handle.
func (c *connection) AsAdmin(instanceID string) (drivers.AdminService, bool) {
	return nil, false
}

// AsAI implements drivers.Handle.
func (c *connection) AsAI(instanceID string) (drivers.AIService, bool) {
	return nil, false
}

// AsOLAP implements drivers.Connection.
func (c *connection) AsOLAP(instanceID string) (drivers.OLAPStore, bool) {
	return nil, false
}

// AsObjectStore implements drivers.Connection.
func (c *connection) AsObjectStore() (drivers.ObjectStore, bool) {
	return nil, false
}

// AsModelExecutor implements drivers.Handle.
func (c *connection) AsModelExecutor(instanceID string, opts *drivers.ModelExecutorOptions) (drivers.ModelExecutor, bool) {
	return nil, false
}

// AsModelManager implements drivers.Handle.
func (c *connection) AsModelManager(instanceID string) (drivers.ModelManager, bool) {
	return nil, false
}

// AsTransporter implements drivers.Connection.
func (c *connection) AsTransporter(from, to drivers.Handle) (drivers.Transporter, bool) {
	return nil, false
}

// AsFileStore implements drivers.Connection.
func (c *connection) AsFileStore() (drivers.FileStore, bool) {
	return nil, false
}

// AsWarehouse implements drivers.Handle.
func (c *connection) AsWarehouse() (drivers.Warehouse, bool) {
	return nil, false
}

// AsNotifier implements drivers.Connection.
func (c *connection) AsNotifier(properties map[string]any) (drivers.Notifier, error) {
	return nil, drivers.ErrNotNotifier
}<|MERGE_RESOLUTION|>--- conflicted
+++ resolved
@@ -8,7 +8,6 @@
 	"github.com/rilldata/rill/runtime/pkg/activity"
 	"github.com/rilldata/rill/runtime/storage"
 	"go.uber.org/zap"
-	"gocloud.dev/blob"
 )
 
 func init() {
@@ -59,11 +58,7 @@
 
 type driver struct{}
 
-<<<<<<< HEAD
-func (d driver) Open(instanceID string, config map[string]any, client *activity.Client, _ *blob.Bucket, logger *zap.Logger) (drivers.Handle, error) {
-=======
 func (d driver) Open(instanceID string, config map[string]any, st *storage.Client, ac *activity.Client, logger *zap.Logger) (drivers.Handle, error) {
->>>>>>> e4b216f6
 	if instanceID == "" {
 		return nil, errors.New("mysql driver can't be shared")
 	}
