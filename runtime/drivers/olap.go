package drivers

import (
	"context"
	"database/sql"
	"errors"
	"fmt"
	"math"
	"strings"
	"time"

	"github.com/google/uuid"
	"github.com/jmoiron/sqlx"
	runtimev1 "github.com/rilldata/rill/proto/gen/rill/runtime/v1"
	"github.com/rilldata/rill/runtime/pkg/timeutil"
	// Load IANA time zone data
	_ "time/tzdata"
)

var (
	// ErrUnsupportedConnector is returned from Ingest for unsupported connectors.
	ErrUnsupportedConnector = errors.New("drivers: connector not supported")
	// ErrOptimizationFailure is returned when an optimization fails.
	ErrOptimizationFailure = errors.New("drivers: optimization failure")
)

// WithConnectionFunc is a callback function that provides a context to be used in further OLAP store calls to enforce affinity to a single connection.
// It also provides pointers to the actual database/sql and database/sql/driver connections.
// It's called with two contexts: wrappedCtx wraps the input context (including cancellation),
// and ensuredCtx wraps a background context (ensuring it can never be cancelled).
type WithConnectionFunc func(wrappedCtx context.Context, ensuredCtx context.Context, conn *sql.Conn) error

type CreateTableOptions struct {
	View         bool
	BeforeCreate string
	AfterCreate  string
	TableOpts    map[string]any
}

type InsertTableOptions struct {
	BeforeInsert string
	AfterInsert  string
	ByName       bool
	InPlace      bool
	Strategy     IncrementalStrategy
	UniqueKey    []string
}

// OLAPStore is implemented by drivers that are capable of storing, transforming and serving analytical queries.
// NOTE crud APIs are not safe to be called with `WithConnection`
type OLAPStore interface {
	Dialect() Dialect
	WithConnection(ctx context.Context, priority int, longRunning bool, fn WithConnectionFunc) error
	Exec(ctx context.Context, stmt *Statement) error
	Execute(ctx context.Context, stmt *Statement) (*Result, error)
	InformationSchema() InformationSchema

	CreateTableAsSelect(ctx context.Context, name, sql string, opts *CreateTableOptions) error
	InsertTableAsSelect(ctx context.Context, name, sql string, opts *InsertTableOptions) error
	DropTable(ctx context.Context, name string) error
	RenameTable(ctx context.Context, name, newName string) error
	AddTableColumn(ctx context.Context, tableName, columnName string, typ string) error
	AlterTableColumn(ctx context.Context, tableName, columnName string, newType string) error

	MayBeScaledToZero(ctx context.Context) bool
}

// Statement wraps a query to execute against an OLAP driver.
type Statement struct {
	Query       string
	Args        []any
	DryRun      bool
	Priority    int
	LongRunning bool
	// *Cache configs are used to send olap specific cache configs to underlying drivers on per query basis. For example,
	// both Druid and ClickHouse supports specifying if cache should be used for the query or not and if the query results should be populated in cache or not.
	UseCache         *bool // can be used to enable/disable cache for the query
	PopulateCache    *bool // can be used to enable/disable cache population for the query results
	ExecutionTimeout time.Duration
}

// Result wraps the results of query.
type Result struct {
	*sqlx.Rows
	Schema    *runtimev1.StructType
	cleanupFn func() error
	cap       int64
	rows      int64
}

// SetCleanupFunc sets a function, which will be called when the Result is closed.
func (r *Result) SetCleanupFunc(fn func() error) {
	if r.cleanupFn == nil {
		r.cleanupFn = fn
		return
	}

	prevFn := r.cleanupFn
	r.cleanupFn = func() error {
		err1 := prevFn()
		err2 := fn()
		return errors.Join(err1, err2)
	}
}

// SetCap caps the number of rows to return. If the number is exceeded, an error is returned.
func (r *Result) SetCap(n int64) {
	if r.cap > 0 {
		panic("cap already set")
	}
	r.cap = n
}

// Next wraps rows.Next and enforces the cap set by SetCap.
func (r *Result) Next() bool {
	res := r.Rows.Next()
	if !res {
		return false
	}

	r.rows++
	if r.cap > 0 && r.rows > r.cap {
		return false
	}

	return true
}

// Err returns the error of the underlying rows.
func (r *Result) Err() error {
	err := r.Rows.Err()
	if err != nil {
		return err
	}

	if r.cap > 0 && r.rows > r.cap {
		return fmt.Errorf("result cap exceeded: returned more than %d rows", r.cap)
	}

	return nil
}

// Close wraps rows.Close and calls the Result's cleanup function (if it is set).
// Close should be idempotent.
func (r *Result) Close() error {
	firstErr := r.Rows.Close()
	if r.cleanupFn != nil {
		err := r.cleanupFn()
		if firstErr == nil {
			firstErr = err
		}

		// Prevent cleanupFn from being called multiple times.
		// NOTE: Not idempotent for error returned from cleanupFn.
		r.cleanupFn = nil
	}
	return firstErr
}

// InformationSchema contains information about existing tables in an OLAP driver.
// Table lookups should be case insensitive.
type InformationSchema interface {
	All(ctx context.Context, like string) ([]*Table, error)
	Lookup(ctx context.Context, db, schema, name string) (*Table, error)
}

// Table represents a table in an information schema.
type Table struct {
	Database                string
	DatabaseSchema          string
	IsDefaultDatabase       bool
	IsDefaultDatabaseSchema bool
	Name                    string
	View                    bool
	Schema                  *runtimev1.StructType
	UnsupportedCols         map[string]string
}

// IngestionSummary is details about ingestion
type IngestionSummary struct {
	BytesIngested int64
}

// IncrementalStrategy is a strategy to use for incrementally inserting data into a SQL table.
type IncrementalStrategy string

const (
	IncrementalStrategyUnspecified        IncrementalStrategy = ""
	IncrementalStrategyAppend             IncrementalStrategy = "append"
	IncrementalStrategyMerge              IncrementalStrategy = "merge"
	IncrementalStrategyPartitionOverwrite IncrementalStrategy = "partition_overwrite"
)

// Dialect enumerates OLAP query languages.
type Dialect int

const (
	DialectUnspecified Dialect = iota
	DialectDuckDB
	DialectDruid
	DialectClickHouse
	DialectPinot
)

func (d Dialect) String() string {
	switch d {
	case DialectUnspecified:
		return ""
	case DialectDuckDB:
		return "duckdb"
	case DialectDruid:
		return "druid"
	case DialectClickHouse:
		return "clickhouse"
	case DialectPinot:
		return "pinot"
	default:
		panic("not implemented")
	}
}

func (d Dialect) CanPivot() bool {
	return d == DialectDuckDB
}

// EscapeIdentifier returns an escaped SQL identifier in the dialect.
func (d Dialect) EscapeIdentifier(ident string) string {
	if ident == "" {
		return ident
	}
	return fmt.Sprintf("\"%s\"", strings.ReplaceAll(ident, "\"", "\"\"")) // nolint:gocritic // Because SQL escaping is different
}

func (d Dialect) EscapeStringValue(s string) string {
	return fmt.Sprintf("'%s'", strings.ReplaceAll(s, "'", "''"))
}

func (d Dialect) ConvertToDateTruncSpecifier(grain runtimev1.TimeGrain) string {
	var str string
	switch grain {
	case runtimev1.TimeGrain_TIME_GRAIN_MILLISECOND:
		str = "MILLISECOND"
	case runtimev1.TimeGrain_TIME_GRAIN_SECOND:
		str = "SECOND"
	case runtimev1.TimeGrain_TIME_GRAIN_MINUTE:
		str = "MINUTE"
	case runtimev1.TimeGrain_TIME_GRAIN_HOUR:
		str = "HOUR"
	case runtimev1.TimeGrain_TIME_GRAIN_DAY:
		str = "DAY"
	case runtimev1.TimeGrain_TIME_GRAIN_WEEK:
		str = "WEEK"
	case runtimev1.TimeGrain_TIME_GRAIN_MONTH:
		str = "MONTH"
	case runtimev1.TimeGrain_TIME_GRAIN_QUARTER:
		str = "QUARTER"
	case runtimev1.TimeGrain_TIME_GRAIN_YEAR:
		str = "YEAR"
	}

	if d == DialectClickHouse {
		return strings.ToLower(str)
	}
	return str
}

func (d Dialect) SupportsILike() bool {
	return d != DialectDruid && d != DialectPinot
}

// RequiresCastForLike returns true if the dialect requires an expression used in a LIKE or ILIKE condition to explicitly be cast to type TEXT.
func (d Dialect) RequiresCastForLike() bool {
	return d == DialectClickHouse
}

// EscapeTable returns an esacped fully qualified table name
func (d Dialect) EscapeTable(db, schema, table string) string {
	if d == DialectDuckDB {
		return d.EscapeIdentifier(table)
	}
	var sb strings.Builder
	if db != "" {
		sb.WriteString(d.EscapeIdentifier(db))
		sb.WriteString(".")
	}
	if schema != "" {
		sb.WriteString(d.EscapeIdentifier(schema))
		sb.WriteString(".")
	}
	sb.WriteString(d.EscapeIdentifier(table))
	return sb.String()
}

func (d Dialect) DimensionSelect(db, dbSchema, table string, dim *runtimev1.MetricsViewSpec_DimensionV2) (dimSelect, unnestClause string) {
	colName := d.EscapeIdentifier(dim.Name)
	if !dim.Unnest || d == DialectDruid {
		return fmt.Sprintf(`(%s) as %s`, d.MetricsViewDimensionExpression(dim), colName), ""
	}
	if dim.Unnest && d == DialectClickHouse {
		return fmt.Sprintf(`arrayJoin(%s) as %s`, d.MetricsViewDimensionExpression(dim), colName), ""
	}

	unnestColName := d.EscapeIdentifier(tempName(fmt.Sprintf("%s_%s_", "unnested", dim.Name)))
	unnestTableName := tempName("tbl")
	sel := fmt.Sprintf(`%s as %s`, unnestColName, colName)
	if dim.Expression == "" {
		// select "unnested_colName" as "colName" ... FROM "mv_table", LATERAL UNNEST("mv_table"."colName") tbl_name("unnested_colName") ...
		return sel, fmt.Sprintf(`, LATERAL UNNEST(%s.%s) %s(%s)`, d.EscapeTable(db, dbSchema, table), colName, unnestTableName, unnestColName)
	}

	return sel, fmt.Sprintf(`, LATERAL UNNEST(%s) %s(%s)`, dim.Expression, unnestTableName, unnestColName)
}

func (d Dialect) DimensionSelectPair(db, dbSchema, table string, dim *runtimev1.MetricsViewSpec_DimensionV2) (expr, alias, unnestClause string) {
	colName := d.EscapeIdentifier(dim.Name)
	if !dim.Unnest || d == DialectDruid {
		return d.MetricsViewDimensionExpression(dim), colName, ""
	}

	unnestColName := d.EscapeIdentifier(tempName(fmt.Sprintf("%s_%s_", "unnested", dim.Name)))
	unnestTableName := tempName("tbl")
	if dim.Expression == "" {
		// select "unnested_colName" as "colName" ... FROM "mv_table", LATERAL UNNEST("mv_table"."colName") tbl_name("unnested_colName") ...
		return unnestColName, colName, fmt.Sprintf(`, LATERAL UNNEST(%s.%s) %s(%s)`, d.EscapeTable(db, dbSchema, table), colName, unnestTableName, unnestColName)
	}

	return unnestColName, colName, fmt.Sprintf(`, LATERAL UNNEST(%s) %s(%s)`, dim.Expression, unnestTableName, unnestColName)
}

func (d Dialect) LateralUnnest(expr, tableAlias, colName string) (tbl string, auto bool, err error) {
	if d == DialectDruid || d == DialectPinot || d == DialectClickHouse {
		return "", true, nil
	}

	return fmt.Sprintf(`LATERAL UNNEST(%s) %s(%s)`, expr, tableAlias, d.EscapeIdentifier(colName)), false, nil
}

func (d Dialect) AutoUnnest(expr string) string {
	if d == DialectClickHouse {
		return fmt.Sprintf("arrayJoin(%s)", expr)
	}
	return expr
}

func (d Dialect) MetricsViewDimensionExpression(dimension *runtimev1.MetricsViewSpec_DimensionV2) string {
	if dimension.Expression != "" {
		return dimension.Expression
	}
	if dimension.Column != "" {
		return d.EscapeIdentifier(dimension.Column)
	}
	// Backwards compatibility for older projects that have not run reconcile on this metrics view.
	// In that case `column` will not be present.
	return d.EscapeIdentifier(dimension.Name)
}

func (d Dialect) SafeDivideExpression(numExpr, denExpr string) string {
	switch d {
	case DialectDruid:
		return fmt.Sprintf("SAFE_DIVIDE(%s, CAST(%s AS DOUBLE))", numExpr, denExpr)
	default:
		return fmt.Sprintf("(%s)/CAST(%s AS DOUBLE)", numExpr, denExpr)
	}
}

func (d Dialect) OrderByExpression(name string, desc bool) string {
	res := d.EscapeIdentifier(name)
	if desc {
		res += " DESC"
	}
	if d == DialectDuckDB {
		res += " NULLS LAST"
	}
	return res
}

func (d Dialect) JoinOnExpression(lhs, rhs string) string {
	if d == DialectClickHouse {
		return fmt.Sprintf("isNotDistinctFrom(%s, %s)", lhs, rhs)
	}
	return fmt.Sprintf("%s IS NOT DISTINCT FROM %s", lhs, rhs)
}

func (d Dialect) DateTruncExpr(dim *runtimev1.MetricsViewSpec_DimensionV2, grain runtimev1.TimeGrain, tz string, firstDayOfWeek, firstMonthOfYear int) (string, error) {
	if tz == "UTC" || tz == "Etc/UTC" {
		tz = ""
	}

	if tz != "" {
		_, err := time.LoadLocation(tz)
		if err != nil {
			return "", fmt.Errorf("invalid time zone %q: %w", tz, err)
		}
	}

	var specifier string
	if tz != "" && d == DialectDruid {
		specifier = druidTimeFloorSpecifier(grain)
	} else {
		specifier = d.ConvertToDateTruncSpecifier(grain)
	}

	var expr string
	if dim.Expression != "" {
		expr = fmt.Sprintf("(%s)", dim.Expression)
	} else {
		expr = d.EscapeIdentifier(dim.Column)
	}

	switch d {
	case DialectDuckDB:
		var shift string
		if grain == runtimev1.TimeGrain_TIME_GRAIN_WEEK && firstDayOfWeek > 1 {
			offset := 8 - firstDayOfWeek
			shift = fmt.Sprintf("%d DAY", offset)
		} else if grain == runtimev1.TimeGrain_TIME_GRAIN_YEAR && firstMonthOfYear > 1 {
			offset := 13 - firstMonthOfYear
			shift = fmt.Sprintf("%d MONTH", offset)
		}

		if tz == "" {
			if shift == "" {
				return fmt.Sprintf("date_trunc('%s', %s::TIMESTAMP)::TIMESTAMP", specifier, expr), nil
			}
			return fmt.Sprintf("date_trunc('%s', %s::TIMESTAMP + INTERVAL %s)::TIMESTAMP - INTERVAL %s", specifier, expr, shift, shift), nil
		}

		// Optimization: date_trunc is faster for day+ granularity
		switch grain {
		case runtimev1.TimeGrain_TIME_GRAIN_DAY, runtimev1.TimeGrain_TIME_GRAIN_WEEK, runtimev1.TimeGrain_TIME_GRAIN_MONTH, runtimev1.TimeGrain_TIME_GRAIN_QUARTER, runtimev1.TimeGrain_TIME_GRAIN_YEAR:
			if shift == "" {
				return fmt.Sprintf("timezone('%s', date_trunc('%s', timezone('%s', %s::TIMESTAMPTZ)))::TIMESTAMP", tz, specifier, tz, expr), nil
			}
			return fmt.Sprintf("timezone('%s', date_trunc('%s', timezone('%s', %s::TIMESTAMPTZ) + INTERVAL %s) - INTERVAL %s)::TIMESTAMP", tz, specifier, tz, expr, shift, shift), nil
		}

		if shift == "" {
			return fmt.Sprintf("time_bucket(INTERVAL '1 %s', %s::TIMESTAMPTZ, '%s')", specifier, expr, tz), nil
		}
		return fmt.Sprintf("time_bucket(INTERVAL '1 %s', %s::TIMESTAMPTZ + INTERVAL %s, '%s') - INTERVAL %s", specifier, expr, shift, tz, shift), nil
	case DialectDruid:
		var shift int
		var shiftPeriod string
		if grain == runtimev1.TimeGrain_TIME_GRAIN_WEEK && firstDayOfWeek > 1 {
			shift = 8 - firstDayOfWeek
			shiftPeriod = "P1D"
		} else if grain == runtimev1.TimeGrain_TIME_GRAIN_YEAR && firstMonthOfYear > 1 {
			shift = 13 - firstMonthOfYear
			shiftPeriod = "P1M"
		}

		if tz == "" {
			if shift == 0 {
				return fmt.Sprintf("date_trunc('%s', %s)", specifier, expr), nil
			}
			return fmt.Sprintf("time_shift(date_trunc('%s', time_shift(%s, '%s', %d)), '%s', -%d)", specifier, expr, shiftPeriod, shift, shiftPeriod, shift), nil
		}

		if shift == 0 {
			return fmt.Sprintf("time_floor(%s, '%s', null, '%s')", expr, specifier, tz), nil
		}
		return fmt.Sprintf("time_shift(time_floor(time_shift(%s, '%s', %d), '%s', null, '%s'), '%s', -%d)", expr, shiftPeriod, shift, specifier, tz, shiftPeriod, shift), nil
	case DialectClickHouse:
		var shift string
		if grain == runtimev1.TimeGrain_TIME_GRAIN_WEEK && firstDayOfWeek > 1 {
			offset := 8 - firstDayOfWeek
			shift = fmt.Sprintf("%d DAY", offset)
		} else if grain == runtimev1.TimeGrain_TIME_GRAIN_YEAR && firstMonthOfYear > 1 {
			offset := 13 - firstMonthOfYear
			shift = fmt.Sprintf("%d MONTH", offset)
		}

		if tz == "" {
			if shift == "" {
				return fmt.Sprintf("date_trunc('%s', %s)::DateTime64", specifier, expr), nil
			}
			return fmt.Sprintf("date_trunc('%s', %s + INTERVAL %s)::DateTime64 - INTERVAL %s", specifier, expr, shift, shift), nil
		}

		if shift == "" {
			return fmt.Sprintf("date_trunc('%s', %s::DateTime64(6, '%s'))::DateTime64(6, '%s')", specifier, expr, tz, tz), nil
		}
		return fmt.Sprintf("date_trunc('%s', %s::DateTime64(6, '%s') + INTERVAL %s)::DateTime64(6, '%s') - INTERVAL %s", specifier, expr, tz, shift, tz, shift), nil
	case DialectPinot:
		// TODO: Handle tz instead of ignoring it.
		// TODO: Handle firstDayOfWeek and firstMonthOfYear. NOTE: We currently error when configuring these for Pinot in runtime/validate.go.
		// adding a cast to timestamp to get the the output type as TIMESTAMP otherwise it returns a long
		if tz == "" {
			return fmt.Sprintf("CAST(date_trunc('%s', %s, 'MILLISECONDS') AS TIMESTAMP)", specifier, expr), nil
		}
		return fmt.Sprintf("CAST(date_trunc('%s', %s, 'MILLISECONDS', '%s') AS TIMESTAMP)", specifier, expr, tz), nil
	default:
		return "", fmt.Errorf("unsupported dialect %q", d)
	}
}

func (d Dialect) DateDiff(grain runtimev1.TimeGrain, t1, t2 time.Time) (string, error) {
	unit := d.ConvertToDateTruncSpecifier(grain)
	switch d {
	case DialectClickHouse:
		return fmt.Sprintf("DATEDIFF('%s', parseDateTimeBestEffort('%s'), parseDateTimeBestEffort('%s'))", unit, t1.Format(time.RFC3339), t2.Format(time.RFC3339)), nil
	case DialectDruid:
		return fmt.Sprintf("TIMESTAMPDIFF(%q, TIME_PARSE('%s'), TIME_PARSE('%s'))", unit, t1.Format(time.RFC3339), t2.Format(time.RFC3339)), nil
	case DialectDuckDB:
		return fmt.Sprintf("DATEDIFF('%s', TIMESTAMP '%s', TIMESTAMP '%s')", unit, t1.Format(time.RFC3339), t2.Format(time.RFC3339)), nil
	case DialectPinot:
		return fmt.Sprintf("CAST(DATEDIFF('%s', %d, %d) AS TIMESTAMP)", unit, t1.UnixMilli(), t2.UnixMilli()), nil
	default:
		return "", fmt.Errorf("unsupported dialect %q", d)
	}
}

<<<<<<< HEAD
func (d Dialect) SelectTimeRangeBins(start, end time.Time, grain runtimev1.TimeGrain, alias string) (string, error) {
	switch d {
	case DialectDuckDB:
		return fmt.Sprintf("SELECT range AS %s FROM range('%s'::TIMESTAMP, '%s'::TIMESTAMP, INTERVAL '1 %s')", d.EscapeIdentifier(alias), start.Format(time.RFC3339), end.Format(time.RFC3339), d.ConvertToDateTruncSpecifier(grain)), nil
	case DialectClickHouse:
		// generate select like - SELECT '2021-01-01T00:00:00.000'::DATETIME64 AS "time" UNION ALL SELECT '2021-01-01T01:00:00.000'::DATETIME64 AS "time" ...
		var sb strings.Builder
		sb.WriteString("SELECT ")
		for t := start; t.Before(end); t = timeutil.AddTimeProto(t, grain, 1) {
			if t != start {
				sb.WriteString(" UNION ALL ")
			}
			sb.WriteString(fmt.Sprintf("'%s'::DATETIME64 as %s", t.Format("2006-01-02T15:04:05.000"), d.EscapeIdentifier(alias)))
		}
		return sb.String(), nil
	case DialectDruid:
		// generate select like - SELECT * FROM (
		//  VALUES
		//  (CAST('2006-01-02T15:04:05Z' AS TIMESTAMP)),
		//  (CAST('2006-01-02T15:04:05Z' AS TIMESTAMP))
		//) t (time)
		var sb strings.Builder
		sb.WriteString("SELECT * FROM (VALUES ")
		for t := start; t.Before(end); t = timeutil.AddTimeProto(t, grain, 1) {
			if t != start {
				sb.WriteString(", ")
			}
			sb.WriteString(fmt.Sprintf("(CAST('%s' AS TIMESTAMP))", t.Format(time.RFC3339)))
		}
		sb.WriteString(fmt.Sprintf(") t (%s)", d.EscapeIdentifier(alias)))
		return sb.String(), nil
	default:
		return "", fmt.Errorf("unsupported dialect %q", d)
=======
// SelectInlineResults returns a SQL query which inline results from the result set supplied along with the positional arguments and dimension values.
func (d Dialect) SelectInlineResults(result *Result) (string, []any, []any, error) {
	// check schema field type for compatibility
	for _, f := range result.Schema.Fields {
		if !d.checkTypeCompatibility(f) {
			return "", nil, nil, fmt.Errorf("select inline: schema field type not supported %q: %w", f.Type.Code, ErrOptimizationFailure)
		}
	}

	values := make([]any, len(result.Schema.Fields))
	valuePtrs := make([]any, len(result.Schema.Fields))
	for i := range values {
		valuePtrs[i] = &values[i]
	}

	var dimVals []any
	var args []any

	rows := 0
	prefix := ""
	suffix := ""
	// creating inline query for all dialects in one loop, accumulating field exprs first and then creating the query can be more cleaner
	for result.Next() {
		if err := result.Scan(valuePtrs...); err != nil {
			return "", nil, nil, fmt.Errorf("select inline: failed to scan value: %w", err)
		}
		if d == DialectDruid || d == DialectDuckDB {
			// format - select * from (values (1, 2), (3, 4)) t(a, b)
			if rows == 0 {
				prefix = "SELECT * FROM (VALUES "
				suffix = "t("
			}
			if rows > 0 {
				prefix += ", "
			}
		} else if d == DialectClickHouse {
			// format - SELECT c1 AS a, c2 AS b FROM VALUES((1, 2), (3, 4))
			if rows == 0 {
				prefix = "SELECT "
				suffix = " FROM VALUES ("
			}
			if rows > 0 {
				suffix += ", "
			}
		} else {
			// format - select 1 as a, 2 as b union all select 3 as a, 4 as b
			if rows > 0 {
				prefix += " UNION ALL "
			}
			prefix += "SELECT "
		}

		dimVals = append(dimVals, values[0])
		for i, v := range values {
			if d == DialectDruid || d == DialectDuckDB {
				if i == 0 {
					prefix += "("
				} else {
					prefix += ", "
				}
				if rows == 0 {
					suffix += d.EscapeIdentifier(result.Schema.Fields[i].Name)
					if i != len(result.Schema.Fields)-1 {
						suffix += ", "
					}
				}
			} else if d == DialectClickHouse {
				if i == 0 {
					suffix += "("
				} else {
					suffix += ", "
				}
				if rows == 0 {
					prefix += fmt.Sprintf("c%d AS %s", i+1, d.EscapeIdentifier(result.Schema.Fields[i].Name))
					if i != len(result.Schema.Fields)-1 {
						prefix += ", "
					}
				}
			} else if i > 0 {
				prefix += ", "
			}

			if d == DialectDuckDB {
				prefix += "?"
				args = append(args, v)
			} else if d == DialectClickHouse {
				suffix += "?"
				args = append(args, v)
			} else if d == DialectDruid {
				ok, expr, err := d.GetValExpr(v, result.Schema.Fields[i].Type.Code)
				if err != nil {
					return "", nil, nil, fmt.Errorf("select inline: failed to get value expression: %w", err)
				}
				if !ok {
					return "", nil, nil, fmt.Errorf("select inline: unsupported value type %q: %w", result.Schema.Fields[i].Type.Code, ErrOptimizationFailure)
				}
				prefix += expr
			} else {
				prefix += fmt.Sprintf("%s AS %s", "?", d.EscapeIdentifier(result.Schema.Fields[i].Name))
				args = append(args, v)
			}
		}

		if d == DialectDruid || d == DialectDuckDB {
			prefix += ")"
			if rows == 0 {
				suffix += ")"
			}
		} else if d == DialectClickHouse {
			suffix += ")"
		}

		rows++
	}

	if d == DialectDruid || d == DialectDuckDB {
		prefix += ") "
	} else if d == DialectClickHouse {
		suffix += ")"
	}

	return prefix + suffix, args, dimVals, nil
}

func (d Dialect) GetValExpr(val any, typ runtimev1.Type_Code) (bool, string, error) {
	if val == nil {
		ok, expr := d.GetNullExpr(typ)
		if ok {
			return true, expr, nil
		}
		return false, "", fmt.Errorf("could not get null expr for type %q", typ)
	}
	switch typ {
	case runtimev1.Type_CODE_STRING:
		if s, ok := val.(string); ok {
			return true, d.EscapeStringValue(s), nil
		}
		return false, "", fmt.Errorf("could not cast value %v to string type", val)
	case runtimev1.Type_CODE_INT8, runtimev1.Type_CODE_INT16, runtimev1.Type_CODE_INT32, runtimev1.Type_CODE_INT64, runtimev1.Type_CODE_UINT8, runtimev1.Type_CODE_UINT16, runtimev1.Type_CODE_UINT32, runtimev1.Type_CODE_UINT64, runtimev1.Type_CODE_FLOAT32, runtimev1.Type_CODE_FLOAT64:
		// check NaN and Inf
		if f, ok := val.(float64); ok && (math.IsNaN(f) || math.IsInf(f, 0)) {
			return true, "NULL", nil
		}

		return true, fmt.Sprintf("%v", val), nil
	case runtimev1.Type_CODE_BOOL:
		return true, fmt.Sprintf("%v", val), nil
	case runtimev1.Type_CODE_TIME, runtimev1.Type_CODE_DATE, runtimev1.Type_CODE_TIMESTAMP:
		if t, ok := val.(time.Time); ok {
			if ok, expr := d.GetTimeExpr(t); ok {
				return true, expr, nil
			}
			return false, "", fmt.Errorf("cannot get time expr for dialect %q", d)
		}
		return false, "", fmt.Errorf("unsupported time type %q", typ)
	default:
		return false, "", fmt.Errorf("unsupported type %q", typ)
	}
}

func (d Dialect) GetNullExpr(typ runtimev1.Type_Code) (bool, string) {
	if d == DialectDruid {
		switch typ {
		case runtimev1.Type_CODE_STRING:
			return true, "CAST(NULL AS VARCHAR)"
		case runtimev1.Type_CODE_INT8, runtimev1.Type_CODE_INT16, runtimev1.Type_CODE_INT32, runtimev1.Type_CODE_INT64, runtimev1.Type_CODE_INT128, runtimev1.Type_CODE_INT256, runtimev1.Type_CODE_UINT8, runtimev1.Type_CODE_UINT16, runtimev1.Type_CODE_UINT32, runtimev1.Type_CODE_UINT64, runtimev1.Type_CODE_UINT128, runtimev1.Type_CODE_UINT256:
			return true, "CAST(NULL AS INTEGER)"
		case runtimev1.Type_CODE_FLOAT32, runtimev1.Type_CODE_FLOAT64, runtimev1.Type_CODE_DECIMAL:
			return true, "CAST(NULL AS DOUBLE)"
		case runtimev1.Type_CODE_BOOL:
			return true, "CAST(NULL AS BOOLEAN)"
		case runtimev1.Type_CODE_TIME, runtimev1.Type_CODE_DATE, runtimev1.Type_CODE_TIMESTAMP:
			return true, "CAST(NULL AS TIMESTAMP)"
		default:
			return false, ""
		}
	}
	return true, "NULL"
}

func (d Dialect) GetTimeExpr(t time.Time) (bool, string) {
	switch d {
	case DialectClickHouse:
		return true, fmt.Sprintf("parseDateTimeBestEffort('%s')", t.Format(time.RFC3339Nano))
	case DialectDuckDB, DialectDruid, DialectPinot:
		return true, fmt.Sprintf("CAST('%s' AS TIMESTAMP)", t.Format(time.RFC3339Nano))
	default:
		return false, ""
	}
}

func (d Dialect) checkTypeCompatibility(f *runtimev1.StructType_Field) bool {
	switch f.Type.Code {
	// types that align with native go types are supported
	case runtimev1.Type_CODE_STRING, runtimev1.Type_CODE_INT8, runtimev1.Type_CODE_INT16, runtimev1.Type_CODE_INT32, runtimev1.Type_CODE_INT64, runtimev1.Type_CODE_UINT8, runtimev1.Type_CODE_UINT16, runtimev1.Type_CODE_UINT32, runtimev1.Type_CODE_UINT64, runtimev1.Type_CODE_FLOAT32, runtimev1.Type_CODE_FLOAT64, runtimev1.Type_CODE_BOOL, runtimev1.Type_CODE_TIME, runtimev1.Type_CODE_DATE, runtimev1.Type_CODE_TIMESTAMP:
		return true
	default:
		return false
>>>>>>> a73da68e
	}
}

func druidTimeFloorSpecifier(grain runtimev1.TimeGrain) string {
	switch grain {
	case runtimev1.TimeGrain_TIME_GRAIN_MILLISECOND:
		return "PT0.001S"
	case runtimev1.TimeGrain_TIME_GRAIN_SECOND:
		return "PT1S"
	case runtimev1.TimeGrain_TIME_GRAIN_MINUTE:
		return "PT1M"
	case runtimev1.TimeGrain_TIME_GRAIN_HOUR:
		return "PT1H"
	case runtimev1.TimeGrain_TIME_GRAIN_DAY:
		return "P1D"
	case runtimev1.TimeGrain_TIME_GRAIN_WEEK:
		return "P1W"
	case runtimev1.TimeGrain_TIME_GRAIN_MONTH:
		return "P1M"
	case runtimev1.TimeGrain_TIME_GRAIN_QUARTER:
		return "P3M"
	case runtimev1.TimeGrain_TIME_GRAIN_YEAR:
		return "P1Y"
	}
	panic(fmt.Errorf("invalid time grain enum value %d", int(grain)))
}

func tempName(prefix string) string {
	return prefix + strings.ReplaceAll(uuid.New().String(), "-", "")
}<|MERGE_RESOLUTION|>--- conflicted
+++ resolved
@@ -13,6 +13,7 @@
 	"github.com/jmoiron/sqlx"
 	runtimev1 "github.com/rilldata/rill/proto/gen/rill/runtime/v1"
 	"github.com/rilldata/rill/runtime/pkg/timeutil"
+
 	// Load IANA time zone data
 	_ "time/tzdata"
 )
@@ -510,7 +511,6 @@
 	}
 }
 
-<<<<<<< HEAD
 func (d Dialect) SelectTimeRangeBins(start, end time.Time, grain runtimev1.TimeGrain, alias string) (string, error) {
 	switch d {
 	case DialectDuckDB:
@@ -531,7 +531,7 @@
 		//  VALUES
 		//  (CAST('2006-01-02T15:04:05Z' AS TIMESTAMP)),
 		//  (CAST('2006-01-02T15:04:05Z' AS TIMESTAMP))
-		//) t (time)
+		// ) t (time)
 		var sb strings.Builder
 		sb.WriteString("SELECT * FROM (VALUES ")
 		for t := start; t.Before(end); t = timeutil.AddTimeProto(t, grain, 1) {
@@ -544,7 +544,9 @@
 		return sb.String(), nil
 	default:
 		return "", fmt.Errorf("unsupported dialect %q", d)
-=======
+	}
+}
+
 // SelectInlineResults returns a SQL query which inline results from the result set supplied along with the positional arguments and dimension values.
 func (d Dialect) SelectInlineResults(result *Result) (string, []any, []any, error) {
 	// check schema field type for compatibility
@@ -743,7 +745,6 @@
 		return true
 	default:
 		return false
->>>>>>> a73da68e
 	}
 }
 
