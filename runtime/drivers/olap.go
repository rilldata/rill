package drivers

import (
	"context"
	"errors"
	"fmt"
	"math"
	"regexp"
	"strings"
	"time"

	"github.com/google/uuid"
	runtimev1 "github.com/rilldata/rill/proto/gen/rill/runtime/v1"
	"github.com/rilldata/rill/runtime/pkg/timeutil"

	// Load IANA time zone data
	_ "time/tzdata"
)

var (
	// ErrUnsupportedConnector is returned from Ingest for unsupported connectors.
	ErrUnsupportedConnector = errors.New("drivers: connector not supported")
	// ErrOptimizationFailure is returned when an optimization fails.
	ErrOptimizationFailure = errors.New("drivers: optimization failure")

	DefaultQuerySchemaTimeout = 30 * time.Second

	dictPwdRegex = regexp.MustCompile(`PASSWORD\s+'[^']*'`)
)

// WithConnectionFunc is a callback function that provides a context to be used in further OLAP store calls to enforce affinity to a single connection.
// It also provides pointers to the actual database/sql and database/sql/driver connections.
// It's called with two contexts: wrappedCtx wraps the input context (including cancellation),
// and ensuredCtx wraps a background context (ensuring it can never be cancelled).
type WithConnectionFunc func(wrappedCtx context.Context, ensuredCtx context.Context) error

// OLAPStore is implemented by drivers that are capable of storing, transforming and serving analytical queries.
type OLAPStore interface {
	// Dialect is the SQL dialect that the driver uses.
	Dialect() Dialect
	// MayBeScaledToZero returns true if the driver might currently be scaled to zero.
	MayBeScaledToZero(ctx context.Context) bool
	// WithConnection acquires a connection from the pool and keeps it open until the callback returns.
	WithConnection(ctx context.Context, priority int, fn WithConnectionFunc) error
	// Exec executes a query against the OLAP driver.
	Exec(ctx context.Context, stmt *Statement) error
	// Query executes a query against the OLAP driver and returns an iterator for the resulting rows and schema.
	// The result MUST be closed after use.
	Query(ctx context.Context, stmt *Statement) (*Result, error)
	// QuerySchema returns the schema of the sql without trying not to run the actual query.
	QuerySchema(ctx context.Context, query string, args []any) (*runtimev1.StructType, error)
	// InformationSchema enables introspecting the tables and views available in the OLAP driver.
	InformationSchema() OLAPInformationSchema
}

// Statement wraps a query to execute against an OLAP driver.
type Statement struct {
	// Query is the SQL query to execute.
	Query string
	// Args are positional arguments to bind to the query.
	Args []any
	// DryRun indicates if the query should be parsed and validated, but not actually executed.
	DryRun bool
	// Priority provides a query priority if the driver supports it (a higher value indicates a higher priority).
	Priority int
	// UseCache explicitly enables/disables reading from database-level caches (if supported by the driver).
	// If not set, the driver will use its default behavior.
	UseCache *bool
	// PopulateCache explicitly enables/disables writing to database-level caches (if supported by the driver).
	// If not set, the driver will use its default behavior.
	PopulateCache *bool
	// ExecutionTimeout provides a timeout for query execution.
	// Unlike a timeout on ctx, it will be enforced only for query execution, not for time spent waiting in queues.
	// It may not be supported by all drivers.
	ExecutionTimeout time.Duration
}

// Rows is an iterator for rows returned by a query. It mimics the behavior of sqlx.Rows.
type Rows interface {
	Next() bool
	Err() error
	Close() error
	Scan(dest ...any) error
	MapScan(dest map[string]any) error
}

// Result is the result of a query. It wraps a Rows iterator with additional functionality.
type Result struct {
	Rows
	Schema    *runtimev1.StructType
	cleanupFn func() error
	cap       int64
	rows      int64
}

// SetCleanupFunc sets a function, which will be called when the Result is closed.
func (r *Result) SetCleanupFunc(fn func() error) {
	if r.cleanupFn == nil {
		r.cleanupFn = fn
		return
	}

	prevFn := r.cleanupFn
	r.cleanupFn = func() error {
		err1 := prevFn()
		err2 := fn()
		return errors.Join(err1, err2)
	}
}

// SetCap caps the number of rows to return. If the number is exceeded, an error is returned.
func (r *Result) SetCap(n int64) {
	if r.cap > 0 {
		panic("cap already set")
	}
	r.cap = n
}

// Next wraps rows.Next and enforces the cap set by SetCap.
func (r *Result) Next() bool {
	res := r.Rows.Next()
	if !res {
		return false
	}

	r.rows++
	if r.cap > 0 && r.rows > r.cap {
		return false
	}

	return true
}

// Err returns the error of the underlying rows.
func (r *Result) Err() error {
	err := r.Rows.Err()
	if err != nil {
		return err
	}

	if r.cap > 0 && r.rows > r.cap {
		return fmt.Errorf("result cap exceeded: returned more than %d rows", r.cap)
	}

	return nil
}

// Close wraps rows.Close and calls the Result's cleanup function (if it is set).
// Close should be idempotent.
func (r *Result) Close() error {
	firstErr := r.Rows.Close()
	if r.cleanupFn != nil {
		err := r.cleanupFn()
		if firstErr == nil {
			firstErr = err
		}

		// Prevent cleanupFn from being called multiple times.
		// NOTE: Not idempotent for error returned from cleanupFn.
		r.cleanupFn = nil
	}
	return firstErr
}

// OLAPInformationSchema contains information about existing tables in an OLAP driver.
// Table lookups should be case insensitive.
type OLAPInformationSchema interface {
	// All returns metadata about all tables and views.
	// The like argument can optionally be passed to filter the tables by name.
	All(ctx context.Context, like string, pageSize uint32, pageToken string) ([]*OlapTable, string, error)
	// Lookup returns metadata about a specific tables and views.
	Lookup(ctx context.Context, db, schema, name string) (*OlapTable, error)
	// LoadPhysicalSize populates the PhysicalSizeBytes field of table metadata.
	// It should be called after All or Lookup and not on manually created tables.
	LoadPhysicalSize(ctx context.Context, tables []*OlapTable) error
}

// OlapTable represents a table in an information schema.
type OlapTable struct {
	Database                string
	DatabaseSchema          string
	IsDefaultDatabase       bool
	IsDefaultDatabaseSchema bool
	Name                    string
	View                    bool
	// Schema is the table schema. It is only set when only single table is looked up. It is not set when listing all tables.
	Schema            *runtimev1.StructType
	UnsupportedCols   map[string]string
	PhysicalSizeBytes int64
}

// Dialect enumerates OLAP query languages.
type Dialect int

const (
	DialectUnspecified Dialect = iota
	DialectDuckDB
	DialectDruid
	DialectClickHouse
	DialectPinot

	// Below dialects are not fully supported dialects.
	DialectBigQuery
	DialectSnowflake
<<<<<<< HEAD
	DialectAthena
=======
	DialectMySQL
>>>>>>> ae992aed
)

func (d Dialect) String() string {
	switch d {
	case DialectUnspecified:
		return ""
	case DialectDuckDB:
		return "duckdb"
	case DialectDruid:
		return "druid"
	case DialectClickHouse:
		return "clickhouse"
	case DialectPinot:
		return "pinot"
	case DialectBigQuery:
		return "bigquery"
	case DialectSnowflake:
		return "snowflake"
<<<<<<< HEAD
	case DialectAthena:
		return "athena"
=======
	case DialectMySQL:
		return "mysql"
>>>>>>> ae992aed
	default:
		panic("not implemented")
	}
}

func (d Dialect) CanPivot() bool {
	return d == DialectDuckDB
}

// EscapeIdentifier returns an escaped SQL identifier in the dialect.
func (d Dialect) EscapeIdentifier(ident string) string {
	if ident == "" {
		return ident
	}
	return fmt.Sprintf("\"%s\"", strings.ReplaceAll(ident, "\"", "\"\"")) // nolint:gocritic // Because SQL escaping is different
}

func (d Dialect) EscapeStringValue(s string) string {
	return fmt.Sprintf("'%s'", strings.ReplaceAll(s, "'", "''"))
}

func (d Dialect) ConvertToDateTruncSpecifier(grain runtimev1.TimeGrain) string {
	var str string
	switch grain {
	case runtimev1.TimeGrain_TIME_GRAIN_MILLISECOND:
		str = "MILLISECOND"
	case runtimev1.TimeGrain_TIME_GRAIN_SECOND:
		str = "SECOND"
	case runtimev1.TimeGrain_TIME_GRAIN_MINUTE:
		str = "MINUTE"
	case runtimev1.TimeGrain_TIME_GRAIN_HOUR:
		str = "HOUR"
	case runtimev1.TimeGrain_TIME_GRAIN_DAY:
		str = "DAY"
	case runtimev1.TimeGrain_TIME_GRAIN_WEEK:
		str = "WEEK"
	case runtimev1.TimeGrain_TIME_GRAIN_MONTH:
		str = "MONTH"
	case runtimev1.TimeGrain_TIME_GRAIN_QUARTER:
		str = "QUARTER"
	case runtimev1.TimeGrain_TIME_GRAIN_YEAR:
		str = "YEAR"
	}

	if d == DialectClickHouse {
		return strings.ToLower(str)
	}
	return str
}

func (d Dialect) SupportsILike() bool {
	return d != DialectDruid && d != DialectPinot
}

// RequiresCastForLike returns true if the dialect requires an expression used in a LIKE or ILIKE condition to explicitly be cast to type TEXT.
func (d Dialect) RequiresCastForLike() bool {
	return d == DialectClickHouse
}

func (d Dialect) SupportsRegexMatch() bool {
	return d == DialectDruid
}

func (d Dialect) GetRegexMatchFunction() string {
	switch d {
	case DialectDruid:
		return "REGEXP_LIKE"
	default:
		panic(fmt.Sprintf("unsupported dialect %q for regex match", d))
	}
}

// EscapeTable returns an escaped table name with database, schema and table.
func (d Dialect) EscapeTable(db, schema, table string) string {
	if d == DialectDuckDB {
		return d.EscapeIdentifier(table)
	}
	var sb strings.Builder
	if db != "" {
		sb.WriteString(d.EscapeIdentifier(db))
		sb.WriteString(".")
	}
	if schema != "" {
		sb.WriteString(d.EscapeIdentifier(schema))
		sb.WriteString(".")
	}
	sb.WriteString(d.EscapeIdentifier(table))
	return sb.String()
}

// EscapeMember returns an escaped member name with table alias and column name.
func (d Dialect) EscapeMember(tbl, name string) string {
	if tbl == "" {
		return d.EscapeIdentifier(name)
	}
	return fmt.Sprintf("%s.%s", d.EscapeIdentifier(tbl), d.EscapeIdentifier(name))
}

func (d Dialect) DimensionSelect(db, dbSchema, table string, dim *runtimev1.MetricsViewSpec_Dimension) (dimSelect, unnestClause string, err error) {
	colName := d.EscapeIdentifier(dim.Name)
	if !dim.Unnest || d == DialectDruid {
		expr, err := d.MetricsViewDimensionExpression(dim)
		if err != nil {
			return "", "", fmt.Errorf("failed to get dimension expression: %w", err)
		}
		return fmt.Sprintf(`(%s) as %s`, expr, colName), "", nil
	}
	if dim.Unnest && d == DialectClickHouse {
		expr, err := d.MetricsViewDimensionExpression(dim)
		if err != nil {
			return "", "", fmt.Errorf("failed to get dimension expression: %w", err)
		}
		return fmt.Sprintf(`arrayJoin(%s) as %s`, expr, colName), "", nil
	}

	unnestColName := d.EscapeIdentifier(tempName(fmt.Sprintf("%s_%s_", "unnested", dim.Name)))
	unnestTableName := tempName("tbl")
	sel := fmt.Sprintf(`%s as %s`, unnestColName, colName)
	if dim.Expression == "" {
		// select "unnested_colName" as "colName" ... FROM "mv_table", LATERAL UNNEST("mv_table"."colName") tbl_name("unnested_colName") ...
		return sel, fmt.Sprintf(`, LATERAL UNNEST(%s.%s) %s(%s)`, d.EscapeTable(db, dbSchema, table), colName, unnestTableName, unnestColName), nil
	}

	return sel, fmt.Sprintf(`, LATERAL UNNEST(%s) %s(%s)`, dim.Expression, unnestTableName, unnestColName), nil
}

func (d Dialect) DimensionSelectPair(db, dbSchema, table string, dim *runtimev1.MetricsViewSpec_Dimension) (expr, alias, unnestClause string, err error) {
	colName := d.EscapeIdentifier(dim.Name)
	if !dim.Unnest || d == DialectDruid {
		ex, err := d.MetricsViewDimensionExpression(dim)
		if err != nil {
			return "", "", "", fmt.Errorf("failed to get dimension expression: %w", err)
		}
		return ex, colName, "", nil
	}

	unnestColName := d.EscapeIdentifier(tempName(fmt.Sprintf("%s_%s_", "unnested", dim.Name)))
	unnestTableName := tempName("tbl")
	if dim.Expression == "" {
		// select "unnested_colName" as "colName" ... FROM "mv_table", LATERAL UNNEST("mv_table"."colName") tbl_name("unnested_colName") ...
		return unnestColName, colName, fmt.Sprintf(`, LATERAL UNNEST(%s.%s) %s(%s)`, d.EscapeTable(db, dbSchema, table), colName, unnestTableName, unnestColName), nil
	}

	return unnestColName, colName, fmt.Sprintf(`, LATERAL UNNEST(%s) %s(%s)`, dim.Expression, unnestTableName, unnestColName), nil
}

func (d Dialect) LateralUnnest(expr, tableAlias, colName string) (tbl string, tupleStyle, auto bool, err error) {
	if d == DialectDruid || d == DialectPinot {
		return "", false, true, nil
	}
	if d == DialectClickHouse {
		// using `LEFT ARRAY JOIN` instead of just `ARRAY JOIN` as it includes empty arrays in the result set with zero values
		return fmt.Sprintf("LEFT ARRAY JOIN %s as %s", expr, d.EscapeIdentifier(colName)), false, false, nil
	}
	return fmt.Sprintf(`LATERAL UNNEST(%s) %s(%s)`, expr, tableAlias, d.EscapeIdentifier(colName)), true, false, nil
}

func (d Dialect) UnnestSQLSuffix(tbl string) string {
	if d == DialectDruid || d == DialectPinot {
		panic("Druid and Pinot auto unnests")
	}
	if d == DialectClickHouse {
		return fmt.Sprintf(" %s", tbl)
	}
	return fmt.Sprintf(", %s", tbl)
}

func (d Dialect) MetricsViewDimensionExpression(dimension *runtimev1.MetricsViewSpec_Dimension) (string, error) {
	if dimension.LookupTable != "" {
		var keyExpr string
		if dimension.Column != "" {
			keyExpr = d.EscapeIdentifier(dimension.Column)
		} else if dimension.Expression != "" {
			keyExpr = dimension.Expression
		} else {
			return "", fmt.Errorf("dimension %q has a lookup table but no column or expression defined", dimension.Name)
		}
		return d.LookupExpr(dimension.LookupTable, dimension.LookupValueColumn, keyExpr, dimension.LookupDefaultExpression)
	}

	if dimension.Expression != "" {
		return dimension.Expression, nil
	}
	if dimension.Column != "" {
		return d.EscapeIdentifier(dimension.Column), nil
	}
	// Backwards compatibility for older projects that have not run reconcile on this metrics view.
	// In that case `column` will not be present.
	return d.EscapeIdentifier(dimension.Name), nil
}

// AnyValueExpression applies the ANY_VALUE aggregation function (or equivalent) to the given expression.
func (d Dialect) AnyValueExpression(expr string) string {
	return fmt.Sprintf("ANY_VALUE(%s)", expr)
}

func (d Dialect) GetTimeDimensionParameter() string {
	if d == DialectPinot {
		return "CAST(? AS TIMESTAMP)"
	}
	return "?"
}

func (d Dialect) SafeDivideExpression(numExpr, denExpr string) string {
	switch d {
	case DialectDruid:
		return fmt.Sprintf("SAFE_DIVIDE(%s, CAST(%s AS DOUBLE))", numExpr, denExpr)
	default:
		return fmt.Sprintf("(%s)/CAST(%s AS DOUBLE)", numExpr, denExpr)
	}
}

func (d Dialect) OrderByExpression(name string, desc bool) string {
	res := d.EscapeIdentifier(name)
	if desc {
		res += " DESC"
	}
	if d == DialectDuckDB {
		res += " NULLS LAST"
	}
	return res
}

func (d Dialect) JoinOnExpression(lhs, rhs string) string {
	if d == DialectClickHouse {
		return fmt.Sprintf("isNotDistinctFrom(%s, %s)", lhs, rhs)
	}
	return fmt.Sprintf("%s IS NOT DISTINCT FROM %s", lhs, rhs)
}

func (d Dialect) DateTruncExpr(dim *runtimev1.MetricsViewSpec_Dimension, grain runtimev1.TimeGrain, tz string, firstDayOfWeek, firstMonthOfYear int) (string, error) {
	if tz == "UTC" || tz == "Etc/UTC" {
		tz = ""
	}

	if tz != "" {
		_, err := time.LoadLocation(tz)
		if err != nil {
			return "", fmt.Errorf("invalid time zone %q: %w", tz, err)
		}
	}

	var specifier string
	if tz != "" && d == DialectDruid {
		specifier = druidTimeFloorSpecifier(grain)
	} else {
		specifier = d.ConvertToDateTruncSpecifier(grain)
	}

	var expr string
	if dim.Expression != "" {
		expr = fmt.Sprintf("(%s)", dim.Expression)
	} else {
		expr = d.EscapeIdentifier(dim.Column)
	}

	switch d {
	case DialectDuckDB:
		var shift string
		if grain == runtimev1.TimeGrain_TIME_GRAIN_WEEK && firstDayOfWeek > 1 {
			offset := 8 - firstDayOfWeek
			shift = fmt.Sprintf("%d DAY", offset)
		} else if grain == runtimev1.TimeGrain_TIME_GRAIN_YEAR && firstMonthOfYear > 1 {
			offset := 13 - firstMonthOfYear
			shift = fmt.Sprintf("%d MONTH", offset)
		}

		if tz == "" {
			if shift == "" {
				return fmt.Sprintf("date_trunc('%s', %s::TIMESTAMP)::TIMESTAMP", specifier, expr), nil
			}
			return fmt.Sprintf("date_trunc('%s', %s::TIMESTAMP + INTERVAL %s)::TIMESTAMP - INTERVAL %s", specifier, expr, shift, shift), nil
		}

		// Optimization: date_trunc is faster for day+ granularity
		switch grain {
		case runtimev1.TimeGrain_TIME_GRAIN_DAY, runtimev1.TimeGrain_TIME_GRAIN_WEEK, runtimev1.TimeGrain_TIME_GRAIN_MONTH, runtimev1.TimeGrain_TIME_GRAIN_QUARTER, runtimev1.TimeGrain_TIME_GRAIN_YEAR:
			if shift == "" {
				return fmt.Sprintf("timezone('%s', date_trunc('%s', timezone('%s', %s::TIMESTAMPTZ)))::TIMESTAMP", tz, specifier, tz, expr), nil
			}
			return fmt.Sprintf("timezone('%s', date_trunc('%s', timezone('%s', %s::TIMESTAMPTZ) + INTERVAL %s) - INTERVAL %s)::TIMESTAMP", tz, specifier, tz, expr, shift, shift), nil
		}

		if shift == "" {
			return fmt.Sprintf("time_bucket(INTERVAL '1 %s', %s::TIMESTAMPTZ, '%s')", specifier, expr, tz), nil
		}
		return fmt.Sprintf("time_bucket(INTERVAL '1 %s', %s::TIMESTAMPTZ + INTERVAL %s, '%s') - INTERVAL %s", specifier, expr, shift, tz, shift), nil
	case DialectDruid:
		var shift int
		var shiftPeriod string
		if grain == runtimev1.TimeGrain_TIME_GRAIN_WEEK && firstDayOfWeek > 1 {
			shift = 8 - firstDayOfWeek
			shiftPeriod = "P1D"
		} else if grain == runtimev1.TimeGrain_TIME_GRAIN_YEAR && firstMonthOfYear > 1 {
			shift = 13 - firstMonthOfYear
			shiftPeriod = "P1M"
		}

		if tz == "" {
			if shift == 0 {
				return fmt.Sprintf("date_trunc('%s', %s)", specifier, expr), nil
			}
			return fmt.Sprintf("time_shift(date_trunc('%s', time_shift(%s, '%s', %d)), '%s', -%d)", specifier, expr, shiftPeriod, shift, shiftPeriod, shift), nil
		}

		if shift == 0 {
			return fmt.Sprintf("time_floor(%s, '%s', null, '%s')", expr, specifier, tz), nil
		}
		return fmt.Sprintf("time_shift(time_floor(time_shift(%s, '%s', %d), '%s', null, '%s'), '%s', -%d)", expr, shiftPeriod, shift, specifier, tz, shiftPeriod, shift), nil
	case DialectClickHouse:
		var shift string
		if grain == runtimev1.TimeGrain_TIME_GRAIN_WEEK && firstDayOfWeek > 1 {
			offset := 8 - firstDayOfWeek
			shift = fmt.Sprintf("%d DAY", offset)
		} else if grain == runtimev1.TimeGrain_TIME_GRAIN_YEAR && firstMonthOfYear > 1 {
			offset := 13 - firstMonthOfYear
			shift = fmt.Sprintf("%d MONTH", offset)
		}

		if tz == "" {
			if shift == "" {
				return fmt.Sprintf("date_trunc('%s', %s)::DateTime64", specifier, expr), nil
			}
			return fmt.Sprintf("date_trunc('%s', %s + INTERVAL %s)::DateTime64 - INTERVAL %s", specifier, expr, shift, shift), nil
		}

		if shift == "" {
			return fmt.Sprintf("date_trunc('%s', %s::DateTime64(6, '%s'))::DateTime64(6, '%s')", specifier, expr, tz, tz), nil
		}
		return fmt.Sprintf("date_trunc('%s', %s::DateTime64(6, '%s') + INTERVAL %s)::DateTime64(6, '%s') - INTERVAL %s", specifier, expr, tz, shift, tz, shift), nil
	case DialectPinot:
		// TODO: Handle tz instead of ignoring it.
		// TODO: Handle firstDayOfWeek and firstMonthOfYear. NOTE: We currently error when configuring these for Pinot in runtime/validate.go.
		// adding a cast to timestamp to get the the output type as TIMESTAMP otherwise it returns a long
		if tz == "" {
			return fmt.Sprintf("CAST(date_trunc('%s', %s, 'MILLISECONDS') AS TIMESTAMP)", specifier, expr), nil
		}
		return fmt.Sprintf("CAST(date_trunc('%s', %s, 'MILLISECONDS', '%s') AS TIMESTAMP)", specifier, expr, tz), nil
	default:
		return "", fmt.Errorf("unsupported dialect %q", d)
	}
}

func (d Dialect) DateDiff(grain runtimev1.TimeGrain, t1, t2 time.Time) (string, error) {
	unit := d.ConvertToDateTruncSpecifier(grain)
	switch d {
	case DialectClickHouse:
		return fmt.Sprintf("DATEDIFF('%s', parseDateTimeBestEffort('%s'), parseDateTimeBestEffort('%s'))", unit, t1.Format(time.RFC3339), t2.Format(time.RFC3339)), nil
	case DialectDruid:
		return fmt.Sprintf("TIMESTAMPDIFF(%q, TIME_PARSE('%s'), TIME_PARSE('%s'))", unit, t1.Format(time.RFC3339), t2.Format(time.RFC3339)), nil
	case DialectDuckDB:
		return fmt.Sprintf("DATEDIFF('%s', TIMESTAMP '%s', TIMESTAMP '%s')", unit, t1.Format(time.RFC3339), t2.Format(time.RFC3339)), nil
	case DialectPinot:
		return fmt.Sprintf("DATEDIFF('%s', %d, %d)", unit, t1.UnixMilli(), t2.UnixMilli()), nil
	default:
		return "", fmt.Errorf("unsupported dialect %q", d)
	}
}

func (d Dialect) IntervalSubtract(tsExpr, unitExpr string, grain runtimev1.TimeGrain) (string, error) {
	switch d {
	case DialectClickHouse, DialectDruid, DialectDuckDB:
		return fmt.Sprintf("(%s - INTERVAL (%s) %s)", tsExpr, unitExpr, d.ConvertToDateTruncSpecifier(grain)), nil
	case DialectPinot:
		return fmt.Sprintf("CAST((dateAdd('%s', -1 * %s, %s)) AS TIMESTAMP)", d.ConvertToDateTruncSpecifier(grain), unitExpr, tsExpr), nil
	default:
		return "", fmt.Errorf("unsupported dialect %q", d)
	}
}

func (d Dialect) SelectTimeRangeBins(start, end time.Time, grain runtimev1.TimeGrain, alias string, tz *time.Location) (string, []any, error) {
	var args []any
	switch d {
	case DialectDuckDB:
		return fmt.Sprintf("SELECT range AS %s FROM range('%s'::TIMESTAMP, '%s'::TIMESTAMP, INTERVAL '1 %s')", d.EscapeIdentifier(alias), start.Format(time.RFC3339), end.Format(time.RFC3339), d.ConvertToDateTruncSpecifier(grain)), nil, nil
	case DialectClickHouse:
		// format - SELECT c1 AS "alias" FROM VALUES(toDateTime('2021-01-01 00:00:00'), toDateTime('2021-01-01 00:00:00'),...)
		var sb strings.Builder
		sb.WriteString(fmt.Sprintf("SELECT c1 AS %s FROM VALUES(", d.EscapeIdentifier(alias)))
		for t := start; t.Before(end); t = timeutil.OffsetTime(t, timeutil.TimeGrainFromAPI(grain), 1, tz) {
			if t != start {
				sb.WriteString(", ")
			}
			sb.WriteString("?")
			args = append(args, t)
		}
		sb.WriteString(")")
		return sb.String(), args, nil
	case DialectDruid, DialectPinot:
		// generate select like - SELECT * FROM (
		//  VALUES
		//  (CAST('2006-01-02T15:04:05Z' AS TIMESTAMP)),
		//  (CAST('2006-01-02T15:04:05Z' AS TIMESTAMP))
		// ) t (time)
		var sb strings.Builder
		sb.WriteString("SELECT * FROM (VALUES ")
		for t := start; t.Before(end); t = timeutil.OffsetTime(t, timeutil.TimeGrainFromAPI(grain), 1, tz) {
			if t != start {
				sb.WriteString(", ")
			}
			sb.WriteString("(CAST(? AS TIMESTAMP))")
			args = append(args, t)
		}
		sb.WriteString(fmt.Sprintf(") t (%s)", d.EscapeIdentifier(alias)))
		return sb.String(), args, nil
	default:
		return "", nil, fmt.Errorf("unsupported dialect %q", d)
	}
}

// SelectInlineResults returns a SQL query which inline results from the result set supplied along with the positional arguments and dimension values.
func (d Dialect) SelectInlineResults(result *Result) (string, []any, []any, error) {
	// check schema field type for compatibility
	for _, f := range result.Schema.Fields {
		if !d.checkTypeCompatibility(f) {
			return "", nil, nil, fmt.Errorf("select inline: schema field type not supported %q: %w", f.Type.Code, ErrOptimizationFailure)
		}
	}

	values := make([]any, len(result.Schema.Fields))
	valuePtrs := make([]any, len(result.Schema.Fields))
	for i := range values {
		valuePtrs[i] = &values[i]
	}

	var dimVals []any
	var args []any

	rows := 0
	prefix := ""
	suffix := ""
	// creating inline query for all dialects in one loop, accumulating field exprs first and then creating the query can be more cleaner
	for result.Next() {
		if err := result.Scan(valuePtrs...); err != nil {
			return "", nil, nil, fmt.Errorf("select inline: failed to scan value: %w", err)
		}
		if d == DialectDruid || d == DialectDuckDB || d == DialectPinot {
			// format - select * from (values (1, 2), (3, 4)) t(a, b)
			if rows == 0 {
				prefix = "SELECT * FROM (VALUES "
				suffix = "t("
			}
			if rows > 0 {
				prefix += ", "
			}
		} else if d == DialectClickHouse {
			// format - SELECT c1 AS a, c2 AS b FROM VALUES((1, 2), (3, 4))
			if rows == 0 {
				prefix = "SELECT "
				suffix = " FROM VALUES ("
			}
			if rows > 0 {
				suffix += ", "
			}
		} else {
			// format - select 1 as a, 2 as b union all select 3 as a, 4 as b
			if rows > 0 {
				prefix += " UNION ALL "
			}
			prefix += "SELECT "
		}

		dimVals = append(dimVals, values[0])
		for i, v := range values {
			if d == DialectDruid || d == DialectDuckDB || d == DialectPinot {
				if i == 0 {
					prefix += "("
				} else {
					prefix += ", "
				}
				if rows == 0 {
					suffix += d.EscapeIdentifier(result.Schema.Fields[i].Name)
					if i != len(result.Schema.Fields)-1 {
						suffix += ", "
					}
				}
			} else if d == DialectClickHouse {
				if i == 0 {
					suffix += "("
				} else {
					suffix += ", "
				}
				if rows == 0 {
					prefix += fmt.Sprintf("c%d AS %s", i+1, d.EscapeIdentifier(result.Schema.Fields[i].Name))
					if i != len(result.Schema.Fields)-1 {
						prefix += ", "
					}
				}
			} else if i > 0 {
				prefix += ", "
			}

			if d == DialectDuckDB {
				prefix += "?"
				args = append(args, v)
			} else if d == DialectClickHouse {
				suffix += "?"
				args = append(args, v)
			} else if d == DialectDruid || d == DialectPinot {
				ok, expr, err := d.GetValExpr(v, result.Schema.Fields[i].Type.Code)
				if err != nil {
					return "", nil, nil, fmt.Errorf("select inline: failed to get value expression: %w", err)
				}
				if !ok {
					return "", nil, nil, fmt.Errorf("select inline: unsupported value type %q: %w", result.Schema.Fields[i].Type.Code, ErrOptimizationFailure)
				}
				prefix += expr
			} else {
				prefix += fmt.Sprintf("%s AS %s", "?", d.EscapeIdentifier(result.Schema.Fields[i].Name))
				args = append(args, v)
			}
		}

		if d == DialectDruid || d == DialectDuckDB || d == DialectPinot {
			prefix += ")"
			if rows == 0 {
				suffix += ")"
			}
		} else if d == DialectClickHouse {
			suffix += ")"
		}

		rows++
	}
	err := result.Err()
	if err != nil {
		return "", nil, nil, err
	}

	if d == DialectDruid || d == DialectDuckDB || d == DialectPinot {
		prefix += ") "
	} else if d == DialectClickHouse {
		suffix += ")"
	}

	return prefix + suffix, args, dimVals, nil
}

func (d Dialect) GetValExpr(val any, typ runtimev1.Type_Code) (bool, string, error) {
	if val == nil {
		ok, expr := d.GetNullExpr(typ)
		if ok {
			return true, expr, nil
		}
		return false, "", fmt.Errorf("could not get null expr for type %q", typ)
	}
	switch typ {
	case runtimev1.Type_CODE_STRING:
		if s, ok := val.(string); ok {
			return true, d.EscapeStringValue(s), nil
		}
		return false, "", fmt.Errorf("could not cast value %v to string type", val)
	case runtimev1.Type_CODE_INT8, runtimev1.Type_CODE_INT16, runtimev1.Type_CODE_INT32, runtimev1.Type_CODE_INT64, runtimev1.Type_CODE_UINT8, runtimev1.Type_CODE_UINT16, runtimev1.Type_CODE_UINT32, runtimev1.Type_CODE_UINT64, runtimev1.Type_CODE_FLOAT32, runtimev1.Type_CODE_FLOAT64:
		// check NaN and Inf
		if f, ok := val.(float64); ok && (math.IsNaN(f) || math.IsInf(f, 0)) {
			return true, "NULL", nil
		}

		return true, fmt.Sprintf("%v", val), nil
	case runtimev1.Type_CODE_BOOL:
		return true, fmt.Sprintf("%v", val), nil
	case runtimev1.Type_CODE_TIME, runtimev1.Type_CODE_DATE, runtimev1.Type_CODE_TIMESTAMP:
		if t, ok := val.(time.Time); ok {
			if ok, expr := d.GetTimeExpr(t); ok {
				return true, expr, nil
			}
			return false, "", fmt.Errorf("cannot get time expr for dialect %q", d)
		}
		return false, "", fmt.Errorf("unsupported time type %q", typ)
	default:
		return false, "", fmt.Errorf("unsupported type %q", typ)
	}
}

func (d Dialect) GetNullExpr(typ runtimev1.Type_Code) (bool, string) {
	if d == DialectDruid {
		switch typ {
		case runtimev1.Type_CODE_STRING:
			return true, "CAST(NULL AS VARCHAR)"
		case runtimev1.Type_CODE_INT8, runtimev1.Type_CODE_INT16, runtimev1.Type_CODE_INT32, runtimev1.Type_CODE_INT64, runtimev1.Type_CODE_INT128, runtimev1.Type_CODE_INT256, runtimev1.Type_CODE_UINT8, runtimev1.Type_CODE_UINT16, runtimev1.Type_CODE_UINT32, runtimev1.Type_CODE_UINT64, runtimev1.Type_CODE_UINT128, runtimev1.Type_CODE_UINT256:
			return true, "CAST(NULL AS INTEGER)"
		case runtimev1.Type_CODE_FLOAT32, runtimev1.Type_CODE_FLOAT64, runtimev1.Type_CODE_DECIMAL:
			return true, "CAST(NULL AS DOUBLE)"
		case runtimev1.Type_CODE_BOOL:
			return true, "CAST(NULL AS BOOLEAN)"
		case runtimev1.Type_CODE_TIME, runtimev1.Type_CODE_DATE, runtimev1.Type_CODE_TIMESTAMP:
			return true, "CAST(NULL AS TIMESTAMP)"
		default:
			return false, ""
		}
	}
	return true, "NULL"
}

func (d Dialect) GetTimeExpr(t time.Time) (bool, string) {
	switch d {
	case DialectClickHouse:
		return true, fmt.Sprintf("parseDateTimeBestEffort('%s')", t.Format(time.RFC3339Nano))
	case DialectDuckDB, DialectDruid:
		return true, fmt.Sprintf("CAST('%s' AS TIMESTAMP)", t.Format(time.RFC3339Nano))
	case DialectPinot:
		return true, fmt.Sprintf("CAST(%d AS TIMESTAMP)", t.UnixMilli())
	default:
		return false, ""
	}
}

func (d Dialect) LookupExpr(lookupTable, lookupValueColumn, lookupKeyExpr, lookupDefaultExpression string) (string, error) {
	switch d {
	case DialectClickHouse:
		if lookupDefaultExpression != "" {
			return fmt.Sprintf("dictGetOrDefault('%s', '%s', %s, %s)", lookupTable, lookupValueColumn, lookupKeyExpr, lookupDefaultExpression), nil
		}
		return fmt.Sprintf("dictGet('%s', '%s', %s)", lookupTable, lookupValueColumn, lookupKeyExpr), nil
	default:
		// Druid already does reverse lookup inherently so defining lookup expression directly as dimension expression should be ok.
		// For Duckdb I think we should just avoid going into this complexity as it should not matter much at that scale.
		return "", fmt.Errorf("lookup tables are not supported for dialect %q", d)
	}
}

func (d Dialect) LookupSelectExpr(lookupTable, lookupKeyColumn string) (string, error) {
	switch d {
	case DialectClickHouse:
		return fmt.Sprintf("SELECT %s FROM dictionary(%s)", d.EscapeIdentifier(lookupKeyColumn), d.EscapeIdentifier(lookupTable)), nil
	default:
		return "", fmt.Errorf("unsupported dialect %q", d)
	}
}

func (d Dialect) SanitizeQueryForLogging(sql string) string {
	if d == DialectClickHouse {
		// replace inline "PASSWORD 'pwd'" for dict source with "PASSWORD '***'"
		sql = dictPwdRegex.ReplaceAllString(sql, "PASSWORD '***'")
	}
	return sql
}

func (d Dialect) checkTypeCompatibility(f *runtimev1.StructType_Field) bool {
	switch f.Type.Code {
	// types that align with native go types are supported
	case runtimev1.Type_CODE_STRING, runtimev1.Type_CODE_INT8, runtimev1.Type_CODE_INT16, runtimev1.Type_CODE_INT32, runtimev1.Type_CODE_INT64, runtimev1.Type_CODE_UINT8, runtimev1.Type_CODE_UINT16, runtimev1.Type_CODE_UINT32, runtimev1.Type_CODE_UINT64, runtimev1.Type_CODE_FLOAT32, runtimev1.Type_CODE_FLOAT64, runtimev1.Type_CODE_BOOL, runtimev1.Type_CODE_TIME, runtimev1.Type_CODE_DATE, runtimev1.Type_CODE_TIMESTAMP:
		return true
	default:
		return false
	}
}

func druidTimeFloorSpecifier(grain runtimev1.TimeGrain) string {
	switch grain {
	case runtimev1.TimeGrain_TIME_GRAIN_MILLISECOND:
		return "PT0.001S"
	case runtimev1.TimeGrain_TIME_GRAIN_SECOND:
		return "PT1S"
	case runtimev1.TimeGrain_TIME_GRAIN_MINUTE:
		return "PT1M"
	case runtimev1.TimeGrain_TIME_GRAIN_HOUR:
		return "PT1H"
	case runtimev1.TimeGrain_TIME_GRAIN_DAY:
		return "P1D"
	case runtimev1.TimeGrain_TIME_GRAIN_WEEK:
		return "P1W"
	case runtimev1.TimeGrain_TIME_GRAIN_MONTH:
		return "P1M"
	case runtimev1.TimeGrain_TIME_GRAIN_QUARTER:
		return "P3M"
	case runtimev1.TimeGrain_TIME_GRAIN_YEAR:
		return "P1Y"
	}
	panic(fmt.Errorf("invalid time grain enum value %d", int(grain)))
}

func tempName(prefix string) string {
	return prefix + strings.ReplaceAll(uuid.New().String(), "-", "")
}<|MERGE_RESOLUTION|>--- conflicted
+++ resolved
@@ -202,11 +202,8 @@
 	// Below dialects are not fully supported dialects.
 	DialectBigQuery
 	DialectSnowflake
-<<<<<<< HEAD
 	DialectAthena
-=======
 	DialectMySQL
->>>>>>> ae992aed
 )
 
 func (d Dialect) String() string {
@@ -225,13 +222,10 @@
 		return "bigquery"
 	case DialectSnowflake:
 		return "snowflake"
-<<<<<<< HEAD
 	case DialectAthena:
 		return "athena"
-=======
 	case DialectMySQL:
 		return "mysql"
->>>>>>> ae992aed
 	default:
 		panic("not implemented")
 	}
