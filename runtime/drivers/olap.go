package drivers

import (
	"context"
	"database/sql"
	"errors"
	"fmt"
	"strings"
	"time"

	"github.com/jmoiron/sqlx"
	runtimev1 "github.com/rilldata/rill/proto/gen/rill/runtime/v1"
)

// ErrUnsupportedConnector is returned from Ingest for unsupported connectors.
var ErrUnsupportedConnector = errors.New("drivers: connector not supported")

// WithConnectionFunc is a callback function that provides a context to be used in further OLAP store calls to enforce affinity to a single connection.
// It also provides pointers to the actual database/sql and database/sql/driver connections.
// It's called with two contexts: wrappedCtx wraps the input context (including cancellation),
// and ensuredCtx wraps a background context (ensuring it can never be cancelled).
type WithConnectionFunc func(wrappedCtx context.Context, ensuredCtx context.Context, conn *sql.Conn) error

// OLAPStore is implemented by drivers that are capable of storing, transforming and serving analytical queries.
// NOTE crud APIs are not safe to be called with `WithConnection`
type OLAPStore interface {
	Dialect() Dialect
	WithConnection(ctx context.Context, priority int, longRunning, tx bool, fn WithConnectionFunc) error
	Exec(ctx context.Context, stmt *Statement) error
	Execute(ctx context.Context, stmt *Statement) (*Result, error)
	InformationSchema() InformationSchema
	EstimateSize() (int64, bool)

	CreateTableAsSelect(ctx context.Context, name string, view bool, sql string) error
	InsertTableAsSelect(ctx context.Context, name string, byName bool, sql string) error
	DropTable(ctx context.Context, name string, view bool) error
	// RenameTable is force rename
	RenameTable(ctx context.Context, name, newName string, view bool) error
	AddTableColumn(ctx context.Context, tableName, columnName string, typ string) error
	AlterTableColumn(ctx context.Context, tableName, columnName string, newType string) error
}

// Statement wraps a query to execute against an OLAP driver.
type Statement struct {
	Query            string
	Args             []any
	DryRun           bool
	Priority         int
	LongRunning      bool
	ExecutionTimeout time.Duration
}

// Result wraps the results of query.
type Result struct {
	*sqlx.Rows
	Schema    *runtimev1.StructType
	cleanupFn func() error
}

// SetCleanupFunc sets a function, which will be called when the Result is closed.
func (r *Result) SetCleanupFunc(fn func() error) {
	if r.cleanupFn != nil {
		panic("cleanup function already set")
	}
	r.cleanupFn = fn
}

// Close wraps rows.Close and calls the Result's cleanup function (if it is set).
// Close should be idempotent.
func (r *Result) Close() error {
	firstErr := r.Rows.Close()
	if r.cleanupFn != nil {
		err := r.cleanupFn()
		if firstErr == nil {
			firstErr = err
		}

		// Prevent cleanupFn from being called multiple times.
		// NOTE: Not idempotent for error returned from cleanupFn.
		r.cleanupFn = nil
	}
	return firstErr
}

// InformationSchema contains information about existing tables in an OLAP driver.
// Table lookups should be case insensitive.
type InformationSchema interface {
	All(ctx context.Context) ([]*Table, error)
	Lookup(ctx context.Context, db, schema, name string) (*Table, error)
}

// Table represents a table in an information schema.
type Table struct {
	Database                string
	DatabaseSchema          string
	IsDefaultDatabase       bool
	IsDefaultDatabaseSchema bool
	Name                    string
	View                    bool
	Schema                  *runtimev1.StructType
	UnsupportedCols         map[string]string
}

// IngestionSummary is details about ingestion
type IngestionSummary struct {
	BytesIngested int64
}

// Dialect enumerates OLAP query languages.
type Dialect int

const (
	DialectUnspecified Dialect = iota
	DialectDuckDB
	DialectDruid
	DialectClickHouse
)

func (d Dialect) String() string {
	switch d {
	case DialectUnspecified:
		return ""
	case DialectDuckDB:
		return "duckdb"
	case DialectDruid:
		return "druid"
	case DialectClickHouse:
		return "clickhouse"
	default:
		panic("not implemented")
	}
}

// EscapeIdentifier returns an escaped SQL identifier in the dialect.
func (d Dialect) EscapeIdentifier(ident string) string {
	if ident == "" {
		return ident
	}
	return fmt.Sprintf("\"%s\"", strings.ReplaceAll(ident, "\"", "\"\""))
}

<<<<<<< HEAD
// EscapeTable returns an esacped fully qualified table name
func (d Dialect) EscapeTable(db, schema, table string) string {
	var sb strings.Builder
	if db != "" {
		sb.WriteString(d.EscapeIdentifier(db))
		sb.WriteString(".")
	}
	if schema != "" {
		sb.WriteString(d.EscapeIdentifier(schema))
		sb.WriteString(".")
	}
	sb.WriteString(d.EscapeIdentifier(table))
	return sb.String()
=======
func (d Dialect) ConvertToDateTruncSpecifier(specifier runtimev1.TimeGrain) string {
	var str string
	switch specifier {
	case runtimev1.TimeGrain_TIME_GRAIN_MILLISECOND:
		str = "MILLISECOND"
	case runtimev1.TimeGrain_TIME_GRAIN_SECOND:
		str = "SECOND"
	case runtimev1.TimeGrain_TIME_GRAIN_MINUTE:
		str = "MINUTE"
	case runtimev1.TimeGrain_TIME_GRAIN_HOUR:
		str = "HOUR"
	case runtimev1.TimeGrain_TIME_GRAIN_DAY:
		str = "DAY"
	case runtimev1.TimeGrain_TIME_GRAIN_WEEK:
		str = "WEEK"
	case runtimev1.TimeGrain_TIME_GRAIN_MONTH:
		str = "MONTH"
	case runtimev1.TimeGrain_TIME_GRAIN_QUARTER:
		str = "QUARTER"
	case runtimev1.TimeGrain_TIME_GRAIN_YEAR:
		str = "YEAR"
	}

	if d == DialectClickHouse {
		return strings.ToLower(str)
	}
	return str
>>>>>>> 8a1adda6
}<|MERGE_RESOLUTION|>--- conflicted
+++ resolved
@@ -139,21 +139,6 @@
 	return fmt.Sprintf("\"%s\"", strings.ReplaceAll(ident, "\"", "\"\""))
 }
 
-<<<<<<< HEAD
-// EscapeTable returns an esacped fully qualified table name
-func (d Dialect) EscapeTable(db, schema, table string) string {
-	var sb strings.Builder
-	if db != "" {
-		sb.WriteString(d.EscapeIdentifier(db))
-		sb.WriteString(".")
-	}
-	if schema != "" {
-		sb.WriteString(d.EscapeIdentifier(schema))
-		sb.WriteString(".")
-	}
-	sb.WriteString(d.EscapeIdentifier(table))
-	return sb.String()
-=======
 func (d Dialect) ConvertToDateTruncSpecifier(specifier runtimev1.TimeGrain) string {
 	var str string
 	switch specifier {
@@ -181,5 +166,19 @@
 		return strings.ToLower(str)
 	}
 	return str
->>>>>>> 8a1adda6
+}
+
+// EscapeTable returns an esacped fully qualified table name
+func (d Dialect) EscapeTable(db, schema, table string) string {
+	var sb strings.Builder
+	if db != "" {
+		sb.WriteString(d.EscapeIdentifier(db))
+		sb.WriteString(".")
+	}
+	if schema != "" {
+		sb.WriteString(d.EscapeIdentifier(schema))
+		sb.WriteString(".")
+	}
+	sb.WriteString(d.EscapeIdentifier(table))
+	return sb.String()
 }