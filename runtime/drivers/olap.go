package drivers

import (
	"context"
	"database/sql"
	"errors"
	"fmt"
	"math"
	"regexp"
	"strings"
	"time"

	"github.com/google/uuid"
	"github.com/jmoiron/sqlx"
	runtimev1 "github.com/rilldata/rill/proto/gen/rill/runtime/v1"
	"github.com/rilldata/rill/runtime/pkg/timeutil"

	// Load IANA time zone data
	_ "time/tzdata"
)

var (
	// ErrUnsupportedConnector is returned from Ingest for unsupported connectors.
	ErrUnsupportedConnector = errors.New("drivers: connector not supported")
	// ErrOptimizationFailure is returned when an optimization fails.
	ErrOptimizationFailure = errors.New("drivers: optimization failure")

	dictPwdRegex = regexp.MustCompile(`PASSWORD\s+'[^']*'`)
)

// WithConnectionFunc is a callback function that provides a context to be used in further OLAP store calls to enforce affinity to a single connection.
// It also provides pointers to the actual database/sql and database/sql/driver connections.
// It's called with two contexts: wrappedCtx wraps the input context (including cancellation),
// and ensuredCtx wraps a background context (ensuring it can never be cancelled).
type WithConnectionFunc func(wrappedCtx context.Context, ensuredCtx context.Context, conn *sql.Conn) error

// OLAPStore is implemented by drivers that are capable of storing, transforming and serving analytical queries.
type OLAPStore interface {
	// Dialect is the SQL dialect that the driver uses.
	Dialect() Dialect
	// MayBeScaledToZero returns true if the driver might currently be scaled to zero.
	MayBeScaledToZero(ctx context.Context) bool
	// WithConnection acquires a connection from the pool and keeps it open until the callback returns.
	WithConnection(ctx context.Context, priority int, fn WithConnectionFunc) error
	// Exec executes a query against the OLAP driver.
	Exec(ctx context.Context, stmt *Statement) error
	// Query executes a query against the OLAP driver and returns an iterator for the resulting rows and schema.
	// The result MUST be closed after use.
	Query(ctx context.Context, stmt *Statement) (*Result, error)
	// InformationSchema enables introspecting the tables and views available in the OLAP driver.
<<<<<<< HEAD
	InformationSchema() OlapInformationSchema
=======
	InformationSchema() OLAPInformationSchema
>>>>>>> 462edc44
}

// Statement wraps a query to execute against an OLAP driver.
type Statement struct {
	// Query is the SQL query to execute.
	Query string
	// Args are positional arguments to bind to the query.
	Args []any
	// DryRun indicates if the query should be parsed and validated, but not actually executed.
	DryRun bool
	// Priority provides a query priority if the driver supports it (a higher value indicates a higher priority).
	Priority int
	// UseCache explicitly enables/disables reading from database-level caches (if supported by the driver).
	// If not set, the driver will use its default behavior.
	UseCache *bool
	// PopulateCache explicitly enables/disables writing to database-level caches (if supported by the driver).
	// If not set, the driver will use its default behavior.
	PopulateCache *bool
	// ExecutionTimeout provides a timeout for query execution.
	// Unlike a timeout on ctx, it will be enforced only for query execution, not for time spent waiting in queues.
	// It may not be supported by all drivers.
	ExecutionTimeout time.Duration
}

// Result wraps the results of query.
type Result struct {
	*sqlx.Rows
	Schema    *runtimev1.StructType
	cleanupFn func() error
	cap       int64
	rows      int64
}

// SetCleanupFunc sets a function, which will be called when the Result is closed.
func (r *Result) SetCleanupFunc(fn func() error) {
	if r.cleanupFn == nil {
		r.cleanupFn = fn
		return
	}

	prevFn := r.cleanupFn
	r.cleanupFn = func() error {
		err1 := prevFn()
		err2 := fn()
		return errors.Join(err1, err2)
	}
}

// SetCap caps the number of rows to return. If the number is exceeded, an error is returned.
func (r *Result) SetCap(n int64) {
	if r.cap > 0 {
		panic("cap already set")
	}
	r.cap = n
}

// Next wraps rows.Next and enforces the cap set by SetCap.
func (r *Result) Next() bool {
	res := r.Rows.Next()
	if !res {
		return false
	}

	r.rows++
	if r.cap > 0 && r.rows > r.cap {
		return false
	}

	return true
}

// Err returns the error of the underlying rows.
func (r *Result) Err() error {
	err := r.Rows.Err()
	if err != nil {
		return err
	}

	if r.cap > 0 && r.rows > r.cap {
		return fmt.Errorf("result cap exceeded: returned more than %d rows", r.cap)
	}

	return nil
}

// Close wraps rows.Close and calls the Result's cleanup function (if it is set).
// Close should be idempotent.
func (r *Result) Close() error {
	firstErr := r.Rows.Close()
	if r.cleanupFn != nil {
		err := r.cleanupFn()
		if firstErr == nil {
			firstErr = err
		}

		// Prevent cleanupFn from being called multiple times.
		// NOTE: Not idempotent for error returned from cleanupFn.
		r.cleanupFn = nil
	}
	return firstErr
}

<<<<<<< HEAD
=======
// OLAPInformationSchema contains information about existing tables in an OLAP driver.
// Table lookups should be case insensitive.
type OLAPInformationSchema interface {
	// All returns metadata about all tables and views.
	// The like argument can optionally be passed to filter the tables by name.
	All(ctx context.Context, like string) ([]*OlapTable, error)
	// Lookup returns metadata about a specific tables and views.
	Lookup(ctx context.Context, db, schema, name string) (*OlapTable, error)
	// LoadPhysicalSize populates the PhysicalSizeBytes field of table metadata.
	// It should be called after All or Lookup and not on manually created tables.
	LoadPhysicalSize(ctx context.Context, tables []*OlapTable) error
}

// OlapTable represents a table in an information schema.
type OlapTable struct {
	Database                string
	DatabaseSchema          string
	IsDefaultDatabase       bool
	IsDefaultDatabaseSchema bool
	Name                    string
	View                    bool
	Schema                  *runtimev1.StructType
	UnsupportedCols         map[string]string
	PhysicalSizeBytes       int64
}

>>>>>>> 462edc44
// Dialect enumerates OLAP query languages.
type Dialect int

const (
	DialectUnspecified Dialect = iota
	DialectDuckDB
	DialectDruid
	DialectClickHouse
	DialectPinot
)

func (d Dialect) String() string {
	switch d {
	case DialectUnspecified:
		return ""
	case DialectDuckDB:
		return "duckdb"
	case DialectDruid:
		return "druid"
	case DialectClickHouse:
		return "clickhouse"
	case DialectPinot:
		return "pinot"
	default:
		panic("not implemented")
	}
}

func (d Dialect) CanPivot() bool {
	return d == DialectDuckDB
}

// EscapeIdentifier returns an escaped SQL identifier in the dialect.
func (d Dialect) EscapeIdentifier(ident string) string {
	if ident == "" {
		return ident
	}
	return fmt.Sprintf("\"%s\"", strings.ReplaceAll(ident, "\"", "\"\"")) // nolint:gocritic // Because SQL escaping is different
}

func (d Dialect) EscapeStringValue(s string) string {
	return fmt.Sprintf("'%s'", strings.ReplaceAll(s, "'", "''"))
}

func (d Dialect) ConvertToDateTruncSpecifier(grain runtimev1.TimeGrain) string {
	var str string
	switch grain {
	case runtimev1.TimeGrain_TIME_GRAIN_MILLISECOND:
		str = "MILLISECOND"
	case runtimev1.TimeGrain_TIME_GRAIN_SECOND:
		str = "SECOND"
	case runtimev1.TimeGrain_TIME_GRAIN_MINUTE:
		str = "MINUTE"
	case runtimev1.TimeGrain_TIME_GRAIN_HOUR:
		str = "HOUR"
	case runtimev1.TimeGrain_TIME_GRAIN_DAY:
		str = "DAY"
	case runtimev1.TimeGrain_TIME_GRAIN_WEEK:
		str = "WEEK"
	case runtimev1.TimeGrain_TIME_GRAIN_MONTH:
		str = "MONTH"
	case runtimev1.TimeGrain_TIME_GRAIN_QUARTER:
		str = "QUARTER"
	case runtimev1.TimeGrain_TIME_GRAIN_YEAR:
		str = "YEAR"
	}

	if d == DialectClickHouse {
		return strings.ToLower(str)
	}
	return str
}

func (d Dialect) SupportsILike() bool {
	return d != DialectDruid && d != DialectPinot
}

// RequiresCastForLike returns true if the dialect requires an expression used in a LIKE or ILIKE condition to explicitly be cast to type TEXT.
func (d Dialect) RequiresCastForLike() bool {
	return d == DialectClickHouse
}

// EscapeTable returns an esacped fully qualified table name
func (d Dialect) EscapeTable(db, schema, table string) string {
	if d == DialectDuckDB {
		return d.EscapeIdentifier(table)
	}
	var sb strings.Builder
	if db != "" {
		sb.WriteString(d.EscapeIdentifier(db))
		sb.WriteString(".")
	}
	if schema != "" {
		sb.WriteString(d.EscapeIdentifier(schema))
		sb.WriteString(".")
	}
	sb.WriteString(d.EscapeIdentifier(table))
	return sb.String()
}

func (d Dialect) DimensionSelect(db, dbSchema, table string, dim *runtimev1.MetricsViewSpec_Dimension) (dimSelect, unnestClause string, err error) {
	colName := d.EscapeIdentifier(dim.Name)
	if !dim.Unnest || d == DialectDruid {
		expr, err := d.MetricsViewDimensionExpression(dim)
		if err != nil {
			return "", "", fmt.Errorf("failed to get dimension expression: %w", err)
		}
		return fmt.Sprintf(`(%s) as %s`, expr, colName), "", nil
	}
	if dim.Unnest && d == DialectClickHouse {
		expr, err := d.MetricsViewDimensionExpression(dim)
		if err != nil {
			return "", "", fmt.Errorf("failed to get dimension expression: %w", err)
		}
		return fmt.Sprintf(`arrayJoin(%s) as %s`, expr, colName), "", nil
	}

	unnestColName := d.EscapeIdentifier(tempName(fmt.Sprintf("%s_%s_", "unnested", dim.Name)))
	unnestTableName := tempName("tbl")
	sel := fmt.Sprintf(`%s as %s`, unnestColName, colName)
	if dim.Expression == "" {
		// select "unnested_colName" as "colName" ... FROM "mv_table", LATERAL UNNEST("mv_table"."colName") tbl_name("unnested_colName") ...
		return sel, fmt.Sprintf(`, LATERAL UNNEST(%s.%s) %s(%s)`, d.EscapeTable(db, dbSchema, table), colName, unnestTableName, unnestColName), nil
	}

	return sel, fmt.Sprintf(`, LATERAL UNNEST(%s) %s(%s)`, dim.Expression, unnestTableName, unnestColName), nil
}

func (d Dialect) DimensionSelectPair(db, dbSchema, table string, dim *runtimev1.MetricsViewSpec_Dimension) (expr, alias, unnestClause string, err error) {
	colName := d.EscapeIdentifier(dim.Name)
	if !dim.Unnest || d == DialectDruid {
		ex, err := d.MetricsViewDimensionExpression(dim)
		if err != nil {
			return "", "", "", fmt.Errorf("failed to get dimension expression: %w", err)
		}
		return ex, colName, "", nil
	}

	unnestColName := d.EscapeIdentifier(tempName(fmt.Sprintf("%s_%s_", "unnested", dim.Name)))
	unnestTableName := tempName("tbl")
	if dim.Expression == "" {
		// select "unnested_colName" as "colName" ... FROM "mv_table", LATERAL UNNEST("mv_table"."colName") tbl_name("unnested_colName") ...
		return unnestColName, colName, fmt.Sprintf(`, LATERAL UNNEST(%s.%s) %s(%s)`, d.EscapeTable(db, dbSchema, table), colName, unnestTableName, unnestColName), nil
	}

	return unnestColName, colName, fmt.Sprintf(`, LATERAL UNNEST(%s) %s(%s)`, dim.Expression, unnestTableName, unnestColName), nil
}

func (d Dialect) LateralUnnest(expr, tableAlias, colName string) (tbl string, tupleStyle, auto bool, err error) {
	if d == DialectDruid || d == DialectPinot {
		return "", false, true, nil
	}
	if d == DialectClickHouse {
		// using `LEFT ARRAY JOIN` instead of just `ARRAY JOIN` as it includes empty arrays in the result set with zero values
		return fmt.Sprintf("LEFT ARRAY JOIN %s as %s", expr, colName), false, false, nil
	}
	return fmt.Sprintf(`LATERAL UNNEST(%s) %s(%s)`, expr, tableAlias, d.EscapeIdentifier(colName)), true, false, nil
}

func (d Dialect) UnnestSQLSuffix(tbl string) string {
	if d == DialectDruid || d == DialectPinot {
		panic("Druid and Pinot auto unnests")
	}
	if d == DialectClickHouse {
		return fmt.Sprintf(" %s", tbl)
	}
	return fmt.Sprintf(", %s", tbl)
}

func (d Dialect) MetricsViewDimensionExpression(dimension *runtimev1.MetricsViewSpec_Dimension) (string, error) {
	if dimension.LookupTable != "" {
		var keyExpr string
		if dimension.Column != "" {
			keyExpr = d.EscapeIdentifier(dimension.Column)
		} else if dimension.Expression != "" {
			keyExpr = dimension.Expression
		} else {
			return "", fmt.Errorf("dimension %q has a lookup table but no column or expression defined", dimension.Name)
		}
		return d.LookupExpr(dimension.LookupTable, dimension.LookupValueColumn, keyExpr, dimension.LookupDefaultExpression)
	}

	if dimension.Expression != "" {
		return dimension.Expression, nil
	}
	if dimension.Column != "" {
		return d.EscapeIdentifier(dimension.Column), nil
	}
	// Backwards compatibility for older projects that have not run reconcile on this metrics view.
	// In that case `column` will not be present.
	return d.EscapeIdentifier(dimension.Name), nil
}

func (d Dialect) SafeDivideExpression(numExpr, denExpr string) string {
	switch d {
	case DialectDruid:
		return fmt.Sprintf("SAFE_DIVIDE(%s, CAST(%s AS DOUBLE))", numExpr, denExpr)
	default:
		return fmt.Sprintf("(%s)/CAST(%s AS DOUBLE)", numExpr, denExpr)
	}
}

func (d Dialect) OrderByExpression(name string, desc bool) string {
	res := d.EscapeIdentifier(name)
	if desc {
		res += " DESC"
	}
	if d == DialectDuckDB {
		res += " NULLS LAST"
	}
	return res
}

func (d Dialect) JoinOnExpression(lhs, rhs string) string {
	if d == DialectClickHouse {
		return fmt.Sprintf("isNotDistinctFrom(%s, %s)", lhs, rhs)
	}
	return fmt.Sprintf("%s IS NOT DISTINCT FROM %s", lhs, rhs)
}

func (d Dialect) DateTruncExpr(dim *runtimev1.MetricsViewSpec_Dimension, grain runtimev1.TimeGrain, tz string, firstDayOfWeek, firstMonthOfYear int) (string, error) {
	if tz == "UTC" || tz == "Etc/UTC" {
		tz = ""
	}

	if tz != "" {
		_, err := time.LoadLocation(tz)
		if err != nil {
			return "", fmt.Errorf("invalid time zone %q: %w", tz, err)
		}
	}

	var specifier string
	if tz != "" && d == DialectDruid {
		specifier = druidTimeFloorSpecifier(grain)
	} else {
		specifier = d.ConvertToDateTruncSpecifier(grain)
	}

	var expr string
	if dim.Expression != "" {
		expr = fmt.Sprintf("(%s)", dim.Expression)
	} else {
		expr = d.EscapeIdentifier(dim.Column)
	}

	switch d {
	case DialectDuckDB:
		var shift string
		if grain == runtimev1.TimeGrain_TIME_GRAIN_WEEK && firstDayOfWeek > 1 {
			offset := 8 - firstDayOfWeek
			shift = fmt.Sprintf("%d DAY", offset)
		} else if grain == runtimev1.TimeGrain_TIME_GRAIN_YEAR && firstMonthOfYear > 1 {
			offset := 13 - firstMonthOfYear
			shift = fmt.Sprintf("%d MONTH", offset)
		}

		if tz == "" {
			if shift == "" {
				return fmt.Sprintf("date_trunc('%s', %s::TIMESTAMP)::TIMESTAMP", specifier, expr), nil
			}
			return fmt.Sprintf("date_trunc('%s', %s::TIMESTAMP + INTERVAL %s)::TIMESTAMP - INTERVAL %s", specifier, expr, shift, shift), nil
		}

		// Optimization: date_trunc is faster for day+ granularity
		switch grain {
		case runtimev1.TimeGrain_TIME_GRAIN_DAY, runtimev1.TimeGrain_TIME_GRAIN_WEEK, runtimev1.TimeGrain_TIME_GRAIN_MONTH, runtimev1.TimeGrain_TIME_GRAIN_QUARTER, runtimev1.TimeGrain_TIME_GRAIN_YEAR:
			if shift == "" {
				return fmt.Sprintf("timezone('%s', date_trunc('%s', timezone('%s', %s::TIMESTAMPTZ)))::TIMESTAMP", tz, specifier, tz, expr), nil
			}
			return fmt.Sprintf("timezone('%s', date_trunc('%s', timezone('%s', %s::TIMESTAMPTZ) + INTERVAL %s) - INTERVAL %s)::TIMESTAMP", tz, specifier, tz, expr, shift, shift), nil
		}

		if shift == "" {
			return fmt.Sprintf("time_bucket(INTERVAL '1 %s', %s::TIMESTAMPTZ, '%s')", specifier, expr, tz), nil
		}
		return fmt.Sprintf("time_bucket(INTERVAL '1 %s', %s::TIMESTAMPTZ + INTERVAL %s, '%s') - INTERVAL %s", specifier, expr, shift, tz, shift), nil
	case DialectDruid:
		var shift int
		var shiftPeriod string
		if grain == runtimev1.TimeGrain_TIME_GRAIN_WEEK && firstDayOfWeek > 1 {
			shift = 8 - firstDayOfWeek
			shiftPeriod = "P1D"
		} else if grain == runtimev1.TimeGrain_TIME_GRAIN_YEAR && firstMonthOfYear > 1 {
			shift = 13 - firstMonthOfYear
			shiftPeriod = "P1M"
		}

		if tz == "" {
			if shift == 0 {
				return fmt.Sprintf("date_trunc('%s', %s)", specifier, expr), nil
			}
			return fmt.Sprintf("time_shift(date_trunc('%s', time_shift(%s, '%s', %d)), '%s', -%d)", specifier, expr, shiftPeriod, shift, shiftPeriod, shift), nil
		}

		if shift == 0 {
			return fmt.Sprintf("time_floor(%s, '%s', null, '%s')", expr, specifier, tz), nil
		}
		return fmt.Sprintf("time_shift(time_floor(time_shift(%s, '%s', %d), '%s', null, '%s'), '%s', -%d)", expr, shiftPeriod, shift, specifier, tz, shiftPeriod, shift), nil
	case DialectClickHouse:
		var shift string
		if grain == runtimev1.TimeGrain_TIME_GRAIN_WEEK && firstDayOfWeek > 1 {
			offset := 8 - firstDayOfWeek
			shift = fmt.Sprintf("%d DAY", offset)
		} else if grain == runtimev1.TimeGrain_TIME_GRAIN_YEAR && firstMonthOfYear > 1 {
			offset := 13 - firstMonthOfYear
			shift = fmt.Sprintf("%d MONTH", offset)
		}

		if tz == "" {
			if shift == "" {
				return fmt.Sprintf("date_trunc('%s', %s)::DateTime64", specifier, expr), nil
			}
			return fmt.Sprintf("date_trunc('%s', %s + INTERVAL %s)::DateTime64 - INTERVAL %s", specifier, expr, shift, shift), nil
		}

		if shift == "" {
			return fmt.Sprintf("date_trunc('%s', %s::DateTime64(6, '%s'))::DateTime64(6, '%s')", specifier, expr, tz, tz), nil
		}
		return fmt.Sprintf("date_trunc('%s', %s::DateTime64(6, '%s') + INTERVAL %s)::DateTime64(6, '%s') - INTERVAL %s", specifier, expr, tz, shift, tz, shift), nil
	case DialectPinot:
		// TODO: Handle tz instead of ignoring it.
		// TODO: Handle firstDayOfWeek and firstMonthOfYear. NOTE: We currently error when configuring these for Pinot in runtime/validate.go.
		// adding a cast to timestamp to get the the output type as TIMESTAMP otherwise it returns a long
		if tz == "" {
			return fmt.Sprintf("CAST(date_trunc('%s', %s, 'MILLISECONDS') AS TIMESTAMP)", specifier, expr), nil
		}
		return fmt.Sprintf("CAST(date_trunc('%s', %s, 'MILLISECONDS', '%s') AS TIMESTAMP)", specifier, expr, tz), nil
	default:
		return "", fmt.Errorf("unsupported dialect %q", d)
	}
}

func (d Dialect) DateDiff(grain runtimev1.TimeGrain, t1, t2 time.Time) (string, error) {
	unit := d.ConvertToDateTruncSpecifier(grain)
	switch d {
	case DialectClickHouse:
		return fmt.Sprintf("DATEDIFF('%s', parseDateTimeBestEffort('%s'), parseDateTimeBestEffort('%s'))", unit, t1.Format(time.RFC3339), t2.Format(time.RFC3339)), nil
	case DialectDruid:
		return fmt.Sprintf("TIMESTAMPDIFF(%q, TIME_PARSE('%s'), TIME_PARSE('%s'))", unit, t1.Format(time.RFC3339), t2.Format(time.RFC3339)), nil
	case DialectDuckDB:
		return fmt.Sprintf("DATEDIFF('%s', TIMESTAMP '%s', TIMESTAMP '%s')", unit, t1.Format(time.RFC3339), t2.Format(time.RFC3339)), nil
	case DialectPinot:
		return fmt.Sprintf("DATEDIFF('%s', %d, %d)", unit, t1.UnixMilli(), t2.UnixMilli()), nil
	default:
		return "", fmt.Errorf("unsupported dialect %q", d)
	}
}

func (d Dialect) IntervalSubtract(tsExpr, unitExpr string, grain runtimev1.TimeGrain) (string, error) {
	switch d {
	case DialectClickHouse, DialectDruid, DialectDuckDB:
		return fmt.Sprintf("(%s - INTERVAL (%s) %s)", tsExpr, unitExpr, d.ConvertToDateTruncSpecifier(grain)), nil
	case DialectPinot:
		return fmt.Sprintf("(dateAdd('%s', -1 * %s, %s))", d.ConvertToDateTruncSpecifier(grain), unitExpr, tsExpr), nil
	default:
		return "", fmt.Errorf("unsupported dialect %q", d)
	}
}

func (d Dialect) SelectTimeRangeBins(start, end time.Time, grain runtimev1.TimeGrain, alias string) (string, []any, error) {
	var args []any
	switch d {
	case DialectDuckDB:
		return fmt.Sprintf("SELECT range AS %s FROM range('%s'::TIMESTAMP, '%s'::TIMESTAMP, INTERVAL '1 %s')", d.EscapeIdentifier(alias), start.Format(time.RFC3339), end.Format(time.RFC3339), d.ConvertToDateTruncSpecifier(grain)), nil, nil
	case DialectClickHouse:
		// format - SELECT c1 AS "alias" FROM VALUES(toDateTime('2021-01-01 00:00:00'), toDateTime('2021-01-01 00:00:00'),...)
		var sb strings.Builder
		sb.WriteString(fmt.Sprintf("SELECT c1 AS %s FROM VALUES(", d.EscapeIdentifier(alias)))
		for t := start; t.Before(end); t = timeutil.AddTimeProto(t, grain, 1) {
			if t != start {
				sb.WriteString(", ")
			}
			sb.WriteString("?")
			args = append(args, t)
		}
		sb.WriteString(")")
		return sb.String(), args, nil
	case DialectDruid:
		// generate select like - SELECT * FROM (
		//  VALUES
		//  (CAST('2006-01-02T15:04:05Z' AS TIMESTAMP)),
		//  (CAST('2006-01-02T15:04:05Z' AS TIMESTAMP))
		// ) t (time)
		var sb strings.Builder
		sb.WriteString("SELECT * FROM (VALUES ")
		for t := start; t.Before(end); t = timeutil.AddTimeProto(t, grain, 1) {
			if t != start {
				sb.WriteString(", ")
			}
			sb.WriteString("(CAST(? AS TIMESTAMP))")
			args = append(args, t)
		}
		sb.WriteString(fmt.Sprintf(") t (%s)", d.EscapeIdentifier(alias)))
		return sb.String(), args, nil
	default:
		return "", nil, fmt.Errorf("unsupported dialect %q", d)
	}
}

// SelectInlineResults returns a SQL query which inline results from the result set supplied along with the positional arguments and dimension values.
func (d Dialect) SelectInlineResults(result *Result) (string, []any, []any, error) {
	// check schema field type for compatibility
	for _, f := range result.Schema.Fields {
		if !d.checkTypeCompatibility(f) {
			return "", nil, nil, fmt.Errorf("select inline: schema field type not supported %q: %w", f.Type.Code, ErrOptimizationFailure)
		}
	}

	values := make([]any, len(result.Schema.Fields))
	valuePtrs := make([]any, len(result.Schema.Fields))
	for i := range values {
		valuePtrs[i] = &values[i]
	}

	var dimVals []any
	var args []any

	rows := 0
	prefix := ""
	suffix := ""
	// creating inline query for all dialects in one loop, accumulating field exprs first and then creating the query can be more cleaner
	for result.Next() {
		if err := result.Scan(valuePtrs...); err != nil {
			return "", nil, nil, fmt.Errorf("select inline: failed to scan value: %w", err)
		}
		if d == DialectDruid || d == DialectDuckDB || d == DialectPinot {
			// format - select * from (values (1, 2), (3, 4)) t(a, b)
			if rows == 0 {
				prefix = "SELECT * FROM (VALUES "
				suffix = "t("
			}
			if rows > 0 {
				prefix += ", "
			}
		} else if d == DialectClickHouse {
			// format - SELECT c1 AS a, c2 AS b FROM VALUES((1, 2), (3, 4))
			if rows == 0 {
				prefix = "SELECT "
				suffix = " FROM VALUES ("
			}
			if rows > 0 {
				suffix += ", "
			}
		} else {
			// format - select 1 as a, 2 as b union all select 3 as a, 4 as b
			if rows > 0 {
				prefix += " UNION ALL "
			}
			prefix += "SELECT "
		}

		dimVals = append(dimVals, values[0])
		for i, v := range values {
			if d == DialectDruid || d == DialectDuckDB || d == DialectPinot {
				if i == 0 {
					prefix += "("
				} else {
					prefix += ", "
				}
				if rows == 0 {
					suffix += d.EscapeIdentifier(result.Schema.Fields[i].Name)
					if i != len(result.Schema.Fields)-1 {
						suffix += ", "
					}
				}
			} else if d == DialectClickHouse {
				if i == 0 {
					suffix += "("
				} else {
					suffix += ", "
				}
				if rows == 0 {
					prefix += fmt.Sprintf("c%d AS %s", i+1, d.EscapeIdentifier(result.Schema.Fields[i].Name))
					if i != len(result.Schema.Fields)-1 {
						prefix += ", "
					}
				}
			} else if i > 0 {
				prefix += ", "
			}

			if d == DialectDuckDB {
				prefix += "?"
				args = append(args, v)
			} else if d == DialectClickHouse {
				suffix += "?"
				args = append(args, v)
			} else if d == DialectDruid || d == DialectPinot {
				ok, expr, err := d.GetValExpr(v, result.Schema.Fields[i].Type.Code)
				if err != nil {
					return "", nil, nil, fmt.Errorf("select inline: failed to get value expression: %w", err)
				}
				if !ok {
					return "", nil, nil, fmt.Errorf("select inline: unsupported value type %q: %w", result.Schema.Fields[i].Type.Code, ErrOptimizationFailure)
				}
				prefix += expr
			} else {
				prefix += fmt.Sprintf("%s AS %s", "?", d.EscapeIdentifier(result.Schema.Fields[i].Name))
				args = append(args, v)
			}
		}

		if d == DialectDruid || d == DialectDuckDB || d == DialectPinot {
			prefix += ")"
			if rows == 0 {
				suffix += ")"
			}
		} else if d == DialectClickHouse {
			suffix += ")"
		}

		rows++
	}
	err := result.Err()
	if err != nil {
		return "", nil, nil, err
	}

	if d == DialectDruid || d == DialectDuckDB || d == DialectPinot {
		prefix += ") "
	} else if d == DialectClickHouse {
		suffix += ")"
	}

	return prefix + suffix, args, dimVals, nil
}

func (d Dialect) GetValExpr(val any, typ runtimev1.Type_Code) (bool, string, error) {
	if val == nil {
		ok, expr := d.GetNullExpr(typ)
		if ok {
			return true, expr, nil
		}
		return false, "", fmt.Errorf("could not get null expr for type %q", typ)
	}
	switch typ {
	case runtimev1.Type_CODE_STRING:
		if s, ok := val.(string); ok {
			return true, d.EscapeStringValue(s), nil
		}
		return false, "", fmt.Errorf("could not cast value %v to string type", val)
	case runtimev1.Type_CODE_INT8, runtimev1.Type_CODE_INT16, runtimev1.Type_CODE_INT32, runtimev1.Type_CODE_INT64, runtimev1.Type_CODE_UINT8, runtimev1.Type_CODE_UINT16, runtimev1.Type_CODE_UINT32, runtimev1.Type_CODE_UINT64, runtimev1.Type_CODE_FLOAT32, runtimev1.Type_CODE_FLOAT64:
		// check NaN and Inf
		if f, ok := val.(float64); ok && (math.IsNaN(f) || math.IsInf(f, 0)) {
			return true, "NULL", nil
		}

		return true, fmt.Sprintf("%v", val), nil
	case runtimev1.Type_CODE_BOOL:
		return true, fmt.Sprintf("%v", val), nil
	case runtimev1.Type_CODE_TIME, runtimev1.Type_CODE_DATE, runtimev1.Type_CODE_TIMESTAMP:
		if t, ok := val.(time.Time); ok {
			if ok, expr := d.GetTimeExpr(t); ok {
				return true, expr, nil
			}
			return false, "", fmt.Errorf("cannot get time expr for dialect %q", d)
		}
		return false, "", fmt.Errorf("unsupported time type %q", typ)
	default:
		return false, "", fmt.Errorf("unsupported type %q", typ)
	}
}

func (d Dialect) GetNullExpr(typ runtimev1.Type_Code) (bool, string) {
	if d == DialectDruid {
		switch typ {
		case runtimev1.Type_CODE_STRING:
			return true, "CAST(NULL AS VARCHAR)"
		case runtimev1.Type_CODE_INT8, runtimev1.Type_CODE_INT16, runtimev1.Type_CODE_INT32, runtimev1.Type_CODE_INT64, runtimev1.Type_CODE_INT128, runtimev1.Type_CODE_INT256, runtimev1.Type_CODE_UINT8, runtimev1.Type_CODE_UINT16, runtimev1.Type_CODE_UINT32, runtimev1.Type_CODE_UINT64, runtimev1.Type_CODE_UINT128, runtimev1.Type_CODE_UINT256:
			return true, "CAST(NULL AS INTEGER)"
		case runtimev1.Type_CODE_FLOAT32, runtimev1.Type_CODE_FLOAT64, runtimev1.Type_CODE_DECIMAL:
			return true, "CAST(NULL AS DOUBLE)"
		case runtimev1.Type_CODE_BOOL:
			return true, "CAST(NULL AS BOOLEAN)"
		case runtimev1.Type_CODE_TIME, runtimev1.Type_CODE_DATE, runtimev1.Type_CODE_TIMESTAMP:
			return true, "CAST(NULL AS TIMESTAMP)"
		default:
			return false, ""
		}
	}
	return true, "NULL"
}

func (d Dialect) GetTimeExpr(t time.Time) (bool, string) {
	switch d {
	case DialectClickHouse:
		return true, fmt.Sprintf("parseDateTimeBestEffort('%s')", t.Format(time.RFC3339Nano))
	case DialectDuckDB, DialectDruid:
		return true, fmt.Sprintf("CAST('%s' AS TIMESTAMP)", t.Format(time.RFC3339Nano))
	case DialectPinot:
		return true, fmt.Sprintf("CAST(%d AS TIMESTAMP)", t.UnixMilli())
	default:
		return false, ""
	}
}

func (d Dialect) LookupExpr(lookupTable, lookupValueColumn, lookupKeyExpr, lookupDefaultExpression string) (string, error) {
	switch d {
	case DialectClickHouse:
		if lookupDefaultExpression != "" {
			return fmt.Sprintf("dictGetOrDefault('%s', '%s', %s, %s)", lookupTable, lookupValueColumn, lookupKeyExpr, lookupDefaultExpression), nil
		}
		return fmt.Sprintf("dictGet('%s', '%s', %s)", lookupTable, lookupValueColumn, lookupKeyExpr), nil
	default:
		// Druid already does reverse lookup inherently so defining lookup expression directly as dimension expression should be ok.
		// For Duckdb I think we should just avoid going into this complexity as it should not matter much at that scale.
		return "", fmt.Errorf("lookup tables are not supported for dialect %q", d)
	}
}

func (d Dialect) LookupSelectExpr(lookupTable, lookupKeyColumn string) (string, error) {
	switch d {
	case DialectClickHouse:
		return fmt.Sprintf("SELECT %s FROM dictionary(%s)", d.EscapeIdentifier(lookupKeyColumn), d.EscapeIdentifier(lookupTable)), nil
	default:
		return "", fmt.Errorf("unsupported dialect %q", d)
	}
}

func (d Dialect) SanitizeQueryForLogging(sql string) string {
	if d == DialectClickHouse {
		// replace inline "PASSWORD 'pwd'" for dict source with "PASSWORD '***'"
		sql = dictPwdRegex.ReplaceAllString(sql, "PASSWORD '***'")
	}
	return sql
}

func (d Dialect) checkTypeCompatibility(f *runtimev1.StructType_Field) bool {
	switch f.Type.Code {
	// types that align with native go types are supported
	case runtimev1.Type_CODE_STRING, runtimev1.Type_CODE_INT8, runtimev1.Type_CODE_INT16, runtimev1.Type_CODE_INT32, runtimev1.Type_CODE_INT64, runtimev1.Type_CODE_UINT8, runtimev1.Type_CODE_UINT16, runtimev1.Type_CODE_UINT32, runtimev1.Type_CODE_UINT64, runtimev1.Type_CODE_FLOAT32, runtimev1.Type_CODE_FLOAT64, runtimev1.Type_CODE_BOOL, runtimev1.Type_CODE_TIME, runtimev1.Type_CODE_DATE, runtimev1.Type_CODE_TIMESTAMP:
		return true
	default:
		return false
	}
}

func druidTimeFloorSpecifier(grain runtimev1.TimeGrain) string {
	switch grain {
	case runtimev1.TimeGrain_TIME_GRAIN_MILLISECOND:
		return "PT0.001S"
	case runtimev1.TimeGrain_TIME_GRAIN_SECOND:
		return "PT1S"
	case runtimev1.TimeGrain_TIME_GRAIN_MINUTE:
		return "PT1M"
	case runtimev1.TimeGrain_TIME_GRAIN_HOUR:
		return "PT1H"
	case runtimev1.TimeGrain_TIME_GRAIN_DAY:
		return "P1D"
	case runtimev1.TimeGrain_TIME_GRAIN_WEEK:
		return "P1W"
	case runtimev1.TimeGrain_TIME_GRAIN_MONTH:
		return "P1M"
	case runtimev1.TimeGrain_TIME_GRAIN_QUARTER:
		return "P3M"
	case runtimev1.TimeGrain_TIME_GRAIN_YEAR:
		return "P1Y"
	}
	panic(fmt.Errorf("invalid time grain enum value %d", int(grain)))
}

func tempName(prefix string) string {
	return prefix + strings.ReplaceAll(uuid.New().String(), "-", "")
}<|MERGE_RESOLUTION|>--- conflicted
+++ resolved
@@ -48,11 +48,7 @@
 	// The result MUST be closed after use.
 	Query(ctx context.Context, stmt *Statement) (*Result, error)
 	// InformationSchema enables introspecting the tables and views available in the OLAP driver.
-<<<<<<< HEAD
-	InformationSchema() OlapInformationSchema
-=======
 	InformationSchema() OLAPInformationSchema
->>>>>>> 462edc44
 }
 
 // Statement wraps a query to execute against an OLAP driver.
@@ -155,8 +151,6 @@
 	return firstErr
 }
 
-<<<<<<< HEAD
-=======
 // OLAPInformationSchema contains information about existing tables in an OLAP driver.
 // Table lookups should be case insensitive.
 type OLAPInformationSchema interface {
@@ -183,7 +177,6 @@
 	PhysicalSizeBytes       int64
 }
 
->>>>>>> 462edc44
 // Dialect enumerates OLAP query languages.
 type Dialect int
 
