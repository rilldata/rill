--- conflicted
+++ resolved
@@ -85,10 +85,6 @@
 	return r, nil
 }
 
-<<<<<<< HEAD
-func (c *connection) InformationSchema() drivers.OlapInformationSchema {
-=======
 func (c *connection) InformationSchema() drivers.OLAPInformationSchema {
->>>>>>> 462edc44
 	return c
 }