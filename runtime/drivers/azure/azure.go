--- conflicted
+++ resolved
@@ -77,10 +77,7 @@
 	// A list of container or virtual directory prefixes that this connector is allowed to access.
 	// Useful when different containers or paths use different credentials, allowing the system
 	// to route access through the appropriate connector based on the blob path.
-<<<<<<< HEAD
-=======
 	// Example formats: `azure://my-container/` `azure://my-container/path/` `azure://my-container/path/prefix`
->>>>>>> 50fb8abc
 	PathPrefixes    []string `mapstructure:"path_prefixes"`
 	AllowHostAccess bool     `mapstructure:"allow_host_access"`
 }
