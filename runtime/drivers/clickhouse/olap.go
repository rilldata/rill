--- conflicted
+++ resolved
@@ -4,7 +4,6 @@
 	"context"
 	"errors"
 	"fmt"
-	"sort"
 	"strings"
 	"time"
 
@@ -64,36 +63,12 @@
 func (c *Connection) Exec(ctx context.Context, stmt *drivers.Statement) error {
 	// Log query if enabled (usually disabled)
 	if c.config.LogQueries {
-		fields := []zap.Field{
-			zap.String("sql", c.Dialect().SanitizeQueryForLogging(stmt.Query)),
-			zap.Any("args", stmt.Args),
-			observability.ZapCtx(ctx),
-		}
-		if len(stmt.QueryAttributes) > 0 {
-			fields = append(fields, zap.Any("query_attributes", stmt.QueryAttributes))
-		}
-		c.logger.Info("clickhouse query", fields...)
+		c.logger.Info("clickhouse query", zap.String("sql", c.Dialect().SanitizeQueryForLogging(stmt.Query)), zap.Any("args", stmt.Args), observability.ZapCtx(ctx))
 	}
 
 	// We can not directly append settings to the query as in Execute method because some queries like CREATE TABLE will not support it.
 	// Instead, we set the settings in the context.
 	// TODO: Fix query_settings_override not honoured here.
-<<<<<<< HEAD
-	settings := map[string]any{
-		"cast_keep_nullable":        1,
-		"insert_distributed_sync":   1,
-		"prefer_global_in_and_join": 1,
-		"session_timezone":          "UTC",
-		"join_use_nulls":            1,
-	}
-
-	// Add query attributes to settings
-	for k, v := range stmt.QueryAttributes {
-		settings[k] = v
-	}
-
-	ctx = clickhouse.Context(contextWithQueryID(ctx), clickhouse.WithSettings(settings))
-=======
 	ctx = contextWithQueryID(ctx)
 	if c.supportSettings {
 		settings := map[string]any{
@@ -105,7 +80,6 @@
 		}
 		ctx = clickhouse.Context(ctx, clickhouse.WithSettings(settings))
 	}
->>>>>>> adcd8d58
 
 	// We use the meta conn for dry run queries
 	if stmt.DryRun {
@@ -141,15 +115,7 @@
 
 	// Log query if enabled (usually disabled)
 	if c.config.LogQueries {
-		fields := []zap.Field{
-			zap.String("sql", c.Dialect().SanitizeQueryForLogging(stmt.Query)),
-			zap.Any("args", stmt.Args),
-			observability.ZapCtx(ctx),
-		}
-		if len(stmt.QueryAttributes) > 0 {
-			fields = append(fields, zap.Any("query_attributes", stmt.QueryAttributes))
-		}
-		c.logger.Info("clickhouse query", fields...)
+		c.logger.Info("clickhouse query", zap.String("sql", c.Dialect().SanitizeQueryForLogging(stmt.Query)), zap.Any("args", stmt.Args))
 	}
 
 	// We use the meta conn for dry run queries
@@ -164,22 +130,6 @@
 		return nil, err
 	}
 
-<<<<<<< HEAD
-	settings := map[string]any{
-		"cast_keep_nullable":        1,
-		"join_use_nulls":            1,
-		"session_timezone":          "UTC",
-		"prefer_global_in_and_join": 1,
-		"insert_distributed_sync":   1,
-	}
-
-	if c.config.QuerySettingsOverride != "" {
-		stmt.Query += "\n SETTINGS " + c.config.QuerySettingsOverride
-	} else {
-		ctx = clickhouse.Context(ctx, clickhouse.WithSettings(settings))
-		if c.config.QuerySettings != "" {
-			stmt.Query += "\n SETTINGS " + c.config.QuerySettings
-=======
 	if c.supportSettings {
 		if c.config.QuerySettingsOverride != "" {
 			stmt.Query += "\n SETTINGS " + c.config.QuerySettingsOverride
@@ -188,10 +138,8 @@
 			if c.config.QuerySettings != "" {
 				stmt.Query += ", " + c.config.QuerySettings
 			}
->>>>>>> adcd8d58
-		}
-	}
-	stmt.Query = appendQueryAttributes(stmt.Query, stmt.QueryAttributes)
+		}
+	}
 
 	// Gather metrics only for actual queries
 	var acquiredTime time.Time
@@ -808,32 +756,4 @@
 	typeStr := strings.TrimLeft(fieldStr[idx:], " ")
 
 	return nameStr, typeStr, true
-}
-
-// appendQueryAttributes appends query attributes to a ClickHouse query.
-// It detects if a SETTINGS clause exists and appends appropriately.
-func appendQueryAttributes(query string, attrs map[string]string) string {
-	if len(attrs) == 0 {
-		return query
-	}
-
-	keys := make([]string, 0, len(attrs))
-	for k := range attrs {
-		keys = append(keys, k)
-	}
-	sort.Strings(keys)
-
-	var attrPairs []string
-	for _, k := range keys {
-		v := attrs[k]
-		escapedValue := drivers.DialectClickHouse.EscapeStringValue(v)
-		attrPairs = append(attrPairs, fmt.Sprintf("%s = %s", k, escapedValue))
-	}
-
-	upperQuery := strings.ToUpper(query)
-	if strings.Contains(upperQuery, "SETTINGS") {
-		return query + ", " + strings.Join(attrPairs, ", ")
-	}
-
-	return query + "\n SETTINGS " + strings.Join(attrPairs, ", ")
 }