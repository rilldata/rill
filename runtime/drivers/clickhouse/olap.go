--- conflicted
+++ resolved
@@ -685,10 +685,8 @@
 		t.Code = runtimev1.Type_CODE_STRING
 	case "OTHER":
 		t.Code = runtimev1.Type_CODE_JSON
-<<<<<<< HEAD
 	case "NOTHING":
 		t.Code = runtimev1.Type_CODE_STRING
-=======
 	case "POINT":
 		return databaseTypeToPB("Array(Float64)", nullable)
 	case "RING":
@@ -701,7 +699,6 @@
 		return databaseTypeToPB("Array(Ring)", nullable)
 	case "MULTIPOLYGON":
 		return databaseTypeToPB("Array(Polygon)", nullable)
->>>>>>> ec84f0f2
 	default:
 		match = false
 	}
