package clickhouse

import (
	"context"
	"errors"
	"fmt"
	"strings"
	"time"

	"github.com/google/uuid"
	"github.com/jmoiron/sqlx"
	"github.com/mitchellh/mapstructure"
	runtimev1 "github.com/rilldata/rill/proto/gen/rill/runtime/v1"
	"github.com/rilldata/rill/runtime/drivers"
	"github.com/rilldata/rill/runtime/pkg/observability"
	"go.opentelemetry.io/otel"
	"go.opentelemetry.io/otel/attribute"
	"go.opentelemetry.io/otel/metric"
	"go.uber.org/zap"
)

// Create instruments
var (
	meter                 = otel.Meter("github.com/rilldata/rill/runtime/drivers/clickhouse")
	queriesCounter        = observability.Must(meter.Int64Counter("queries"))
	queueLatencyHistogram = observability.Must(meter.Int64Histogram("queue_latency", metric.WithUnit("ms")))
	queryLatencyHistogram = observability.Must(meter.Int64Histogram("query_latency", metric.WithUnit("ms")))
	totalLatencyHistogram = observability.Must(meter.Int64Histogram("total_latency", metric.WithUnit("ms")))
)

var _ drivers.OLAPStore = &connection{}

func (c *connection) Dialect() drivers.Dialect {
	return drivers.DialectClickHouse
}

func (c *connection) WithConnection(ctx context.Context, priority int, longRunning, tx bool, fn drivers.WithConnectionFunc) error {
	// Check not nested
	if connFromContext(ctx) != nil {
		panic("nested WithConnection")
	}

	// Acquire connection
	conn, release, err := c.acquireOLAPConn(ctx, priority)
	if err != nil {
		return err
	}
	defer func() { _ = release() }()

	// Call fn with connection embedded in context
	wrappedCtx := c.sessionAwareContext(contextWithConn(ctx, conn))
	ensuredCtx := c.sessionAwareContext(contextWithConn(context.Background(), conn))
	return fn(wrappedCtx, ensuredCtx, conn.Conn)
}

func (c *connection) Exec(ctx context.Context, stmt *drivers.Statement) error {
	// Log query if enabled (usually disabled)
	if c.config.LogQueries {
		c.logger.Info("clickhouse query", zap.String("sql", stmt.Query), zap.Any("args", stmt.Args))
	}

	// We use the meta conn for dry run queries
	if stmt.DryRun {
		conn, release, err := c.acquireMetaConn(ctx)
		if err != nil {
			return err
		}
		defer func() { _ = release() }()

		_, err = conn.ExecContext(ctx, fmt.Sprintf("EXPLAIN %s", stmt.Query), stmt.Args...)
		return err
	}

	conn, release, err := c.acquireOLAPConn(ctx, stmt.Priority)
	if err != nil {
		return err
	}

	// TODO: should we use timeout to acquire connection as well ?
	var cancelFunc context.CancelFunc
	if stmt.ExecutionTimeout != 0 {
		ctx, cancelFunc = context.WithTimeout(ctx, stmt.ExecutionTimeout)
	}
	defer func() {
		if cancelFunc != nil {
			cancelFunc()
		}
		_ = release()
	}()
	_, err = conn.ExecContext(ctx, stmt.Query, stmt.Args...)
	return err
}

func (c *connection) Execute(ctx context.Context, stmt *drivers.Statement) (res *drivers.Result, outErr error) {
	// Log query if enabled (usually disabled)
	if c.config.LogQueries {
		c.logger.Info("clickhouse query", zap.String("sql", stmt.Query), zap.Any("args", stmt.Args))
	}

	// We use the meta conn for dry run queries
	if stmt.DryRun {
		conn, release, err := c.acquireMetaConn(ctx)
		if err != nil {
			return nil, err
		}
		defer func() { _ = release() }()

		_, err = conn.ExecContext(ctx, fmt.Sprintf("EXPLAIN %s", stmt.Query), stmt.Args...)
		return nil, err
	}

	if c.config.SettingsOverride != "" {
		stmt.Query += "\n SETTINGS " + c.config.SettingsOverride
	} else {
		stmt.Query += "\n SETTINGS cast_keep_nullable = 1, join_use_nulls = 1, session_timezone = 'UTC', prefer_global_in_and_join = 1"
		if c.config.EnableCache {
			stmt.Query += ", use_query_cache = 1"
		}
	}

	// Gather metrics only for actual queries
	var acquiredTime time.Time
	acquired := false
	start := time.Now()
	defer func() {
		totalLatency := time.Since(start).Milliseconds()
		queueLatency := acquiredTime.Sub(start).Milliseconds()

		attrs := []attribute.KeyValue{
			attribute.Bool("cancelled", errors.Is(outErr, context.Canceled)),
			attribute.Bool("failed", outErr != nil),
			attribute.String("instance_id", c.instanceID),
		}

		attrSet := attribute.NewSet(attrs...)

		queriesCounter.Add(ctx, 1, metric.WithAttributeSet(attrSet))
		queueLatencyHistogram.Record(ctx, queueLatency, metric.WithAttributeSet(attrSet))
		totalLatencyHistogram.Record(ctx, totalLatency, metric.WithAttributeSet(attrSet))
		if acquired {
			// Only track query latency when not cancelled in queue
			queryLatencyHistogram.Record(ctx, totalLatency-queueLatency, metric.WithAttributeSet(attrSet))
		}

		if c.activity != nil {
			c.activity.RecordMetric(ctx, "clickhouse_queue_latency_ms", float64(queueLatency), attrs...)
			c.activity.RecordMetric(ctx, "clickhouse_total_latency_ms", float64(totalLatency), attrs...)
			if acquired {
				c.activity.RecordMetric(ctx, "clickhouse_query_latency_ms", float64(totalLatency-queueLatency), attrs...)
			}
		}
	}()

	// Acquire connection
	conn, release, err := c.acquireOLAPConn(ctx, stmt.Priority)
	acquiredTime = time.Now()
	if err != nil {
		return nil, err
	}
	acquired = true

	// NOTE: We can't just "defer release()" because release() will block until rows.Close() is called.
	// We must be careful to make sure release() is called on all code paths.

	var cancelFunc context.CancelFunc
	if stmt.ExecutionTimeout != 0 {
		ctx, cancelFunc = context.WithTimeout(ctx, stmt.ExecutionTimeout)
	}

	rows, err := conn.QueryxContext(ctx, stmt.Query, stmt.Args...)
	if err != nil {
		if cancelFunc != nil {
			cancelFunc()
		}
		_ = release()
		return nil, err
	}

	schema, err := rowsToSchema(rows)
	if err != nil {
		if cancelFunc != nil {
			cancelFunc()
		}
		_ = rows.Close()
		_ = release()
		return nil, err
	}

	res = &drivers.Result{Rows: rows, Schema: schema}
	res.SetCleanupFunc(func() error {
		if cancelFunc != nil {
			cancelFunc()
		}
		return release()
	})

	return res, nil
}

// AddTableColumn implements drivers.OLAPStore.
func (c *connection) AddTableColumn(ctx context.Context, tableName, columnName, typ string) error {
	return fmt.Errorf("clickhouse: data transformation not yet supported")
}

// AlterTableColumn implements drivers.OLAPStore.
func (c *connection) AlterTableColumn(ctx context.Context, tableName, columnName, newType string) error {
	return fmt.Errorf("clickhouse: data transformation not yet supported")
}

// CreateTableAsSelect implements drivers.OLAPStore.
func (c *connection) CreateTableAsSelect(ctx context.Context, name string, view bool, sql string, tableOpts map[string]any) error {
	outputProps := &ModelOutputProperties{}
	if err := mapstructure.WeakDecode(tableOpts, outputProps); err != nil {
		return fmt.Errorf("failed to parse output properties: %w", err)
	}
	var onClusterClause string
	if c.config.Cluster != "" {
		onClusterClause = "ON CLUSTER " + safeSQLName(c.config.Cluster)
	}

	if outputProps.Typ == "VIEW" {
		return c.Exec(ctx, &drivers.Statement{
			Query:    fmt.Sprintf("CREATE OR REPLACE VIEW %s %s AS %s", safeSQLName(name), onClusterClause, sql),
			Priority: 100,
		})
	} else if outputProps.Typ == "DICTIONARY" {
		return c.Exec(ctx, &drivers.Statement{
			Query:    fmt.Sprintf("CREATE OR REPLACE DICTIONARY %s %s %s %s", safeSQLName(name), onClusterClause, outputProps.Columns, outputProps.EngineFull),
			Priority: 100,
		})
	}
	// on replicated databases `create table t as select * from ...` is prohibited
	// so we need to create a table first and then insert data into it
	if err := c.createTable(ctx, name, sql, outputProps); err != nil {
		return err
	}
	// insert into table
	return c.Exec(ctx, &drivers.Statement{
		Query:    fmt.Sprintf("INSERT INTO %s %s", safeSQLName(name), sql),
		Priority: 100,
	})
}

// InsertTableAsSelect implements drivers.OLAPStore.
func (c *connection) InsertTableAsSelect(ctx context.Context, name, sql string, byName, inPlace bool, strategy drivers.IncrementalStrategy, uniqueKey []string) error {
	if !inPlace {
		return fmt.Errorf("clickhouse: inserts does not support inPlace=false")
	}
	if strategy == drivers.IncrementalStrategyAppend {
		return c.Exec(ctx, &drivers.Statement{
			Query:       fmt.Sprintf("INSERT INTO %s %s", safeSQLName(name), sql),
			Priority:    1,
			LongRunning: true,
		})
	}

	// merge strategy is also not supported for clickhouse
	return fmt.Errorf("incremental insert strategy %q not supported", strategy)
}

// DropTable implements drivers.OLAPStore.
func (c *connection) DropTable(ctx context.Context, name string, _ bool) error {
	typ, onCluster, err := informationSchema{c: c}.entityType(ctx, "", name)
	if err != nil {
		return err
	}
	var onClusterClause string
	if onCluster {
		onClusterClause = "ON CLUSTER " + safeSQLName(c.config.Cluster)
	}
	switch typ {
	case "VIEW", "DICTIONARY":
		return c.Exec(ctx, &drivers.Statement{
			Query:    fmt.Sprintf("DROP %s %s %s", typ, safeSQLName(name), onClusterClause),
			Priority: 100,
		})
	case "TABLE":
		// drop the main table
		err := c.Exec(ctx, &drivers.Statement{
			Query:    fmt.Sprintf("DROP TABLE %s %s", safeSQLName(name), onClusterClause),
			Priority: 100,
		})
		if err != nil {
			return err
		}
		// then drop the local table in case of cluster
		if onCluster && !strings.HasSuffix(name, "_local") {
			return c.Exec(ctx, &drivers.Statement{
				Query:    fmt.Sprintf("DROP TABLE %s %s", safelocalTableName(name), onClusterClause),
				Priority: 100,
			})
		}
		return nil
	default:
		return fmt.Errorf("clickhouse: unknown entity type %q", typ)
	}
}

// RenameTable implements drivers.OLAPStore.
func (c *connection) RenameTable(ctx context.Context, oldName, newName string, view bool) error {
	typ, onCluster, err := informationSchema{c: c}.entityType(ctx, "", oldName)
	if err != nil {
		return err
	}
	var onClusterClause string
	if onCluster {
		onClusterClause = "ON CLUSTER " + safeSQLName(c.config.Cluster)
	}

	switch typ {
	case "VIEW":
		return c.renameView(ctx, oldName, newName, onClusterClause)
	case "DICTIONARY":
		return c.renameTable(ctx, oldName, newName, onClusterClause)
	case "TABLE":
		if !onCluster {
			return c.renameTable(ctx, oldName, newName, onClusterClause)
		}
		// capture the full engine of the old distributed table
		var engineFull string
		res, err := c.Execute(ctx, &drivers.Statement{
			Query:    "SELECT engine_full FROM system.tables WHERE database = currentDatabase() AND name = ?",
			Args:     []any{oldName},
			Priority: 100,
		})
		if err != nil {
			return err
		}

		for res.Next() {
			if err := res.Scan(&engineFull); err != nil {
				res.Close()
				return err
			}
		}
		res.Close()
		engineFull = strings.ReplaceAll(engineFull, localTableName(oldName), safelocalTableName(newName))

		// build the column type clause
		var columnClause strings.Builder
		res, err = c.Execute(ctx, &drivers.Statement{
			Query:    "SELECT name, type FROM system.columns WHERE database = currentDatabase() AND table = ?",
			Args:     []any{oldName},
			Priority: 100,
		})
		if err != nil {
			return err
		}

		var col, typ string
		for res.Next() {
			if err := res.Scan(&col, &typ); err != nil {
				res.Close()
				return err
			}
			if columnClause.Len() > 0 {
				columnClause.WriteString(", ")
			}
			columnClause.WriteString(safeSQLName(col))
			columnClause.WriteString(" ")
			columnClause.WriteString(typ)
		}
		res.Close()

		// rename the local table
		err = c.renameTable(ctx, localTableName(oldName), localTableName(newName), onClusterClause)
		if err != nil {
			return err
		}

		// recreate the distributed table
		err = c.Exec(ctx, &drivers.Statement{
			Query:    fmt.Sprintf("CREATE OR REPLACE TABLE %s %s (%s) Engine = %s", safeSQLName(newName), onClusterClause, columnClause.String(), engineFull),
			Priority: 100,
		})
		if err != nil {
			return err
		}

		// drop the old table
		return c.Exec(ctx, &drivers.Statement{
			Query:    fmt.Sprintf("DROP TABLE %s %s", safeSQLName(oldName), onClusterClause),
			Priority: 100,
		})
	default:
		return fmt.Errorf("clickhouse: unknown entity type %q", typ)
	}
}

func (c *connection) renameView(ctx context.Context, oldName, newName, onCluster string) error {
	// clickhouse does not support renaming views so we capture the OLD view's select statement and use it to create new view
	res, err := c.Execute(ctx, &drivers.Statement{
		Query:    "SELECT as_select FROM system.tables WHERE database = currentDatabase() AND name = ?",
		Args:     []any{oldName},
		Priority: 100,
	})
	if err != nil {
		return err
	}

	var sql string
	if res.Next() {
		if err := res.Scan(&sql); err != nil {
			res.Close()
			return err
		}
	}
	res.Close()

	// create new view
	err = c.Exec(ctx, &drivers.Statement{
		Query:    fmt.Sprintf("CREATE OR REPLACE VIEW %s %s AS %s", safeSQLName(newName), onCluster, sql),
		Priority: 100,
	})
	if err != nil {
		return err
	}

	// drop old view
	err = c.Exec(ctx, &drivers.Statement{
		Query:    fmt.Sprintf("DROP VIEW %s %s", safeSQLName(oldName), onCluster),
		Priority: 100,
	})
	if err != nil {
		c.logger.Error("clickhouse: failed to drop old view", zap.String("name", oldName), zap.Error(err))
	}
	return nil
}

func (c *connection) renameTable(ctx context.Context, oldName, newName, onCluster string) error {
	var exists bool
	err := c.db.QueryRowContext(ctx, fmt.Sprintf("EXISTS %s", safeSQLName(newName))).Scan(&exists)
	if err != nil {
		return err
	}
	if !exists {
		return c.Exec(ctx, &drivers.Statement{
			Query:    fmt.Sprintf("RENAME TABLE %s TO %s %s", safeSQLName(oldName), safeSQLName(newName), onCluster),
			Priority: 100,
		})
	}
	err = c.Exec(ctx, &drivers.Statement{
		Query:    fmt.Sprintf("EXCHANGE TABLES %s AND %s %s", safeSQLName(oldName), safeSQLName(newName), onCluster),
		Priority: 100,
	})
	if err != nil {
		return err
	}
	// drop the old table
	return c.DropTable(context.Background(), oldName, false)
}

<<<<<<< HEAD
func (c *connection) createTable(ctx context.Context, name, sql string, outputProps *ModelOutputProperties) error {
	var onClusterClause string
	if c.config.Cluster != "" {
		onClusterClause = "ON CLUSTER " + safeSQLName(c.config.Cluster)
	}
	var create strings.Builder
	create.WriteString("CREATE OR REPLACE TABLE ")
	if c.config.Cluster != "" {
		// need to create a local table on the cluster first
		fmt.Fprintf(&create, "%s %s", safelocalTableName(name), onClusterClause)
	} else {
		create.WriteString(safeSQLName(name))
	}

	if outputProps.Columns == "" {
		if sql == "" {
			return fmt.Errorf("clickhouse: no columns specified for table %q", name)
		}
		// infer columns
		v := tempName("view")
		err := c.Exec(ctx, &drivers.Statement{Query: fmt.Sprintf("CREATE OR REPLACE VIEW %s %s AS %s", v, onClusterClause, sql)})
		if err != nil {
			return err
		}
		defer func() {
			ctx, cancel := context.WithTimeout(context.Background(), time.Second*5)
			defer cancel()
			_ = c.Exec(ctx, &drivers.Statement{Query: fmt.Sprintf("DROP VIEW %s %s", v, onClusterClause)})
		}()
		// create table with same schema as view
		fmt.Fprintf(&create, " AS %s ", v)
	} else {
		fmt.Fprintf(&create, " %s ", outputProps.Columns)
	}
	create.WriteString(outputProps.tblConfig())

	// create table
	err := c.Exec(ctx, &drivers.Statement{Query: create.String(), Priority: 100})
	if err != nil {
		return err
	}

	if c.config.Cluster == "" {
		return nil
	}
	// create the distributed table
	var distributed strings.Builder
	fmt.Fprintf(&distributed, "CREATE OR REPLACE TABLE %s %s AS %s", safeSQLName(name), onClusterClause, safelocalTableName(name))
	fmt.Fprintf(&distributed, " ENGINE = Distributed(%s, currentDatabase(), %s", safeSQLName(c.config.Cluster), safelocalTableName(name))
	if outputProps.DistributedShardingKey != "" {
		fmt.Fprintf(&distributed, ", %s", outputProps.DistributedShardingKey)
	} else {
		fmt.Fprintf(&distributed, ", rand()")
	}
	distributed.WriteString(")")
	if outputProps.DistributedSettings != "" {
		fmt.Fprintf(&distributed, " SETTINGS %s", outputProps.DistributedSettings)
	}
	return c.Exec(ctx, &drivers.Statement{Query: distributed.String(), Priority: 100})
=======
func (c *connection) MayBeScaledToZero(ctx context.Context) bool {
	return c.config.CanScaleToZero
>>>>>>> a6bc5d4a
}

// acquireMetaConn gets a connection from the pool for "meta" queries like information schema (i.e. fast queries).
// It returns a function that puts the connection back in the pool (if applicable).
func (c *connection) acquireMetaConn(ctx context.Context) (*sqlx.Conn, func() error, error) {
	// Try to get conn from context (means the call is wrapped in WithConnection)
	conn := connFromContext(ctx)
	if conn != nil {
		return conn, func() error { return nil }, nil
	}

	// Acquire semaphore
	err := c.metaSem.Acquire(ctx, 1)
	if err != nil {
		return nil, nil, err
	}

	// Get new conn
	conn, releaseConn, err := c.acquireConn(ctx)
	if err != nil {
		c.metaSem.Release(1)
		return nil, nil, err
	}

	// Build release func
	release := func() error {
		err := releaseConn()
		c.metaSem.Release(1)
		return err
	}

	return conn, release, nil
}

// acquireOLAPConn gets a connection from the pool for OLAP queries (i.e. slow queries).
// It returns a function that puts the connection back in the pool (if applicable).
func (c *connection) acquireOLAPConn(ctx context.Context, priority int) (*sqlx.Conn, func() error, error) {
	// Try to get conn from context (means the call is wrapped in WithConnection)
	conn := connFromContext(ctx)
	if conn != nil {
		return conn, func() error { return nil }, nil
	}

	// Acquire semaphore
	err := c.olapSem.Acquire(ctx, priority)
	if err != nil {
		return nil, nil, err
	}

	// Get new conn
	conn, releaseConn, err := c.acquireConn(ctx)
	if err != nil {
		c.olapSem.Release()
		return nil, nil, err
	}

	// Build release func
	release := func() error {
		err := releaseConn()
		c.olapSem.Release()
		return err
	}

	return conn, release, nil
}

// acquireConn returns a DuckDB connection. It should only be used internally in acquireMetaConn and acquireOLAPConn.
func (c *connection) acquireConn(ctx context.Context) (*sqlx.Conn, func() error, error) {
	conn, err := c.db.Connx(ctx)
	if err != nil {
		return nil, nil, err
	}

	release := func() error {
		return conn.Close()
	}
	return conn, release, nil
}

func rowsToSchema(r *sqlx.Rows) (*runtimev1.StructType, error) {
	if r == nil {
		return nil, nil
	}

	cts, err := r.ColumnTypes()
	if err != nil {
		return nil, err
	}

	fields := make([]*runtimev1.StructType_Field, len(cts))
	for i, ct := range cts {
		nullable, ok := ct.Nullable()
		if !ok {
			nullable = true
		}

		ct.ScanType()

		t, err := databaseTypeToPB(ct.DatabaseTypeName(), nullable)
		if err != nil {
			return nil, err
		}

		fields[i] = &runtimev1.StructType_Field{
			Name: ct.Name(),
			Type: t,
		}
	}

	return &runtimev1.StructType{Fields: fields}, nil
}

// databaseTypeToPB converts Clickhouse types to Rill's generic schema type.
// Refer the list of types here: https://clickhouse.com/docs/en/sql-reference/data-types
func databaseTypeToPB(dbt string, nullable bool) (*runtimev1.Type, error) {
	dbt = strings.ToUpper(dbt)

	// For nullable the datatype is Nullable(X)
	if strings.HasPrefix(dbt, "NULLABLE(") {
		dbt = dbt[9 : len(dbt)-1]
		return databaseTypeToPB(dbt, true)
	}

	// For LowCardinality the datatype is LowCardinality(X)
	if strings.HasPrefix(dbt, "LOWCARDINALITY(") {
		dbt = dbt[15 : len(dbt)-1]
		return databaseTypeToPB(dbt, nullable)
	}

	match := true
	t := &runtimev1.Type{Nullable: nullable}
	switch dbt {
	case "BOOL":
		t.Code = runtimev1.Type_CODE_BOOL
	case "INT8":
		t.Code = runtimev1.Type_CODE_INT8
	case "INT16":
		t.Code = runtimev1.Type_CODE_INT16
	case "INT32":
		t.Code = runtimev1.Type_CODE_INT32
	case "INT64":
		t.Code = runtimev1.Type_CODE_INT64
	case "INT128":
		t.Code = runtimev1.Type_CODE_INT128
	case "INT256":
		t.Code = runtimev1.Type_CODE_INT256
	case "UINT8":
		t.Code = runtimev1.Type_CODE_UINT8
	case "UINT16":
		t.Code = runtimev1.Type_CODE_UINT16
	case "UINT32":
		t.Code = runtimev1.Type_CODE_UINT32
	case "UINT64":
		t.Code = runtimev1.Type_CODE_UINT64
	case "UINT128":
		t.Code = runtimev1.Type_CODE_UINT128
	case "UINT256":
		t.Code = runtimev1.Type_CODE_UINT256
	case "FLOAT32":
		t.Code = runtimev1.Type_CODE_FLOAT32
	case "FLOAT64":
		t.Code = runtimev1.Type_CODE_FLOAT64
	// can be DECIMAL or DECIMAL(...) which is covered below
	case "DECIMAL":
		t.Code = runtimev1.Type_CODE_FLOAT64
	case "STRING":
		t.Code = runtimev1.Type_CODE_STRING
	case "DATE":
		t.Code = runtimev1.Type_CODE_DATE
	case "DATE32":
		t.Code = runtimev1.Type_CODE_DATE
	case "DATETIME":
		t.Code = runtimev1.Type_CODE_TIMESTAMP
	case "DATETIME64":
		t.Code = runtimev1.Type_CODE_TIMESTAMP
	case "JSON":
		t.Code = runtimev1.Type_CODE_JSON
	case "UUID":
		t.Code = runtimev1.Type_CODE_UUID
	case "IPV4":
		t.Code = runtimev1.Type_CODE_STRING
	case "IPV6":
		t.Code = runtimev1.Type_CODE_STRING
	case "OTHER":
		t.Code = runtimev1.Type_CODE_JSON
	case "NOTHING":
		t.Code = runtimev1.Type_CODE_STRING
	case "POINT":
		return databaseTypeToPB("Array(Float64)", nullable)
	case "RING":
		return databaseTypeToPB("Array(Point)", nullable)
	case "LINESTRING":
		return databaseTypeToPB("Array(Point)", nullable)
	case "MULTILINESTRING":
		return databaseTypeToPB("Array(LineString)", nullable)
	case "POLYGON":
		return databaseTypeToPB("Array(Ring)", nullable)
	case "MULTIPOLYGON":
		return databaseTypeToPB("Array(Polygon)", nullable)
	default:
		match = false
	}
	if match {
		return t, nil
	}

	// All other complex types have details in parentheses after the type name.
	base, args, ok := splitBaseAndArgs(dbt)
	if !ok {
		return nil, errUnsupportedType
	}

	switch base {
	case "DATETIME":
		t.Code = runtimev1.Type_CODE_TIMESTAMP
	case "DATETIME64":
		t.Code = runtimev1.Type_CODE_TIMESTAMP
	// Example: "DECIMAL(10,20)", "DECIMAL(10)"
	case "DECIMAL":
		t.Code = runtimev1.Type_CODE_DECIMAL
	case "DECIMAL32":
		t.Code = runtimev1.Type_CODE_DECIMAL
	case "DECIMAL64":
		t.Code = runtimev1.Type_CODE_DECIMAL
	case "DECIMAL128":
		t.Code = runtimev1.Type_CODE_DECIMAL
	case "DECIMAL256":
		t.Code = runtimev1.Type_CODE_DECIMAL
	case "FIXEDSTRING":
		t.Code = runtimev1.Type_CODE_STRING
	case "ARRAY":
		t.Code = runtimev1.Type_CODE_ARRAY
		var err error
		t.ArrayElementType, err = databaseTypeToPB(dbt[6:len(dbt)-1], true)
		if err != nil {
			return nil, err
		}
	// Example: "MAP(VARCHAR, INT)"
	case "MAP":
		fieldStrs := strings.Split(args, ",")
		if len(fieldStrs) != 2 {
			return nil, errUnsupportedType
		}

		keyType, err := databaseTypeToPB(strings.TrimSpace(fieldStrs[0]), true)
		if err != nil {
			return nil, err
		}

		valType, err := databaseTypeToPB(strings.TrimSpace(fieldStrs[1]), true)
		if err != nil {
			return nil, err
		}

		t.Code = runtimev1.Type_CODE_MAP
		t.MapType = &runtimev1.MapType{
			KeyType:   keyType,
			ValueType: valType,
		}
	case "ENUM", "ENUM8", "ENUM16":
		// Representing enums as strings
		t.Code = runtimev1.Type_CODE_STRING
	case "TUPLE":
		t.Code = runtimev1.Type_CODE_STRUCT
		t.StructType = &runtimev1.StructType{}
		fields := splitCommasUnlessQuotedOrNestedInParens(args)
		if len(fields) == 0 {
			return nil, errUnsupportedType
		}
		_, _, isNamed := splitStructFieldStr(fields[0])
		for i, fieldStr := range fields {
			if isNamed {
				name, typ, ok := splitStructFieldStr(fieldStr)
				if !ok {
					return nil, errUnsupportedType
				}
				fieldType, err := databaseTypeToPB(typ, false)
				if err != nil {
					return nil, err
				}
				t.StructType.Fields = append(t.StructType.Fields, &runtimev1.StructType_Field{
					Name: name,
					Type: fieldType,
				})
			} else {
				fieldType, err := databaseTypeToPB(fieldStr, true)
				if err != nil {
					return nil, err
				}
				t.StructType.Fields = append(t.StructType.Fields, &runtimev1.StructType_Field{
					Name: fmt.Sprintf("%d", i),
					Type: fieldType,
				})
			}
		}
	default:
		return nil, errUnsupportedType
	}

	return t, nil
}

// Splits a type with args in parentheses, for example:
//
//	`Nullable(UInt64)` -> (`Nullable`, `UInt64`, true)
func splitBaseAndArgs(s string) (string, string, bool) {
	// Split on opening parenthesis
	base, rest, found := strings.Cut(s, "(")
	if !found {
		return "", "", false
	}

	// Remove closing parenthesis
	rest = rest[0 : len(rest)-1]

	return base, rest, true
}

// Splits a comma-separated list, but ignores commas inside strings or nested in parentheses.
// (NOTE: DuckDB escapes strings by replacing `"` with `""`. Example: hello "world" -> "hello ""world""".)
//
// Examples:
//
//	`10,20` -> [`10`, `20`]
//	`VARCHAR, INT` -> [`VARCHAR`, `INT`]
//	`"foo "",""" INT, "bar" STRUCT("a" INT, "b" INT)` -> [`"foo "",""" INT`, `"bar" STRUCT("a" INT, "b" INT)`]
func splitCommasUnlessQuotedOrNestedInParens(s string) []string {
	// Result slice
	splits := []string{}
	// Starting idx of current split
	fromIdx := 0
	// True if quote level is unmatched (this is sufficient for escaped quotes since they will immediately flip again)
	quoted := false
	// Nesting level
	nestCount := 0

	// Consume input character-by-character
	for idx, char := range s {
		// Toggle quoted
		if char == '"' {
			quoted = !quoted
			continue
		}
		// If quoted, don't parse for nesting or commas
		if quoted {
			continue
		}
		// Increase nesting on opening paren
		if char == '(' {
			nestCount++
			continue
		}
		// Decrease nesting on closing paren
		if char == ')' {
			nestCount--
			continue
		}
		// If nested, don't parse for commas
		if nestCount != 0 {
			continue
		}
		// If not nested and there's a comma, add split to result
		if char == ',' {
			splits = append(splits, s[fromIdx:idx])
			fromIdx = idx + 1
			continue
		}
		// If not nested, and there's a space at the start of the split, skip it
		if fromIdx == idx && char == ' ' {
			fromIdx++
			continue
		}
	}

	// Add last split to result and return
	splits = append(splits, s[fromIdx:])
	return splits
}

// splitStructFieldStr splits a single struct name/type pair.
// It expects fieldStr to have the format `name TYPE` or `"name" TYPE`.
// If the name string is quoted and contains escaped quotes `""`, they'll be replaced by `"`.
// For example: splitStructFieldStr(`"hello "" world" VARCHAR`) -> (`hello " world`, `VARCHAR`, true).
func splitStructFieldStr(fieldStr string) (string, string, bool) {
	// If the string DOES NOT start with a `"`, we can just split on the first space.
	if fieldStr == "" || fieldStr[0] != '"' {
		return strings.Cut(fieldStr, " ")
	}

	// Find end of quoted string (skipping `""` since they're escaped quotes)
	idx := 1
	found := false
	for !found && idx < len(fieldStr) {
		// Continue if not a quote
		if fieldStr[idx] != '"' {
			idx++
			continue
		}

		// Skip two ahead if it's two quotes in a row (i.e. an escaped quote)
		if len(fieldStr) > idx+1 && fieldStr[idx+1] == '"' {
			idx += 2
			continue
		}

		// It's the last quote of the string. We're done.
		idx++
		found = true
	}

	// If not found, format was unexpected
	if !found {
		return "", "", false
	}

	// Remove surrounding `"` and replace escaped quotes `""` with `"`
	nameStr := strings.ReplaceAll(fieldStr[1:idx-1], `""`, `"`)

	// The rest of the string is the type, minus the initial space
	typeStr := strings.TrimLeft(fieldStr[idx:], " ")

	return nameStr, typeStr, true
}

var errUnsupportedType = errors.New("encountered unsupported clickhouse type")

func tempName(prefix string) string {
	return prefix + strings.ReplaceAll(uuid.New().String(), "-", "")
}

func safelocalTableName(name string) string {
	return safeSQLName(name + "_local")
}

func localTableName(name string) string {
	return name + "_local"
}<|MERGE_RESOLUTION|>--- conflicted
+++ resolved
@@ -296,6 +296,10 @@
 	}
 }
 
+func (c *connection) MayBeScaledToZero(ctx context.Context) bool {
+	return c.config.CanScaleToZero
+}
+
 // RenameTable implements drivers.OLAPStore.
 func (c *connection) RenameTable(ctx context.Context, oldName, newName string, view bool) error {
 	typ, onCluster, err := informationSchema{c: c}.entityType(ctx, "", oldName)
@@ -450,7 +454,6 @@
 	return c.DropTable(context.Background(), oldName, false)
 }
 
-<<<<<<< HEAD
 func (c *connection) createTable(ctx context.Context, name, sql string, outputProps *ModelOutputProperties) error {
 	var onClusterClause string
 	if c.config.Cluster != "" {
@@ -510,10 +513,6 @@
 		fmt.Fprintf(&distributed, " SETTINGS %s", outputProps.DistributedSettings)
 	}
 	return c.Exec(ctx, &drivers.Statement{Query: distributed.String(), Priority: 100})
-=======
-func (c *connection) MayBeScaledToZero(ctx context.Context) bool {
-	return c.config.CanScaleToZero
->>>>>>> a6bc5d4a
 }
 
 // acquireMetaConn gets a connection from the pool for "meta" queries like information schema (i.e. fast queries).
