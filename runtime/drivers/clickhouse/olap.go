--- conflicted
+++ resolved
@@ -207,11 +207,7 @@
 	return res, nil
 }
 
-<<<<<<< HEAD
-func (c *Connection) InformationSchema() drivers.OlapInformationSchema {
-=======
 func (c *Connection) InformationSchema() drivers.OLAPInformationSchema {
->>>>>>> 462edc44
 	return c
 }
 
