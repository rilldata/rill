package clickhouse

import (
	"context"
	"crypto/md5"
	"errors"
	"fmt"
	"strings"
	"time"

	"github.com/google/uuid"
	"github.com/jmoiron/sqlx"
	"github.com/mitchellh/mapstructure"
	runtimev1 "github.com/rilldata/rill/proto/gen/rill/runtime/v1"
	"github.com/rilldata/rill/runtime/drivers"
	"github.com/rilldata/rill/runtime/pkg/observability"
	"go.opentelemetry.io/otel"
	"go.opentelemetry.io/otel/attribute"
	"go.opentelemetry.io/otel/metric"
	"go.uber.org/zap"
)

// Create instruments
var (
	meter                 = otel.Meter("github.com/rilldata/rill/runtime/drivers/clickhouse")
	queriesCounter        = observability.Must(meter.Int64Counter("queries"))
	queueLatencyHistogram = observability.Must(meter.Int64Histogram("queue_latency", metric.WithUnit("ms")))
	queryLatencyHistogram = observability.Must(meter.Int64Histogram("query_latency", metric.WithUnit("ms")))
	totalLatencyHistogram = observability.Must(meter.Int64Histogram("total_latency", metric.WithUnit("ms")))
)

var _ drivers.OLAPStore = &connection{}

func (c *connection) Dialect() drivers.Dialect {
	return drivers.DialectClickHouse
}

func (c *connection) WithConnection(ctx context.Context, priority int, longRunning bool, fn drivers.WithConnectionFunc) error {
	// Check not nested
	if connFromContext(ctx) != nil {
		panic("nested WithConnection")
	}

	// Acquire connection
	conn, release, err := c.acquireOLAPConn(ctx, priority)
	if err != nil {
		return err
	}
	defer func() { _ = release() }()

	// Call fn with connection embedded in context
	wrappedCtx := c.sessionAwareContext(contextWithConn(ctx, conn))
	ensuredCtx := c.sessionAwareContext(contextWithConn(context.Background(), conn))
	return fn(wrappedCtx, ensuredCtx, conn.Conn)
}

func (c *connection) Exec(ctx context.Context, stmt *drivers.Statement) error {
	// Log query if enabled (usually disabled)
	if c.config.LogQueries {
		c.logger.Info("clickhouse query", zap.String("sql", stmt.Query), zap.Any("args", stmt.Args))
	}

	// We use the meta conn for dry run queries
	if stmt.DryRun {
		conn, release, err := c.acquireMetaConn(ctx)
		if err != nil {
			return err
		}
		defer func() { _ = release() }()

		_, err = conn.ExecContext(ctx, fmt.Sprintf("EXPLAIN %s", stmt.Query), stmt.Args...)
		return err
	}

	conn, release, err := c.acquireOLAPConn(ctx, stmt.Priority)
	if err != nil {
		return err
	}

	// TODO: should we use timeout to acquire connection as well ?
	var cancelFunc context.CancelFunc
	if stmt.ExecutionTimeout != 0 {
		ctx, cancelFunc = context.WithTimeout(ctx, stmt.ExecutionTimeout)
	}
	defer func() {
		if cancelFunc != nil {
			cancelFunc()
		}
		_ = release()
	}()
	_, err = conn.ExecContext(ctx, stmt.Query, stmt.Args...)
	return err
}

func (c *connection) Execute(ctx context.Context, stmt *drivers.Statement) (res *drivers.Result, outErr error) {
	// Log query if enabled (usually disabled)
	if c.config.LogQueries {
		c.logger.Info("clickhouse query", zap.String("sql", stmt.Query), zap.Any("args", stmt.Args))
	}

	// We use the meta conn for dry run queries
	if stmt.DryRun {
		conn, release, err := c.acquireMetaConn(ctx)
		if err != nil {
			return nil, err
		}
		defer func() { _ = release() }()

		_, err = conn.ExecContext(ctx, fmt.Sprintf("EXPLAIN %s", stmt.Query), stmt.Args...)
		return nil, err
	}

	if c.config.SettingsOverride != "" {
		stmt.Query += "\n SETTINGS " + c.config.SettingsOverride
	} else {
		stmt.Query += "\n SETTINGS cast_keep_nullable = 1, join_use_nulls = 1, session_timezone = 'UTC', prefer_global_in_and_join = 1"
		if c.config.EnableCache {
			stmt.Query += ", use_query_cache = 1"
		}
	}

	// Gather metrics only for actual queries
	var acquiredTime time.Time
	acquired := false
	start := time.Now()
	defer func() {
		totalLatency := time.Since(start).Milliseconds()
		queueLatency := acquiredTime.Sub(start).Milliseconds()

		attrs := []attribute.KeyValue{
			attribute.Bool("cancelled", errors.Is(outErr, context.Canceled)),
			attribute.Bool("failed", outErr != nil),
			attribute.String("instance_id", c.instanceID),
		}

		attrSet := attribute.NewSet(attrs...)

		queriesCounter.Add(ctx, 1, metric.WithAttributeSet(attrSet))
		queueLatencyHistogram.Record(ctx, queueLatency, metric.WithAttributeSet(attrSet))
		totalLatencyHistogram.Record(ctx, totalLatency, metric.WithAttributeSet(attrSet))
		if acquired {
			// Only track query latency when not cancelled in queue
			queryLatencyHistogram.Record(ctx, totalLatency-queueLatency, metric.WithAttributeSet(attrSet))
		}

		if c.activity != nil {
			c.activity.RecordMetric(ctx, "clickhouse_queue_latency_ms", float64(queueLatency), attrs...)
			c.activity.RecordMetric(ctx, "clickhouse_total_latency_ms", float64(totalLatency), attrs...)
			if acquired {
				c.activity.RecordMetric(ctx, "clickhouse_query_latency_ms", float64(totalLatency-queueLatency), attrs...)
			}
		}
	}()

	// Acquire connection
	conn, release, err := c.acquireOLAPConn(ctx, stmt.Priority)
	acquiredTime = time.Now()
	if err != nil {
		return nil, err
	}
	acquired = true

	// NOTE: We can't just "defer release()" because release() will block until rows.Close() is called.
	// We must be careful to make sure release() is called on all code paths.

	var cancelFunc context.CancelFunc
	if stmt.ExecutionTimeout != 0 {
		ctx, cancelFunc = context.WithTimeout(ctx, stmt.ExecutionTimeout)
	}

	rows, err := conn.QueryxContext(ctx, stmt.Query, stmt.Args...)
	if err != nil {
		if cancelFunc != nil {
			cancelFunc()
		}
		_ = release()
		return nil, err
	}

	schema, err := rowsToSchema(rows)
	if err != nil {
		if cancelFunc != nil {
			cancelFunc()
		}
		_ = rows.Close()
		_ = release()
		return nil, err
	}

	res = &drivers.Result{Rows: rows, Schema: schema}
	res.SetCleanupFunc(func() error {
		if cancelFunc != nil {
			cancelFunc()
		}
		return release()
	})

	return res, nil
}

// AddTableColumn implements drivers.OLAPStore.
func (c *connection) AddTableColumn(ctx context.Context, tableName, columnName, typ string) error {
	return fmt.Errorf("clickhouse: data transformation not yet supported")
}

// AlterTableColumn implements drivers.OLAPStore.
func (c *connection) AlterTableColumn(ctx context.Context, tableName, columnName, newType string) error {
	return fmt.Errorf("clickhouse: data transformation not yet supported")
}

// CreateTableAsSelect implements drivers.OLAPStore.
func (c *connection) CreateTableAsSelect(ctx context.Context, name string, view bool, sql string, tableOpts map[string]any) error {
	outputProps := &ModelOutputProperties{}
	if err := mapstructure.WeakDecode(tableOpts, outputProps); err != nil {
		return fmt.Errorf("failed to parse output properties: %w", err)
	}
	var onClusterClause string
	if c.config.Cluster != "" {
		onClusterClause = "ON CLUSTER " + safeSQLName(c.config.Cluster)
	}

	if outputProps.Typ == "VIEW" {
		return c.Exec(ctx, &drivers.Statement{
			Query:    fmt.Sprintf("CREATE OR REPLACE VIEW %s %s AS %s", safeSQLName(name), onClusterClause, sql),
			Priority: 100,
		})
	} else if outputProps.Typ == "DICTIONARY" {
		return c.createDictionary(ctx, name, sql, outputProps)
	}
	// on replicated databases `create table t as select * from ...` is prohibited
	// so we need to create a table first and then insert data into it
	if err := c.createTable(ctx, name, sql, outputProps); err != nil {
		return err
	}
	// insert into table
	return c.Exec(ctx, &drivers.Statement{
		Query:    fmt.Sprintf("INSERT INTO %s %s", safeSQLName(name), sql),
		Priority: 100,
	})
}

// InsertTableAsSelect implements drivers.OLAPStore.
func (c *connection) InsertTableAsSelect(ctx context.Context, name, sql string, byName, inPlace bool, strategy drivers.IncrementalStrategy, uniqueKey []string) error {
	if !inPlace {
		return fmt.Errorf("clickhouse: inserts does not support inPlace=false")
	}
	if strategy == drivers.IncrementalStrategyAppend {
		return c.Exec(ctx, &drivers.Statement{
			Query:       fmt.Sprintf("INSERT INTO %s %s", safeSQLName(name), sql),
			Priority:    1,
			LongRunning: true,
		})
	}

	if strategy == drivers.IncrementalStrategyPartitionOverwrite {
		_, onCluster, err := informationSchema{c: c}.entityType(ctx, c.config.Database, name)
		if err != nil {
			return err
		}
		onClusterClause := ""
		if onCluster {
			onClusterClause = "ON CLUSTER " + safeSQLName(c.config.Cluster)
		}
		// Get the engine info of the given table
		engine, err := c.getTableEngine(ctx, name)
		if err != nil {
			return err
		}
		// Distributed table cannot be altered directly, so we need to alter the local table
		if engine == "Distributed" {
			name = localTableName(name)
		}
		// create temp table with the same schema using a deterministic name
		tempName := fmt.Sprintf("__rill_temp_%s_%x", name, md5.Sum([]byte(sql)))
		err = c.Exec(ctx, &drivers.Statement{
			Query:    fmt.Sprintf("CREATE OR REPLACE TABLE %s %s AS %s", safeSQLName(tempName), onClusterClause, name),
			Priority: 1,
		})
		if err != nil {
			return err
		}
		// clean up the temp table
		defer func() {
			var cancel context.CancelFunc

			// If the original context is cancelled, create a new context for cleanup
			if ctx.Err() != nil {
				ctx, cancel = context.WithTimeout(context.Background(), 15*time.Second)
			} else {
				cancel = func() {}
			}
			defer cancel()

			err = c.Exec(ctx, &drivers.Statement{
				Query:    fmt.Sprintf("DROP TABLE %s %s", safeSQLName(tempName), onClusterClause),
				Priority: 1,
			})
			if err != nil {
				c.logger.Warn("clickhouse: failed to drop temp table", zap.String("name", tempName), zap.Error(err))
			}
		}()
		// insert into temp table
		err = c.Exec(ctx, &drivers.Statement{
			Query:       fmt.Sprintf("INSERT INTO %s %s", safeSQLName(tempName), sql),
			Priority:    1,
			LongRunning: true,
		})
		if err != nil {
			return err
		}
		// list partitions from the temp table
		partitions, err := c.getTablePartitions(ctx, tempName)
		if err != nil {
			return err
		}
		// iterate over partitions and replace them in the main table
		for _, part := range partitions {
			// alter the main table to replace the partition
			err = c.Exec(ctx, &drivers.Statement{
				Query:    fmt.Sprintf("ALTER TABLE %s %s REPLACE PARTITION %s FROM %s", safeSQLName(name), onClusterClause, part, safeSQLName(tempName)),
				Priority: 1,
			})
			if err != nil {
				return err
			}
		}
		return nil
	}

	if strategy == drivers.IncrementalStrategyMerge {
		_, onCluster, err := informationSchema{c: c}.entityType(ctx, c.config.Database, name)
		if err != nil {
			return err
		}
		onClusterClause := ""
		if onCluster {
			onClusterClause = "ON CLUSTER " + safeSQLName(c.config.Cluster)
		}
		// get the engine info of the given table
		engine, err := c.getTableEngine(ctx, name)
		if err != nil {
			return err
		}
		if !strings.Contains(engine, "ReplacingMergeTree") {
			return fmt.Errorf("clickhouse: merge strategy requires ReplacingMergeTree engine")
		}

		// insert into table using the merge strategy
		return c.Exec(ctx, &drivers.Statement{
			Query:       fmt.Sprintf("INSERT INTO %s %s %s", safeSQLName(name), onClusterClause, sql),
			Priority:    1,
			LongRunning: true,
		})
	}
	return fmt.Errorf("incremental insert strategy %q not supported", strategy)
}

// DropTable implements drivers.OLAPStore.
<<<<<<< HEAD
func (c *connection) DropTable(ctx context.Context, name string, _ bool) error {
	typ, onCluster, err := informationSchema{c: c}.entityType(ctx, c.config.Database, name)
=======
func (c *connection) DropTable(ctx context.Context, name string) error {
	typ, onCluster, err := informationSchema{c: c}.entityType(ctx, "", name)
>>>>>>> 7a9ccafa
	if err != nil {
		return err
	}
	var onClusterClause string
	if onCluster {
		onClusterClause = "ON CLUSTER " + safeSQLName(c.config.Cluster)
	}
	switch typ {
	case "VIEW":
		return c.Exec(ctx, &drivers.Statement{
			Query:    fmt.Sprintf("DROP VIEW %s %s", safeSQLName(name), onClusterClause),
			Priority: 100,
		})
	case "DICTIONARY":
		// first drop the dictionary
		err := c.Exec(ctx, &drivers.Statement{
			Query:    fmt.Sprintf("DROP DICTIONARY %s %s", safeSQLName(name), onClusterClause),
			Priority: 100,
		})
		// then drop the temp table
		_ = c.Exec(ctx, &drivers.Statement{
			Query:    fmt.Sprintf("DROP TABLE %s %s", safeSQLName(tempTableForDictionary(name)), onClusterClause),
			Priority: 100,
		})
		return err
	case "TABLE":
		// drop the main table
		err := c.Exec(ctx, &drivers.Statement{
			Query:    fmt.Sprintf("DROP TABLE %s %s", safeSQLName(name), onClusterClause),
			Priority: 100,
		})
		if err != nil {
			return err
		}
		// then drop the local table in case of cluster
		if onCluster && !strings.HasSuffix(name, "_local") {
			return c.Exec(ctx, &drivers.Statement{
				Query:    fmt.Sprintf("DROP TABLE %s %s", safelocalTableName(name), onClusterClause),
				Priority: 100,
			})
		}
		return nil
	default:
		return fmt.Errorf("clickhouse: unknown entity type %q", typ)
	}
}

func (c *connection) MayBeScaledToZero(ctx context.Context) bool {
	return c.config.CanScaleToZero
}

// RenameTable implements drivers.OLAPStore.
<<<<<<< HEAD
func (c *connection) RenameTable(ctx context.Context, oldName, newName string, view bool) error {
	typ, onCluster, err := informationSchema{c: c}.entityType(ctx, c.config.Database, oldName)
=======
func (c *connection) RenameTable(ctx context.Context, oldName, newName string) error {
	typ, onCluster, err := informationSchema{c: c}.entityType(ctx, "", oldName)
>>>>>>> 7a9ccafa
	if err != nil {
		return err
	}
	var onClusterClause string
	if onCluster {
		onClusterClause = "ON CLUSTER " + safeSQLName(c.config.Cluster)
	}

	switch typ {
	case "VIEW":
		return c.renameView(ctx, oldName, newName, onClusterClause)
	case "DICTIONARY":
		return c.renameTable(ctx, oldName, newName, onClusterClause)
	case "TABLE":
		if !onCluster {
			return c.renameTable(ctx, oldName, newName, onClusterClause)
		}
		// capture the full engine of the old distributed table
		args := []any{c.config.Database, oldName}
		if c.config.Database == "" {
			args = []any{nil, oldName}
		}
		var engineFull string
		res, err := c.Execute(ctx, &drivers.Statement{
			Query:    "SELECT engine_full FROM system.tables WHERE database = coalesce(?, currentDatabase()) AND name = ?",
			Args:     args,
			Priority: 100,
		})
		if err != nil {
			return err
		}

		for res.Next() {
			if err := res.Scan(&engineFull); err != nil {
				res.Close()
				return err
			}
		}
		res.Close()
		engineFull = strings.ReplaceAll(engineFull, localTableName(oldName), safelocalTableName(newName))

		// build the column type clause
		columnClause, err := c.columnClause(ctx, oldName)
		if err != nil {
			return err
		}

		// rename the local table
		err = c.renameTable(ctx, localTableName(oldName), localTableName(newName), onClusterClause)
		if err != nil {
			return err
		}

		// recreate the distributed table
		err = c.Exec(ctx, &drivers.Statement{
			Query:    fmt.Sprintf("CREATE OR REPLACE TABLE %s %s %s Engine = %s", safeSQLName(newName), onClusterClause, columnClause, engineFull),
			Priority: 100,
		})
		if err != nil {
			return err
		}

		// drop the old table
		return c.Exec(ctx, &drivers.Statement{
			Query:    fmt.Sprintf("DROP TABLE %s %s", safeSQLName(oldName), onClusterClause),
			Priority: 100,
		})
	default:
		return fmt.Errorf("clickhouse: unknown entity type %q", typ)
	}
}

func (c *connection) renameView(ctx context.Context, oldName, newName, onCluster string) error {
	// clickhouse does not support renaming views so we capture the OLD view's select statement and use it to create new view
	args := []any{c.config.Database, oldName}
	if c.config.Database == "" {
		args = []any{nil, oldName}
	}
	res, err := c.Execute(ctx, &drivers.Statement{
		Query:    "SELECT as_select FROM system.tables WHERE database = coalesce(?, currentDatabase()) AND name = ?",
		Args:     args,
		Priority: 100,
	})
	if err != nil {
		return err
	}

	var sql string
	if res.Next() {
		if err := res.Scan(&sql); err != nil {
			res.Close()
			return err
		}
	}
	res.Close()

	// create new view
	err = c.Exec(ctx, &drivers.Statement{
		Query:    fmt.Sprintf("CREATE OR REPLACE VIEW %s %s AS %s", safeSQLName(newName), onCluster, sql),
		Priority: 100,
	})
	if err != nil {
		return err
	}

	// drop old view
	err = c.Exec(ctx, &drivers.Statement{
		Query:    fmt.Sprintf("DROP VIEW %s %s", safeSQLName(oldName), onCluster),
		Priority: 100,
	})
	if err != nil {
		c.logger.Error("clickhouse: failed to drop old view", zap.String("name", oldName), zap.Error(err))
	}
	return nil
}

func (c *connection) renameTable(ctx context.Context, oldName, newName, onCluster string) error {
	var exists bool
	err := c.db.QueryRowContext(ctx, fmt.Sprintf("EXISTS %s", safeSQLName(newName))).Scan(&exists)
	if err != nil {
		return err
	}
	if !exists {
		return c.Exec(ctx, &drivers.Statement{
			Query:    fmt.Sprintf("RENAME TABLE %s TO %s %s", safeSQLName(oldName), safeSQLName(newName), onCluster),
			Priority: 100,
		})
	}
	err = c.Exec(ctx, &drivers.Statement{
		Query:    fmt.Sprintf("EXCHANGE TABLES %s AND %s %s", safeSQLName(oldName), safeSQLName(newName), onCluster),
		Priority: 100,
	})
	if err != nil {
		return err
	}
	// drop the old table
	return c.DropTable(context.Background(), oldName)
}

func (c *connection) createTable(ctx context.Context, name, sql string, outputProps *ModelOutputProperties) error {
	var onClusterClause string
	if c.config.Cluster != "" {
		onClusterClause = "ON CLUSTER " + safeSQLName(c.config.Cluster)
	}
	var create strings.Builder
	create.WriteString("CREATE OR REPLACE TABLE ")
	if c.config.Cluster != "" {
		// need to create a local table on the cluster first
		fmt.Fprintf(&create, "%s %s", safelocalTableName(name), onClusterClause)
	} else {
		create.WriteString(safeSQLName(name))
	}

	if outputProps.Columns == "" {
		if sql == "" {
			return fmt.Errorf("clickhouse: no columns specified for table %q", name)
		}
		// infer columns
		v := tempName("view")
		err := c.Exec(ctx, &drivers.Statement{Query: fmt.Sprintf("CREATE OR REPLACE VIEW %s %s AS %s", v, onClusterClause, sql)})
		if err != nil {
			return err
		}
		defer func() {
			ctx, cancel := context.WithTimeout(context.Background(), time.Second*5)
			defer cancel()
			_ = c.Exec(ctx, &drivers.Statement{Query: fmt.Sprintf("DROP VIEW %s %s", v, onClusterClause)})
		}()
		// create table with same schema as view
		fmt.Fprintf(&create, " AS %s ", v)
	} else {
		fmt.Fprintf(&create, " %s ", outputProps.Columns)
	}

	tableConfig := outputProps.tblConfig()
	create.WriteString(tableConfig)

	// validate incremental strategy
	if outputProps.IncrementalStrategy == drivers.IncrementalStrategyPartitionOverwrite &&
		!strings.Contains(strings.ToUpper(tableConfig), "PARTITION BY") {
		return fmt.Errorf("clickhouse: incremental strategy partition_overwrite requires a partition key")
	}

	// create table
	err := c.Exec(ctx, &drivers.Statement{Query: create.String(), Priority: 100})
	if err != nil {
		return err
	}

	if c.config.Cluster == "" {
		return nil
	}
	// create the distributed table
	var distributed strings.Builder
	database := c.config.Database
	if c.config.Database == "" {
		database = "currentDatabase()"
	}
	fmt.Fprintf(&distributed, "CREATE OR REPLACE TABLE %s %s AS %s", safeSQLName(name), onClusterClause, safelocalTableName(name))
	fmt.Fprintf(&distributed, " ENGINE = Distributed(%s, %s, %s", safeSQLName(c.config.Cluster), database, safelocalTableName(name))
	if outputProps.DistributedShardingKey != "" {
		fmt.Fprintf(&distributed, ", %s", outputProps.DistributedShardingKey)
	} else {
		fmt.Fprintf(&distributed, ", rand()")
	}
	distributed.WriteString(")")
	if outputProps.DistributedSettings != "" {
		fmt.Fprintf(&distributed, " SETTINGS %s", outputProps.DistributedSettings)
	}
	return c.Exec(ctx, &drivers.Statement{Query: distributed.String(), Priority: 100})
}

func (c *connection) createDictionary(ctx context.Context, name, sql string, outputProps *ModelOutputProperties) error {
	var onClusterClause string
	if c.config.Cluster != "" {
		onClusterClause = "ON CLUSTER " + safeSQLName(c.config.Cluster)
	}
	if sql == "" {
		if outputProps.Columns == "" {
			return fmt.Errorf("clickhouse: no columns specified for dictionary %q", name)
		}
		return c.Exec(ctx, &drivers.Statement{
			Query:    fmt.Sprintf("CREATE OR REPLACE DICTIONARY %s %s %s %s", safeSQLName(name), onClusterClause, outputProps.Columns, outputProps.EngineFull),
			Priority: 100,
		})
	}

	// create a temp table first
	// NOTE :: this can only be dropped when the dictionary is dropped
	tempTable := tempTableForDictionary(name)
	err := c.createTable(ctx, tempTable, sql, outputProps)
	if err != nil {
		return err
	}
	err = c.Exec(ctx, &drivers.Statement{
		Query:    fmt.Sprintf("INSERT INTO %s %s", safeSQLName(tempTable), sql),
		Priority: 100,
	})
	if err != nil {
		return err
	}

	if outputProps.Columns == "" {
		// infer columns
		outputProps.Columns, err = c.columnClause(ctx, tempTable)
		if err != nil {
			return err
		}
	}

	if outputProps.PrimaryKey == "" {
		return fmt.Errorf("clickhouse: no primary key specified for dictionary %q", name)
	}

	// create dictionary
	return c.Exec(ctx, &drivers.Statement{
		Query:    fmt.Sprintf(`CREATE OR REPLACE DICTIONARY %s %s %s PRIMARY KEY %s SOURCE(CLICKHOUSE(TABLE %s)) LAYOUT(HASHED()) LIFETIME(0)`, safeSQLName(name), onClusterClause, outputProps.Columns, outputProps.PrimaryKey, c.Dialect().EscapeStringValue(tempTable)),
		Priority: 100,
	})
}

func (c *connection) columnClause(ctx context.Context, table string) (string, error) {
	var columnClause strings.Builder
	args := []any{c.config.Database, table}
	if c.config.Database == "" {
		args = []any{nil, table}
	}
	res, err := c.Execute(ctx, &drivers.Statement{
		Query:    "SELECT name, type FROM system.columns WHERE database = coalesce(?, currentDatabase()) AND table = ?",
		Args:     args,
		Priority: 100,
	})
	if err != nil {
		return "", err
	}
	defer res.Close()

	columnClause.WriteRune('(')
	var col, typ string
	for res.Next() {
		if err := res.Scan(&col, &typ); err != nil {
			return "", err
		}
		if columnClause.Len() > 1 {
			columnClause.WriteString(", ")
		}
		columnClause.WriteString(safeSQLName(col))
		columnClause.WriteString(" ")
		columnClause.WriteString(typ)
	}
	columnClause.WriteRune(')')
	return columnClause.String(), nil
}

// acquireMetaConn gets a connection from the pool for "meta" queries like information schema (i.e. fast queries).
// It returns a function that puts the connection back in the pool (if applicable).
func (c *connection) acquireMetaConn(ctx context.Context) (*sqlx.Conn, func() error, error) {
	// Try to get conn from context (means the call is wrapped in WithConnection)
	conn := connFromContext(ctx)
	if conn != nil {
		return conn, func() error { return nil }, nil
	}

	// Acquire semaphore
	err := c.metaSem.Acquire(ctx, 1)
	if err != nil {
		return nil, nil, err
	}

	// Get new conn
	conn, releaseConn, err := c.acquireConn(ctx)
	if err != nil {
		c.metaSem.Release(1)
		return nil, nil, err
	}

	// Build release func
	release := func() error {
		err := releaseConn()
		c.metaSem.Release(1)
		return err
	}

	return conn, release, nil
}

// acquireOLAPConn gets a connection from the pool for OLAP queries (i.e. slow queries).
// It returns a function that puts the connection back in the pool (if applicable).
func (c *connection) acquireOLAPConn(ctx context.Context, priority int) (*sqlx.Conn, func() error, error) {
	// Try to get conn from context (means the call is wrapped in WithConnection)
	conn := connFromContext(ctx)
	if conn != nil {
		return conn, func() error { return nil }, nil
	}

	// Acquire semaphore
	err := c.olapSem.Acquire(ctx, priority)
	if err != nil {
		return nil, nil, err
	}

	// Get new conn
	conn, releaseConn, err := c.acquireConn(ctx)
	if err != nil {
		c.olapSem.Release()
		return nil, nil, err
	}

	// Build release func
	release := func() error {
		err := releaseConn()
		c.olapSem.Release()
		return err
	}

	return conn, release, nil
}

// acquireConn returns a DuckDB connection. It should only be used internally in acquireMetaConn and acquireOLAPConn.
func (c *connection) acquireConn(ctx context.Context) (*sqlx.Conn, func() error, error) {
	conn, err := c.db.Connx(ctx)
	if err != nil {
		return nil, nil, err
	}

	release := func() error {
		return conn.Close()
	}
	return conn, release, nil
}

func (c *connection) getTableEngine(ctx context.Context, name string) (string, error) {
	var engine string
	args := []any{c.config.Database, name}
	if c.config.Database == "" {
		args = []any{nil, name}
	}
	res, err := c.Execute(ctx, &drivers.Statement{
		Query:    "SELECT engine FROM system.tables WHERE database = coalesce(?, currentDatabase()) AND name = ?",
		Args:     args,
		Priority: 1,
	})
	if err != nil {
		return "", err
	}
	defer res.Close()
	if res.Next() {
		if err := res.Scan(&engine); err != nil {
			return "", err
		}
	}
	return engine, nil
}

func (c *connection) getTablePartitions(ctx context.Context, name string) ([]string, error) {
	res, err := c.Execute(ctx, &drivers.Statement{
		Query:    "SELECT DISTINCT partition FROM system.parts WHERE table = ?",
		Args:     []any{name},
		Priority: 1,
	})
	if err != nil {
		return nil, err
	}
	defer res.Close()
	// collect partitions
	var partitions []string
	for res.Next() {
		var part string
		if err := res.Scan(&part); err != nil {
			return nil, err
		}
		partitions = append(partitions, part)
	}
	return partitions, nil
}

func rowsToSchema(r *sqlx.Rows) (*runtimev1.StructType, error) {
	if r == nil {
		return nil, nil
	}

	cts, err := r.ColumnTypes()
	if err != nil {
		return nil, err
	}

	fields := make([]*runtimev1.StructType_Field, len(cts))
	for i, ct := range cts {
		nullable, ok := ct.Nullable()
		if !ok {
			nullable = true
		}

		ct.ScanType()

		t, err := databaseTypeToPB(ct.DatabaseTypeName(), nullable)
		if err != nil {
			return nil, err
		}

		fields[i] = &runtimev1.StructType_Field{
			Name: ct.Name(),
			Type: t,
		}
	}

	return &runtimev1.StructType{Fields: fields}, nil
}

// databaseTypeToPB converts Clickhouse types to Rill's generic schema type.
// Refer the list of types here: https://clickhouse.com/docs/en/sql-reference/data-types
func databaseTypeToPB(dbt string, nullable bool) (*runtimev1.Type, error) {
	dbt = strings.ToUpper(dbt)

	// For nullable the datatype is Nullable(X)
	if strings.HasPrefix(dbt, "NULLABLE(") {
		dbt = dbt[9 : len(dbt)-1]
		return databaseTypeToPB(dbt, true)
	}

	// For LowCardinality the datatype is LowCardinality(X)
	if strings.HasPrefix(dbt, "LOWCARDINALITY(") {
		dbt = dbt[15 : len(dbt)-1]
		return databaseTypeToPB(dbt, nullable)
	}

	match := true
	t := &runtimev1.Type{Nullable: nullable}
	switch dbt {
	case "BOOL":
		t.Code = runtimev1.Type_CODE_BOOL
	case "INT8":
		t.Code = runtimev1.Type_CODE_INT8
	case "INT16":
		t.Code = runtimev1.Type_CODE_INT16
	case "INT32":
		t.Code = runtimev1.Type_CODE_INT32
	case "INT64":
		t.Code = runtimev1.Type_CODE_INT64
	case "INT128":
		t.Code = runtimev1.Type_CODE_INT128
	case "INT256":
		t.Code = runtimev1.Type_CODE_INT256
	case "UINT8":
		t.Code = runtimev1.Type_CODE_UINT8
	case "UINT16":
		t.Code = runtimev1.Type_CODE_UINT16
	case "UINT32":
		t.Code = runtimev1.Type_CODE_UINT32
	case "UINT64":
		t.Code = runtimev1.Type_CODE_UINT64
	case "UINT128":
		t.Code = runtimev1.Type_CODE_UINT128
	case "UINT256":
		t.Code = runtimev1.Type_CODE_UINT256
	case "FLOAT32":
		t.Code = runtimev1.Type_CODE_FLOAT32
	case "FLOAT64":
		t.Code = runtimev1.Type_CODE_FLOAT64
	// can be DECIMAL or DECIMAL(...) which is covered below
	case "DECIMAL":
		t.Code = runtimev1.Type_CODE_FLOAT64
	case "STRING":
		t.Code = runtimev1.Type_CODE_STRING
	case "DATE":
		t.Code = runtimev1.Type_CODE_DATE
	case "DATE32":
		t.Code = runtimev1.Type_CODE_DATE
	case "DATETIME":
		t.Code = runtimev1.Type_CODE_TIMESTAMP
	case "DATETIME64":
		t.Code = runtimev1.Type_CODE_TIMESTAMP
	case "INTERVALNANOSECOND", "INTERVALMICROSECOND", "INTERVALMILLISECOND", "INTERVALSECOND", "INTERVALMINUTE", "INTERVALHOUR", "INTERVALDAY", "INTERVALWEEK", "INTERVALMONTH", "INTERVALQUARTER", "INTERVALYEAR":
		t.Code = runtimev1.Type_CODE_INTERVAL
	case "JSON":
		t.Code = runtimev1.Type_CODE_JSON
	case "UUID":
		t.Code = runtimev1.Type_CODE_UUID
	case "IPV4":
		t.Code = runtimev1.Type_CODE_STRING
	case "IPV6":
		t.Code = runtimev1.Type_CODE_STRING
	case "OTHER":
		t.Code = runtimev1.Type_CODE_JSON
	case "NOTHING":
		t.Code = runtimev1.Type_CODE_STRING
	case "POINT":
		return databaseTypeToPB("Array(Float64)", nullable)
	case "RING":
		return databaseTypeToPB("Array(Point)", nullable)
	case "LINESTRING":
		return databaseTypeToPB("Array(Point)", nullable)
	case "MULTILINESTRING":
		return databaseTypeToPB("Array(LineString)", nullable)
	case "POLYGON":
		return databaseTypeToPB("Array(Ring)", nullable)
	case "MULTIPOLYGON":
		return databaseTypeToPB("Array(Polygon)", nullable)
	default:
		match = false
	}
	if match {
		return t, nil
	}

	// All other complex types have details in parentheses after the type name.
	base, args, ok := splitBaseAndArgs(dbt)
	if !ok {
		return nil, errUnsupportedType
	}

	switch base {
	case "DATETIME":
		t.Code = runtimev1.Type_CODE_TIMESTAMP
	case "DATETIME64":
		t.Code = runtimev1.Type_CODE_TIMESTAMP
	// Example: "DECIMAL(10,20)", "DECIMAL(10)"
	case "DECIMAL":
		t.Code = runtimev1.Type_CODE_DECIMAL
	case "DECIMAL32":
		t.Code = runtimev1.Type_CODE_DECIMAL
	case "DECIMAL64":
		t.Code = runtimev1.Type_CODE_DECIMAL
	case "DECIMAL128":
		t.Code = runtimev1.Type_CODE_DECIMAL
	case "DECIMAL256":
		t.Code = runtimev1.Type_CODE_DECIMAL
	case "FIXEDSTRING":
		t.Code = runtimev1.Type_CODE_STRING
	case "ARRAY":
		t.Code = runtimev1.Type_CODE_ARRAY
		var err error
		t.ArrayElementType, err = databaseTypeToPB(dbt[6:len(dbt)-1], true)
		if err != nil {
			return nil, err
		}
	// Example: "MAP(VARCHAR, INT)"
	case "MAP":
		fieldStrs := strings.Split(args, ",")
		if len(fieldStrs) != 2 {
			return nil, errUnsupportedType
		}

		keyType, err := databaseTypeToPB(strings.TrimSpace(fieldStrs[0]), true)
		if err != nil {
			return nil, err
		}

		valType, err := databaseTypeToPB(strings.TrimSpace(fieldStrs[1]), true)
		if err != nil {
			return nil, err
		}

		t.Code = runtimev1.Type_CODE_MAP
		t.MapType = &runtimev1.MapType{
			KeyType:   keyType,
			ValueType: valType,
		}
	case "ENUM", "ENUM8", "ENUM16":
		// Representing enums as strings
		t.Code = runtimev1.Type_CODE_STRING
	case "TUPLE":
		t.Code = runtimev1.Type_CODE_STRUCT
		t.StructType = &runtimev1.StructType{}
		fields := splitCommasUnlessQuotedOrNestedInParens(args)
		if len(fields) == 0 {
			return nil, errUnsupportedType
		}
		_, _, isNamed := splitStructFieldStr(fields[0])
		for i, fieldStr := range fields {
			if isNamed {
				name, typ, ok := splitStructFieldStr(fieldStr)
				if !ok {
					return nil, errUnsupportedType
				}
				fieldType, err := databaseTypeToPB(typ, false)
				if err != nil {
					return nil, err
				}
				t.StructType.Fields = append(t.StructType.Fields, &runtimev1.StructType_Field{
					Name: name,
					Type: fieldType,
				})
			} else {
				fieldType, err := databaseTypeToPB(fieldStr, true)
				if err != nil {
					return nil, err
				}
				t.StructType.Fields = append(t.StructType.Fields, &runtimev1.StructType_Field{
					Name: fmt.Sprintf("%d", i),
					Type: fieldType,
				})
			}
		}
	default:
		return nil, errUnsupportedType
	}

	return t, nil
}

// Splits a type with args in parentheses, for example:
//
//	`Nullable(UInt64)` -> (`Nullable`, `UInt64`, true)
func splitBaseAndArgs(s string) (string, string, bool) {
	// Split on opening parenthesis
	base, rest, found := strings.Cut(s, "(")
	if !found {
		return "", "", false
	}

	// Remove closing parenthesis
	rest = rest[0 : len(rest)-1]

	return base, rest, true
}

// Splits a comma-separated list, but ignores commas inside strings or nested in parentheses.
// (NOTE: DuckDB escapes strings by replacing `"` with `""`. Example: hello "world" -> "hello ""world""".)
//
// Examples:
//
//	`10,20` -> [`10`, `20`]
//	`VARCHAR, INT` -> [`VARCHAR`, `INT`]
//	`"foo "",""" INT, "bar" STRUCT("a" INT, "b" INT)` -> [`"foo "",""" INT`, `"bar" STRUCT("a" INT, "b" INT)`]
func splitCommasUnlessQuotedOrNestedInParens(s string) []string {
	// Result slice
	splits := []string{}
	// Starting idx of current split
	fromIdx := 0
	// True if quote level is unmatched (this is sufficient for escaped quotes since they will immediately flip again)
	quoted := false
	// Nesting level
	nestCount := 0

	// Consume input character-by-character
	for idx, char := range s {
		// Toggle quoted
		if char == '"' {
			quoted = !quoted
			continue
		}
		// If quoted, don't parse for nesting or commas
		if quoted {
			continue
		}
		// Increase nesting on opening paren
		if char == '(' {
			nestCount++
			continue
		}
		// Decrease nesting on closing paren
		if char == ')' {
			nestCount--
			continue
		}
		// If nested, don't parse for commas
		if nestCount != 0 {
			continue
		}
		// If not nested and there's a comma, add split to result
		if char == ',' {
			splits = append(splits, s[fromIdx:idx])
			fromIdx = idx + 1
			continue
		}
		// If not nested, and there's a space at the start of the split, skip it
		if fromIdx == idx && char == ' ' {
			fromIdx++
			continue
		}
	}

	// Add last split to result and return
	splits = append(splits, s[fromIdx:])
	return splits
}

// splitStructFieldStr splits a single struct name/type pair.
// It expects fieldStr to have the format `name TYPE` or `"name" TYPE`.
// If the name string is quoted and contains escaped quotes `""`, they'll be replaced by `"`.
// For example: splitStructFieldStr(`"hello "" world" VARCHAR`) -> (`hello " world`, `VARCHAR`, true).
func splitStructFieldStr(fieldStr string) (string, string, bool) {
	// If the string DOES NOT start with a `"`, we can just split on the first space.
	if fieldStr == "" || fieldStr[0] != '"' {
		return strings.Cut(fieldStr, " ")
	}

	// Find end of quoted string (skipping `""` since they're escaped quotes)
	idx := 1
	found := false
	for !found && idx < len(fieldStr) {
		// Continue if not a quote
		if fieldStr[idx] != '"' {
			idx++
			continue
		}

		// Skip two ahead if it's two quotes in a row (i.e. an escaped quote)
		if len(fieldStr) > idx+1 && fieldStr[idx+1] == '"' {
			idx += 2
			continue
		}

		// It's the last quote of the string. We're done.
		idx++
		found = true
	}

	// If not found, format was unexpected
	if !found {
		return "", "", false
	}

	// Remove surrounding `"` and replace escaped quotes `""` with `"`
	nameStr := strings.ReplaceAll(fieldStr[1:idx-1], `""`, `"`)

	// The rest of the string is the type, minus the initial space
	typeStr := strings.TrimLeft(fieldStr[idx:], " ")

	return nameStr, typeStr, true
}

var errUnsupportedType = errors.New("encountered unsupported clickhouse type")

func tempName(prefix string) string {
	return prefix + strings.ReplaceAll(uuid.New().String(), "-", "")
}

func safelocalTableName(name string) string {
	return safeSQLName(name + "_local")
}

func localTableName(name string) string {
	return name + "_local"
}

func tempTableForDictionary(name string) string {
	return name + "_dict_temp_"
}<|MERGE_RESOLUTION|>--- conflicted
+++ resolved
@@ -356,13 +356,8 @@
 }
 
 // DropTable implements drivers.OLAPStore.
-<<<<<<< HEAD
-func (c *connection) DropTable(ctx context.Context, name string, _ bool) error {
+func (c *connection) DropTable(ctx context.Context, name string) error {
 	typ, onCluster, err := informationSchema{c: c}.entityType(ctx, c.config.Database, name)
-=======
-func (c *connection) DropTable(ctx context.Context, name string) error {
-	typ, onCluster, err := informationSchema{c: c}.entityType(ctx, "", name)
->>>>>>> 7a9ccafa
 	if err != nil {
 		return err
 	}
@@ -415,13 +410,8 @@
 }
 
 // RenameTable implements drivers.OLAPStore.
-<<<<<<< HEAD
-func (c *connection) RenameTable(ctx context.Context, oldName, newName string, view bool) error {
+func (c *connection) RenameTable(ctx context.Context, oldName, newName string) error {
 	typ, onCluster, err := informationSchema{c: c}.entityType(ctx, c.config.Database, oldName)
-=======
-func (c *connection) RenameTable(ctx context.Context, oldName, newName string) error {
-	typ, onCluster, err := informationSchema{c: c}.entityType(ctx, "", oldName)
->>>>>>> 7a9ccafa
 	if err != nil {
 		return err
 	}
