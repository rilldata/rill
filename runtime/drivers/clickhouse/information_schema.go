package clickhouse

import (
	"context"
	"database/sql"
	"errors"
	"fmt"
	"strings"

	"github.com/jmoiron/sqlx"
	runtimev1 "github.com/rilldata/rill/proto/gen/rill/runtime/v1"
	"github.com/rilldata/rill/runtime/drivers"
	"github.com/rilldata/rill/runtime/pkg/pagination"
)

func (c *Connection) ListDatabaseSchemas(ctx context.Context, pageSize uint32, pageToken string) ([]*drivers.DatabaseSchemaInfo, string, error) {
	limit := pagination.ValidPageSize(pageSize, drivers.DefaultPageSize)

	var args []any
	var condFilter string
	if c.config.DatabaseWhitelist != "" {
		dbs := strings.Split(c.config.DatabaseWhitelist, ",")
		var sb strings.Builder
		for i, db := range dbs {
			if i > 0 {
				sb.WriteString(", ")
			}
			sb.WriteString("?")
			args = append(args, strings.TrimSpace(db))
		}
		condFilter = fmt.Sprintf("(schema_name IN (%s))", sb.String())
	} else {
		condFilter = "(schema_name == currentDatabase() OR lower(schema_name) NOT IN ('information_schema', 'system'))"
	}

	if pageToken != "" {
		var startAfter string
		if err := pagination.UnmarshalPageToken(pageToken, &startAfter); err != nil {
			return nil, "", fmt.Errorf("invalid page token: %w", err)
		}
		condFilter += "	AND schema_name > ?"
		args = append(args, startAfter)
	}

	q := fmt.Sprintf(`
	SELECT
<<<<<<< HEAD
		 name as schema_name 
=======
		 name as schema_name
>>>>>>> 5e8b0844
	FROM system.databases
	WHERE %s 
	ORDER BY schema_name 
	LIMIT ?
	`, condFilter)
	args = append(args, limit+1)

	conn, release, err := c.acquireMetaConn(ctx)
	if err != nil {
		return nil, "", err
	}
	defer func() { _ = release() }()

	rows, err := conn.QueryxContext(ctx, q, args...)
	if err != nil {
		return nil, "", err
	}
	defer rows.Close()

	var res []*drivers.DatabaseSchemaInfo
	var schema string
	for rows.Next() {
		if err := rows.Scan(&schema); err != nil {
			return nil, "", err
		}
		res = append(res, &drivers.DatabaseSchemaInfo{
			Database:       "",
			DatabaseSchema: schema,
		})
	}

	if err := rows.Err(); err != nil {
		return nil, "", err
	}

	next := ""
	if len(res) > limit {
		res = res[:limit]
		next = pagination.MarshalPageToken(res[len(res)-1].DatabaseSchema)
	}
	return res, next, nil
}

func (c *Connection) ListTables(ctx context.Context, database, databaseSchema string, pageSize uint32, pageToken string) ([]*drivers.TableInfo, string, error) {
	limit := pagination.ValidPageSize(pageSize, drivers.DefaultPageSize)

	q := `
	SELECT
<<<<<<< HEAD
    	name AS table_name,
    	CASE WHEN match(engine, 'View') THEN true ELSE false END AS view
=======
		name AS table_name,
		CASE WHEN match(engine, 'View') THEN true ELSE false END AS view
>>>>>>> 5e8b0844
	FROM system.tables
	WHERE is_temporary = 0 AND database = ?
	`
	args := []any{databaseSchema}
	if pageToken != "" {
		var startAfter string
		if err := pagination.UnmarshalPageToken(pageToken, &startAfter); err != nil {
			return nil, "", fmt.Errorf("invalid page token: %w", err)
		}
		q += "	AND table_name > ?"
		args = append(args, startAfter)
	}
	q += `
	ORDER BY table_name 
	LIMIT ?
	`
	args = append(args, limit+1)

	conn, release, err := c.acquireMetaConn(ctx)
	if err != nil {
		return nil, "", err
	}
	defer func() { _ = release() }()

	rows, err := conn.QueryxContext(ctx, q, args...)
	if err != nil {
		return nil, "", err
	}
	defer rows.Close()

	var res []*drivers.TableInfo
	var name string
	var view bool
	for rows.Next() {
		if err := rows.Scan(&name, &view); err != nil {
			return nil, "", err
		}
		res = append(res, &drivers.TableInfo{
			Name: name,
			View: view,
		})
	}

	if err := rows.Err(); err != nil {
		return nil, "", err
	}

	next := ""
	if len(res) > limit {
		res = res[:limit]
		next = pagination.MarshalPageToken(res[len(res)-1].Name)
	}
	return res, next, nil
}

func (c *Connection) GetTable(ctx context.Context, database, databaseSchema, table string) (*drivers.TableMetadata, error) {
	conn, release, err := c.acquireMetaConn(ctx)
	if err != nil {
		return nil, err
	}
	defer func() { _ = release() }()

	q := `
    SELECT
        CASE WHEN match(engine, 'View') THEN true ELSE false END AS view,
        c.name AS column_name,
        c.type AS data_type
    FROM system.tables t
<<<<<<< HEAD
    LEFT JOIN system.columns c 
=======
    LEFT JOIN system.columns c
>>>>>>> 5e8b0844
		ON t.database = c.database AND t.name = c.table
    WHERE t.database = ? AND t.name = ?
    ORDER BY c.position
    `
	rows, err := conn.QueryxContext(ctx, q, databaseSchema, table)
	if err != nil {
		return nil, err
	}
	defer rows.Close()

	schemaMap := make(map[string]string)
	var view bool
	var colName, dataType string
	for rows.Next() {
		if err := rows.Scan(&view, &colName, &dataType); err != nil {
			return nil, err
		}
		if pbType, err := databaseTypeToPB(dataType, false); err != nil {
			if errors.Is(err, errUnsupportedType) {
				schemaMap[colName] = fmt.Sprintf("UNKNOWN(%s)", dataType)
			} else {
				return nil, err
			}
		} else if pbType.Code == runtimev1.Type_CODE_UNSPECIFIED {
			schemaMap[colName] = fmt.Sprintf("UNKNOWN(%s)", dataType)
		} else {
			schemaMap[colName] = strings.TrimPrefix(pbType.Code.String(), "CODE_")
		}
	}

	if err := rows.Err(); err != nil {
		return nil, err
	}

	return &drivers.TableMetadata{
		Schema: schemaMap,
		View:   view,
	}, nil
}

func (c *Connection) All(ctx context.Context, like string, pageSize uint32, pageToken string) ([]*drivers.OlapTable, string, error) {
	conn, release, err := c.acquireMetaConn(ctx)
	if err != nil {
		return nil, "", err
	}
	defer func() { _ = release() }()
	var args []any
	var filter string
	if c.config.DatabaseWhitelist != "" {
		dbs := strings.Split(c.config.DatabaseWhitelist, ",")
		var sb strings.Builder
		for i, db := range dbs {
			if i > 0 {
				sb.WriteString(", ")
			}
			sb.WriteString("?")
			args = append(args, strings.TrimSpace(db))
		}
		filter = fmt.Sprintf("(T.database IN (%s))", sb.String())
	} else {
		filter = "(T.database == currentDatabase() OR lower(T.database) NOT IN ('information_schema', 'system'))"
	}

	if like != "" {
		filter += " AND (LOWER(T.name) LIKE LOWER(?) OR CONCAT(T.database, '.', T.name) LIKE LOWER(?))"
		args = append(args, like, like)
	}

	if pageToken != "" {
		var startAfterSchema, startAfterName string
		if err := pagination.UnmarshalPageToken(pageToken, &startAfterSchema, &startAfterName); err != nil {
			return nil, "", fmt.Errorf("invalid page token: %w", err)
		}
		filter += " AND (T.database > ? OR (T.database = ? AND T.name > ?))"
		args = append(args, startAfterSchema, startAfterSchema, startAfterName)
	}

	// Clickhouse does not have a concept of schemas. Both table_catalog and table_schema refer to the database where table is located.
	// Given the usual way of querying table in clickhouse is `SELECT * FROM table_name` or `SELECT * FROM database.table_name`.
	// We map clickhouse database to `database schema` and table_name to `table name`.
	q := fmt.Sprintf(`
		SELECT 
			LT.database AS SCHEMA,
			LT.database = currentDatabase() AS is_default_schema,
			LT.name AS NAME,
			if(lower(LT.engine) like '%%view%%', 'VIEW', 'TABLE') AS TABLE_TYPE,
			C.name AS COLUMNS,
			C.type AS COLUMN_TYPE,
			C.position AS ORDINAL_POSITION
		FROM (
			SELECT 
				T.database,
				T.name,
				T.engine
			FROM system.tables T
			-- allow fetching tables from system or information_schema if it is current database
			WHERE %s
			ORDER BY database, name, engine
			LIMIT ?
		) LT
		JOIN system.columns C ON LT.database = C.database AND LT.name = C.table
		ORDER BY SCHEMA, NAME, TABLE_TYPE, ORDINAL_POSITION
	`, filter)

	limit := pagination.ValidPageSize(pageSize, drivers.DefaultPageSize)
	args = append(args, limit+1)

	rows, err := conn.QueryxContext(ctx, q, args...)
	if err != nil {
		return nil, "", err
	}
	defer rows.Close()

	tables, err := scanTables(rows)
	if err != nil {
		return nil, "", err
	}

	next := ""
	if len(tables) > limit {
		tables = tables[:limit]
		lastTable := tables[len(tables)-1]
		next = pagination.MarshalPageToken(lastTable.DatabaseSchema, lastTable.Name)
	}

	return tables, next, nil
}

func (c *Connection) Lookup(ctx context.Context, db, schema, name string) (*drivers.OlapTable, error) {
	conn, release, err := c.acquireMetaConn(ctx)
	if err != nil {
		return nil, err
	}
	defer func() { _ = release() }()

	var q string
	var args []any
	q = `
		SELECT 
			T.database AS SCHEMA,
			T.database = currentDatabase() AS is_default_schema,
			T.name AS NAME,
			if(lower(T.engine) like '%view%', 'VIEW', 'TABLE') AS TABLE_TYPE,
			C.name AS COLUMNS,
			C.type AS COLUMN_TYPE,
			C.position AS ORDINAL_POSITION
		FROM system.tables T
		JOIN system.columns C ON T.database = C.database AND T.name = C.table
		WHERE T.database = coalesce(?, currentDatabase()) AND T.name = ?
		ORDER BY SCHEMA, NAME, TABLE_TYPE, ORDINAL_POSITION
	`
	if schema == "" {
		args = append(args, nil, name)
	} else {
		args = append(args, schema, name)
	}

	rows, err := conn.QueryxContext(ctx, q, args...)
	if err != nil {
		return nil, err
	}
	defer rows.Close()

	tables, err := scanTables(rows)
	if err != nil {
		return nil, err
	}

	if len(tables) == 0 {
		return nil, drivers.ErrNotFound
	}

	return tables[0], nil
}

func (c *Connection) LoadPhysicalSize(ctx context.Context, tables []*drivers.OlapTable) error {
	if len(tables) == 0 {
		return nil
	}
	conn, release, err := c.acquireMetaConn(ctx)
	if err != nil {
		return err
	}
	defer func() { _ = release() }()

	var queryBuilder strings.Builder
	queryBuilder.WriteString(`
		SELECT 
			database, 
			table, 
			SUM(bytes_on_disk) AS total_size_bytes
		FROM system.parts
		WHERE active = 1 AND (database, table) IN (
	`)
	args := make([]interface{}, 0, len(tables)*2)
	placeholders := make([]string, 0, len(tables))

	for _, table := range tables {
		placeholders = append(placeholders, "(?, ?)")
		args = append(args, table.DatabaseSchema, table.Name)
	}

	queryBuilder.WriteString(strings.Join(placeholders, ", "))
	queryBuilder.WriteString(") GROUP BY database, table")

	rows, err := conn.QueryxContext(ctx, queryBuilder.String(), args...)
	if err != nil {
		return err
	}
	defer rows.Close()

	res := make(map[string]map[string]uint64, 0)
	var (
		name, schema string
		size         uint64
	)
	for rows.Next() {
		if err := rows.Scan(&schema, &name, &size); err != nil {
			return err
		}
		schemaTables, ok := res[schema]
		if !ok {
			schemaTables = make(map[string]uint64)
			res[schema] = schemaTables
		}
		schemaTables[name] = size
	}
	if err := rows.Err(); err != nil {
		return err
	}

	for _, t := range tables {
		schemaTables, ok := res[t.DatabaseSchema]
		if !ok {
			continue
		}
		if size, ok := schemaTables[t.Name]; ok {
			t.PhysicalSizeBytes = int64(size)
		}
	}
	return err
}

func scanTables(rows *sqlx.Rows) ([]*drivers.OlapTable, error) {
	var res []*drivers.OlapTable

	for rows.Next() {
		var databaseSchema string
		var isDefaultSchema bool
		var name string
		var tableType string
		var columnName string
		var columnType string
		var oridinalPosition int

		err := rows.Scan(&databaseSchema, &isDefaultSchema, &name, &tableType, &columnName, &columnType, &oridinalPosition)
		if err != nil {
			return nil, err
		}

		// set t to res[len(res)-1] if it's the same table, else set t to a new table and append it
		var t *drivers.OlapTable
		if len(res) > 0 {
			t = res[len(res)-1]
			if !(t.DatabaseSchema == databaseSchema && t.Name == name) {
				t = nil
			}
		}
		if t == nil {
			t = &drivers.OlapTable{
				DatabaseSchema:          databaseSchema,
				IsDefaultDatabaseSchema: isDefaultSchema,
				Name:                    name,
				View:                    tableType == "VIEW",
				Schema:                  &runtimev1.StructType{},
			}
			if !t.View {
				t.PhysicalSizeBytes = -1
			}
			res = append(res, t)
		}

		// parse column type
		colType, err := databaseTypeToPB(columnType, false)
		if err != nil {
			if !errors.Is(err, errUnsupportedType) {
				return nil, err
			}
			if t.UnsupportedCols == nil {
				t.UnsupportedCols = make(map[string]string)
			}
			t.UnsupportedCols[columnName] = columnType
			continue
		}

		// append column
		t.Schema.Fields = append(t.Schema.Fields, &runtimev1.StructType_Field{
			Name: columnName,
			Type: colType,
		})
	}

	if err := rows.Err(); err != nil {
		return nil, err
	}

	return res, nil
}

func (c *Connection) entityType(ctx context.Context, db, name string) (typ string, onCluster bool, err error) {
	conn, release, err := c.acquireMetaConn(ctx)
	if err != nil {
		return "", false, err
	}
	defer func() { _ = release() }()

	var q string
	if c.config.Cluster == "" {
		q = `SELECT
    			multiIf(engine IN ('MaterializedView', 'View'), 'VIEW', engine = 'Dictionary', 'DICTIONARY', 'TABLE') AS type,
    			0 AS is_on_cluster
			FROM system.tables AS t
			JOIN system.databases AS db ON t.database = db.name
			WHERE t.database = coalesce(?, currentDatabase()) AND t.name = ?`
	} else {
		q = `SELECT
    			multiIf(engine IN ('MaterializedView', 'View'), 'VIEW', engine = 'Dictionary', 'DICTIONARY', 'TABLE') AS type,
    			countDistinct(_shard_num) > 1 AS is_on_cluster
			FROM clusterAllReplicas(` + safeSQLName(c.config.Cluster) + `, system.tables) AS t
			JOIN system.databases AS db ON t.database = db.name
			WHERE t.database = coalesce(?, currentDatabase()) AND t.name = ?
			GROUP BY engine, t.name`
	}
	var args []any
	if db == "" {
		args = []any{nil, name}
	} else {
		args = []any{db, name}
	}
	row := conn.QueryRowxContext(ctx, q, args...)
	err = row.Scan(&typ, &onCluster)
	if err != nil {
		if errors.Is(err, sql.ErrNoRows) {
			return "", false, drivers.ErrNotFound
		}
		return "", false, err
	}
	return typ, onCluster, nil
}<|MERGE_RESOLUTION|>--- conflicted
+++ resolved
@@ -44,11 +44,7 @@
 
 	q := fmt.Sprintf(`
 	SELECT
-<<<<<<< HEAD
-		 name as schema_name 
-=======
 		 name as schema_name
->>>>>>> 5e8b0844
 	FROM system.databases
 	WHERE %s 
 	ORDER BY schema_name 
@@ -97,13 +93,8 @@
 
 	q := `
 	SELECT
-<<<<<<< HEAD
-    	name AS table_name,
-    	CASE WHEN match(engine, 'View') THEN true ELSE false END AS view
-=======
 		name AS table_name,
 		CASE WHEN match(engine, 'View') THEN true ELSE false END AS view
->>>>>>> 5e8b0844
 	FROM system.tables
 	WHERE is_temporary = 0 AND database = ?
 	`
@@ -172,11 +163,7 @@
         c.name AS column_name,
         c.type AS data_type
     FROM system.tables t
-<<<<<<< HEAD
-    LEFT JOIN system.columns c 
-=======
     LEFT JOIN system.columns c
->>>>>>> 5e8b0844
 		ON t.database = c.database AND t.name = c.table
     WHERE t.database = ? AND t.name = ?
     ORDER BY c.position
