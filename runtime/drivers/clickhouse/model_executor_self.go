--- conflicted
+++ resolved
@@ -65,13 +65,7 @@
 
 		// Drop the staging view/table if it exists.
 		// NOTE: This intentionally drops the end table if not staging changes.
-<<<<<<< HEAD
-		if t, err := e.c.InformationSchema().Lookup(ctx, e.c.config.Database, "", stagingTableName); err == nil {
-			_ = e.c.DropTable(ctx, stagingTableName, t.View)
-		}
-=======
 		_ = e.c.DropTable(ctx, stagingTableName)
->>>>>>> 7a9ccafa
 
 		// Create the table
 		err := e.c.CreateTableAsSelect(ctx, stagingTableName, asView, inputProps.SQL, mustToMap(outputProps))
