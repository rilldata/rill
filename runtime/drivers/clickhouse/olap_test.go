package clickhouse

import (
	"context"
	"database/sql"
	"fmt"
	"testing"

	runtimev1 "github.com/rilldata/rill/proto/gen/rill/runtime/v1"
	"github.com/rilldata/rill/runtime/drivers"
	"github.com/rilldata/rill/runtime/drivers/clickhouse/testclickhouse"
	"github.com/rilldata/rill/runtime/pkg/activity"
	"github.com/rilldata/rill/runtime/storage"
	"github.com/stretchr/testify/require"
	"go.uber.org/zap"
)

func TestClickhouseSingle(t *testing.T) {
	dsn := testclickhouse.Start(t)

	conn, err := driver{}.Open("default", map[string]any{"dsn": dsn, "mode": "readwrite"}, storage.MustNew(t.TempDir(), nil), activity.NewNoopClient(), zap.NewNop())
	require.NoError(t, err)
	defer conn.Close()
	prepareConn(t, conn)

	c := conn.(*Connection)
	olap, ok := conn.AsOLAP("default")
	require.True(t, ok)

	t.Run("WithConnection", func(t *testing.T) { testWithConnection(t, olap) })
	t.Run("RenameView", func(t *testing.T) { testRenameView(t, c, olap) })
	t.Run("RenameTable", func(t *testing.T) { testRenameTable(t, c, olap) })
	t.Run("CreateTableAsSelect", func(t *testing.T) { testCreateTableAsSelect(t, c) })
	t.Run("InsertTableAsSelect_WithAppend", func(t *testing.T) { testInsertTableAsSelect_WithAppend(t, c, olap) })
	t.Run("InsertTableAsSelect_WithMerge", func(t *testing.T) { testInsertTableAsSelect_WithMerge(t, c, olap) })
	t.Run("InsertTableAsSelect_WithPartitionOverwrite", func(t *testing.T) { testInsertTableAsSelect_WithPartitionOverwrite(t, c, olap) })
	t.Run("InsertTableAsSelect_WithPartitionOverwrite_DatePartition", func(t *testing.T) { testInsertTableAsSelect_WithPartitionOverwrite_DatePartition(t, c, olap) })
	t.Run("TestDictionary", func(t *testing.T) { testDictionary(t, c, olap) })
	t.Run("TestIntervalType", func(t *testing.T) { testIntervalType(t, olap) })
}

func TestClickhouseCluster(t *testing.T) {
	if testing.Short() {
		t.Skip("clickhouse: skipping test in short mode")
	}

	dsn, cluster := testclickhouse.StartCluster(t)

	conn, err := drivers.Open("clickhouse", "default", map[string]any{"dsn": dsn, "cluster": cluster, "mode": "readwrite"}, storage.MustNew(t.TempDir(), nil), activity.NewNoopClient(), zap.NewNop())
	require.NoError(t, err)
	defer conn.Close()

	c := conn.(*Connection)
	olap, ok := conn.AsOLAP("default")
	require.True(t, ok)

	prepareClusterConn(t, olap, cluster)

	t.Run("WithConnection", func(t *testing.T) { testWithConnection(t, olap) })
	t.Run("RenameView", func(t *testing.T) { testRenameView(t, c, olap) })
	t.Run("RenameTable", func(t *testing.T) { testRenameTable(t, c, olap) })
	t.Run("CreateTableAsSelect", func(t *testing.T) { testCreateTableAsSelect(t, c) })
	t.Run("InsertTableAsSelect_WithAppend", func(t *testing.T) { testInsertTableAsSelect_WithAppend(t, c, olap) })
	t.Run("InsertTableAsSelect_WithMerge", func(t *testing.T) { testInsertTableAsSelect_WithMerge(t, c, olap) })
	t.Run("InsertTableAsSelect_WithPartitionOverwrite", func(t *testing.T) { testInsertTableAsSelect_WithPartitionOverwrite(t, c, olap) })
	t.Run("InsertTableAsSelect_WithPartitionOverwrite_DatePartition", func(t *testing.T) { testInsertTableAsSelect_WithPartitionOverwrite_DatePartition(t, c, olap) })
	t.Run("TestDictionary", func(t *testing.T) { testDictionary(t, c, olap) })
}

func testWithConnection(t *testing.T, olap drivers.OLAPStore) {
	err := olap.WithConnection(context.Background(), 1, func(ctx, ensuredCtx context.Context, conn *sql.Conn) error {
		err := olap.Exec(ctx, &drivers.Statement{
			Query: "CREATE table tbl engine=Memory AS SELECT 1 AS id, 'Earth' AS planet",
		})
		require.NoError(t, err)

		res, err := olap.Query(ctx, &drivers.Statement{
			Query: "SELECT id, planet FROM tbl",
		})
		require.NoError(t, err)
		var (
			id     int
			planet string
		)
		for res.Next() {
			err = res.Scan(&id, &planet)
			require.NoError(t, err)
			require.Equal(t, 1, id)
		}
		require.NoError(t, res.Err())
		require.NoError(t, res.Close())
		return nil
	})
	require.NoError(t, err)
}

func testRenameView(t *testing.T, c *Connection, olap drivers.OLAPStore) {
	ctx := context.Background()
	opts := &ModelOutputProperties{Typ: "VIEW"}
	_, err := c.createTableAsSelect(ctx, "foo_view", "SELECT 1 AS id", opts)
	require.NoError(t, err)

	_, err = c.createTableAsSelect(ctx, "bar_view", "SELECT 'city' AS name", opts)
	require.NoError(t, err)

	// rename to unknown view
	err = c.renameEntity(ctx, "foo_view", "foo_view1")
	require.NoError(t, err)

	// rename to existing view
	err = c.renameEntity(ctx, "foo_view1", "bar_view")
	require.NoError(t, err)

	// check that views no longer exist
	notExists(t, olap, "foo_view")
	notExists(t, olap, "foo_view1")

	res, err := olap.Query(ctx, &drivers.Statement{Query: "SELECT id FROM bar_view"})
	require.NoError(t, err)
	require.True(t, res.Next())
	var id int
	require.NoError(t, res.Scan(&id))
	require.Equal(t, 1, id)
	require.NoError(t, res.Close())
}

func testRenameTable(t *testing.T, c *Connection, olap drivers.OLAPStore) {
	ctx := context.Background()
	err := c.renameEntity(ctx, "foo", "foo1")
	require.NoError(t, err)

	err = c.renameEntity(ctx, "foo1", "bar")
	require.NoError(t, err)

	notExists(t, olap, "foo")
	notExists(t, olap, "foo1")
}

func notExists(t *testing.T, olap drivers.OLAPStore, tbl string) {
	result, err := olap.Query(context.Background(), &drivers.Statement{
		Query: "EXISTS " + tbl,
	})
	require.NoError(t, err)
	require.True(t, result.Next())
	var exist bool
	require.NoError(t, result.Scan(&exist))
	require.False(t, exist)
	require.NoError(t, result.Close())
}

func testCreateTableAsSelect(t *testing.T, c *Connection) {
	_, err := c.createTableAsSelect(context.Background(), "tbl", "SELECT 1 AS id, 'Earth' AS planet", &ModelOutputProperties{
		Engine:                 "MergeTree",
		Table:                  "tbl",
		DistributedShardingKey: "rand()",
	})
	require.NoError(t, err)
}

func testInsertTableAsSelect_WithAppend(t *testing.T, c *Connection, olap drivers.OLAPStore) {
	props := &ModelOutputProperties{
		Engine:                 "MergeTree",
		Table:                  "append_tbl",
		DistributedShardingKey: "rand()",
		IncrementalStrategy:    drivers.IncrementalStrategyAppend,
	}

	_, err := c.createTableAsSelect(context.Background(), "append_tbl", "SELECT 1 AS id, 'Earth' AS planet", props)
	require.NoError(t, err)

	insertOpts := &InsertTableOptions{Strategy: drivers.IncrementalStrategyAppend}
	_, err = c.insertTableAsSelect(context.Background(), "append_tbl", "SELECT 2 AS id, 'Mars' AS planet", insertOpts, props)
	require.NoError(t, err)

	res, err := olap.Query(context.Background(), &drivers.Statement{Query: "SELECT id, planet FROM append_tbl ORDER BY id"})
	require.NoError(t, err)

	var result []struct {
		ID     int
		Planet string
	}

	for res.Next() {
		var r struct {
			ID     int
			Planet string
		}
		require.NoError(t, res.Scan(&r.ID, &r.Planet))
		result = append(result, r)
	}
	require.NoError(t, err)
	require.NoError(t, res.Close())

	expected := []struct {
		ID     int
		Planet string
	}{
		{1, "Earth"},
		{2, "Mars"},
	}

	// Convert the result set to a map to represent the set
	resultSet := make(map[int]string)
	for _, r := range result {
		resultSet[r.ID] = r.Planet
	}

	// Check if the expected values are present in the result set
	for _, e := range expected {
		value, exists := resultSet[e.ID]
		require.True(t, exists, "Expected ID %d to be present in the result set", e.ID)
		require.Equal(t, e.Planet, value, "Expected planet for ID %d to be %s, but got %s", e.ID, e.Planet, value)
	}
}

func testInsertTableAsSelect_WithMerge(t *testing.T, c *Connection, olap drivers.OLAPStore) {
	props := &ModelOutputProperties{
		Typ:                    "TABLE",
		Engine:                 "ReplacingMergeTree",
		Table:                  "tbl",
		DistributedShardingKey: "rand()",
		IncrementalStrategy:    drivers.IncrementalStrategyMerge,
		OrderBy:                "id",
	}
	_, err := c.createTableAsSelect(context.Background(), "merge_tbl", "SELECT generate_series AS id, 'insert' AS value FROM generate_series(0, 4)", props)
	require.NoError(t, err)

	insertOpts := &InsertTableOptions{Strategy: drivers.IncrementalStrategyMerge}
	_, err = c.insertTableAsSelect(context.Background(), "merge_tbl", "SELECT generate_series AS id, 'merge' AS value FROM generate_series(2, 5)", insertOpts, props)
	require.NoError(t, err)

	var result []struct {
		ID    int
		Value string
	}

	res, err := olap.Query(context.Background(), &drivers.Statement{Query: "SELECT id, value FROM merge_tbl ORDER BY id"})
	require.NoError(t, err)

	for res.Next() {
		var r struct {
			ID    int
			Value string
		}
		require.NoError(t, res.Scan(&r.ID, &r.Value))
		result = append(result, r)
	}
	require.NoError(t, err)
	require.NoError(t, res.Close())

	expected := map[int]string{
		0: "insert",
		1: "insert",
		2: "merge",
		3: "merge",
		4: "merge",
	}

	// Convert the result set to a map to represent the set
	resultSet := make(map[int]string)
	for _, r := range result {
		if v, ok := resultSet[r.ID]; !ok {
			resultSet[r.ID] = r.Value
		} else {
			if v == "merge" {
				resultSet[r.ID] = v
			}
		}

	}

	// Check if the expected values are present in the result set
	for id, expected := range expected {
		actual, exists := resultSet[id]
		require.True(t, exists, "Expected ID %d to be present in the result set", id)
		require.Equal(t, expected, actual, "Expected value for ID %d to be %s, but got %s", id, expected, actual)
	}
}

func testInsertTableAsSelect_WithPartitionOverwrite(t *testing.T, c *Connection, olap drivers.OLAPStore) {
	props := &ModelOutputProperties{
		Engine:                 "MergeTree",
		Table:                  "tbl",
		DistributedShardingKey: "rand()",
		IncrementalStrategy:    drivers.IncrementalStrategyPartitionOverwrite,
		OrderBy:                "id",
		PartitionBy:            "id",
		PrimaryKey:             "id",
	}
	_, err := c.createTableAsSelect(context.Background(), "replace_tbl", "SELECT generate_series AS id, 'insert' AS value FROM generate_series(0, 4)", props)
	require.NoError(t, err)

	insertOpts := &InsertTableOptions{
		Strategy: drivers.IncrementalStrategyPartitionOverwrite,
	}
	_, err = c.insertTableAsSelect(context.Background(), "replace_tbl", "SELECT generate_series AS id, 'replace' AS value FROM generate_series(2, 5)", insertOpts, props)
	require.NoError(t, err)

	res, err := olap.Query(context.Background(), &drivers.Statement{Query: "SELECT id, value FROM replace_tbl ORDER BY id"})
	require.NoError(t, err)

	var result []struct {
		ID    int
		Value string
	}

	for res.Next() {
		var r struct {
			ID    int
			Value string
		}
		require.NoError(t, res.Scan(&r.ID, &r.Value))
		result = append(result, r)
	}
	require.NoError(t, err)
	require.NoError(t, res.Close())

	expected := []struct {
		ID    int
		Value string
	}{
		{0, "insert"},
		{1, "insert"},
		{2, "replace"},
		{3, "replace"},
		{4, "replace"},
	}

	// Convert the result set to a map to represent the set
	resultSet := make(map[int]string)
	for _, r := range result {
		resultSet[r.ID] = r.Value
	}

	// Check if the expected values are present in the result set
	for _, e := range expected {
		value, exists := resultSet[e.ID]
		require.True(t, exists, "Expected ID %d to be present in the result set", e.ID)
		require.Equal(t, e.Value, value, "Expected value for ID %d to be %s, but got %s", e.ID, e.Value, value)
	}
}

func testInsertTableAsSelect_WithPartitionOverwrite_DatePartition(t *testing.T, c *Connection, olap drivers.OLAPStore) {
	props := &ModelOutputProperties{
		Engine:                 "MergeTree",
		Table:                  "tbl",
		DistributedShardingKey: "rand()",
		IncrementalStrategy:    drivers.IncrementalStrategyPartitionOverwrite,
		OrderBy:                "dt",
		PartitionBy:            "dt",
		PrimaryKey:             "dt",
	}
	_, err := c.createTableAsSelect(context.Background(), "replace_tbl", "SELECT date_add(hour, generate_series, toDate('2024-12-01')) AS dt, 'insert' AS value FROM generate_series(0, 4)", props)
	require.NoError(t, err)

	insertOpts := &InsertTableOptions{
		Strategy: drivers.IncrementalStrategyPartitionOverwrite,
	}
	_, err = c.insertTableAsSelect(context.Background(), "replace_tbl", "SELECT date_add(hour, generate_series, toDate('2024-12-01')) AS dt, 'replace' AS value FROM generate_series(2, 5)", insertOpts, props)
	require.NoError(t, err)

	res, err := olap.Query(context.Background(), &drivers.Statement{Query: "SELECT dt, value FROM replace_tbl ORDER BY dt"})
	require.NoError(t, err)

	var result []struct {
		DT    string
		Value string
	}

	for res.Next() {
		var r struct {
			DT    string
			Value string
		}
		require.NoError(t, res.Scan(&r.DT, &r.Value))
		result = append(result, r)
	}
	require.NoError(t, err)
	require.NoError(t, res.Close())

	expected := []struct {
		DT    string
		Value string
	}{
		{"2024-12-01T00:00:00Z", "insert"},
		{"2024-12-01T01:00:00Z", "insert"},
		{"2024-12-01T02:00:00Z", "replace"},
		{"2024-12-01T03:00:00Z", "replace"},
		{"2024-12-01T04:00:00Z", "replace"},
	}

	// Convert the result set to a map to represent the set
	resultSet := make(map[string]string)
	for _, r := range result {
		resultSet[r.DT] = r.Value
	}

	// Check if the expected values are present in the result set
	for _, e := range expected {
		value, exists := resultSet[e.DT]
		require.True(t, exists, "Expected DateTime %s to be present in the result set", e.DT)
		require.Equal(t, e.Value, value, "Expected value for DateTime %s to be %s, but got %s", e.DT, e.Value, value)
	}
}

func testDictionary(t *testing.T, c *Connection, olap drivers.OLAPStore) {
	_, err := c.createTableAsSelect(context.Background(), "dict", "SELECT 1 AS id, 'Earth' AS planet", &ModelOutputProperties{
		Typ:                      "DICTIONARY",
		PrimaryKey:               "id",
		DictionarySourceUser:     "clickhouse",
		DictionarySourcePassword: "clickhouse",
	})
	require.NoError(t, err)

	err = c.renameEntity(context.Background(), "dict", "dict1")
	require.NoError(t, err)

	res, err := olap.Query(context.Background(), &drivers.Statement{Query: "SELECT id, planet FROM dict1"})
	require.NoError(t, err)

	require.True(t, res.Next())
	var id int
	var planet string
	require.NoError(t, res.Scan(&id, &planet))
	require.Equal(t, 1, id)
	require.Equal(t, "Earth", planet)
	require.NoError(t, res.Close())

	require.NoError(t, c.dropTable(context.Background(), "dict1"))
}

func testIntervalType(t *testing.T, olap drivers.OLAPStore) {
	cases := []struct {
		query string
		ms    int64
	}{
		{query: "SELECT INTERVAL '1' SECOND", ms: 1000},
		{query: "SELECT INTERVAL '2' MINUTES", ms: 2 * 60 * 1000},
		{query: "SELECT INTERVAL '3' HOURS", ms: 3 * 60 * 60 * 1000},
		{query: "SELECT INTERVAL '4' DAYS", ms: 4 * 24 * 60 * 60 * 1000},
		{query: "SELECT INTERVAL '5' MONTHS", ms: 5 * 30 * 24 * 60 * 60 * 1000},
		{query: "SELECT INTERVAL '6' YEAR", ms: 6 * 365 * 24 * 60 * 60 * 1000},
	}
	for _, c := range cases {
		rows, err := olap.Query(context.Background(), &drivers.Statement{Query: c.query})
		require.NoError(t, err)
		require.Equal(t, runtimev1.Type_CODE_INTERVAL, rows.Schema.Fields[0].Type.Code)

		require.True(t, rows.Next())
		var s string
		require.NoError(t, rows.Scan(&s))
		ms, ok := ParseIntervalToMillis(s)
		require.True(t, ok)
		require.Equal(t, c.ms, ms)
		require.NoError(t, rows.Close())
	}
}

func prepareClusterConn(t *testing.T, olap drivers.OLAPStore, cluster string) {
	err := olap.Exec(context.Background(), &drivers.Statement{
		Query: fmt.Sprintf("CREATE OR REPLACE TABLE foo_local ON CLUSTER %s (bar VARCHAR, baz INTEGER) engine=MergeTree ORDER BY tuple()", cluster),
	})
	require.NoError(t, err)

	err = olap.Exec(context.Background(), &drivers.Statement{
		Query: fmt.Sprintf("CREATE OR REPLACE TABLE foo ON CLUSTER %s AS foo_local engine=Distributed(%s, currentDatabase(), foo_local, rand())", cluster, cluster),
	})
	require.NoError(t, err)

	err = olap.Exec(context.Background(), &drivers.Statement{
		Query: "INSERT INTO foo VALUES ('a', 1), ('a', 2), ('b', 3), ('c', 4)",
	})
	require.NoError(t, err)

	err = olap.Exec(context.Background(), &drivers.Statement{
		Query: fmt.Sprintf("CREATE OR REPLACE TABLE bar_local ON CLUSTER %s (bar VARCHAR, baz INTEGER) engine=MergeTree ORDER BY tuple()", cluster),
	})
	require.NoError(t, err)

	err = olap.Exec(context.Background(), &drivers.Statement{
		Query: fmt.Sprintf("CREATE OR REPLACE TABLE bar ON CLUSTER %s AS foo_local engine=Distributed(%s, currentDatabase(), foo_local, rand())", cluster, cluster),
	})
	require.NoError(t, err)

	err = olap.Exec(context.Background(), &drivers.Statement{
		Query: "INSERT INTO bar VALUES ('a', 1), ('a', 2), ('b', 3), ('c', 4)",
	})
	require.NoError(t, err)
}

func TestClickhouseReadWriteMode(t *testing.T) {
	dsn := testclickhouse.Start(t)

	t.Run("ReadOnlyMode_DisablesModelExecution", func(t *testing.T) {
		// Test default mode (read-only) with BYODB
		conn, err := driver{}.Open("default", map[string]any{"dsn": dsn}, storage.MustNew(t.TempDir(), nil), activity.NewNoopClient(), zap.NewNop())
		require.NoError(t, err)
		defer conn.Close()

		// Should not be able to get model executor in read-only mode
		opts := &drivers.ModelExecutorOptions{
			InputHandle:     conn,
			InputConnector:  "clickhouse",
			OutputHandle:    conn,
			OutputConnector: "clickhouse",
		}
		executor, ok := conn.AsModelExecutor("default", opts)
		require.False(t, ok, "Model executor should not be available in read-only mode")
		require.Nil(t, executor)

		// Should not be able to get model manager in read-only mode
		manager, ok := conn.AsModelManager("default")
		require.False(t, ok, "Model manager should not be available in read-only mode")
		require.Nil(t, manager)
	})

	t.Run("ExplicitReadOnlyMode_DisablesModelExecution", func(t *testing.T) {
		// Test explicit read-only mode
		conn, err := driver{}.Open("default", map[string]any{
			"dsn":  dsn,
			"mode": "read",
		}, storage.MustNew(t.TempDir(), nil), activity.NewNoopClient(), zap.NewNop())
		require.NoError(t, err)
		defer conn.Close()

		// Should not be able to get model executor
		opts := &drivers.ModelExecutorOptions{
			InputHandle:     conn,
			InputConnector:  "clickhouse",
			OutputHandle:    conn,
			OutputConnector: "clickhouse",
		}
		executor, ok := conn.AsModelExecutor("default", opts)
		require.False(t, ok, "Model executor should not be available in explicit read-only mode")
		require.Nil(t, executor)

		// Should not be able to get model manager
		manager, ok := conn.AsModelManager("default")
		require.False(t, ok, "Model manager should not be available in explicit read-only mode")
		require.Nil(t, manager)
	})

	t.Run("ReadWriteMode_EnablesModelExecution", func(t *testing.T) {
		// Test readwrite mode for BYODB
		conn, err := driver{}.Open("default", map[string]any{
			"dsn":  dsn,
			"mode": "readwrite",
		}, storage.MustNew(t.TempDir(), nil), activity.NewNoopClient(), zap.NewNop())
		require.NoError(t, err)
		defer conn.Close()

		// Should be able to get model executor in readwrite mode
		opts := &drivers.ModelExecutorOptions{
			InputHandle:     conn,
			InputConnector:  "clickhouse",
			OutputHandle:    conn,
			OutputConnector: "clickhouse",
		}
		executor, ok := conn.AsModelExecutor("default", opts)
		require.True(t, ok, "Model executor should be available in readwrite mode")
		require.NotNil(t, executor)

		// Should be able to get model manager in readwrite mode
		manager, ok := conn.AsModelManager("default")
		require.True(t, ok, "Model manager should be available in readwrite mode")
		require.NotNil(t, manager)
	})
<<<<<<< HEAD

	t.Run("ManagedMode_EnablesModelExecution", func(t *testing.T) {
		// Test that managed mode automatically enables readwrite
		conn, err := driver{}.Open("default", map[string]any{
			"dsn":     dsn,
			"managed": true,
		}, storage.MustNew(t.TempDir(), nil), activity.NewNoopClient(), zap.NewNop())
		require.NoError(t, err)
		defer conn.Close()

		// Should be able to get model executor when managed=true
		opts := &drivers.ModelExecutorOptions{
			InputHandle:     conn,
			InputConnector:  "clickhouse",
			OutputHandle:    conn,
			OutputConnector: "clickhouse",
		}
		executor, ok := conn.AsModelExecutor("default", opts)
		require.True(t, ok, "Model executor should be available when managed=true")
		require.NotNil(t, executor)

		// Should be able to get model manager when managed=true
		manager, ok := conn.AsModelManager("default")
		require.True(t, ok, "Model manager should be available when managed=true")
		require.NotNil(t, manager)
	})

	t.Run("ManagedOverridesMode", func(t *testing.T) {
		// Test that managed=true overrides mode setting
		conn, err := driver{}.Open("default", map[string]any{
			"dsn":     dsn,
			"managed": true,
			"mode":    "read", // This should be overridden
		}, storage.MustNew(t.TempDir(), nil), activity.NewNoopClient(), zap.NewNop())
		require.NoError(t, err)
		defer conn.Close()

		// Should still be able to get model executor because managed=true overrides mode
		opts := &drivers.ModelExecutorOptions{
			InputHandle:     conn,
			InputConnector:  "clickhouse",
			OutputHandle:    conn,
			OutputConnector: "clickhouse",
		}
		executor, ok := conn.AsModelExecutor("default", opts)
		require.True(t, ok, "Model executor should be available when managed=true overrides read mode")
		require.NotNil(t, executor)
	})
}

func TestClickhouseDualDSN(t *testing.T) {
	dsn := testclickhouse.Start(t)

	t.Run("SeparateReadWriteDSNs", func(t *testing.T) {
		// Test with both dsn and write_dsn specified
		conn, err := driver{}.Open("default", map[string]any{
			"dsn":       dsn,
			"write_dsn": dsn,
			"mode":      "readwrite",
		}, storage.MustNew(t.TempDir(), nil), activity.NewNoopClient(), zap.NewNop())
		require.NoError(t, err)
		defer conn.Close()

		c := conn.(*Connection)
		require.NotNil(t, c.readDB)
		require.NotNil(t, c.writeDB)

		// Verify that separate connections were created
		require.NotEqual(t, c.readDB, c.writeDB, "Read and write connections should be separate when using dual DSNs")

		// Test that both connections work
		olap, ok := conn.AsOLAP("default")
		require.True(t, ok)

		// Test read operation
		res, err := olap.Query(context.Background(), &drivers.Statement{Query: "SELECT 1 AS test"})
		require.NoError(t, err)
		require.True(t, res.Next())
		var testVal int
		require.NoError(t, res.Scan(&testVal))
		require.Equal(t, 1, testVal)
		require.NoError(t, res.Close())

		// Test write operation
		err = olap.Exec(context.Background(), &drivers.Statement{
			Query: "CREATE TABLE dual_dsn_test (id INT) ENGINE=Memory",
		})
		require.NoError(t, err)
	})

	t.Run("OnlyWriteDSN_ShouldFail", func(t *testing.T) {
		// Test that providing only write_dsn fails
		_, err := driver{}.Open("default", map[string]any{
			"write_dsn": dsn,
			"mode":      "readwrite",
		}, storage.MustNew(t.TempDir(), nil), activity.NewNoopClient(), zap.NewNop())
		require.Error(t, err)
		require.Contains(t, err.Error(), "when not providing a 'dsn', both 'dsn' and 'write_dsn' must be specified for separate read/write connections")
	})

	t.Run("DualDSNWithRegularDSN_UsesDualDSN", func(t *testing.T) {
		// Test that dsn and write_dsn configuration works correctly
		conn, err := driver{}.Open("default", map[string]any{
			"dsn":       dsn,
			"write_dsn": dsn,
			"mode":      "readwrite",
		}, storage.MustNew(t.TempDir(), nil), activity.NewNoopClient(), zap.NewNop())
		require.NoError(t, err)
		defer conn.Close()

		c := conn.(*Connection)
		require.NotEqual(t, c.readDB, c.writeDB, "Should use separate connections when dual DSNs are provided")

		// Verify connection works (would fail if using invalid DSN)
		olap, ok := conn.AsOLAP("default")
		require.True(t, ok)

		res, err := olap.Query(context.Background(), &drivers.Statement{Query: "SELECT 1"})
		require.NoError(t, err)
		require.NoError(t, res.Close())
	})

	t.Run("InvalidDSN_ShouldFail", func(t *testing.T) {
		// Test that invalid dsn causes failure
		_, err := driver{}.Open("default", map[string]any{
			"dsn":       "invalid-dsn",
			"write_dsn": dsn,
			"mode":      "readwrite",
		}, storage.MustNew(t.TempDir(), nil), activity.NewNoopClient(), zap.NewNop())
		require.Error(t, err)
		require.Contains(t, err.Error(), "failed to parse read DSN")
	})

	t.Run("InvalidWriteDSN_ShouldFail", func(t *testing.T) {
		// Test that invalid write_dsn causes failure
		_, err := driver{}.Open("default", map[string]any{
			"dsn":       dsn,
			"write_dsn": "invalid-dsn",
			"mode":      "readwrite",
		}, storage.MustNew(t.TempDir(), nil), activity.NewNoopClient(), zap.NewNop())
		require.Error(t, err)
		require.Contains(t, err.Error(), "failed to parse write DSN")
	})

	t.Run("SingleDSN_SharedConnection", func(t *testing.T) {
		// Test that single DSN still uses shared connection (backward compatibility)
		conn, err := driver{}.Open("default", map[string]any{
			"dsn":  dsn,
			"mode": "readwrite",
		}, storage.MustNew(t.TempDir(), nil), activity.NewNoopClient(), zap.NewNop())
		require.NoError(t, err)
		defer conn.Close()

		c := conn.(*Connection)
		require.NotNil(t, c.readDB)
		require.NotNil(t, c.writeDB)

		// Should use the same connection for both read and write when using single DSN
		require.Equal(t, c.readDB, c.writeDB, "Read and write should share connection when using single DSN")
	})

	t.Run("NoConfiguration_ShouldFail", func(t *testing.T) {
		// Test that providing no valid configuration fails with appropriate error
		_, err := driver{}.Open("default", map[string]any{
			"mode": "readwrite",
		}, storage.MustNew(t.TempDir(), nil), activity.NewNoopClient(), zap.NewNop())
		require.Error(t, err)
		require.Contains(t, err.Error(), "must specify either 'dsn' for single connection or both 'dsn' and 'write_dsn' for dual connections")
	})
}

func TestClickhouseDualDSNFunctionality(t *testing.T) {
	dsn := testclickhouse.Start(t)

	t.Run("ReadWriteOperationsWithDualDSN", func(t *testing.T) {
		// Test that both read and write operations work with dual DSN setup
		conn, err := driver{}.Open("default", map[string]any{
			"dsn":       dsn,
			"write_dsn": dsn,
			"mode":      "readwrite",
		}, storage.MustNew(t.TempDir(), nil), activity.NewNoopClient(), zap.NewNop())
		require.NoError(t, err)
		defer conn.Close()

		c := conn.(*Connection)
		olap, ok := conn.AsOLAP("default")
		require.True(t, ok)

		// Create a test table using write connection
		err = olap.Exec(context.Background(), &drivers.Statement{
			Query: "CREATE TABLE dual_test (id INT, name VARCHAR) ENGINE=Memory",
		})
		require.NoError(t, err)

		// Insert data using write connection
		err = olap.Exec(context.Background(), &drivers.Statement{
			Query: "INSERT INTO dual_test VALUES (1, 'test1'), (2, 'test2')",
		})
		require.NoError(t, err)

		// Read data using read connection
		res, err := olap.Query(context.Background(), &drivers.Statement{
			Query: "SELECT id, name FROM dual_test ORDER BY id",
		})
		require.NoError(t, err)

		var results []struct {
			ID   int
			Name string
		}
		for res.Next() {
			var r struct {
				ID   int
				Name string
			}
			require.NoError(t, res.Scan(&r.ID, &r.Name))
			results = append(results, r)
		}
		require.NoError(t, res.Close())

		require.Len(t, results, 2)
		require.Equal(t, 1, results[0].ID)
		require.Equal(t, "test1", results[0].Name)
		require.Equal(t, 2, results[1].ID)
		require.Equal(t, "test2", results[1].Name)

		// Test model operations with dual DSN
		testDualDSNModelOperations(t, c, olap)
	})
}

func testDualDSNModelOperations(t *testing.T, c *Connection, olap drivers.OLAPStore) {
	// Test that model operations work correctly with dual DSN setup
	props := &ModelOutputProperties{
		Engine:              "Memory",
		Table:               "dual_dsn_model_test",
		IncrementalStrategy: drivers.IncrementalStrategyAppend,
	}

	// Create table using model operations (should use write connection)
	_, err := c.createTableAsSelect(context.Background(), "dual_dsn_model_test", "SELECT 1 AS id, 'initial' AS status", props)
	require.NoError(t, err)

	// Insert more data using model operations (should use write connection)
	insertOpts := &InsertTableOptions{Strategy: drivers.IncrementalStrategyAppend}
	_, err = c.insertTableAsSelect(context.Background(), "dual_dsn_model_test", "SELECT 2 AS id, 'added' AS status", insertOpts, props)
	require.NoError(t, err)

	// Query the results (should use read connection)
	res, err := olap.Query(context.Background(), &drivers.Statement{
		Query: "SELECT id, status FROM dual_dsn_model_test ORDER BY id",
	})
	require.NoError(t, err)

	var results []struct {
		ID     int
		Status string
	}
	for res.Next() {
		var r struct {
			ID     int
			Status string
		}
		require.NoError(t, res.Scan(&r.ID, &r.Status))
		results = append(results, r)
	}
	require.NoError(t, res.Close())

	require.Len(t, results, 2)
	require.Equal(t, 1, results[0].ID)
	require.Equal(t, "initial", results[0].Status)
	require.Equal(t, 2, results[1].ID)
	require.Equal(t, "added", results[1].Status)
=======
>>>>>>> 99da7b6c
}<|MERGE_RESOLUTION|>--- conflicted
+++ resolved
@@ -565,55 +565,6 @@
 		require.True(t, ok, "Model manager should be available in readwrite mode")
 		require.NotNil(t, manager)
 	})
-<<<<<<< HEAD
-
-	t.Run("ManagedMode_EnablesModelExecution", func(t *testing.T) {
-		// Test that managed mode automatically enables readwrite
-		conn, err := driver{}.Open("default", map[string]any{
-			"dsn":     dsn,
-			"managed": true,
-		}, storage.MustNew(t.TempDir(), nil), activity.NewNoopClient(), zap.NewNop())
-		require.NoError(t, err)
-		defer conn.Close()
-
-		// Should be able to get model executor when managed=true
-		opts := &drivers.ModelExecutorOptions{
-			InputHandle:     conn,
-			InputConnector:  "clickhouse",
-			OutputHandle:    conn,
-			OutputConnector: "clickhouse",
-		}
-		executor, ok := conn.AsModelExecutor("default", opts)
-		require.True(t, ok, "Model executor should be available when managed=true")
-		require.NotNil(t, executor)
-
-		// Should be able to get model manager when managed=true
-		manager, ok := conn.AsModelManager("default")
-		require.True(t, ok, "Model manager should be available when managed=true")
-		require.NotNil(t, manager)
-	})
-
-	t.Run("ManagedOverridesMode", func(t *testing.T) {
-		// Test that managed=true overrides mode setting
-		conn, err := driver{}.Open("default", map[string]any{
-			"dsn":     dsn,
-			"managed": true,
-			"mode":    "read", // This should be overridden
-		}, storage.MustNew(t.TempDir(), nil), activity.NewNoopClient(), zap.NewNop())
-		require.NoError(t, err)
-		defer conn.Close()
-
-		// Should still be able to get model executor because managed=true overrides mode
-		opts := &drivers.ModelExecutorOptions{
-			InputHandle:     conn,
-			InputConnector:  "clickhouse",
-			OutputHandle:    conn,
-			OutputConnector: "clickhouse",
-		}
-		executor, ok := conn.AsModelExecutor("default", opts)
-		require.True(t, ok, "Model executor should be available when managed=true overrides read mode")
-		require.NotNil(t, executor)
-	})
 }
 
 func TestClickhouseDualDSN(t *testing.T) {
@@ -839,6 +790,4 @@
 	require.Equal(t, "initial", results[0].Status)
 	require.Equal(t, 2, results[1].ID)
 	require.Equal(t, "added", results[1].Status)
-=======
->>>>>>> 99da7b6c
 }