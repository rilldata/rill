--- conflicted
+++ resolved
@@ -15,7 +15,7 @@
 	Driver() string
 	// Root returns directory where artifacts are stored.
 	Root() string
-<<<<<<< HEAD
+	CommitHash(ctx context.Context) (string, error)
 	ListRecursive(ctx context.Context, glob string) ([]string, error)
 	Get(ctx context.Context, path string) (string, error)
 	Stat(ctx context.Context, path string) (*RepoObjectStat, error)
@@ -24,17 +24,6 @@
 	Delete(ctx context.Context, path string) error
 	Sync(ctx context.Context) error
 	Watch(ctx context.Context, cb WatchCallback) error
-=======
-	CommitHash(ctx context.Context, instID string) (string, error)
-	ListRecursive(ctx context.Context, instID string, glob string) ([]string, error)
-	Get(ctx context.Context, instID string, path string) (string, error)
-	Stat(ctx context.Context, instID string, path string) (*RepoObjectStat, error)
-	Put(ctx context.Context, instID string, path string, reader io.Reader) error
-	Rename(ctx context.Context, instID string, fromPath string, toPath string) error
-	Delete(ctx context.Context, instID string, path string) error
-	Sync(ctx context.Context, instID string) error
-	Watch(ctx context.Context, instID string, cb WatchCallback) error
->>>>>>> 503e7751
 }
 
 type WatchCallback func(event []WatchEvent)
