package druid_test

import (
	"context"
	"testing"
	"time"

	"github.com/rilldata/rill/runtime/drivers"
	"github.com/rilldata/rill/runtime/pkg/activity"
<<<<<<< HEAD
	"github.com/rilldata/rill/runtime/testruntime"
=======
	"github.com/rilldata/rill/runtime/storage"
>>>>>>> 7226141e
	"github.com/stretchr/testify/require"
	"go.uber.org/zap"
)

func TestScan(t *testing.T) {
	_, olap := acquireTestDruid(t)

<<<<<<< HEAD
	rows, err := olap.Execute(context.Background(), &drivers.Statement{Query: "SELECT 1, 'hello world', true, null, CAST('2024-01-01T00:00:00Z' AS TIMESTAMP)"})
=======
var testCSV = strings.TrimSpace(`
id,timestamp,publisher,domain,bid_price
5000,2022-03-18T12:25:58.074Z,Facebook,facebook.com,4.19
9000,2022-03-15T11:17:23.530Z,Microsoft,msn.com,3.48
10000,2022-03-02T04:00:56.643Z,Microsoft,msn.com,3.57
11000,2022-01-16T00:26:44.770Z,,instagram.com,5.38
12000,2022-01-17T08:55:09.270Z,,msn.com,1.34
13000,2022-03-20T03:16:57.618Z,Yahoo,news.yahoo.com,1.05
14000,2022-01-29T19:05:33.545Z,Google,news.google.com,4.54
15000,2022-03-22T00:56:22.035Z,Yahoo,news.yahoo.com,1.13
16000,2022-01-24T13:41:43.527Z,,instagram.com,1.78
`)

var testIngestSpec = fmt.Sprintf(`{
	"type": "index_parallel",
	"spec": {
		"ioConfig": {
			"type": "index_parallel",
			"inputSource": {
				"type": "inline",
				"data": "%s"
			},
			"inputFormat": {
				"type": "csv",
				"findColumnsFromHeader": true
			}
		},
		"tuningConfig": {
			"type": "index_parallel",
			"partitionsSpec": {
				"type": "dynamic"
			}
		},
		"dataSchema": {
			"dataSource": "%s",
			"timestampSpec": {
				"column": "timestamp",
				"format": "iso"
			},
			"transformSpec": {},
			"dimensionsSpec": {
				"dimensions": [
					{"type": "long", "name": "id"},
					"publisher",
					"domain",
					{"type": "double", "name": "bid_price"}
				]
			},
			"granularitySpec": {
				"queryGranularity": "none",
				"rollup": false,
				"segmentGranularity": "day"
			}
		}
	}
}`, strings.ReplaceAll(testCSV, "\n", "\\n"), testTable)

// TestDruid starts a Druid cluster using testcontainers, ingests data into it, then runs all other tests
// in this file as sub-tests (to prevent spawning many clusters).
func TestDruid(t *testing.T) {
	if testing.Short() {
		t.Skip("druid: skipping test in short mode")
	}

	ctx := context.Background()
	container, err := testcontainers.GenericContainer(ctx, testcontainers.GenericContainerRequest{
		Started: true,
		ContainerRequest: testcontainers.ContainerRequest{
			WaitingFor:   wait.ForHTTP("/status/health").WithPort("8081").WithStartupTimeout(time.Minute * 2),
			Image:        "gcr.io/rilldata/druid-micro:25.0.0",
			ExposedPorts: []string{"8081/tcp", "8082/tcp"},
			Cmd:          []string{"./bin/start-micro-quickstart"},
		},
	})
	require.NoError(t, err)
	defer container.Terminate(ctx)

	coordinatorURL, err := container.PortEndpoint(ctx, "8081/tcp", "http")
	require.NoError(t, err)

	t.Run("ingest", func(t *testing.T) { testIngest(t, coordinatorURL) })

	brokerURL, err := container.PortEndpoint(ctx, "8082/tcp", "http")
	require.NoError(t, err)

	druidAPIURL, err := url.JoinPath(brokerURL, "/druid/v2/sql")
	require.NoError(t, err)

	dd := &driver{}
	conn, err := dd.Open("default", map[string]any{"dsn": druidAPIURL}, storage.MustNew(t.TempDir(), nil), activity.NewNoopClient(), zap.NewNop())
	require.NoError(t, err)

	olap, ok := conn.AsOLAP("")
	require.True(t, ok)

	t.Run("count", func(t *testing.T) { testCount(t, olap) })
	t.Run("max", func(t *testing.T) { testMax(t, olap) })
	t.Run("schema all", func(t *testing.T) { testSchemaAll(t, olap) })
	t.Run("schema all like", func(t *testing.T) { testSchemaAllLike(t, olap) })
	t.Run("schema lookup", func(t *testing.T) { testSchemaLookup(t, olap) })
	// Add new tests here
	t.Run("time floor", func(t *testing.T) { testTimeFloor(t, olap) })

	require.NoError(t, conn.Close())
}

func testIngest(t *testing.T, coordinatorURL string) {
	timeout := 5 * time.Minute
	err := Ingest(coordinatorURL, testIngestSpec, testTable, timeout)
	require.NoError(t, err)
}

func testCount(t *testing.T, olap drivers.OLAPStore) {
	qry := fmt.Sprintf("SELECT count(*) FROM %s", testTable)
	rows, err := olap.Execute(context.Background(), &drivers.Statement{Query: qry})
>>>>>>> 7226141e
	require.NoError(t, err)

	var i int
	var s string
	var b bool
	var n any
	var t1 time.Time
	require.True(t, rows.Next())
	require.NoError(t, rows.Scan(&i, &s, &b, &n, &t1))

	require.Equal(t, 1, i)
	require.Equal(t, "hello world", s)
	require.Equal(t, true, b)
	require.Nil(t, n)
	require.Equal(t, time.Date(2024, 1, 1, 0, 0, 0, 0, time.UTC), t1)

	require.NoError(t, rows.Close())
}

func acquireTestDruid(t *testing.T) (drivers.Handle, drivers.OLAPStore) {
	cfg := testruntime.AcquireConnector(t, "druid")
	conn, err := drivers.Open("druid", "default", cfg, activity.NewNoopClient(), zap.NewNop())
	require.NoError(t, err)
	t.Cleanup(func() { conn.Close() })

	olap, ok := conn.AsOLAP("default")
	require.True(t, ok)

	return conn, olap
}<|MERGE_RESOLUTION|>--- conflicted
+++ resolved
@@ -7,11 +7,8 @@
 
 	"github.com/rilldata/rill/runtime/drivers"
 	"github.com/rilldata/rill/runtime/pkg/activity"
-<<<<<<< HEAD
+	"github.com/rilldata/rill/runtime/storage"
 	"github.com/rilldata/rill/runtime/testruntime"
-=======
-	"github.com/rilldata/rill/runtime/storage"
->>>>>>> 7226141e
 	"github.com/stretchr/testify/require"
 	"go.uber.org/zap"
 )
@@ -19,125 +16,7 @@
 func TestScan(t *testing.T) {
 	_, olap := acquireTestDruid(t)
 
-<<<<<<< HEAD
 	rows, err := olap.Execute(context.Background(), &drivers.Statement{Query: "SELECT 1, 'hello world', true, null, CAST('2024-01-01T00:00:00Z' AS TIMESTAMP)"})
-=======
-var testCSV = strings.TrimSpace(`
-id,timestamp,publisher,domain,bid_price
-5000,2022-03-18T12:25:58.074Z,Facebook,facebook.com,4.19
-9000,2022-03-15T11:17:23.530Z,Microsoft,msn.com,3.48
-10000,2022-03-02T04:00:56.643Z,Microsoft,msn.com,3.57
-11000,2022-01-16T00:26:44.770Z,,instagram.com,5.38
-12000,2022-01-17T08:55:09.270Z,,msn.com,1.34
-13000,2022-03-20T03:16:57.618Z,Yahoo,news.yahoo.com,1.05
-14000,2022-01-29T19:05:33.545Z,Google,news.google.com,4.54
-15000,2022-03-22T00:56:22.035Z,Yahoo,news.yahoo.com,1.13
-16000,2022-01-24T13:41:43.527Z,,instagram.com,1.78
-`)
-
-var testIngestSpec = fmt.Sprintf(`{
-	"type": "index_parallel",
-	"spec": {
-		"ioConfig": {
-			"type": "index_parallel",
-			"inputSource": {
-				"type": "inline",
-				"data": "%s"
-			},
-			"inputFormat": {
-				"type": "csv",
-				"findColumnsFromHeader": true
-			}
-		},
-		"tuningConfig": {
-			"type": "index_parallel",
-			"partitionsSpec": {
-				"type": "dynamic"
-			}
-		},
-		"dataSchema": {
-			"dataSource": "%s",
-			"timestampSpec": {
-				"column": "timestamp",
-				"format": "iso"
-			},
-			"transformSpec": {},
-			"dimensionsSpec": {
-				"dimensions": [
-					{"type": "long", "name": "id"},
-					"publisher",
-					"domain",
-					{"type": "double", "name": "bid_price"}
-				]
-			},
-			"granularitySpec": {
-				"queryGranularity": "none",
-				"rollup": false,
-				"segmentGranularity": "day"
-			}
-		}
-	}
-}`, strings.ReplaceAll(testCSV, "\n", "\\n"), testTable)
-
-// TestDruid starts a Druid cluster using testcontainers, ingests data into it, then runs all other tests
-// in this file as sub-tests (to prevent spawning many clusters).
-func TestDruid(t *testing.T) {
-	if testing.Short() {
-		t.Skip("druid: skipping test in short mode")
-	}
-
-	ctx := context.Background()
-	container, err := testcontainers.GenericContainer(ctx, testcontainers.GenericContainerRequest{
-		Started: true,
-		ContainerRequest: testcontainers.ContainerRequest{
-			WaitingFor:   wait.ForHTTP("/status/health").WithPort("8081").WithStartupTimeout(time.Minute * 2),
-			Image:        "gcr.io/rilldata/druid-micro:25.0.0",
-			ExposedPorts: []string{"8081/tcp", "8082/tcp"},
-			Cmd:          []string{"./bin/start-micro-quickstart"},
-		},
-	})
-	require.NoError(t, err)
-	defer container.Terminate(ctx)
-
-	coordinatorURL, err := container.PortEndpoint(ctx, "8081/tcp", "http")
-	require.NoError(t, err)
-
-	t.Run("ingest", func(t *testing.T) { testIngest(t, coordinatorURL) })
-
-	brokerURL, err := container.PortEndpoint(ctx, "8082/tcp", "http")
-	require.NoError(t, err)
-
-	druidAPIURL, err := url.JoinPath(brokerURL, "/druid/v2/sql")
-	require.NoError(t, err)
-
-	dd := &driver{}
-	conn, err := dd.Open("default", map[string]any{"dsn": druidAPIURL}, storage.MustNew(t.TempDir(), nil), activity.NewNoopClient(), zap.NewNop())
-	require.NoError(t, err)
-
-	olap, ok := conn.AsOLAP("")
-	require.True(t, ok)
-
-	t.Run("count", func(t *testing.T) { testCount(t, olap) })
-	t.Run("max", func(t *testing.T) { testMax(t, olap) })
-	t.Run("schema all", func(t *testing.T) { testSchemaAll(t, olap) })
-	t.Run("schema all like", func(t *testing.T) { testSchemaAllLike(t, olap) })
-	t.Run("schema lookup", func(t *testing.T) { testSchemaLookup(t, olap) })
-	// Add new tests here
-	t.Run("time floor", func(t *testing.T) { testTimeFloor(t, olap) })
-
-	require.NoError(t, conn.Close())
-}
-
-func testIngest(t *testing.T, coordinatorURL string) {
-	timeout := 5 * time.Minute
-	err := Ingest(coordinatorURL, testIngestSpec, testTable, timeout)
-	require.NoError(t, err)
-}
-
-func testCount(t *testing.T, olap drivers.OLAPStore) {
-	qry := fmt.Sprintf("SELECT count(*) FROM %s", testTable)
-	rows, err := olap.Execute(context.Background(), &drivers.Statement{Query: qry})
->>>>>>> 7226141e
 	require.NoError(t, err)
 
 	var i int
@@ -159,7 +38,7 @@
 
 func acquireTestDruid(t *testing.T) (drivers.Handle, drivers.OLAPStore) {
 	cfg := testruntime.AcquireConnector(t, "druid")
-	conn, err := drivers.Open("druid", "default", cfg, activity.NewNoopClient(), zap.NewNop())
+	conn, err := drivers.Open("druid", "default", cfg, storage.MustNew(t.TempDir(), nil), activity.NewNoopClient(), zap.NewNop())
 	require.NoError(t, err)
 	t.Cleanup(func() { conn.Close() })
 
