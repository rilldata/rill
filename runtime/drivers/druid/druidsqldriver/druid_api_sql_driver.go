--- conflicted
+++ resolved
@@ -447,15 +447,11 @@
 			Value: arg.Value,
 		}
 	}
-<<<<<<< HEAD
-
-=======
 	var useCache, populateCache *bool
 	if queryCfg != nil {
 		useCache = queryCfg.UseCache
 		populateCache = queryCfg.PopulateCache
 	}
->>>>>>> a73da68e
 	return &DruidRequest{
 		Query:          query,
 		Header:         true,
