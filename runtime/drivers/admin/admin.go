--- conflicted
+++ resolved
@@ -24,7 +24,6 @@
 	"github.com/rilldata/rill/runtime/storage"
 	"go.opentelemetry.io/otel"
 	"go.uber.org/zap"
-	"gocloud.dev/blob"
 	"golang.org/x/sync/singleflight"
 	"gopkg.in/yaml.v3"
 )
@@ -64,11 +63,7 @@
 	Branch      string `mapstructure:"branch"`
 }
 
-<<<<<<< HEAD
-func (d driver) Open(instanceID string, config map[string]any, ac *activity.Client, _ *blob.Bucket, logger *zap.Logger) (drivers.Handle, error) {
-=======
 func (d driver) Open(instanceID string, config map[string]any, st *storage.Client, ac *activity.Client, logger *zap.Logger) (drivers.Handle, error) {
->>>>>>> e4b216f6
 	if instanceID == "" {
 		return nil, errors.New("admin driver can't be shared")
 	}
