--- conflicted
+++ resolved
@@ -5,6 +5,7 @@
 	"errors"
 	"fmt"
 	"net/http"
+	"net/url"
 
 	"github.com/mitchellh/mapstructure"
 	"github.com/rilldata/rill/runtime/drivers"
@@ -49,10 +50,6 @@
 
 type ConfigProperties struct {
 	Headers map[string]string `mapstructure:"headers"`
-	// A list of HTTP/HTTPS URL prefixes that this connector is allowed to access.
-	// Useful when different URL namespaces use different credentials, enabling the
-	// system to choose the appropriate connector based on the URL path.
-	PathPrefixes []string `mapstructure:"path_prefixes"`
 }
 
 func NewConfigProperties(prop map[string]any) (*ConfigProperties, error) {
@@ -62,7 +59,6 @@
 		return nil, err
 	}
 	return config, nil
-<<<<<<< HEAD
 }
 
 type ModelInputProperties struct {
@@ -72,17 +68,6 @@
 	Headers map[string]string  `mapstructure:"headers"`
 }
 
-=======
-}
-
-type ModelInputProperties struct {
-	Path    string             `mapstructure:"path"`
-	URI     string             `mapstructure:"uri"`
-	Format  drivers.FileFormat `mapstructure:"format"`
-	Headers map[string]string  `mapstructure:"headers"`
-}
-
->>>>>>> 1554cefa
 func (p *ModelInputProperties) Decode(props map[string]any) error {
 	err := mapstructure.WeakDecode(props, p)
 	if err != nil {
@@ -248,13 +233,6 @@
 	if path == "" {
 		return nil, fmt.Errorf("missing required property: `path`")
 	}
-<<<<<<< HEAD
-	var format string
-	if modelProp.Format != "" {
-		format = fmt.Sprintf(".%s", modelProp.Format)
-	} else {
-		format = fileutil.FullExt(modelProp.Path)
-=======
 	var extension string
 	if modelProp.Format != "" {
 		extension = fmt.Sprintf(".%s", modelProp.Format)
@@ -264,7 +242,6 @@
 		if err != nil {
 			return nil, fmt.Errorf("failed to parse extension from path %s, %w", path, err)
 		}
->>>>>>> 1554cefa
 	}
 
 	req, err := http.NewRequestWithContext(ctx, http.MethodGet, path, http.NoBody)
@@ -285,10 +262,19 @@
 		return nil, fmt.Errorf("failed to fetch url %s: %s", path, resp.Status)
 	}
 
-	file, _, err := fileutil.CopyToTempFile(resp.Body, "", format)
+	file, _, err := fileutil.CopyToTempFile(resp.Body, "", extension)
 	if err != nil {
 		return nil, err
 	}
 
 	return []string{file}, nil
+}
+
+func urlExtension(path string) (string, error) {
+	u, err := url.Parse(path)
+	if err != nil {
+		return "", err
+	}
+
+	return fileutil.FullExt(u.Path), nil
 }