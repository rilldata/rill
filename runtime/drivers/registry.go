package drivers

import (
	"context"
	"fmt"
	"strings"
	"time"

	"github.com/c2h5oh/datasize"
	"github.com/mitchellh/mapstructure"
	runtimev1 "github.com/rilldata/rill/proto/gen/rill/runtime/v1"
)

// RegistryStore is implemented by drivers capable of storing and looking up instances and repos.
type RegistryStore interface {
	FindInstances(ctx context.Context) ([]*Instance, error)
	FindInstance(ctx context.Context, id string) (*Instance, error)
	CreateInstance(ctx context.Context, instance *Instance) error
	DeleteInstance(ctx context.Context, id string) error
	EditInstance(ctx context.Context, instance *Instance) error
}

// Instance represents a single data project, meaning one OLAP connection, one repo connection,
// and one catalog connection.
type Instance struct {
	// Identifier
	ID string
	// Environment is the environment that the instance represents
	Environment string
	// Driver name to connect to for OLAP
	OLAPConnector string
	// ProjectOLAPConnector is an override of OLAPConnector that may be set in rill.yaml.
	// NOTE: Hopefully we can merge this with OLAPConnector if/when we remove the ability to set OLAPConnector using flags.
	ProjectOLAPConnector string
	// Driver name for reading/editing code artifacts
	RepoConnector string
	// Driver name for the admin service managing the deployment (optional)
	AdminConnector string
	// Driver name for the AI service (optional)
	AIConnector string
	// ProjectAIConnector is an override of AIConnector that may be set in rill.yaml.
	ProjectAIConnector string
	// Driver name for catalog
	CatalogConnector string
	// CreatedOn is when the instance was created
	CreatedOn time.Time `db:"created_on"`
	// UpdatedOn is when the instance was last updated in the registry
	UpdatedOn time.Time `db:"updated_on"`
	// Instance specific connectors
	Connectors []*runtimev1.Connector `db:"connectors"`
	// ProjectConnectors contains default connectors from rill.yaml
	ProjectConnectors []*runtimev1.Connector `db:"project_connectors"`
	// Variables contains user-provided variables
	Variables map[string]string `db:"variables"`
	// ProjectVariables contains default variables from rill.yaml
	// (NOTE: This can always be reproduced from rill.yaml, so it's really just a handy cache of the values.)
	ProjectVariables map[string]string `db:"project_variables"`
	// FeatureFlags contains feature flags configured in rill.yaml
	FeatureFlags map[string]string `db:"feature_flags"`
	// Annotations to enrich activity events (like usage tracking)
	Annotations map[string]string
	// Paths to expose over HTTP (defaults to ./public)
	PublicPaths []string `db:"public_paths"`
	// IgnoreInitialInvalidProjectError indicates whether to ignore an invalid project error when the instance is initially created.
	IgnoreInitialInvalidProjectError bool `db:"-"`
	// AIInstructions is extra context for LLM/AI features. Used to guide natural language question answering and routing.
	AIInstructions string `db:"ai_instructions"`
	// FrontendURL is the URL of the web interface.
	FrontendURL string `db:"frontend_url"`
}

// InstanceConfig contains dynamic configuration for an instance.
// It is configured by parsing instance variables prefixed with "rill.".
// For example, a variable "rill.stage_changes=true" would set the StageChanges field to true.
// InstanceConfig should only be used for config that the user is allowed to change dynamically at runtime.
type InstanceConfig struct {
	// DownloadLimitBytes is the limit on size of exported file. If set to 0, there is no limit.
	DownloadLimitBytes int64 `mapstructure:"rill.download_limit_bytes"`
	// InteractiveSQLRowLimit is the row limit for interactive SQL queries. It does not apply to exports of SQL queries. If set to 0, there is no limit.
	InteractiveSQLRowLimit int64 `mapstructure:"rill.interactive_sql_row_limit"`
	// StageChanges indicates whether to keep previously ingested tables for sources/models, and only override them if ingestion of a new table is successful.
	StageChanges bool `mapstructure:"rill.stage_changes"`
	// WatchRepo configures the project parser to setup a file watcher to instantly detect and parse changes to the project files.
	WatchRepo bool `mapstructure:"rill.watch_repo"`
	// ModelDefaultMaterialize indicates whether to materialize models by default.
	ModelDefaultMaterialize bool `mapstructure:"rill.models.default_materialize"`
	// ModelMaterializeDelaySeconds adds a delay before materializing models.
	ModelMaterializeDelaySeconds uint32 `mapstructure:"rill.models.materialize_delay_seconds"`
	// ModelConcurrentExecutionLimit sets the maximum number of concurrent model executions.
	ModelConcurrentExecutionLimit uint32 `mapstructure:"rill.models.concurrent_execution_limit"`
	// MetricsComparisonsExact indicates whether to rewrite metrics comparison queries to approximately correct queries.
	// Approximated comparison queries are faster but may not return comparison data points for all values.
	MetricsApproximateComparisons bool `mapstructure:"rill.metrics.approximate_comparisons"`
	// MetricsApproximateComparisonsCTE indicates whether to rewrite metrics comparison queries to use a CTE for base query.
	MetricsApproximateComparisonsCTE bool `mapstructure:"rill.metrics.approximate_comparisons_cte"`
	// MetricsApproxComparisonTwoPhaseLimit if query limit is less than this then rewrite metrics comparison queries to use a two-phase comparison approach where first query is used to get the base values and the second query is used to get the comparison values.
	MetricsApproxComparisonTwoPhaseLimit int64 `mapstructure:"rill.metrics.approximate_comparisons_two_phase_limit"`
	// MetricsExactifyDruidTopN indicates whether to split Druid TopN queries into two queries to increase the accuracy of the returned measures.
	// Enabling it reduces the performance of Druid toplist queries.
	// See runtime/metricsview/executor_rewrite_druid_exactify.go for more details.
	MetricsExactifyDruidTopN bool `mapstructure:"rill.metrics.exactify_druid_topn"`
	// AlertStreamingRefDefaultRefreshCron sets a default cron expression for refreshing alerts with streaming refs.
	// Namely, this is used to check alerts against external tables (e.g. in Druid) where new data may be added at any time (i.e. is considered "streaming").
	AlertsDefaultStreamingRefreshCron string `mapstructure:"rill.alerts.default_streaming_refresh_cron"`
}

// ResolveOLAPConnector resolves the OLAP connector to default to for the instance.
func (i *Instance) ResolveOLAPConnector() string {
	if i.ProjectOLAPConnector != "" {
		return i.ProjectOLAPConnector
	}
	if i.OLAPConnector != "" {
		return i.OLAPConnector
	}
	// Fallback to duckdb for backwards compatibility with projects that don't specify an OLAP connector
	return "duckdb"
}

func (i *Instance) ResolveAIConnector() string {
	if i.ProjectAIConnector != "" {
		return i.ProjectAIConnector
	}
	return i.AIConnector
}

// ResolveVariables returns the final resolved variables
func (i *Instance) ResolveVariables(withLowerKeys bool) map[string]string {
	r := make(map[string]string, len(i.ProjectVariables)+len(i.Variables))

	// set ProjectVariables first i.e. Project defaults
	for k, v := range i.ProjectVariables {
		if withLowerKeys {
			k = strings.ToLower(k)
		}
		r[k] = v
	}

	// override with instance Variables
	for k, v := range i.Variables {
		if withLowerKeys {
			k = strings.ToLower(k)
		}
		r[k] = v
	}
	return r
}

// Config resolves the current dynamic config properties for the instance.
// See InstanceConfig for details.
func (i *Instance) Config() (InstanceConfig, error) {
	// Default config
	res := InstanceConfig{
		DownloadLimitBytes:                   int64(datasize.MB * 128),
		InteractiveSQLRowLimit:               10_000,
		StageChanges:                         true,
		WatchRepo:                            i.Environment == "dev",
		ModelDefaultMaterialize:              false,
		ModelMaterializeDelaySeconds:         0,
		ModelConcurrentExecutionLimit:        5,
		MetricsApproximateComparisons:        true,
		MetricsApproximateComparisonsCTE:     false,
		MetricsApproxComparisonTwoPhaseLimit: 250,
		MetricsExactifyDruidTopN:             false,
		AlertsDefaultStreamingRefreshCron:    "*/10 * * * *", // Every 10 minutes
	}

	// Resolve variables
	vars := i.ResolveVariables(true)

	// Backwards compatibility: Use "__materialize_default" as alias for "rill.models.default_materialize".
	if vars != nil {
		if v, ok := vars["__materialize_default"]; ok {
			if _, ok := vars["rill.models.default_materialize"]; !ok {
				vars["rill.models.default_materialize"] = v
			}
		}
	}

	// Decode variables into res.
	err := mapstructure.WeakDecode(vars, &res)
	if err != nil {
		return InstanceConfig{}, fmt.Errorf("failed to parse instance config: %w", err)
	}

	return res, nil
}

<<<<<<< HEAD
func (i *Instance) ResolveConnectors() []*runtimev1.Connector {
	var res []*runtimev1.Connector
	res = append(res, i.Connectors...)
	res = append(res, i.ProjectConnectors...)
	// implicit connectors
	vars := i.ResolveVariables(true)
	for k := range vars {
		if !strings.HasPrefix(k, "connector.") {
			continue
		}

		parts := strings.Split(k, ".")
		if len(parts) <= 2 {
			continue
		}

		// Implicitly defined connectors always have the same name as the driver
		name := parts[1]
		found := false
		for _, c := range res {
			if c.Name == name {
				found = true
				break
			}
		}
		if !found {
			res = append(res, &runtimev1.Connector{
				Type: name,
				Name: name,
			})
		}
	}
	return res
=======
// DefaultFeatureFlags feature flags used in UI to add/remove certain features. In future backend will also honor these flags.
var DefaultFeatureFlags = map[string]string{
	// Controls whether the export functionality is visible
	"exports": "true",
	// Controls visibility of the source data viewer table in Rill Cloud for metrics views
	"cloud_data_viewer": "false",
	// Controls visibility of the global dimension search feature
	"dimension_search": "false",
	// TODO: more info
	"two_tiered_navigation": "false",
	// Controls visibility of the RillTime syntax range picker
	"rill_time": "true",
	// Controls visibility of the public URL sharing option in dashboards
	"hide_public_url": "{{.user.embed}}",
	// TODO: more info
	"export_header": "false",
	// Controls visibility of alert creation functionality
	"alerts": "true",
	// Controls visibility of report creation functionality
	"reports": "true",
	// Controls visibility of theme switching between light/dark modes
	"dark_mode": "false",
	// Controls visibility of project-level chat functionality
	"chat": "true",
	// Controls visibility of dashboard-level chat functionality
	"dashboard_chat": "false",
	// Controls whether to show/hide deploy related actions.
	"deploy": "true",
>>>>>>> e2357d91
}<|MERGE_RESOLUTION|>--- conflicted
+++ resolved
@@ -183,70 +183,4 @@
 	}
 
 	return res, nil
-}
-
-<<<<<<< HEAD
-func (i *Instance) ResolveConnectors() []*runtimev1.Connector {
-	var res []*runtimev1.Connector
-	res = append(res, i.Connectors...)
-	res = append(res, i.ProjectConnectors...)
-	// implicit connectors
-	vars := i.ResolveVariables(true)
-	for k := range vars {
-		if !strings.HasPrefix(k, "connector.") {
-			continue
-		}
-
-		parts := strings.Split(k, ".")
-		if len(parts) <= 2 {
-			continue
-		}
-
-		// Implicitly defined connectors always have the same name as the driver
-		name := parts[1]
-		found := false
-		for _, c := range res {
-			if c.Name == name {
-				found = true
-				break
-			}
-		}
-		if !found {
-			res = append(res, &runtimev1.Connector{
-				Type: name,
-				Name: name,
-			})
-		}
-	}
-	return res
-=======
-// DefaultFeatureFlags feature flags used in UI to add/remove certain features. In future backend will also honor these flags.
-var DefaultFeatureFlags = map[string]string{
-	// Controls whether the export functionality is visible
-	"exports": "true",
-	// Controls visibility of the source data viewer table in Rill Cloud for metrics views
-	"cloud_data_viewer": "false",
-	// Controls visibility of the global dimension search feature
-	"dimension_search": "false",
-	// TODO: more info
-	"two_tiered_navigation": "false",
-	// Controls visibility of the RillTime syntax range picker
-	"rill_time": "true",
-	// Controls visibility of the public URL sharing option in dashboards
-	"hide_public_url": "{{.user.embed}}",
-	// TODO: more info
-	"export_header": "false",
-	// Controls visibility of alert creation functionality
-	"alerts": "true",
-	// Controls visibility of report creation functionality
-	"reports": "true",
-	// Controls visibility of theme switching between light/dark modes
-	"dark_mode": "false",
-	// Controls visibility of project-level chat functionality
-	"chat": "true",
-	// Controls visibility of dashboard-level chat functionality
-	"dashboard_chat": "false",
-	// Controls whether to show/hide deploy related actions.
-	"deploy": "true",
->>>>>>> e2357d91
 }