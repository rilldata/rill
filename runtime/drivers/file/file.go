--- conflicted
+++ resolved
@@ -14,7 +14,6 @@
 	"github.com/rilldata/rill/runtime/pkg/fileutil"
 	"github.com/rilldata/rill/runtime/storage"
 	"go.uber.org/zap"
-	"gocloud.dev/blob"
 	"gopkg.in/yaml.v3"
 )
 
@@ -62,11 +61,7 @@
 	IgnorePaths []string `yaml:"ignore_paths"`
 }
 
-<<<<<<< HEAD
-func (d driver) Open(instanceID string, config map[string]any, client *activity.Client, _ *blob.Bucket, logger *zap.Logger) (drivers.Handle, error) {
-=======
 func (d driver) Open(instanceID string, config map[string]any, st *storage.Client, ac *activity.Client, logger *zap.Logger) (drivers.Handle, error) {
->>>>>>> e4b216f6
 	if instanceID == "" {
 		return nil, errors.New("file driver can't be shared")
 	}
