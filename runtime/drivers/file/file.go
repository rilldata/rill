--- conflicted
+++ resolved
@@ -148,14 +148,11 @@
 // Ping implements drivers.Handle.
 func (c *connection) Ping(ctx context.Context) error {
 	return c.checkRoot()
-<<<<<<< HEAD
-=======
 }
 
 // Driver implements drivers.Handle.
 func (c *connection) Driver() string {
 	return c.driverName
->>>>>>> ca5f3cbf
 }
 
 // Config implements drivers.Handle.
@@ -165,16 +162,12 @@
 	return m
 }
 
-<<<<<<< HEAD
 // InformationSchema implements drivers.Handle.
 func (c *connection) AsInformationSchema() (drivers.InformationSchema, bool) {
 	return nil, false
 }
 
-// Close implements drivers.Connection.
-=======
 // Close implements drivers.Handle.
->>>>>>> ca5f3cbf
 func (c *connection) Close() error {
 	return nil
 }
