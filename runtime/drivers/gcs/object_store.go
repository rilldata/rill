--- conflicted
+++ resolved
@@ -84,11 +84,7 @@
 		ExtractPolicy:         conf.extractPolicy,
 		BatchSizeBytes:        int64(batchSize.Bytes()),
 		KeepFilesUntilClose:   conf.BatchSize == "-1",
-<<<<<<< HEAD
-		TempDir:               c.storage.TempDir(),
-=======
 		TempDir:               tempDir,
->>>>>>> 952651a3
 	}
 
 	iter, err := rillblob.NewIterator(ctx, bucketObj, opts, c.logger)
