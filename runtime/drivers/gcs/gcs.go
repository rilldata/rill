--- conflicted
+++ resolved
@@ -88,10 +88,7 @@
 	// A list of bucket path prefixes that this connector is allowed to access.
 	// Useful when different buckets or bucket prefixes use different credentials,
 	// allowing the system to select the appropriate connector based on the bucket path.
-<<<<<<< HEAD
-=======
 	// Example formats: `gs://my-bucket/` `gs://my-bucket/path/` `gs://my-bucket/path/prefix`
->>>>>>> 50fb8abc
 	PathPrefixes    []string `mapstructure:"path_prefixes"`
 	AllowHostAccess bool     `mapstructure:"allow_host_access"`
 }
