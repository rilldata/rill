--- conflicted
+++ resolved
@@ -30,7 +30,6 @@
 }
 
 var spec = drivers.Spec{
-<<<<<<< HEAD
 	DisplayName: "Google Cloud Storage",
 	Description: "Connect to Google Cloud Storage.",
 	DocsURL:     "https://docs.rilldata.com/reference/connectors/gcs",
@@ -42,12 +41,6 @@
 		},
 	},
 	SourceProperties: []drivers.PropertySpec{
-=======
-	DisplayName:        "Google Cloud Storage",
-	Description:        "Connect to Google Cloud Storage.",
-	ServiceAccountDocs: "https://docs.rilldata.com/reference/connectors/gcs",
-	SourceProperties: []drivers.PropertySchema{
->>>>>>> 0527d683
 		{
 			Key:         "path",
 			DisplayName: "GS URI",
@@ -63,46 +56,7 @@
 			Description: "GCP credentials inferred from your local environment.",
 			Type:        drivers.InformationalPropertyType,
 			Hint:        "Set your local credentials: <code>gcloud auth application-default login</code> Click to learn more.",
-<<<<<<< HEAD
-			DocsURL:     "https://docs.rilldata.com/develop/import-data#configure-credentials-for-gcs",
-=======
-			Href:        "https://docs.rilldata.com/reference/connectors/gcs#local-credentials",
-		},
-	},
-	ConfigProperties: []drivers.PropertySchema{
-		{
-			Key:  "google_application_credentials",
-			Hint: "Enter path of file to load from.",
-			ValidateFunc: func(any interface{}) error {
-				val := any.(string)
-				if val == "" {
-					// user can chhose to leave empty for public sources
-					return nil
-				}
-
-				path, err := fileutil.ExpandHome(strings.TrimSpace(val))
-				if err != nil {
-					return err
-				}
-
-				_, err = os.Stat(path)
-				return err
-			},
-			TransformFunc: func(any interface{}) interface{} {
-				val := any.(string)
-				if val == "" {
-					return ""
-				}
-
-				path, err := fileutil.ExpandHome(strings.TrimSpace(val))
-				if err != nil {
-					return err
-				}
-				// ignoring error since PathError is already validated
-				content, _ := os.ReadFile(path)
-				return string(content)
-			},
->>>>>>> 0527d683
+			DocsURL:     "https://docs.rilldata.com/reference/connectors/gcs#local-credentials",
 		},
 	},
 	ImplementsObjectStore: true,
