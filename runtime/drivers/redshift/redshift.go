package redshift

import (
	"context"
	"errors"
	"fmt"
	"time"

	"github.com/aws/aws-sdk-go-v2/aws"
	"github.com/aws/aws-sdk-go-v2/config"
	"github.com/aws/aws-sdk-go-v2/credentials"
	"github.com/aws/aws-sdk-go-v2/service/redshiftdata"
	redshift_types "github.com/aws/aws-sdk-go-v2/service/redshiftdata/types"
	"github.com/aws/smithy-go/tracing/smithyoteltracing"
	"github.com/mitchellh/mapstructure"
	"github.com/rilldata/rill/runtime/drivers"
	"github.com/rilldata/rill/runtime/pkg/activity"
	"github.com/rilldata/rill/runtime/storage"
	"go.opentelemetry.io/otel"
	"go.uber.org/zap"
)

func init() {
	drivers.Register("redshift", driver{})
	drivers.RegisterAsConnector("redshift", driver{})
}

var spec = drivers.Spec{
	DisplayName: "Amazon Redshift",
	Description: "Connect to Amazon Redshift database.",
	DocsURL:     "https://docs.rilldata.com/reference/connectors/redshift",
	ConfigProperties: []*drivers.PropertySpec{
		{
			Key:    "aws_access_key_id",
			Type:   drivers.StringPropertyType,
			Secret: true,
		},
		{
			Key:    "aws_secret_access_key",
			Type:   drivers.StringPropertyType,
			Secret: true,
		},
	},
	// Important: Any edits to the below properties must be accompanied by changes to the client-side form validation schemas.
	SourceProperties: []*drivers.PropertySpec{
		{
			Key:         "sql",
			Type:        drivers.StringPropertyType,
			Required:    true,
			DisplayName: "SQL",
			Description: "Query to extract data from Redshift.",
			Placeholder: "select * from public.table;",
		},
		{
			Key:         "output_location",
			Type:        drivers.StringPropertyType,
			DisplayName: "S3 output location",
			Description: "Output location in S3 for temporary data.",
			Placeholder: "s3://bucket-name/path/",
			Required:    true,
		},
		{
			Key:         "workgroup",
			Type:        drivers.StringPropertyType,
			DisplayName: "AWS Redshift workgroup",
			Description: "AWS Redshift workgroup",
			Placeholder: "default-workgroup",
			Required:    false,
		},
		{
			Key:         "region",
			Type:        drivers.StringPropertyType,
			DisplayName: "AWS region",
			Description: "AWS region",
			Placeholder: "us-east-1",
			Required:    false,
		},
		{
			Key:         "database",
			Type:        drivers.StringPropertyType,
			DisplayName: "Redshift database",
			Description: "Redshift database",
			Placeholder: "dev",
			Required:    true,
		},
		{
			Key:         "cluster_identifier",
			Type:        drivers.StringPropertyType,
			DisplayName: "Redshift cluster identifier",
			Description: "Redshift cluster identifier",
			Placeholder: "redshift-cluster-1",
			Required:    false,
		},
		{
			Key:         "role_arn",
			Type:        drivers.StringPropertyType,
			DisplayName: "Redshift role ARN",
			Description: "Redshift role ARN",
			Placeholder: "arn:aws:iam::03214372:role/service-role/AmazonRedshift-CommandsAccessRole-20240307T203902",
			Required:    true,
		},
		{
			Key:         "name",
			Type:        drivers.StringPropertyType,
			DisplayName: "Source name",
			Description: "The name of the source",
			Placeholder: "my_new_source",
			Required:    true,
		},
	},
	ImplementsWarehouse: true,
}

type driver struct{}

type configProperties struct {
	AccessKeyID       string `mapstructure:"aws_access_key_id"`
	SecretAccessKey   string `mapstructure:"aws_secret_access_key"`
	SessionToken      string `mapstructure:"aws_access_token"`
	AWSRegion         string `mapstructure:"region"`
	Database          string `mapstructure:"database"`
	Workgroup         string `mapstructure:"workgroup"`
	ClusterIdentifier string `mapstructure:"cluster_identifier"`
	AllowHostAccess   bool   `mapstructure:"allow_host_access"`
}

func (d driver) Open(instanceID string, config map[string]any, st *storage.Client, ac *activity.Client, logger *zap.Logger) (drivers.Handle, error) {
	if instanceID == "" {
		return nil, errors.New("redshift driver can't be shared")
	}

	conf := &configProperties{}
	err := mapstructure.WeakDecode(config, conf)
	if err != nil {
		return nil, err
	}

	conn := &Connection{
		config:  conf,
		logger:  logger,
		storage: st,
	}
	return conn, nil
}

func (d driver) Spec() drivers.Spec {
	return spec
}

func (d driver) HasAnonymousSourceAccess(ctx context.Context, src map[string]any, logger *zap.Logger) (bool, error) {
	return false, nil
}

func (d driver) TertiarySourceConnectors(ctx context.Context, src map[string]any, logger *zap.Logger) ([]string, error) {
	return nil, nil
}

type Connection struct {
	config  *configProperties
	logger  *zap.Logger
	storage *storage.Client
}

var _ drivers.Handle = &Connection{}

// Ping implements drivers.Handle.
func (c *Connection) Ping(ctx context.Context) error {
<<<<<<< HEAD
=======
	// Get AWS config with configured region
>>>>>>> ca5f3cbf
	awsConfig, err := c.awsConfig(ctx, c.config.AWSRegion)
	if err != nil {
		return fmt.Errorf("failed to get AWS config: %w", err)
	}

<<<<<<< HEAD
=======
	// Create Redshift client
>>>>>>> ca5f3cbf
	client := redshiftdata.NewFromConfig(awsConfig, func(o *redshiftdata.Options) {
		o.TracerProvider = smithyoteltracing.Adapt(otel.GetTracerProvider())
	})

<<<<<<< HEAD
	_, err = c.executeQuery(ctx, client, "SELECT 1", c.config.Database, c.config.Workgroup, c.config.ClusterIdentifier)
	return err
=======
	// Execute a simple query to verify connection
	return c.executeQuery(ctx, client, "SELECT 1", c.config.Database, c.config.Workgroup, c.config.ClusterIdentifier)
>>>>>>> ca5f3cbf
}

// Driver implements drivers.Connection.
func (c *Connection) Driver() string {
	return "redshift"
}

// Config implements drivers.Connection.
func (c *Connection) Config() map[string]any {
	m := make(map[string]any, 0)
	_ = mapstructure.Decode(c.config, &m)
	return m
}

// InformationSchema implements drivers.Handle.
func (c *Connection) AsInformationSchema() (drivers.InformationSchema, bool) {
	return c, true
}

// Close implements drivers.Connection.
func (c *Connection) Close() error {
	return nil
}

// AsRegistry implements drivers.Connection.
func (c *Connection) AsRegistry() (drivers.RegistryStore, bool) {
	return nil, false
}

// AsCatalogStore implements drivers.Connection.
func (c *Connection) AsCatalogStore(instanceID string) (drivers.CatalogStore, bool) {
	return nil, false
}

// AsRepoStore implements drivers.Connection.
func (c *Connection) AsRepoStore(instanceID string) (drivers.RepoStore, bool) {
	return nil, false
}

// AsAdmin implements drivers.Handle.
func (c *Connection) AsAdmin(instanceID string) (drivers.AdminService, bool) {
	return nil, false
}

// AsOLAP implements drivers.Connection.
func (c *Connection) AsOLAP(instanceID string) (drivers.OLAPStore, bool) {
	return nil, false
}

// Migrate implements drivers.Connection.
func (c *Connection) Migrate(ctx context.Context) (err error) {
	return nil
}

// MigrationStatus implements drivers.Connection.
func (c *Connection) MigrationStatus(ctx context.Context) (current, desired int, err error) {
	return 0, 0, nil
}

// AsObjectStore implements drivers.Connection.
func (c *Connection) AsObjectStore() (drivers.ObjectStore, bool) {
	return nil, false
}

// AsModelExecutor implements drivers.Handle.
func (c *Connection) AsModelExecutor(instanceID string, opts *drivers.ModelExecutorOptions) (drivers.ModelExecutor, bool) {
	return nil, false
}

// AsModelManager implements drivers.Handle.
func (c *Connection) AsModelManager(instanceID string) (drivers.ModelManager, bool) {
	return nil, false
}

func (c *Connection) AsFileStore() (drivers.FileStore, bool) {
	return nil, false
}

// AsWarehouse implements drivers.Handle.
func (c *Connection) AsWarehouse() (drivers.Warehouse, bool) {
	return c, true
}

// AsAI implements drivers.Handle.
func (c *Connection) AsAI(instanceID string) (drivers.AIService, bool) {
	return nil, false
}

// AsNotifier implements drivers.Handle.
func (c *Connection) AsNotifier(properties map[string]any) (drivers.Notifier, error) {
	return nil, drivers.ErrNotNotifier
}

func (c *Connection) awsConfig(ctx context.Context, awsRegion string) (aws.Config, error) {
	loadOptions := []func(*config.LoadOptions) error{
		// Setting the default region to an empty string, will result in the default region value being ignored
		config.WithDefaultRegion("us-east-1"),
		// Setting the region to an empty string, will result in the region value being ignored
		config.WithRegion(awsRegion),
	}

	// If one of the static properties is specified: access key, secret key, or session token, use static credentials,
	// Else fallback to the SDK's default credential chain (environment, instance, etc) unless AllowHostAccess is false
	if c.config.AccessKeyID != "" || c.config.SecretAccessKey != "" {
		p := credentials.NewStaticCredentialsProvider(c.config.AccessKeyID, c.config.SecretAccessKey, c.config.SessionToken)
		loadOptions = append(loadOptions, config.WithCredentialsProvider(p))
	} else if !c.config.AllowHostAccess {
		return aws.Config{}, fmt.Errorf("static creds are not provided, and host access is not allowed")
	}

	return config.LoadDefaultConfig(ctx, loadOptions...)
}

// executeQuery executes a query and waits for it to complete
<<<<<<< HEAD
func (c *Connection) executeQuery(ctx context.Context, client *redshiftdata.Client, sql, database, workgroup, clusterIdentifier string) (string, error) {
=======
func (c *Connection) executeQuery(ctx context.Context, client *redshiftdata.Client, sql, database, workgroup, clusterIdentifier string) error {
>>>>>>> ca5f3cbf
	executeParams := &redshiftdata.ExecuteStatementInput{
		Sql:      aws.String(sql),
		Database: aws.String(database),
	}

	if clusterIdentifier != "" { // ClusterIdentifier and Workgroup are interchangeable
		executeParams.ClusterIdentifier = aws.String(clusterIdentifier)
	}

	if workgroup != "" {
		executeParams.WorkgroupName = aws.String(workgroup)
	}

	queryExecutionOutput, err := client.ExecuteStatement(ctx, executeParams)
	if err != nil {
<<<<<<< HEAD
		return "", err
=======
		return err
>>>>>>> ca5f3cbf
	}

	ticker := time.NewTicker(time.Second)
	defer ticker.Stop()
	for {
		select {
		case <-ctx.Done():
			cancelCtx, cancel := context.WithTimeout(context.Background(), 15*time.Second)
			_, err = client.CancelStatement(cancelCtx, &redshiftdata.CancelStatementInput{
				Id: queryExecutionOutput.Id,
			})
			cancel()
<<<<<<< HEAD
			return "", errors.Join(ctx.Err(), err)
=======
			return errors.Join(ctx.Err(), err)
>>>>>>> ca5f3cbf
		case <-ticker.C:
			status, err := client.DescribeStatement(ctx, &redshiftdata.DescribeStatementInput{
				Id: queryExecutionOutput.Id,
			})
			if err != nil {
<<<<<<< HEAD
				return "", err
=======
				return err
>>>>>>> ca5f3cbf
			}

			state := status.Status

			if status.Error != nil {
<<<<<<< HEAD
				return "", fmt.Errorf("Redshift query execution failed %s", *status.Error)
			}

			if state != redshift_types.StatusStringSubmitted && state != redshift_types.StatusStringStarted && state != redshift_types.StatusStringPicked {
				return *queryExecutionOutput.Id, nil
=======
				return fmt.Errorf("Redshift query execution failed %s", *status.Error)
			}

			if state != redshift_types.StatusStringSubmitted && state != redshift_types.StatusStringStarted && state != redshift_types.StatusStringPicked {
				return nil
>>>>>>> ca5f3cbf
			}
		}
	}
}<|MERGE_RESOLUTION|>--- conflicted
+++ resolved
@@ -165,30 +165,19 @@
 
 // Ping implements drivers.Handle.
 func (c *Connection) Ping(ctx context.Context) error {
-<<<<<<< HEAD
-=======
 	// Get AWS config with configured region
->>>>>>> ca5f3cbf
 	awsConfig, err := c.awsConfig(ctx, c.config.AWSRegion)
 	if err != nil {
 		return fmt.Errorf("failed to get AWS config: %w", err)
 	}
 
-<<<<<<< HEAD
-=======
 	// Create Redshift client
->>>>>>> ca5f3cbf
 	client := redshiftdata.NewFromConfig(awsConfig, func(o *redshiftdata.Options) {
 		o.TracerProvider = smithyoteltracing.Adapt(otel.GetTracerProvider())
 	})
 
-<<<<<<< HEAD
 	_, err = c.executeQuery(ctx, client, "SELECT 1", c.config.Database, c.config.Workgroup, c.config.ClusterIdentifier)
 	return err
-=======
-	// Execute a simple query to verify connection
-	return c.executeQuery(ctx, client, "SELECT 1", c.config.Database, c.config.Workgroup, c.config.ClusterIdentifier)
->>>>>>> ca5f3cbf
 }
 
 // Driver implements drivers.Connection.
@@ -303,11 +292,7 @@
 }
 
 // executeQuery executes a query and waits for it to complete
-<<<<<<< HEAD
 func (c *Connection) executeQuery(ctx context.Context, client *redshiftdata.Client, sql, database, workgroup, clusterIdentifier string) (string, error) {
-=======
-func (c *Connection) executeQuery(ctx context.Context, client *redshiftdata.Client, sql, database, workgroup, clusterIdentifier string) error {
->>>>>>> ca5f3cbf
 	executeParams := &redshiftdata.ExecuteStatementInput{
 		Sql:      aws.String(sql),
 		Database: aws.String(database),
@@ -323,11 +308,7 @@
 
 	queryExecutionOutput, err := client.ExecuteStatement(ctx, executeParams)
 	if err != nil {
-<<<<<<< HEAD
 		return "", err
-=======
-		return err
->>>>>>> ca5f3cbf
 	}
 
 	ticker := time.NewTicker(time.Second)
@@ -340,39 +321,23 @@
 				Id: queryExecutionOutput.Id,
 			})
 			cancel()
-<<<<<<< HEAD
 			return "", errors.Join(ctx.Err(), err)
-=======
-			return errors.Join(ctx.Err(), err)
->>>>>>> ca5f3cbf
 		case <-ticker.C:
 			status, err := client.DescribeStatement(ctx, &redshiftdata.DescribeStatementInput{
 				Id: queryExecutionOutput.Id,
 			})
 			if err != nil {
-<<<<<<< HEAD
 				return "", err
-=======
-				return err
->>>>>>> ca5f3cbf
 			}
 
 			state := status.Status
 
 			if status.Error != nil {
-<<<<<<< HEAD
 				return "", fmt.Errorf("Redshift query execution failed %s", *status.Error)
 			}
 
 			if state != redshift_types.StatusStringSubmitted && state != redshift_types.StatusStringStarted && state != redshift_types.StatusStringPicked {
 				return *queryExecutionOutput.Id, nil
-=======
-				return fmt.Errorf("Redshift query execution failed %s", *status.Error)
-			}
-
-			if state != redshift_types.StatusStringSubmitted && state != redshift_types.StatusStringStarted && state != redshift_types.StatusStringPicked {
-				return nil
->>>>>>> ca5f3cbf
 			}
 		}
 	}
