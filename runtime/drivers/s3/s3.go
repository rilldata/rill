package s3

import (
	"context"
	"errors"
	"fmt"
	"strings"

	"github.com/aws/aws-sdk-go-v2/aws"
	"github.com/aws/aws-sdk-go-v2/config"
	"github.com/aws/aws-sdk-go-v2/credentials"
	"github.com/aws/aws-sdk-go-v2/credentials/stscreds"
	"github.com/aws/aws-sdk-go-v2/feature/s3/manager"
	"github.com/aws/aws-sdk-go-v2/service/s3"
	"github.com/aws/aws-sdk-go-v2/service/sts"
	"github.com/mitchellh/mapstructure"
	"github.com/rilldata/rill/runtime/drivers"
	"github.com/rilldata/rill/runtime/pkg/activity"
	"github.com/rilldata/rill/runtime/storage"
	"go.uber.org/zap"
)

var spec = drivers.Spec{
	DisplayName: "Amazon S3",
	Description: "Connect to AWS S3 Storage.",
	DocsURL:     "https://docs.rilldata.com/build/connectors/data-source/s3",
	ConfigProperties: []*drivers.PropertySpec{
		{
			Key:    "aws_access_key_id",
			Type:   drivers.StringPropertyType,
			Secret: true,
		},
		{
			Key:    "aws_secret_access_key",
			Type:   drivers.StringPropertyType,
			Secret: true,
		},
		{
			Key:         "region",
			Type:        drivers.StringPropertyType,
			DisplayName: "Region",
			Description: "AWS Region for the bucket.",
			Placeholder: "us-east-1",
			Required:    false,
			Hint:        "Rill will use the default region in your local AWS config, unless set here.",
		},
		{
			Key:         "endpoint",
			Type:        drivers.StringPropertyType,
			DisplayName: "Endpoint",
			Description: "Override S3 endpoint URL",
			Placeholder: "https://s3.example.com",
			Required:    false,
			Hint:        "Overrides the S3 endpoint to connect to. This should only be used to connect to S3 compatible services, such as Cloudflare R2 or MinIO.",
		},
		{
			Key:         "aws_role_arn",
			Type:        drivers.StringPropertyType,
			Secret:      true,
			Description: "AWS Role ARN to assume",
		},
		{
			Key:         "aws_role_session_name",
			Type:        drivers.StringPropertyType,
			Secret:      true,
			Description: "Optional session name to use when assuming an AWS role. Defaults to 'rill-session'.",
		},
		{
			Key:         "aws_external_id",
			Type:        drivers.StringPropertyType,
			Secret:      true,
			Description: "Optional external ID to use when assuming an AWS role for cross-account access.",
		},
	},
	SourceProperties: []*drivers.PropertySpec{
		{
			Key:         "path",
			Type:        drivers.StringPropertyType,
			DisplayName: "S3 URI",
			Description: "Path to file on the disk.",
			Placeholder: "s3://bucket-name/path/to/file.csv",
			Required:    true,
			Hint:        "Glob patterns are supported",
		},
		{
			Key:         "name",
			Type:        drivers.StringPropertyType,
			DisplayName: "Source name",
			Description: "The name of the source",
			Placeholder: "my_new_source",
			Required:    true,
		},
	},
	ImplementsObjectStore: true,
}

func init() {
	drivers.Register("s3", driver{})
	drivers.RegisterAsConnector("s3", driver{})
}

type driver struct{}

var _ drivers.Driver = driver{}

type ConfigProperties struct {
	AccessKeyID     string `mapstructure:"aws_access_key_id"`
	SecretAccessKey string `mapstructure:"aws_secret_access_key"`
	SessionToken    string `mapstructure:"aws_access_token"`
	Region          string `mapstructure:"region"`
	Endpoint        string `mapstructure:"endpoint"`
	RoleARN         string `mapstructure:"aws_role_arn"`
	RoleSessionName string `mapstructure:"aws_role_session_name"`
	ExternalID      string `mapstructure:"aws_external_id"`
	// A list of bucket path prefixes that this connector is allowed to access.
	// Useful when different buckets or bucket prefixes use different credentials,
	// allowing the system to select the appropriate connector based on the bucket path.
<<<<<<< HEAD
=======
	// Example formats: `s3://my-bucket/` `s3://my-bucket/path/` `s3://my-bucket/path/prefix`
>>>>>>> 50fb8abc
	PathPrefixes    []string `mapstructure:"path_prefixes"`
	AllowHostAccess bool     `mapstructure:"allow_host_access"`
}

// Open implements drivers.Driver
func (d driver) Open(instanceID string, config map[string]any, st *storage.Client, ac *activity.Client, logger *zap.Logger) (drivers.Handle, error) {
	if instanceID == "" {
		return nil, errors.New("s3 driver can't be shared")
	}

	cfg := &ConfigProperties{}
	err := mapstructure.WeakDecode(config, cfg)
	if err != nil {
		return nil, err
	}

	conn := &Connection{
		config:  cfg,
		storage: st,
		logger:  logger,
	}
	return conn, nil
}

func (d driver) Spec() drivers.Spec {
	return spec
}

func (d driver) HasAnonymousSourceAccess(ctx context.Context, props map[string]any, logger *zap.Logger) (bool, error) {
	return false, nil
}

func (d driver) TertiarySourceConnectors(ctx context.Context, src map[string]any, logger *zap.Logger) ([]string, error) {
	return nil, nil
}

type Connection struct {
	config  *ConfigProperties
	storage *storage.Client
	logger  *zap.Logger
}

var _ drivers.Handle = &Connection{}

// Ping implements drivers.Handle.
func (c *Connection) Ping(ctx context.Context) error {
	if c.config.Endpoint == "" {
		stsClient, err := getSTSClient(ctx, c.config)
		if err != nil {
			return err
		}
		_, err = stsClient.GetCallerIdentity(ctx, &sts.GetCallerIdentityInput{})
		if err != nil {
			return fmt.Errorf("GetCallerIdentity failed: %w", err)
		}
	}
	return nil
}

// Driver implements drivers.Connection.
func (c *Connection) Driver() string {
	return "s3"
}

// Config implements drivers.Connection.
func (c *Connection) Config() map[string]any {
	m := make(map[string]any)
	err := mapstructure.Decode(c.config, &m)
	if err != nil {
		c.logger.Warn("error in generating s3 config", zap.Error(err))
	}
	return m
}

// ParsedConfig returns the parsed S3 configuration.
func (c *Connection) ParsedConfig() *ConfigProperties {
	cpy := *c.config
	return &cpy
}

// Close implements drivers.Connection.
func (c *Connection) Close() error {
	return nil
}

// AsRegistry implements drivers.Connection.
func (c *Connection) AsRegistry() (drivers.RegistryStore, bool) {
	return nil, false
}

// AsCatalogStore implements drivers.Connection.
func (c *Connection) AsCatalogStore(instanceID string) (drivers.CatalogStore, bool) {
	return nil, false
}

// AsRepoStore implements drivers.Connection.
func (c *Connection) AsRepoStore(instanceID string) (drivers.RepoStore, bool) {
	return nil, false
}

// AsAdmin implements drivers.Handle.
func (c *Connection) AsAdmin(instanceID string) (drivers.AdminService, bool) {
	return nil, false
}

// AsAI implements drivers.Handle.
func (c *Connection) AsAI(instanceID string) (drivers.AIService, bool) {
	return nil, false
}

// AsOLAP implements drivers.Connection.
func (c *Connection) AsOLAP(instanceID string) (drivers.OLAPStore, bool) {
	return nil, false
}

// AsInformationSchema implements drivers.Connection.
func (c *Connection) AsInformationSchema() (drivers.InformationSchema, bool) {
	return nil, false
}

// Migrate implements drivers.Connection.
func (c *Connection) Migrate(ctx context.Context) (err error) {
	return nil
}

// MigrationStatus implements drivers.Connection.
func (c *Connection) MigrationStatus(ctx context.Context) (current, desired int, err error) {
	return 0, 0, nil
}

// AsObjectStore implements drivers.Connection.
func (c *Connection) AsObjectStore() (drivers.ObjectStore, bool) {
	return c, true
}

// AsModelExecutor implements drivers.Handle.
func (c *Connection) AsModelExecutor(instanceID string, opts *drivers.ModelExecutorOptions) (drivers.ModelExecutor, error) {
	return nil, drivers.ErrNotImplemented
}

// AsModelManager implements drivers.Handle.
func (c *Connection) AsModelManager(instanceID string) (drivers.ModelManager, bool) {
	return c, true
}

// AsFileStore implements drivers.Connection.
func (c *Connection) AsFileStore() (drivers.FileStore, bool) {
	return nil, false
}

// AsWarehouse implements drivers.Handle.
func (c *Connection) AsWarehouse() (drivers.Warehouse, bool) {
	return nil, false
}

// AsNotifier implements drivers.Connection.
func (c *Connection) AsNotifier(properties map[string]any) (drivers.Notifier, error) {
	return nil, drivers.ErrNotNotifier
}

// BucketRegion returns the region to use for the given bucket.
func BucketRegion(ctx context.Context, confProp *ConfigProperties, bucket string) (string, error) {
	cfg, err := getAWSConfig(ctx, confProp)
	if err != nil {
		return "", fmt.Errorf("failed to load AWS config for bucket region detection (set `region` in s3 connector yaml): %w", err)
	}
	return bucketRegionFromConfig(ctx, cfg, confProp, bucket)
}

func bucketRegionFromConfig(ctx context.Context, cfg aws.Config, confProp *ConfigProperties, bucket string) (string, error) {
	// If S3Endpoint is set, we assume we're targeting an S3 compatible API (but not AWS)
	if confProp.Endpoint != "" {
		if confProp.Region == "" {
			// Set the default region for bwd compatibility reasons
			// cloudflare and minio ignore if us-east-1 is set, not tested for others
			return "us-east-1", nil
		}
	}
	if confProp.Region != "" {
		return confProp.Region, nil
	}

	// default region is required to even to detect bucket region
	if cfg.Region == "" {
		cfg.Region = "us-east-1"
	}
	// Use the manager utility to detect the correct bucket region.
	region, err := manager.GetBucketRegion(ctx, s3.NewFromConfig(cfg), bucket)
	if err != nil {
		return "", fmt.Errorf(
			"failed to detect bucket region for %s (set `region` in s3 connector yaml): %w",
			bucket, err,
		)
	}

	return region, nil
}

func getAnonymousS3Client(ctx context.Context, confProp *ConfigProperties, bucket string) (*s3.Client, error) {
	cfg := aws.Config{
		Credentials: aws.AnonymousCredentials{},
	}
	region := confProp.Region
	// If the region is not explicitly provided in the config,
	// try to automatically detect it from the bucket
	if region == "" && bucket != "" {
		var err error
		region, err = bucketRegionFromConfig(ctx, cfg, confProp, bucket)
		if err != nil {
			return nil, fmt.Errorf("failed to detect bucket region: %w", err)
		}
	}
	return s3.NewFromConfig(cfg, func(o *s3.Options) {
		if confProp.Endpoint != "" {
			o.BaseEndpoint = aws.String(confProp.Endpoint)
			o.UsePathStyle = true
		}
		o.Region = region
	}), nil
}

func getS3Client(ctx context.Context, confProp *ConfigProperties, bucket string) (*s3.Client, error) {
	cfg, err := getAWSConfig(ctx, confProp)
	if err != nil {
		return nil, err
	}
	region := confProp.Region
	// If the region is not explicitly provided in the config,
	// try to automatically detect it from the bucket
	if region == "" && bucket != "" {
		var err error
		region, err = bucketRegionFromConfig(ctx, cfg, confProp, bucket)
		if err != nil {
			return nil, fmt.Errorf("failed to detect bucket region: %w", err)
		}
	}
	return s3.NewFromConfig(cfg, func(o *s3.Options) {
		if confProp.Endpoint != "" {
			// Apply workaround if using Google Cloud Storage (GCS) endpoint
			// This fixes signature issues with AWS SDK v2 when using GCS
			// See: https://github.com/aws/aws-sdk-go-v2/issues/1816#issuecomment-1927281540
			if strings.Contains(confProp.Endpoint, "storage.googleapis.com") {
				// GCS alters the Accept-Encoding header which breaks the request signature
				ignoreSigningHeaders(o, []string{"Accept-Encoding"})
			}
			o.BaseEndpoint = aws.String(confProp.Endpoint)
			o.UsePathStyle = true
		}
		o.Region = region
	}), nil
}

func getSTSClient(ctx context.Context, confProp *ConfigProperties) (*sts.Client, error) {
	cfg, err := getAWSConfig(ctx, confProp)
	if err != nil {
		return nil, err
	}
	return sts.NewFromConfig(cfg, func(o *sts.Options) {
		if confProp.Endpoint != "" {
			o.BaseEndpoint = aws.String(confProp.Endpoint)
		}
		// set default region to "us-east-1"
		if cfg.Region == "" {
			o.Region = "us-east-1"
		}
	}), nil
}

func getAWSConfig(ctx context.Context, confProp *ConfigProperties) (aws.Config, error) {
	provider, err := newCredentialsProvider(ctx, confProp)
	if err != nil {
		return aws.Config{}, fmt.Errorf("failed to get AWS credentials: %w", err)
	}

	opts := []func(*config.LoadOptions) error{
		config.WithCredentialsProvider(provider),
	}
	if confProp.Region != "" {
		opts = append(opts, config.WithRegion(confProp.Region))
	}

	cfg, err := config.LoadDefaultConfig(ctx, opts...)
	if err != nil {
		return aws.Config{}, fmt.Errorf("failed to load AWS config: %w", err)
	}
	return cfg, nil
}

// newCredentialsProvider returns credentials for connecting to AWS.
func newCredentialsProvider(ctx context.Context, confProp *ConfigProperties) (aws.CredentialsProvider, error) {
	// 1. If a role ARN is provided, assume it.
	if confProp.RoleARN != "" {
		return assumeRole(ctx, confProp)
	}

	// 1. Explicit static credentials
	if confProp.AccessKeyID != "" && confProp.SecretAccessKey != "" {
		return aws.NewCredentialsCache(credentials.NewStaticCredentialsProvider(
			confProp.AccessKeyID,
			confProp.SecretAccessKey,
			confProp.SessionToken,
		)), nil
	}

	// 3. Allow host-based credentials
	if confProp.AllowHostAccess {
		cfg, err := config.LoadDefaultConfig(ctx)
		if err != nil {
			return nil, fmt.Errorf("failed to load AWS config: %w", err)
		}

		// Optional: pre-fetch credentials to ensure valid keys exist
		if creds, err := cfg.Credentials.Retrieve(ctx); err != nil || !creds.HasKeys() {
			// fallback to anonymous if nothing found
			return aws.AnonymousCredentials{}, nil
		}

		return cfg.Credentials, nil
	}

	// 3. Fallback to anonymous credentials
	return aws.AnonymousCredentials{}, nil
}

// assumeRole returns a credentials provider that assumes the role specified by the ARN using AWS SDK v2.
// It uses stscreds.NewAssumeRoleProvider so credentials are automatically refreshed before expiration.
func assumeRole(ctx context.Context, confProp *ConfigProperties) (aws.CredentialsProvider, error) {
	// Add session name if specified
	sessionName := confProp.RoleSessionName
	if sessionName == "" {
		sessionName = "rill-session"
	}

	region := confProp.Region
	if region == "" {
		region = "us-east-1"
	}

	var credsProvider aws.CredentialsProvider

	if confProp.AccessKeyID != "" && confProp.SecretAccessKey != "" {
		// Use explicit static credentials
		credsProvider = credentials.NewStaticCredentialsProvider(
			confProp.AccessKeyID,
			confProp.SecretAccessKey,
			confProp.SessionToken,
		)
	} else if confProp.AllowHostAccess {
		hostCfg, err := config.LoadDefaultConfig(ctx,
			config.WithRegion(region),
		)
		if err != nil {
			return nil, fmt.Errorf("failed to load host credentials: %w", err)
		}
		credsProvider = hostCfg.Credentials
	} else {
		// No valid credentials to assume role
		return nil, fmt.Errorf("cannot assume role: no base credentials available")
	}

	// Load AWS config with the chosen provider
	cfg, err := config.LoadDefaultConfig(ctx,
		config.WithRegion(region),
		config.WithCredentialsProvider(credsProvider),
	)
	if err != nil {
		return nil, fmt.Errorf("failed to create AWS config: %w", err)
	}

	// Create STS client with explicit configuration
	stsClient := sts.NewFromConfig(cfg)

	// Create an assume role provider that automatically refreshes credentials before expiration
	assumeRoleProvider := stscreds.NewAssumeRoleProvider(stsClient, confProp.RoleARN, func(o *stscreds.AssumeRoleOptions) {
		o.RoleSessionName = sessionName
		// Add external ID if provided to mitigate confused deputy problem
		if confProp.ExternalID != "" {
			o.ExternalID = &confProp.ExternalID
		}
	})

	// Wrap in a credentials cache so multiple calls share refreshed credentials
	return aws.NewCredentialsCache(assumeRoleProvider), nil
}<|MERGE_RESOLUTION|>--- conflicted
+++ resolved
@@ -4,7 +4,6 @@
 	"context"
 	"errors"
 	"fmt"
-	"strings"
 
 	"github.com/aws/aws-sdk-go-v2/aws"
 	"github.com/aws/aws-sdk-go-v2/config"
@@ -94,6 +93,8 @@
 	ImplementsObjectStore: true,
 }
 
+const defaultPageSize = 20
+
 func init() {
 	drivers.Register("s3", driver{})
 	drivers.RegisterAsConnector("s3", driver{})
@@ -115,10 +116,7 @@
 	// A list of bucket path prefixes that this connector is allowed to access.
 	// Useful when different buckets or bucket prefixes use different credentials,
 	// allowing the system to select the appropriate connector based on the bucket path.
-<<<<<<< HEAD
-=======
 	// Example formats: `s3://my-bucket/` `s3://my-bucket/path/` `s3://my-bucket/path/prefix`
->>>>>>> 50fb8abc
 	PathPrefixes    []string `mapstructure:"path_prefixes"`
 	AllowHostAccess bool     `mapstructure:"allow_host_access"`
 }
@@ -357,13 +355,6 @@
 	}
 	return s3.NewFromConfig(cfg, func(o *s3.Options) {
 		if confProp.Endpoint != "" {
-			// Apply workaround if using Google Cloud Storage (GCS) endpoint
-			// This fixes signature issues with AWS SDK v2 when using GCS
-			// See: https://github.com/aws/aws-sdk-go-v2/issues/1816#issuecomment-1927281540
-			if strings.Contains(confProp.Endpoint, "storage.googleapis.com") {
-				// GCS alters the Accept-Encoding header which breaks the request signature
-				ignoreSigningHeaders(o, []string{"Accept-Encoding"})
-			}
 			o.BaseEndpoint = aws.String(confProp.Endpoint)
 			o.UsePathStyle = true
 		}
