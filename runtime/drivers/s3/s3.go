package s3

import (
	"context"
	"errors"
	"fmt"

	"github.com/aws/aws-sdk-go/aws/credentials"
	"github.com/mitchellh/mapstructure"
	"github.com/rilldata/rill/runtime/drivers"
	"github.com/rilldata/rill/runtime/pkg/activity"
	"github.com/rilldata/rill/runtime/storage"
	"go.uber.org/zap"
	"gocloud.dev/blob"
)

var spec = drivers.Spec{
	DisplayName: "Amazon S3",
	Description: "Connect to AWS S3 Storage.",
	DocsURL:     "https://docs.rilldata.com/reference/connectors/s3",
	ConfigProperties: []*drivers.PropertySpec{
		{
			Key:    "aws_access_key_id",
			Type:   drivers.StringPropertyType,
			Secret: true,
		},
		{
			Key:    "aws_secret_access_key",
			Type:   drivers.StringPropertyType,
			Secret: true,
		},
	},
	SourceProperties: []*drivers.PropertySpec{
		{
			Key:         "path",
			Type:        drivers.StringPropertyType,
			DisplayName: "S3 URI",
			Description: "Path to file on the disk.",
			Placeholder: "s3://bucket-name/path/to/file.csv",
			Required:    true,
			Hint:        "Glob patterns are supported",
		},
		{
			Key:         "region",
			Type:        drivers.StringPropertyType,
			DisplayName: "AWS region",
			Description: "AWS Region for the bucket.",
			Placeholder: "us-east-1",
			Required:    false,
			Hint:        "Rill will use the default region in your local AWS config, unless set here.",
		},
		{
			Key:         "endpoint",
			Type:        drivers.StringPropertyType,
			DisplayName: "Endpoint URL",
			Description: "Override S3 Endpoint URL",
			Placeholder: "https://my.s3.server.com",
			Required:    false,
			Hint:        "Overrides the S3 endpoint to connect to. This should only be used to connect to S3-compatible services, such as Cloudflare R2 or MinIO.",
		},
		{
			Key:         "name",
			Type:        drivers.StringPropertyType,
			DisplayName: "Source name",
			Description: "The name of the source",
			Placeholder: "my_new_source",
			Required:    true,
		},
		{
			Key:         "aws.credentials",
			Type:        drivers.InformationalPropertyType,
			DisplayName: "AWS credentials",
			Description: "AWS credentials inferred from your local environment.",
			Hint:        "Set your local credentials: <code>aws configure</code> Click to learn more.",
			DocsURL:     "https://docs.rilldata.com/reference/connectors/s3#local-credentials",
		},
	},
	ImplementsObjectStore: true,
}

const defaultPageSize = 20

func init() {
	drivers.Register("s3", driver{})
	drivers.RegisterAsConnector("s3", driver{})
}

type driver struct{}

var _ drivers.Driver = driver{}

type ConfigProperties struct {
	AccessKeyID     string `mapstructure:"aws_access_key_id"`
	SecretAccessKey string `mapstructure:"aws_secret_access_key"`
	SessionToken    string `mapstructure:"aws_access_token"`
	AllowHostAccess bool   `mapstructure:"allow_host_access"`
	RetainFiles     bool   `mapstructure:"retain_files"`
}

// Open implements drivers.Driver
<<<<<<< HEAD
func (d driver) Open(instanceID string, config map[string]any, client *activity.Client, _ *blob.Bucket, logger *zap.Logger) (drivers.Handle, error) {
=======
func (d driver) Open(instanceID string, config map[string]any, st *storage.Client, ac *activity.Client, logger *zap.Logger) (drivers.Handle, error) {
>>>>>>> e4b216f6
	if instanceID == "" {
		return nil, errors.New("s3 driver can't be shared")
	}

	cfg := &ConfigProperties{}
	err := mapstructure.WeakDecode(config, cfg)
	if err != nil {
		return nil, err
	}

	conn := &Connection{
		config: cfg,
		logger: logger,
	}
	return conn, nil
}

func (d driver) Spec() drivers.Spec {
	return spec
}

func (d driver) HasAnonymousSourceAccess(ctx context.Context, props map[string]any, logger *zap.Logger) (bool, error) {
	conf, err := parseSourceProperties(props)
	if err != nil {
		return false, fmt.Errorf("failed to parse config: %w", err)
	}

	conn := &Connection{
		config: &ConfigProperties{},
		logger: logger,
	}

	bucketObj, err := conn.openBucket(ctx, conf, conf.url.Host, credentials.AnonymousCredentials)
	if err != nil {
		return false, fmt.Errorf("failed to open bucket %q, %w", conf.url.Host, err)
	}
	defer bucketObj.Close()

	return bucketObj.IsAccessible(ctx)
}

func (d driver) TertiarySourceConnectors(ctx context.Context, src map[string]any, logger *zap.Logger) ([]string, error) {
	return nil, nil
}

type Connection struct {
	// config is input configs passed to driver.Open
	config  *ConfigProperties
	storage *storage.Client
	logger  *zap.Logger
}

var _ drivers.Handle = &Connection{}

// Ping implements drivers.Handle.
func (c *Connection) Ping(ctx context.Context) error {
	return drivers.ErrNotImplemented
}

// Driver implements drivers.Connection.
func (c *Connection) Driver() string {
	return "s3"
}

// Config implements drivers.Connection.
func (c *Connection) Config() map[string]any {
	m := make(map[string]any)
	err := mapstructure.Decode(c.config, &m)
	if err != nil {
		c.logger.Warn("error in generating s3 config", zap.Error(err))
	}
	return m
}

// Close implements drivers.Connection.
func (c *Connection) Close() error {
	return nil
}

// AsRegistry implements drivers.Connection.
func (c *Connection) AsRegistry() (drivers.RegistryStore, bool) {
	return nil, false
}

// AsCatalogStore implements drivers.Connection.
func (c *Connection) AsCatalogStore(instanceID string) (drivers.CatalogStore, bool) {
	return nil, false
}

// AsRepoStore implements drivers.Connection.
func (c *Connection) AsRepoStore(instanceID string) (drivers.RepoStore, bool) {
	return nil, false
}

// AsAdmin implements drivers.Handle.
func (c *Connection) AsAdmin(instanceID string) (drivers.AdminService, bool) {
	return nil, false
}

// AsAI implements drivers.Handle.
func (c *Connection) AsAI(instanceID string) (drivers.AIService, bool) {
	return nil, false
}

// AsOLAP implements drivers.Connection.
func (c *Connection) AsOLAP(instanceID string) (drivers.OLAPStore, bool) {
	return nil, false
}

// Migrate implements drivers.Connection.
func (c *Connection) Migrate(ctx context.Context) (err error) {
	return nil
}

// MigrationStatus implements drivers.Connection.
func (c *Connection) MigrationStatus(ctx context.Context) (current, desired int, err error) {
	return 0, 0, nil
}

// AsObjectStore implements drivers.Connection.
func (c *Connection) AsObjectStore() (drivers.ObjectStore, bool) {
	return c, true
}

// AsModelExecutor implements drivers.Handle.
func (c *Connection) AsModelExecutor(instanceID string, opts *drivers.ModelExecutorOptions) (drivers.ModelExecutor, bool) {
	return nil, false
}

// AsModelManager implements drivers.Handle.
func (c *Connection) AsModelManager(instanceID string) (drivers.ModelManager, bool) {
	return c, true
}

// AsTransporter implements drivers.Connection.
func (c *Connection) AsTransporter(from, to drivers.Handle) (drivers.Transporter, bool) {
	return nil, false
}

// AsFileStore implements drivers.Connection.
func (c *Connection) AsFileStore() (drivers.FileStore, bool) {
	return nil, false
}

// AsWarehouse implements drivers.Handle.
func (c *Connection) AsWarehouse() (drivers.Warehouse, bool) {
	return nil, false
}

// AsNotifier implements drivers.Connection.
func (c *Connection) AsNotifier(properties map[string]any) (drivers.Notifier, error) {
	return nil, drivers.ErrNotNotifier
}

// newCredentials returns credentials for connecting to AWS.
// If AllowHostAccess is enabled, it looks for credentials in the host machine as well.
func (c *Connection) newCredentials() (*credentials.Credentials, error) {
	providers := make([]credentials.Provider, 0)

	staticProvider := &credentials.StaticProvider{}
	staticProvider.AccessKeyID = c.config.AccessKeyID
	staticProvider.SecretAccessKey = c.config.SecretAccessKey
	staticProvider.SessionToken = c.config.SessionToken
	staticProvider.ProviderName = credentials.StaticProviderName
	// in case user doesn't set access key id and secret access key the credentials retreival will fail
	// the credential lookup will proceed to next provider in chain
	providers = append(providers, staticProvider)

	if c.config.AllowHostAccess {
		// allowed to access host credentials so we add them in chain
		// The chain used here is a duplicate of defaults.CredProviders(), but without the remote credentials lookup (since they resolve too slowly).
		providers = append(providers, &credentials.EnvProvider{}, &credentials.SharedCredentialsProvider{Filename: "", Profile: ""})
	}
	// Find credentials to use.
	creds := credentials.NewChainCredentials(providers)
	if _, err := creds.Get(); err != nil {
		if !errors.Is(err, credentials.ErrNoValidProvidersFoundInChain) {
			return nil, err
		}
		// If no local credentials are found, you must explicitly set AnonymousCredentials to fetch public objects.
		// AnonymousCredentials can't be chained, so we try to resolve local creds, and use anon if none were found.
		creds = credentials.AnonymousCredentials
	}

	return creds, nil
}<|MERGE_RESOLUTION|>--- conflicted
+++ resolved
@@ -11,7 +11,6 @@
 	"github.com/rilldata/rill/runtime/pkg/activity"
 	"github.com/rilldata/rill/runtime/storage"
 	"go.uber.org/zap"
-	"gocloud.dev/blob"
 )
 
 var spec = drivers.Spec{
@@ -98,11 +97,7 @@
 }
 
 // Open implements drivers.Driver
-<<<<<<< HEAD
-func (d driver) Open(instanceID string, config map[string]any, client *activity.Client, _ *blob.Bucket, logger *zap.Logger) (drivers.Handle, error) {
-=======
 func (d driver) Open(instanceID string, config map[string]any, st *storage.Client, ac *activity.Client, logger *zap.Logger) (drivers.Handle, error) {
->>>>>>> e4b216f6
 	if instanceID == "" {
 		return nil, errors.New("s3 driver can't be shared")
 	}
