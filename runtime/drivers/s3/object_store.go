--- conflicted
+++ resolved
@@ -140,11 +140,7 @@
 		BatchSizeBytes:        int64(batchSize.Bytes()),
 		KeepFilesUntilClose:   conf.BatchSize == "-1",
 		RetainFiles:           c.config.RetainFiles,
-<<<<<<< HEAD
-		TempDir:               c.storage.TempDir(),
-=======
 		TempDir:               tempDir,
->>>>>>> 952651a3
 	}
 
 	it, err := rillblob.NewIterator(ctx, bucketObj, opts, c.logger)
