--- conflicted
+++ resolved
@@ -71,16 +71,9 @@
 var _ drivers.Handle = &Connection{}
 
 // Ping implements drivers.Handle.
-<<<<<<< HEAD
 func (c *Connection) Ping(ctx context.Context) error {
 	if c.config.BotToken == "" {
-		return fmt.Errorf("bot token not configured")
-=======
-func (h *handle) Ping(ctx context.Context) error {
-	// return early when BotToken is not defined.
-	if h.config.BotToken == "" {
 		return nil
->>>>>>> 9e2cebaa
 	}
 
 	// Create a test notifier to verify the token
