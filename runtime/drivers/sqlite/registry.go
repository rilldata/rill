--- conflicted
+++ resolved
@@ -206,11 +206,7 @@
 			public_paths,
 			ai_context
 		)
-<<<<<<< HEAD
-		VALUES ($1, $2, $3, $4, $5, $6, $7, $8, $9, $10, $11, $12, $13, $14, $15, $16, $17, $18, $19, $20)
-=======
 		VALUES ($1, $2, $3, $4, $5, $6, $7, $8, $9, $10, $11, $12, $13, $14, $15, $16, $17, $18)
->>>>>>> ac3caa7c
 		`,
 		inst.ID,
 		inst.Environment,
@@ -302,15 +298,9 @@
 			project_variables = $13,
 			feature_flags = $14,
 			annotations = $15,
-<<<<<<< HEAD
-			embed_catalog = $16,
-			watch_repo = $17,
-			public_paths = $18,
-			ai_context = $19
-=======
 			watch_repo = $16,
-			public_paths = $17
->>>>>>> ac3caa7c
+			public_paths = $17,
+			ai_context = $18
 		WHERE id = $1
 		`,
 		inst.ID,
