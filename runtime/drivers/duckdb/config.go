package duckdb

import (
	"fmt"
	"net/url"
	"path/filepath"
	"strconv"

	"github.com/mitchellh/mapstructure"
)

<<<<<<< HEAD
// We need to give one thread 1GB memory to operate on.
const memoryThreadRatio = 1
=======
const (
	cpuThreadRatio float64 = 0.5
	poolSizeMin    int     = 2
	poolSizeMax    int     = 5
)
>>>>>>> 7f4e0601

// config represents the DuckDB driver config
type config struct {
	// DSN is the connection string
	DSN string `mapstructure:"dsn"`
	// PoolSize is the number of concurrent connections and queries allowed
	PoolSize int `mapstructure:"pool_size"`
	// AllowHostAccess denotes whether to limit access to the local environment and file system
	AllowHostAccess bool `mapstructure:"allow_host_access"`
	// ErrorOnIncompatibleVersion controls whether to return error or delete DBFile created with older duckdb version.
	ErrorOnIncompatibleVersion bool `mapstructure:"error_on_incompatible_version"`
	// ExtTableStorage controls if every table is stored in a different db file
	ExtTableStorage bool `mapstructure:"external_table_storage"`
	// CPU cores available for the DB
	CPU int `mapstructure:"cpu"`
	// MemoryLimitGB is the amount of memory available for the DB
	MemoryLimitGB int `mapstructure:"memory_limit_gb"`
	// StorageLimitBytes is the amount of disk storage available for the DB
	StorageLimitBytes int64 `mapstructure:"storage_limit_bytes"`
	// MaxMemoryOverride sets a hard override for the "max_memory" DuckDB setting
	MaxMemoryGBOverride int `mapstructure:"max_memory_gb_override"`
	// ThreadsOverride sets a hard override for the "threads" DuckDB setting. Set to -1 for unlimited threads.
	ThreadsOverride int `mapstructure:"threads_override"`
	// BootQueries is queries to run on boot. Use ; to separate multiple queries. Common use case is to provide project specific memory and threads ratios.
	BootQueries string `mapstructure:"boot_queries"`
	// DBFilePath is the path where the database is stored. It is inferred from the DSN (can't be provided by user).
	DBFilePath string `mapstructure:"-"`
	// ExtStoragePath is the path where the database files are stored in case external_table_storage is true. It is inferred from the DSN (can't be provided by user).
	ExtStoragePath string `mapstructure:"-"`
}

func newConfig(cfgMap map[string]any) (*config, error) {
	cfg := &config{}
	err := mapstructure.WeakDecode(cfgMap, cfg)
	if err != nil {
		return nil, fmt.Errorf("could not decode config: %w", err)
	}

	// Parse DSN as URL
	uri, err := url.Parse(cfg.DSN)
	if err != nil {
		return nil, fmt.Errorf("could not parse dsn: %w", err)
	}
	qry, err := url.ParseQuery(uri.RawQuery)
	if err != nil {
		return nil, fmt.Errorf("could not parse dsn: %w", err)
	}

	// Infer DBFilePath
	cfg.DBFilePath = uri.Path
	if cfg.ExtTableStorage {
		cfg.ExtStoragePath = filepath.Dir(cfg.DBFilePath)
	}

	// Set memory limit
	maxMemory := cfg.MemoryLimitGB
	if cfg.MaxMemoryGBOverride != 0 {
		maxMemory = cfg.MaxMemoryGBOverride
	}
	if maxMemory > 0 {
		qry.Add("max_memory", fmt.Sprintf("%dGB", maxMemory))
	}

	// Set threads limit
	var threads int
	if cfg.ThreadsOverride != 0 {
		threads = cfg.ThreadsOverride
	} else if cfg.CPU > 0 {
		threads = int(cpuThreadRatio * float64(cfg.CPU))
		if threads <= 0 {
			threads = 1
		}
	}
	if threads > 0 { // NOTE: threads=0 or threads=-1 means no limit
		qry.Add("threads", strconv.Itoa(threads))
	}

	// Set pool size
	poolSize := cfg.PoolSize
	if qry.Has("rill_pool_size") {
		// For backwards compatibility, we also support overriding the pool size via the DSN when "rill_pool_size" is a query argument.

		// Remove from query string (so not passed into DuckDB config)
		val := qry.Get("rill_pool_size")
		qry.Del("rill_pool_size")

		// Parse as integer
		poolSize, err = strconv.Atoi(val)
		if err != nil {
			return nil, fmt.Errorf("could not parse dsn: 'rill_pool_size' is not an integer")
		}
<<<<<<< HEAD

		// Remove from query string (so not passed into DuckDB config)
		qry.Del("rill_pool_size")
	}
	threads := 0
	if cfg.MemoryLimitGB > 0 {
		qry.Add("max_memory", fmt.Sprintf("%dGB", cfg.MemoryLimitGB))
		threads = memoryThreadRatio * cfg.MemoryLimitGB
		if !cfg.DisableThreadLimit {
			qry.Add("threads", strconv.Itoa(threads))
		}
	}
	if cfg.CPU > 0 {
		cfg.PoolSize = max(2, min(cfg.CPU, threads))
=======
	}
	if poolSize == 0 && threads != 0 {
		poolSize = threads
		if cfg.CPU != 0 && cfg.CPU < poolSize {
			poolSize = cfg.CPU
		}
		poolSize = min(poolSizeMax, poolSize) // Only enforce max pool size when inferred from threads/CPU
>>>>>>> 7f4e0601
	}
	poolSize = max(poolSizeMin, poolSize) // Always enforce min pool size
	cfg.PoolSize = poolSize

	// Rebuild DuckDB DSN (which should be "path?key=val&...")
	// this is required since spaces and other special characters are valid in db file path but invalid and hence encoded in URL
	cfg.DSN = generateDSN(uri.Path, qry.Encode())

	return cfg, nil
}

func generateDSN(path, encodedQuery string) string {
	if encodedQuery == "" {
		return path
	}
	return path + "?" + encodedQuery
}

func max(a, b int) int {
	if a > b {
		return a
	}
	return b
}

func min(a, b int) int {
	if a < b {
		return a
	}
	return b
}<|MERGE_RESOLUTION|>--- conflicted
+++ resolved
@@ -9,16 +9,11 @@
 	"github.com/mitchellh/mapstructure"
 )
 
-<<<<<<< HEAD
-// We need to give one thread 1GB memory to operate on.
-const memoryThreadRatio = 1
-=======
 const (
 	cpuThreadRatio float64 = 0.5
 	poolSizeMin    int     = 2
 	poolSizeMax    int     = 5
 )
->>>>>>> 7f4e0601
 
 // config represents the DuckDB driver config
 type config struct {
@@ -110,22 +105,6 @@
 		if err != nil {
 			return nil, fmt.Errorf("could not parse dsn: 'rill_pool_size' is not an integer")
 		}
-<<<<<<< HEAD
-
-		// Remove from query string (so not passed into DuckDB config)
-		qry.Del("rill_pool_size")
-	}
-	threads := 0
-	if cfg.MemoryLimitGB > 0 {
-		qry.Add("max_memory", fmt.Sprintf("%dGB", cfg.MemoryLimitGB))
-		threads = memoryThreadRatio * cfg.MemoryLimitGB
-		if !cfg.DisableThreadLimit {
-			qry.Add("threads", strconv.Itoa(threads))
-		}
-	}
-	if cfg.CPU > 0 {
-		cfg.PoolSize = max(2, min(cfg.CPU, threads))
-=======
 	}
 	if poolSize == 0 && threads != 0 {
 		poolSize = threads
@@ -133,7 +112,6 @@
 			poolSize = cfg.CPU
 		}
 		poolSize = min(poolSizeMax, poolSize) // Only enforce max pool size when inferred from threads/CPU
->>>>>>> 7f4e0601
 	}
 	poolSize = max(poolSizeMin, poolSize) // Always enforce min pool size
 	cfg.PoolSize = poolSize
