--- conflicted
+++ resolved
@@ -32,13 +32,10 @@
 	ConnInitSQL string `mapstructure:"conn_init_sql"`
 	// LogQueries controls whether to log the raw SQL passed to OLAP.Execute. (Internal queries will not be logged.)
 	LogQueries bool `mapstructure:"log_queries"`
-<<<<<<< HEAD
 	// Secrets is a comma-separated list of connector names to create temporary secrets for before executing models.
 	// The secrets are not created for read queries.
 	Secrets string `mapstructure:"secrets"`
 
-=======
->>>>>>> f50d8952
 	// Path switches the implementation to use a generic rduckdb implementation backed by the db used in the Path
 	Path string `mapstructure:"path"`
 	// Attach allows user to pass a full ATTACH statement to attach a DuckDB database.
