package duckdb

import (
	"fmt"
	"strings"

	"github.com/mitchellh/mapstructure"
)

const (
	poolSizeMin int = 2
	poolSizeMax int = 5
)

// config represents the DuckDB driver config
type config struct {
	// PoolSize is the number of concurrent connections and queries allowed
	PoolSize int `mapstructure:"pool_size"`
	// AllowHostAccess denotes whether to limit access to the local environment and file system
	AllowHostAccess bool `mapstructure:"allow_host_access"`
	// CPU cores available for the DB. If no ratio is set then this is split evenly between read and write.
	CPU int `mapstructure:"cpu"`
	// MemoryLimitGB is the amount of memory available for the DB. If no ratio is set then this is split evenly between read and write.
	MemoryLimitGB int `mapstructure:"memory_limit_gb"`
	// ReadWriteRatio is the ratio of resources to allocate to the read DB. If set, CPU and MemoryLimitGB are distributed based on this ratio.
	ReadWriteRatio float64 `mapstructure:"read_write_ratio"`
	// BootQueries is SQL to execute when initializing a new connection. It runs before any extensions are loaded or default settings are set.
	BootQueries string `mapstructure:"boot_queries"`
	// InitSQL is SQL to execute when initializing a new connection. It runs after extensions are loaded and and default settings are set.
	InitSQL string `mapstructure:"init_sql"`
	// LogQueries controls whether to log the raw SQL passed to OLAP.Execute. (Internal queries will not be logged.)
	LogQueries bool `mapstructure:"log_queries"`
<<<<<<< HEAD
	// Secrets is a comma-separated list of connector names to create temporary secrets for before executing models.
	// The secrets are not created for read queries.
	Secrets string `mapstructure:"secrets"`
=======

	// Path switches the implementation to use a generic rduckdb implementation backed by the db used in the Path
	Path string `mapstructure:"path"`
	// Attach allows user to pass a full ATTACH statement to attach a DuckDB database.
	// Example YAML syntax : attach: "'ducklake:metadata.ducklake' AS my_ducklake(DATA_PATH 'datafiles1')"
	Attach string `mapstructure:"attach"`
	// DatabaseName is the name of the attached DuckDB database specified in the Path.
	// This is usually not required but can be set if our auto detection of name fails.
	DatabaseName string `mapstructure:"database_name"`
>>>>>>> b116e7e8
}

func newConfig(cfgMap map[string]any) (*config, error) {
	cfg := &config{
		ReadWriteRatio: 0.5,
	}
	err := mapstructure.WeakDecode(cfgMap, cfg)
	if err != nil {
		return nil, fmt.Errorf("could not decode config: %w", err)
	}

	// Set pool size
	poolSize := cfg.PoolSize
	if poolSize == 0 && cfg.CPU != 0 {
		poolSize = min(poolSizeMax, cfg.CPU) // Only enforce max pool size when inferred from CPU
	}
	poolSize = max(poolSizeMin, poolSize) // Always enforce min pool size
	cfg.PoolSize = poolSize

	return cfg, nil
}

func (c *config) readSettings() map[string]string {
	readSettings := make(map[string]string)
	return readSettings
}

func (c *config) writeSettings() map[string]string {
	writeSettings := make(map[string]string)
	// useful for motherduck but safe to pass at initial connect
	writeSettings["custom_user_agent"] = "rill"
	return writeSettings
}

func (c *config) secretConnectors() []string {
	if c.Secrets == "" {
		return nil
	}
	res := strings.Split(c.Secrets, ",")
	for i, s := range res {
		res[i] = strings.TrimSpace(s)
	}
	return res
}<|MERGE_RESOLUTION|>--- conflicted
+++ resolved
@@ -30,11 +30,9 @@
 	InitSQL string `mapstructure:"init_sql"`
 	// LogQueries controls whether to log the raw SQL passed to OLAP.Execute. (Internal queries will not be logged.)
 	LogQueries bool `mapstructure:"log_queries"`
-<<<<<<< HEAD
 	// Secrets is a comma-separated list of connector names to create temporary secrets for before executing models.
 	// The secrets are not created for read queries.
 	Secrets string `mapstructure:"secrets"`
-=======
 
 	// Path switches the implementation to use a generic rduckdb implementation backed by the db used in the Path
 	Path string `mapstructure:"path"`
@@ -44,7 +42,6 @@
 	// DatabaseName is the name of the attached DuckDB database specified in the Path.
 	// This is usually not required but can be set if our auto detection of name fails.
 	DatabaseName string `mapstructure:"database_name"`
->>>>>>> b116e7e8
 }
 
 func newConfig(cfgMap map[string]any) (*config, error) {
