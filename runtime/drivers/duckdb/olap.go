--- conflicted
+++ resolved
@@ -176,11 +176,7 @@
 	return res, nil
 }
 
-<<<<<<< HEAD
-func (c *connection) InformationSchema() drivers.OlapInformationSchema {
-=======
 func (c *connection) InformationSchema() drivers.OLAPInformationSchema {
->>>>>>> 462edc44
 	return c
 }
 
