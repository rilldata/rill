--- conflicted
+++ resolved
@@ -8,19 +8,10 @@
 
 	"github.com/mitchellh/mapstructure"
 	"github.com/rilldata/rill/runtime/drivers"
-<<<<<<< HEAD
-	"github.com/rilldata/rill/runtime/drivers/azure"
-	"github.com/rilldata/rill/runtime/drivers/gcs"
-	"github.com/rilldata/rill/runtime/drivers/https"
-	"github.com/rilldata/rill/runtime/drivers/s3"
-=======
->>>>>>> 1554cefa
 	"github.com/rilldata/rill/runtime/pkg/fileutil"
 )
 
 var errGCSUsesNativeCreds = errors.New("GCS uses native credentials")
-
-var errMissingRegion = errors.New("Missing s3 region")
 
 type objectStoreToSelfExecutor struct {
 	c *connection
@@ -89,175 +80,6 @@
 	return propsMap, nil
 }
 
-<<<<<<< HEAD
-func generateSecretSQL(ctx context.Context, opts *drivers.ModelExecuteOptions, connector, optionalBucketURL string, optionalAdditionalConfig map[string]any) (string, string, string, error) {
-	handle, release, err := opts.Env.AcquireConnector(ctx, connector)
-	if err != nil {
-		return "", "", "", err
-	}
-	defer release()
-
-	safeSecretName := safeName(fmt.Sprintf("%s__%s__secret", opts.ModelName, connector))
-	dropSecretSQL := fmt.Sprintf("DROP SECRET IF EXISTS %s", safeSecretName)
-	connectorType := handle.Driver()
-
-	switch connectorType {
-	case "s3":
-		conn, ok := handle.(*s3.Connection)
-		if !ok {
-			return "", "", "", fmt.Errorf("internal error: expected s3 connector handle")
-		}
-		s3Config := conn.ParsedConfig()
-		err := mapstructure.WeakDecode(optionalAdditionalConfig, s3Config)
-		if err != nil {
-			return "", "", "", fmt.Errorf("failed to parse s3 config properties: %w", err)
-		}
-		var sb strings.Builder
-		sb.WriteString("CREATE OR REPLACE TEMPORARY SECRET ")
-		sb.WriteString(safeSecretName)
-		sb.WriteString(" (TYPE S3")
-
-		if s3Config.AccessKeyID != "" {
-			fmt.Fprintf(&sb, ", KEY_ID %s, SECRET %s", safeSQLString(s3Config.AccessKeyID), safeSQLString(s3Config.SecretAccessKey))
-		} else if s3Config.AllowHostAccess {
-			sb.WriteString(", PROVIDER CREDENTIAL_CHAIN")
-		}
-
-		if s3Config.SessionToken != "" {
-			fmt.Fprintf(&sb, ", SESSION_TOKEN %s", safeSQLString(s3Config.SessionToken))
-		}
-		if s3Config.Endpoint != "" {
-			uri, err := url.Parse(s3Config.Endpoint)
-			if err == nil && uri.Scheme != "" { // let duckdb raise an error if the endpoint is invalid
-				// for duckdb the endpoint should not have a scheme
-				s3Config.Endpoint = strings.TrimPrefix(s3Config.Endpoint, uri.Scheme+"://")
-				if uri.Scheme == "http" {
-					sb.WriteString(", USE_SSL false")
-				}
-			}
-			sb.WriteString(", ENDPOINT ")
-			sb.WriteString(safeSQLString(s3Config.Endpoint))
-			sb.WriteString(", URL_STYLE path")
-		}
-		if s3Config.Region != "" {
-			sb.WriteString(", REGION ")
-			sb.WriteString(safeSQLString(s3Config.Region))
-		} else if optionalBucketURL != "" {
-			// DuckDB does not automatically resolve the region as of 1.2.0 so we try to detect and set the region.
-			uri, err := globutil.ParseBucketURL(optionalBucketURL)
-			if err != nil {
-				return "", "", "", fmt.Errorf("failed to parse path %q: %w", optionalBucketURL, err)
-			}
-			reg, err := s3.BucketRegion(ctx, s3Config, uri.Host)
-			if err != nil {
-				return "", "", "", err
-			}
-			sb.WriteString(", REGION ")
-			sb.WriteString(safeSQLString(reg))
-		} else {
-			return "", "", "", errMissingRegion
-		}
-		writeScope(&sb, s3Config.PathPrefixes)
-		sb.WriteRune(')')
-		return sb.String(), dropSecretSQL, connectorType, nil
-	case "gcs":
-		// GCS works via S3 compatibility mode.
-		// This means we that gcsConfig.KeyID and gcsConfig.Secret should be set instead of gcsConfig.SecretJSON.
-		gcsConnectorProp := handle.Config()
-		gcsConfig, err := gcs.NewConfigProperties(gcsConnectorProp)
-		if err != nil {
-			return "", "", "", fmt.Errorf("failed to load gcs base config: %w", err)
-		}
-		if err := mapstructure.WeakDecode(optionalAdditionalConfig, gcsConfig); err != nil {
-			return "", "", "", fmt.Errorf("failed to parse gcs config properties: %w", err)
-		}
-		// If no credentials are provided we assume that the user wants to use the native credentials
-		if gcsConfig.SecretJSON != "" || (gcsConfig.KeyID == "" && gcsConfig.Secret == "") {
-			return "", "", "", errGCSUsesNativeCreds
-		}
-		var sb strings.Builder
-		sb.WriteString("CREATE OR REPLACE TEMPORARY SECRET ")
-		sb.WriteString(safeSecretName)
-		sb.WriteString(" (TYPE GCS")
-		if gcsConfig.KeyID != "" {
-			fmt.Fprintf(&sb, ", KEY_ID %s, SECRET %s", safeSQLString(gcsConfig.KeyID), safeSQLString(gcsConfig.Secret))
-		} else if gcsConfig.AllowHostAccess {
-			sb.WriteString(", PROVIDER CREDENTIAL_CHAIN")
-		}
-		writeScope(&sb, gcsConfig.PathPrefixes)
-		sb.WriteRune(')')
-		return sb.String(), dropSecretSQL, connectorType, nil
-	case "azure":
-		conn, ok := handle.(*azure.Connection)
-		if !ok {
-			return "", "", "", fmt.Errorf("internal error: expected azure connector handle")
-		}
-		azureConfig := conn.ParsedConfig()
-		err := mapstructure.WeakDecode(optionalAdditionalConfig, azureConfig)
-		if err != nil {
-			return "", "", "", fmt.Errorf("failed to parse azure config properties: %w", err)
-		}
-		var sb strings.Builder
-		sb.WriteString("CREATE OR REPLACE TEMPORARY SECRET ")
-		sb.WriteString(safeSecretName)
-		sb.WriteString(" (TYPE AZURE")
-		// if connection string is set then use that and fall back to env credentials only if host access is allowed and connection string is not set
-		connectionString := azureConfig.GetConnectionString()
-		if connectionString != "" {
-			fmt.Fprintf(&sb, ", CONNECTION_STRING %s", safeSQLString(connectionString))
-		} else if azureConfig.AllowHostAccess {
-			// duckdb will use default defaultazurecredential https://github.com/Azure/azure-sdk-for-cpp/blob/azure-identity_1.6.0/sdk/identity/azure-identity/README.md#defaultazurecredential
-			sb.WriteString(", PROVIDER CREDENTIAL_CHAIN")
-		}
-		if azureConfig.GetAccount() != "" {
-			fmt.Fprintf(&sb, ", ACCOUNT_NAME %s", safeSQLString(azureConfig.GetAccount()))
-		}
-		writeScope(&sb, azureConfig.PathPrefixes)
-		sb.WriteRune(')')
-		return sb.String(), dropSecretSQL, connectorType, nil
-	case "https":
-		httpConfig, err := https.NewConfigProperties(handle.Config())
-		if err != nil {
-			return "", "", "", fmt.Errorf("failed to load http connector properties: %w", err)
-		}
-		if err := mapstructure.WeakDecode(optionalAdditionalConfig, httpConfig); err != nil {
-			return "", "", "", fmt.Errorf("failed to parse http model properties: %w", err)
-		}
-		var sb strings.Builder
-		sb.WriteString("CREATE OR REPLACE TEMPORARY SECRET ")
-		sb.WriteString(safeSecretName)
-		sb.WriteString(" (TYPE HTTP")
-		if len(httpConfig.Headers) > 0 {
-			var headerStrings []string
-			for key, value := range httpConfig.Headers {
-				headerStrings = append(headerStrings, fmt.Sprintf("%s : %s", safeSQLString(key), safeSQLString(value)))
-			}
-			fmt.Fprintf(&sb, ", EXTRA_HTTP_HEADERS MAP { %s } ", strings.Join(headerStrings, ", "))
-		}
-		writeScope(&sb, httpConfig.PathPrefixes)
-		sb.WriteRune(')')
-		return sb.String(), dropSecretSQL, connectorType, nil
-	default:
-		return "", "", "", fmt.Errorf("internal error: secret generation is not supported for connector %q", handle.Driver())
-	}
-}
-
-func writeScope(sb *strings.Builder, prefixes []string) {
-	if len(prefixes) == 0 {
-		return
-	}
-	sb.WriteString(", SCOPE [")
-	for i, p := range prefixes {
-		sb.WriteString(safeSQLString(p))
-		if i < len(prefixes)-1 {
-			sb.WriteString(", ")
-		}
-	}
-	sb.WriteString("]")
-}
-
-=======
->>>>>>> 1554cefa
 // objectStoreToSelfExecutorNonNative is a non-native implementation of objectStoreToSelfExecutor.
 // It uses Rill's own connectors instead of duckdb's native connectors.
 type objectStoreToSelfExecutorNonNative struct {
