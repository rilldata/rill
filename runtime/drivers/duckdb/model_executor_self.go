package duckdb

import (
	"context"
	"errors"
	"fmt"
<<<<<<< HEAD
	"io"
	"maps"
	"net/url"
	"strings"
=======
	"time"
>>>>>>> 4b552bae

	"github.com/jmoiron/sqlx"
	"github.com/mitchellh/mapstructure"
	"github.com/rilldata/rill/runtime/drivers"
	"github.com/rilldata/rill/runtime/pkg/duckdbsql"
	"github.com/rilldata/rill/runtime/pkg/fileutil"
	"github.com/rilldata/rill/runtime/pkg/rduckdb"
)

type selfToSelfExecutor struct {
	c *connection
}

var _ drivers.ModelExecutor = &selfToSelfExecutor{}

func (e *selfToSelfExecutor) Concurrency(desired int) (int, bool) {
	if desired > 1 {
		return 0, false
	}
	return 1, true
}

func (e *selfToSelfExecutor) Execute(ctx context.Context, opts *drivers.ModelExecuteOptions) (*drivers.ModelResult, error) {
	olap, ok := e.c.AsOLAP(e.c.instanceID)
	if !ok {
		return nil, fmt.Errorf("output connector is not OLAP")
	}

	inputProps := &ModelInputProperties{}
	if err := mapstructure.WeakDecode(opts.InputProperties, inputProps); err != nil {
		return nil, fmt.Errorf("failed to parse input properties: %w", err)
	}
	if err := inputProps.Validate(); err != nil {
		return nil, fmt.Errorf("invalid input properties: %w", err)
	}

	outputProps := &ModelOutputProperties{}
	if err := mapstructure.WeakDecode(opts.OutputProperties, outputProps); err != nil {
		return nil, fmt.Errorf("failed to parse output properties: %w", err)
	}
	if err := outputProps.Validate(opts); err != nil {
		return nil, fmt.Errorf("invalid output properties: %w", err)
	}

	usedModelName := false
	if outputProps.Table == "" {
		outputProps.Table = opts.ModelName
		usedModelName = true
	}

	materialize := opts.Env.DefaultMaterialize
	if outputProps.Materialize != nil {
		materialize = *outputProps.Materialize
	}

	asView := !materialize
	tableName := outputProps.Table

<<<<<<< HEAD
	// Backward compatibility for the old duckdb SQL:
	// It was possible to set a duckdb SQL which ingests data from an object store without setting the object store credentials.
	// We did rewriting for path to rewrite object store paths to paths of locally downloaded files.
	// The handling can now be done with duckdb's native connectors by setting a SQL that creates secret to access the object store.
	// However duckdb does not support GCS's native credentials(google_application_credentials) so we still maintain the hack for the same.
	// We expect to remove this rewriting once all users start using GCS's s3 compatibility API support.
	if scheme, secretSQL, ast, ok := objectStoreRef(ctx, inputProps, opts); ok {
		if secretSQL != "" {
			inputProps.PreExec = secretSQL
		} else if scheme == "gcs" || scheme == "gs" {
			// rewrite duckdb sql with locally downloaded files
			handle, release, err := opts.Env.AcquireConnector(ctx, scheme)
			if err != nil {
				return nil, err
			}
			defer release()
			rawProps := maps.Clone(opts.InputProperties)
			rawProps["path"] = ast.GetTableRefs()[0].Paths[0]
			rawProps["batch_size"] = -1
			deleteFiles, err := rewriteDuckDBSQL(ctx, inputProps, handle, rawProps, ast)
			if err != nil {
				return nil, err
			}
			defer deleteFiles()
		} else {
			rewrittenSQL, err := rewriteLocalPaths(ast, opts.Env.RepoRoot, opts.Env.AllowHostAccess)
			if err != nil {
				return nil, fmt.Errorf("invalid local path: %w", err)
			}
			inputProps.SQL = rewrittenSQL
		}
	}

=======
	var duration time.Duration
>>>>>>> 4b552bae
	if !opts.IncrementalRun {
		// Prepare for ingesting into the staging view/table.
		// NOTE: This intentionally drops the end table if not staging changes.
		stagingTableName := tableName
		if opts.Env.StageChanges {
			stagingTableName = stagingTableNameFor(tableName)
		}
		_ = olap.DropTable(ctx, stagingTableName)

		// Create the table
<<<<<<< HEAD
		if inputProps.DB != "" {
			// special handling for ingesting from an external database
			// not handling incremental use cases since ingesting from an external database is mostly for small,experimental use cases
			var err error
			inputProps.DB, err = fileutil.ResolveLocalPath(inputProps.DB, opts.Env.RepoRoot, opts.Env.AllowHostAccess)
			if err != nil {
				return nil, err
			}
			err = e.createFromExternalDuckDB(ctx, inputProps, stagingTableName)
			if err != nil {
				_ = olap.DropTable(ctx, stagingTableName)
				return nil, fmt.Errorf("failed to create model: %w", err)
			}
		} else {
			createTableOpts := &drivers.CreateTableOptions{
				View:         asView,
				BeforeCreate: inputProps.PreExec,
				AfterCreate:  inputProps.PostExec,
			}
			err := olap.CreateTableAsSelect(ctx, stagingTableName, inputProps.SQL, createTableOpts)
			if err != nil {
				_ = olap.DropTable(ctx, stagingTableName)
				return nil, fmt.Errorf("failed to create model: %w", err)
			}
=======
		createTableOpts := &drivers.CreateTableOptions{
			View:         asView,
			BeforeCreate: inputProps.PreExec,
			AfterCreate:  inputProps.PostExec,
		}
		res, err := olap.CreateTableAsSelect(ctx, stagingTableName, inputProps.SQL, createTableOpts)
		if err != nil {
			_ = olap.DropTable(ctx, stagingTableName)
			return nil, fmt.Errorf("failed to create model: %w", err)
>>>>>>> 4b552bae
		}
		duration = res.Duration

		// Rename the staging table to the final table name
		if stagingTableName != tableName {
			err := olapForceRenameTable(ctx, olap, stagingTableName, asView, tableName)
			if err != nil {
				return nil, fmt.Errorf("failed to rename staged model: %w", err)
			}
		}
	} else {
		// Insert into the table
		insertTableOpts := &drivers.InsertTableOptions{
			BeforeInsert: inputProps.PreExec,
			AfterInsert:  inputProps.PostExec,
			ByName:       false,
			InPlace:      true,
			Strategy:     outputProps.IncrementalStrategy,
			UniqueKey:    outputProps.UniqueKey,
		}
		res, err := olap.InsertTableAsSelect(ctx, tableName, inputProps.SQL, insertTableOpts)
		if err != nil {
			return nil, fmt.Errorf("failed to incrementally insert into table: %w", err)
		}
		duration = res.Duration
	}

	// Build result props
	resultProps := &ModelResultProperties{
		Table:         tableName,
		View:          asView,
		UsedModelName: usedModelName,
	}
	resultPropsMap := map[string]interface{}{}
	err := mapstructure.WeakDecode(resultProps, &resultPropsMap)
	if err != nil {
		return nil, fmt.Errorf("failed to encode result properties: %w", err)
	}

	// Done
	return &drivers.ModelResult{
		Connector:    opts.OutputConnector,
		Properties:   resultPropsMap,
		Table:        tableName,
		ExecDuration: duration,
	}, nil
}

func (e *selfToSelfExecutor) createFromExternalDuckDB(ctx context.Context, inputProps *ModelInputProperties, tbl string) error {
	safeDBName := safeName(tbl + "_external_db_")
	safeTempTable := safeName(tbl + "__temp__")
	beforeCreateFn := func(ctx context.Context, conn *sqlx.Conn) error {
		if inputProps.PreExec != "" {
			if _, err := conn.ExecContext(ctx, inputProps.PreExec); err != nil {
				return err
			}
		}

		if _, err := conn.ExecContext(ctx, fmt.Sprintf("ATTACH %s AS %s (READ_ONLY)", safeSQLString(inputProps.DB), safeDBName)); err != nil {
			return err
		}

		var localDB, localSchema string
		if err := conn.QueryRowxContext(ctx, "SELECT current_database(),current_schema();").Scan(&localDB, &localSchema); err != nil {
			return err
		}

		if _, err := conn.ExecContext(ctx, fmt.Sprintf("USE %s;", safeDBName)); err != nil {
			return err
		}

		userQuery := strings.TrimSpace(inputProps.SQL)
		userQuery, _ = strings.CutSuffix(userQuery, ";") // trim trailing semi colon
		query := fmt.Sprintf("CREATE OR REPLACE TABLE %s.%s.%s AS (%s\n);", safeName(localDB), safeName(localSchema), safeTempTable, userQuery)
		_, execErr := conn.ExecContext(ctx, query)
		// revert to localdb and schema before returning
		_, err := conn.ExecContext(ctx, fmt.Sprintf("USE %s.%s;", safeName(localDB), safeName(localSchema)))
		return errors.Join(execErr, err)
	}
	afterCreateFn := func(ctx context.Context, conn *sqlx.Conn) error {
		if inputProps.PostExec != "" {
			if _, err := conn.ExecContext(ctx, inputProps.PostExec); err != nil {
				return err
			}
		}
		_, err := conn.ExecContext(ctx, fmt.Sprintf("DROP TABLE IF EXISTS %s", safeTempTable))
		return err
	}
	db, release, err := e.c.acquireDB()
	if err != nil {
		return err
	}
	defer func() {
		_ = release()
	}()
	return db.CreateTableAsSelect(ctx, tbl, fmt.Sprintf("SELECT * FROM %s", safeTempTable), &rduckdb.CreateTableOptions{
		BeforeCreateFn: beforeCreateFn,
		AfterCreateFn:  afterCreateFn,
	})
}

func objectStoreRef(ctx context.Context, props *ModelInputProperties, opts *drivers.ModelExecuteOptions) (string, string, *duckdbsql.AST, bool) {
	// We take an assumption that if there is a pre_exec query, the user has already set the secret SQL.
	if props.PreExec != "" || opts.InputConnector != "duckdb" {
		return "", "", nil, false
	}
	// Parse AST
	ast, err := duckdbsql.Parse(props.SQL)
	if err != nil {
		// If we can't parse the SQL just let duckdb run on it and give a sql parse error.
		return "", "", nil, false
	}

	// If there is a single table reference check if it is an object store reference.
	refs := ast.GetTableRefs()
	if len(refs) != 1 {
		return "", "", nil, false
	}
	ref := refs[0]
	// Parse the path as a URL (also works for local paths)
	if len(ref.Paths) == 0 {
		return "", "", nil, false
	}
	uri, err := url.Parse(ref.Paths[0])
	if err != nil {
		return "", "", nil, false
	}

	if uri.Scheme == "s3" || uri.Scheme == "azure" || uri.Scheme == "gcs" || uri.Scheme == "gs" {
		// for s3 and azure we can just set a duckdb secret and ingest data using duckdb's native support for s3 and azure
		handle, release, err := opts.Env.AcquireConnector(ctx, uri.Scheme)
		if err != nil {
			return "", "", nil, false
		}
		defer release()
		secretSQL, err := objectStoreSecretSQL(ctx, ref.Paths[0], opts.ModelName, opts.InputConnector, handle, opts.InputProperties)
		if err != nil {
			if errors.Is(err, errGCSUsesNativeCreds) {
				return uri.Scheme, "", ast, true
			}
			return "", "", nil, false
		}
		return uri.Scheme, secretSQL, ast, true
	}
	if uri.Scheme == "" && uri.Host == "" {
		// local file reference
		return "local_file", "", ast, true
	}
	return "", "", nil, false
}

func rewriteDuckDBSQL(ctx context.Context, props *ModelInputProperties, inputHandle drivers.Handle, rawProps map[string]any, ast *duckdbsql.AST) (release func(), retErr error) {
	fs, ok := inputHandle.AsObjectStore()
	if !ok {
		return nil, fmt.Errorf("internal error: expected object store connector")
	}

	var files []string
	iter, err := fs.DownloadFiles(ctx, rawProps)
	if err != nil {
		return nil, err
	}
	defer func() {
		_ = iter.Close()
	}()
	for {
		localFiles, err := iter.Next()
		if err != nil {
			if errors.Is(err, io.EOF) {
				break
			}
			return nil, err
		}
		files = append(files, localFiles...)
	}

	// Rewrite the SQL
	props.SQL, err = rewriteSQL(ast, files)
	return func() { _ = iter.Close() }, err
}<|MERGE_RESOLUTION|>--- conflicted
+++ resolved
@@ -4,14 +4,11 @@
 	"context"
 	"errors"
 	"fmt"
-<<<<<<< HEAD
 	"io"
 	"maps"
 	"net/url"
 	"strings"
-=======
 	"time"
->>>>>>> 4b552bae
 
 	"github.com/jmoiron/sqlx"
 	"github.com/mitchellh/mapstructure"
@@ -70,7 +67,6 @@
 	asView := !materialize
 	tableName := outputProps.Table
 
-<<<<<<< HEAD
 	// Backward compatibility for the old duckdb SQL:
 	// It was possible to set a duckdb SQL which ingests data from an object store without setting the object store credentials.
 	// We did rewriting for path to rewrite object store paths to paths of locally downloaded files.
@@ -104,9 +100,7 @@
 		}
 	}
 
-=======
 	var duration time.Duration
->>>>>>> 4b552bae
 	if !opts.IncrementalRun {
 		// Prepare for ingesting into the staging view/table.
 		// NOTE: This intentionally drops the end table if not staging changes.
@@ -117,7 +111,6 @@
 		_ = olap.DropTable(ctx, stagingTableName)
 
 		// Create the table
-<<<<<<< HEAD
 		if inputProps.DB != "" {
 			// special handling for ingesting from an external database
 			// not handling incremental use cases since ingesting from an external database is mostly for small,experimental use cases
@@ -126,35 +119,25 @@
 			if err != nil {
 				return nil, err
 			}
-			err = e.createFromExternalDuckDB(ctx, inputProps, stagingTableName)
+			res, err := e.createFromExternalDuckDB(ctx, inputProps, stagingTableName)
 			if err != nil {
 				_ = olap.DropTable(ctx, stagingTableName)
 				return nil, fmt.Errorf("failed to create model: %w", err)
 			}
+			duration = res.Duration
 		} else {
 			createTableOpts := &drivers.CreateTableOptions{
 				View:         asView,
 				BeforeCreate: inputProps.PreExec,
 				AfterCreate:  inputProps.PostExec,
 			}
-			err := olap.CreateTableAsSelect(ctx, stagingTableName, inputProps.SQL, createTableOpts)
+			res, err := olap.CreateTableAsSelect(ctx, stagingTableName, inputProps.SQL, createTableOpts)
 			if err != nil {
 				_ = olap.DropTable(ctx, stagingTableName)
 				return nil, fmt.Errorf("failed to create model: %w", err)
 			}
-=======
-		createTableOpts := &drivers.CreateTableOptions{
-			View:         asView,
-			BeforeCreate: inputProps.PreExec,
-			AfterCreate:  inputProps.PostExec,
-		}
-		res, err := olap.CreateTableAsSelect(ctx, stagingTableName, inputProps.SQL, createTableOpts)
-		if err != nil {
-			_ = olap.DropTable(ctx, stagingTableName)
-			return nil, fmt.Errorf("failed to create model: %w", err)
->>>>>>> 4b552bae
-		}
-		duration = res.Duration
+			duration = res.Duration
+		}
 
 		// Rename the staging table to the final table name
 		if stagingTableName != tableName {
@@ -201,7 +184,7 @@
 	}, nil
 }
 
-func (e *selfToSelfExecutor) createFromExternalDuckDB(ctx context.Context, inputProps *ModelInputProperties, tbl string) error {
+func (e *selfToSelfExecutor) createFromExternalDuckDB(ctx context.Context, inputProps *ModelInputProperties, tbl string) (*rduckdb.TableWriteMetrics, error) {
 	safeDBName := safeName(tbl + "_external_db_")
 	safeTempTable := safeName(tbl + "__temp__")
 	beforeCreateFn := func(ctx context.Context, conn *sqlx.Conn) error {
@@ -243,7 +226,7 @@
 	}
 	db, release, err := e.c.acquireDB()
 	if err != nil {
-		return err
+		return nil, err
 	}
 	defer func() {
 		_ = release()
