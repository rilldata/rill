package duckdb

import (
	"context"
<<<<<<< HEAD
	"fmt"
=======
	"database/sql"
	"strings"
>>>>>>> b1844f29
	"time"

	"github.com/rilldata/rill/runtime/api"
	"github.com/rilldata/rill/runtime/drivers"
	"google.golang.org/protobuf/proto"
)

func (c *connection) FindObjects(ctx context.Context, instanceID string, typ drivers.CatalogObjectType) []*drivers.CatalogObject {
	if typ == drivers.CatalogObjectTypeUnspecified {
		return c.findObjects(ctx, "")
	} else {
		return c.findObjects(ctx, "WHERE type = ?", typ)
	}
}

func (c *connection) FindObject(ctx context.Context, instanceID string, name string) (*drivers.CatalogObject, bool) {
<<<<<<< HEAD
	objs := c.findObjects(ctx, "WHERE name = ?", name)
	if len(objs) == 0 {
		return nil, false
	}
	return objs[0], true
}

func (c *connection) findObjects(ctx context.Context, whereClause string, args ...any) []*drivers.CatalogObject {
	sql := fmt.Sprintf("SELECT name, type, sql, schema, managed, created_on, updated_on FROM rill.catalog %s ORDER BY name", whereClause)

	rows, err := c.db.QueryxContext(ctx, sql, args...)
=======
	res := &drivers.CatalogObject{}
	// Names are stored with case everywhere but the checks should be case-insensitive.
	// Hence, the translation to lower case here
	err := c.db.QueryRowxContext(ctx, "SELECT * FROM rill.catalog WHERE LOWER(name) = ?", strings.ToLower(name)).StructScan(res)
>>>>>>> b1844f29
	if err != nil {
		panic(err)
	}
	defer rows.Close()

	var res []*drivers.CatalogObject
	for rows.Next() {
		var schemaBlob []byte
		obj := &drivers.CatalogObject{}

		err := rows.Scan(&obj.Name, &obj.Type, &obj.SQL, &schemaBlob, &obj.Managed, &obj.CreatedOn, &obj.UpdatedOn)
		if err != nil {
			panic(err)
		}

		// Parse schema protobuf
		if schemaBlob != nil {
			obj.Schema = &api.StructType{}
			err = proto.Unmarshal(schemaBlob, obj.Schema)
			if err != nil {
				panic(err)
			}
		}

		res = append(res, obj)
	}

	return res
}

func (c *connection) CreateObject(ctx context.Context, instanceID string, obj *drivers.CatalogObject) error {
	// Serialize schema (note: if schema is nil, proto.Marshal returns nil)
	schema, err := proto.Marshal(obj.Schema)
	if err != nil {
		return err
	}

	now := time.Now()
	_, err = c.db.ExecContext(
		ctx,
<<<<<<< HEAD
		"INSERT INTO rill.catalog(name, type, sql, schema, managed, created_on, updated_on) VALUES (?, ?, ?, ?, ?, ?, ?)",
=======
		"INSERT INTO rill.catalog(name, type, sql, refreshed_on, created_on, updated_on) VALUES (?, ?, ?, ?, ?, ?)",
>>>>>>> b1844f29
		obj.Name,
		obj.Type,
		obj.SQL,
		schema,
		obj.Managed,
		now,
		now,
		now,
	)
	if err != nil {
		return err
	}
<<<<<<< HEAD

=======
	// We assign manually instead of using RETURNING because it doesn't work for timestamps in SQLite
	obj.RefreshedOn = now
>>>>>>> b1844f29
	obj.CreatedOn = now
	obj.UpdatedOn = now
	return nil
}

func (c *connection) UpdateObject(ctx context.Context, instanceID string, obj *drivers.CatalogObject) error {
	// Serialize schema (note: if schema is nil, proto.Marshal returns nil)
	schema, err := proto.Marshal(obj.Schema)
	if err != nil {
		return err
	}

	now := time.Now()
	_, err = c.db.ExecContext(
		ctx,
<<<<<<< HEAD
		"UPDATE rill.catalog SET type = ?, sql = ?, schema = ?, managed = ?, updated_on = ? WHERE name = ?",
		obj.Type,
		obj.SQL,
		schema,
		obj.Managed,
=======
		"UPDATE rill.catalog SET type = ?, sql = ?, refreshed_on = ?, updated_on = ? WHERE name = ?",
		obj.Type,
		obj.SQL,
		obj.RefreshedOn,
>>>>>>> b1844f29
		now,
		obj.Name,
	)
	if err != nil {
		return err
	}

	obj.UpdatedOn = now
	return nil
}

func (c *connection) DeleteObject(ctx context.Context, instanceID string, name string) error {
	_, err := c.db.ExecContext(ctx, "DELETE FROM rill.catalog WHERE name = ?", name)
	return err
}<|MERGE_RESOLUTION|>--- conflicted
+++ resolved
@@ -2,12 +2,8 @@
 
 import (
 	"context"
-<<<<<<< HEAD
 	"fmt"
-=======
-	"database/sql"
 	"strings"
->>>>>>> b1844f29
 	"time"
 
 	"github.com/rilldata/rill/runtime/api"
@@ -24,8 +20,9 @@
 }
 
 func (c *connection) FindObject(ctx context.Context, instanceID string, name string) (*drivers.CatalogObject, bool) {
-<<<<<<< HEAD
-	objs := c.findObjects(ctx, "WHERE name = ?", name)
+	// Names are stored with case everywhere, but the checks should be case-insensitive.
+	// Hence, the translation to lower case here.
+	objs := c.findObjects(ctx, "WHERE LOWER(name) = ?", strings.ToLower(name))
 	if len(objs) == 0 {
 		return nil, false
 	}
@@ -36,12 +33,6 @@
 	sql := fmt.Sprintf("SELECT name, type, sql, schema, managed, created_on, updated_on FROM rill.catalog %s ORDER BY name", whereClause)
 
 	rows, err := c.db.QueryxContext(ctx, sql, args...)
-=======
-	res := &drivers.CatalogObject{}
-	// Names are stored with case everywhere but the checks should be case-insensitive.
-	// Hence, the translation to lower case here
-	err := c.db.QueryRowxContext(ctx, "SELECT * FROM rill.catalog WHERE LOWER(name) = ?", strings.ToLower(name)).StructScan(res)
->>>>>>> b1844f29
 	if err != nil {
 		panic(err)
 	}
@@ -82,11 +73,7 @@
 	now := time.Now()
 	_, err = c.db.ExecContext(
 		ctx,
-<<<<<<< HEAD
-		"INSERT INTO rill.catalog(name, type, sql, schema, managed, created_on, updated_on) VALUES (?, ?, ?, ?, ?, ?, ?)",
-=======
-		"INSERT INTO rill.catalog(name, type, sql, refreshed_on, created_on, updated_on) VALUES (?, ?, ?, ?, ?, ?)",
->>>>>>> b1844f29
+		"INSERT INTO rill.catalog(name, type, sql, schema, managed, created_on, updated_on, refreshed_on) VALUES (?, ?, ?, ?, ?, ?, ?, ?)",
 		obj.Name,
 		obj.Type,
 		obj.SQL,
@@ -99,14 +86,10 @@
 	if err != nil {
 		return err
 	}
-<<<<<<< HEAD
 
-=======
-	// We assign manually instead of using RETURNING because it doesn't work for timestamps in SQLite
-	obj.RefreshedOn = now
->>>>>>> b1844f29
 	obj.CreatedOn = now
 	obj.UpdatedOn = now
+	obj.RefreshedOn = now
 	return nil
 }
 
@@ -120,19 +103,13 @@
 	now := time.Now()
 	_, err = c.db.ExecContext(
 		ctx,
-<<<<<<< HEAD
-		"UPDATE rill.catalog SET type = ?, sql = ?, schema = ?, managed = ?, updated_on = ? WHERE name = ?",
+		"UPDATE rill.catalog SET type = ?, sql = ?, schema = ?, managed = ?, updated_on = ?, refreshed_on = ? WHERE name = ?",
 		obj.Type,
 		obj.SQL,
 		schema,
 		obj.Managed,
-=======
-		"UPDATE rill.catalog SET type = ?, sql = ?, refreshed_on = ?, updated_on = ? WHERE name = ?",
-		obj.Type,
-		obj.SQL,
+		now,
 		obj.RefreshedOn,
->>>>>>> b1844f29
-		now,
 		obj.Name,
 	)
 	if err != nil {
