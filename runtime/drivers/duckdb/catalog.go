package duckdb

import (
	"context"
	"fmt"
	"time"

	runtimev1 "github.com/rilldata/rill/proto/gen/rill/runtime/v1"
	"github.com/rilldata/rill/runtime/drivers"
	"google.golang.org/protobuf/proto"
)

func (c *connection) FindEntries(ctx context.Context, instanceID string, typ drivers.ObjectType) []*drivers.CatalogEntry {
	if typ == drivers.ObjectTypeUnspecified {
		return c.findEntries(ctx, "")
	}
	return c.findEntries(ctx, "WHERE type = ?", typ)
}

func (c *connection) FindEntry(ctx context.Context, instanceID, name string) (*drivers.CatalogEntry, bool) {
	// Names are stored with case everywhere, but the checks should be case-insensitive.
	// Hence, the translation to lower case here.
	es := c.findEntries(ctx, "WHERE LOWER(name) = LOWER(?)", name)
	if len(es) == 0 {
		return nil, false
	}
	return es[0], true
}

func (c *connection) findEntries(ctx context.Context, whereClause string, args ...any) []*drivers.CatalogEntry {
	conn, release, err := c.acquireMetaConn(ctx)
	if err != nil {
		panic(err)
	}
	defer func() { _ = release() }()

<<<<<<< HEAD
	sql := fmt.Sprintf("SELECT name, type, object, path, created_on, updated_on, refreshed_on FROM rill.catalog %s ORDER BY lower(name)", whereClause)
=======
	sql := fmt.Sprintf("SELECT name, type, object, path, embedded, created_on, updated_on, refreshed_on FROM rill.catalog %s ORDER BY lower(name)", whereClause)
>>>>>>> f8feae76
	rows, err := conn.QueryxContext(ctx, sql, args...)
	if err != nil {
		panic(err)
	}
	defer rows.Close()

	var res []*drivers.CatalogEntry
	for rows.Next() {
		var objBlob []byte
		e := &drivers.CatalogEntry{}

		err := rows.Scan(&e.Name, &e.Type, &objBlob, &e.Path, &e.Embedded, &e.CreatedOn, &e.UpdatedOn, &e.RefreshedOn)
		if err != nil {
			panic(err)
		}

		// Parse object protobuf
		if objBlob != nil {
			switch e.Type {
			case drivers.ObjectTypeTable:
				e.Object = &runtimev1.Table{}
			case drivers.ObjectTypeSource:
				e.Object = &runtimev1.Source{}
			case drivers.ObjectTypeModel:
				e.Object = &runtimev1.Model{}
			case drivers.ObjectTypeMetricsView:
				e.Object = &runtimev1.MetricsView{}
			default:
				panic(fmt.Errorf("unexpected object type: %v", e.Type))
			}

			err = proto.Unmarshal(objBlob, e.Object)
			if err != nil {
				panic(err)
			}
		}

		res = append(res, e)
	}

	return res
}

func (c *connection) CreateEntry(ctx context.Context, instanceID string, e *drivers.CatalogEntry) error {
	conn, release, err := c.acquireMetaConn(ctx)
	if err != nil {
		return err
	}
	defer func() { _ = release() }()

	// Serialize object
	obj, err := proto.Marshal(e.Object)
	if err != nil {
		return err
	}

	now := time.Now()
	_, err = conn.ExecContext(
		ctx,
		"INSERT INTO rill.catalog(name, type, object, path, embedded, created_on, updated_on, refreshed_on) VALUES (?, ?, ?, ?, ?, ?, ?, ?)",
		e.Name,
		e.Type,
		obj,
		e.Path,
		e.Embedded,
		now,
		now,
		now,
	)
	if err != nil {
		return err
	}

	e.CreatedOn = now
	e.UpdatedOn = now
	e.RefreshedOn = now
	return nil
}

func (c *connection) UpdateEntry(ctx context.Context, instanceID string, e *drivers.CatalogEntry) error {
	conn, release, err := c.acquireMetaConn(ctx)
	if err != nil {
		return err
	}
	defer func() { _ = release() }()

	// Serialize object
	obj, err := proto.Marshal(e.Object)
	if err != nil {
		return err
	}

	_, err = conn.ExecContext(
		ctx,
		"UPDATE rill.catalog SET type = ?, object = ?, path = ?, embedded = ?, updated_on = ?, refreshed_on = ? WHERE name = ?",
		e.Type,
		obj,
		e.Path,
		e.Embedded,
		e.UpdatedOn, // TODO: Use time.Now()
		e.RefreshedOn,
		e.Name,
	)
	if err != nil {
		return err
	}

	return nil
}

func (c *connection) DeleteEntry(ctx context.Context, instanceID, name string) error {
	conn, release, err := c.acquireMetaConn(ctx)
	if err != nil {
		return err
	}
	defer func() { _ = release() }()

	_, err = conn.ExecContext(ctx, "DELETE FROM rill.catalog WHERE LOWER(name) = LOWER(?)", name)
	return err
}<|MERGE_RESOLUTION|>--- conflicted
+++ resolved
@@ -34,11 +34,7 @@
 	}
 	defer func() { _ = release() }()
 
-<<<<<<< HEAD
-	sql := fmt.Sprintf("SELECT name, type, object, path, created_on, updated_on, refreshed_on FROM rill.catalog %s ORDER BY lower(name)", whereClause)
-=======
 	sql := fmt.Sprintf("SELECT name, type, object, path, embedded, created_on, updated_on, refreshed_on FROM rill.catalog %s ORDER BY lower(name)", whereClause)
->>>>>>> f8feae76
 	rows, err := conn.QueryxContext(ctx, sql, args...)
 	if err != nil {
 		panic(err)
