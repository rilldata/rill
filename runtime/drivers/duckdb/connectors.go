--- conflicted
+++ resolved
@@ -78,18 +78,13 @@
 	if err != nil {
 		return err
 	}
-<<<<<<< HEAD
 
 	var query string
 	if appendToTable {
-		query = fmt.Sprintf("INSERT INTO %s (SELECT * FROM %s);", source.Name, from)
+		query = fmt.Sprintf("INSERT INTO %q (SELECT * FROM %s);", source.Name, from)
 	} else {
 		query = fmt.Sprintf("COPY %s from %s;", source.Name, from)
 	}
-
-=======
-	query := fmt.Sprintf("CREATE OR REPLACE TABLE %q AS (SELECT * FROM %s);", source.Name, from)
->>>>>>> b01a816a
 	return c.Exec(ctx, &drivers.Statement{Query: query, Priority: 1})
 }
 
