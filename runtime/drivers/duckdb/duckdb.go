--- conflicted
+++ resolved
@@ -514,7 +514,6 @@
 
 	// Create new DB
 	c.db, err = rduckdb.NewDB(ctx, &rduckdb.DBOptions{
-<<<<<<< HEAD
 		LocalPath:       dataDir,
 		Remote:          c.remote,
 		CPU:             c.config.CPU,
@@ -524,20 +523,8 @@
 		WriteSettings:   c.config.writeSettings(),
 		DBInitQueries:   dbInitQueries,
 		ConnInitQueries: connInitQueries,
-		Logger:          logger,
+		Logger:          c.logger,
 		OtelAttributes:  []attribute.KeyValue{attribute.String("instance_id", c.instanceID)},
-=======
-		LocalPath:      dataDir,
-		Remote:         c.remote,
-		CPU:            c.config.CPU,
-		MemoryLimitGB:  c.config.MemoryLimitGB,
-		ReadWriteRatio: c.config.ReadWriteRatio,
-		ReadSettings:   c.config.readSettings(),
-		WriteSettings:  c.config.writeSettings(),
-		InitQueries:    bootQueries,
-		Logger:         c.logger,
-		OtelAttributes: []attribute.KeyValue{attribute.String("instance_id", c.instanceID)},
->>>>>>> ae5278ea
 	})
 	return err
 }
