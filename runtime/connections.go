--- conflicted
+++ resolved
@@ -13,7 +13,7 @@
 func (r *Runtime) AcquireSystemHandle(ctx context.Context, connector string) (drivers.Handle, func(), error) {
 	for _, c := range r.opts.SystemConnectors {
 		if c.Name == connector {
-			return r.connCache.get(ctx, "", c.Type, r.connectorConfig(c.Name, c.Config, nil), true)
+			return r.connCache.get(ctx, "", c.Type, r.connectorConfig(c.Name, c.Config, nil), true, nil)
 		}
 	}
 	return nil, nil, fmt.Errorf("connector %s doesn't exist", connector)
@@ -27,11 +27,11 @@
 	}
 
 	if c, err := r.connectorDef(instance, connector); err == nil {
-		return r.connCache.get(ctx, instanceID, c.Type, r.connectorConfig(connector, c.Config, instance.ResolveVariables()), false)
+		return r.connCache.get(ctx, instanceID, c.Type, r.connectorConfig(connector, c.Config, instance.ResolveVariables()), false, instanceAnnotationsToAttribs(instance))
 	}
 
 	// neither defined in rill.yaml nor set in instance, directly used in source
-	return r.connCache.get(ctx, instanceID, connector, r.connectorConfig(connector, nil, instance.ResolveVariables()), false)
+	return r.connCache.get(ctx, instanceID, connector, r.connectorConfig(connector, nil, instance.ResolveVariables()), false, instanceAnnotationsToAttribs(instance))
 }
 
 // EvictHandle flushes the db handle for the specific connector from the cache
@@ -72,11 +72,7 @@
 		return nil, nil, err
 	}
 
-<<<<<<< HEAD
 	conn, release, err := r.AcquireHandle(ctx, instanceID, inst.RepoDriver)
-=======
-	conn, err := r.connCache.get(ctx, instanceID, inst.RepoDriver, inst.RepoDSN, instanceAnnotationsToAttribs(inst))
->>>>>>> feb9be11
 	if err != nil {
 		return nil, nil, err
 	}
@@ -97,11 +93,7 @@
 		return nil, nil, err
 	}
 
-<<<<<<< HEAD
 	conn, release, err := r.AcquireHandle(ctx, instanceID, inst.OLAPDriver)
-=======
-	conn, err := r.connCache.get(ctx, instanceID, inst.OLAPDriver, inst.OLAPDSN, instanceAnnotationsToAttribs(inst))
->>>>>>> feb9be11
 	if err != nil {
 		return nil, nil, err
 	}
@@ -123,15 +115,7 @@
 	}
 
 	if inst.EmbedCatalog {
-<<<<<<< HEAD
-		c, err := r.connectorDef(inst, inst.OLAPDriver)
-		if err != nil {
-			return nil, nil, err
-		}
-		conn, release, err := r.connCache.get(ctx, instanceID, c.Type, r.connectorConfig(inst.OLAPDriver, c.Config, inst.ResolveVariables()), false)
-=======
-		conn, err := r.connCache.get(ctx, inst.ID, inst.OLAPDriver, inst.OLAPDSN, instanceAnnotationsToAttribs(inst))
->>>>>>> feb9be11
+		conn, release, err := r.AcquireHandle(ctx, instanceID, inst.OLAPDriver)
 		if err != nil {
 			return nil, nil, err
 		}
