package runtime

import (
	"context"
	"fmt"
	"sync"

	lru "github.com/hashicorp/golang-lru"

	"github.com/hashicorp/golang-lru/simplelru"
	"github.com/rilldata/rill/runtime/drivers"
	"github.com/rilldata/rill/runtime/services/catalog"
)

type connectionCache struct {
	cache *simplelru.LRU
	lock  sync.Mutex
}

func newConnectionCache(size int) *connectionCache {
	cache, err := simplelru.NewLRU(size, nil)
	if err != nil {
		panic(err)
	}
	return &connectionCache{cache: cache}
}

func (c *connectionCache) get(ctx context.Context, instanceID, driver, dsn string) (drivers.Connection, error) {
	// TODO: This locks for all instances for the duration of Open and Migrate.
	// Adapt to lock only on the lookup, and then on the individual instance's Open and Migrate.

	c.lock.Lock()
	defer c.lock.Unlock()

	key := instanceID + driver + dsn
	val, ok := c.cache.Get(key)
	if !ok {
		conn, err := drivers.Open(driver, dsn)
		if err != nil {
			return nil, err
		}

		err = conn.Migrate(ctx)
		if err != nil {
			return nil, err
		}

		c.cache.Add(key, conn)
		return conn, nil
	}

	return val.(drivers.Connection), nil
}

type catalogCache struct {
	cache map[string]*catalog.Service
	lock  sync.Mutex
}

func newCatalogCache() *catalogCache {
	return &catalogCache{
		cache: make(map[string]*catalog.Service),
	}
}

func (c *catalogCache) get(ctx context.Context, rt *Runtime, instID string) (*catalog.Service, error) {
	// TODO 1: opening a driver shouldn't take too long but we should still have an instance specific lock
	// TODO 2: This is a cache on a cache, which may lead to undefined behavior
	// TODO 3: Use LRU and not a map

	c.lock.Lock()
	defer c.lock.Unlock()

	key := instID

	service, ok := c.cache[key]
	if ok {
		return service, nil
	}

	registry, _ := rt.metastore.RegistryStore()
	inst, err := registry.FindInstance(ctx, instID)
	if err != nil {
		return nil, err
	}

	olapConn, err := rt.connCache.get(ctx, instID, inst.OLAPDriver, inst.OLAPDSN)
	if err != nil {
		return nil, err
	}
	olap, _ := olapConn.OLAPStore()

	var catalogStore drivers.CatalogStore
	if inst.EmbedCatalog {
		conn, err := rt.connCache.get(ctx, inst.ID, inst.OLAPDriver, inst.OLAPDSN)
		if err != nil {
			return nil, err
		}

		store, ok := conn.CatalogStore()
		if !ok {
			return nil, fmt.Errorf("instance cannot embed catalog")
		}

		catalogStore = store
	} else {
		store, ok := rt.metastore.CatalogStore()
		if !ok {
			return nil, fmt.Errorf("metastore cannot serve as catalog")
		}
		catalogStore = store
	}

	repoConn, err := rt.connCache.get(ctx, instID, inst.RepoDriver, inst.RepoDSN)
	if err != nil {
		return nil, err
	}
	repoStore, _ := repoConn.RepoStore()

<<<<<<< HEAD
	service = catalog.NewService(catalogStore, repoStore, olap, instID)
=======
	service = catalog.NewService(catalogStore, repoStore, olap, instId, rt.logger)
>>>>>>> f931c44d
	c.cache[key] = service
	return service, nil
}

type queryCache struct {
	cache *lru.Cache
}

func newQueryCache(size int) *queryCache {
	cache, err := lru.New(size)
	if err != nil {
		panic(err)
	}
	return &queryCache{cache: cache}
}

func (c *queryCache) get(key queryCacheKey) (any, bool) {
	return c.cache.Get(key)
}

func (c *queryCache) add(key queryCacheKey, value any) bool {
	return c.cache.Add(key, value)
}<|MERGE_RESOLUTION|>--- conflicted
+++ resolved
@@ -117,11 +117,7 @@
 	}
 	repoStore, _ := repoConn.RepoStore()
 
-<<<<<<< HEAD
-	service = catalog.NewService(catalogStore, repoStore, olap, instID)
-=======
-	service = catalog.NewService(catalogStore, repoStore, olap, instId, rt.logger)
->>>>>>> f931c44d
+	service = catalog.NewService(catalogStore, repoStore, olap, instID, rt.logger)
 	c.cache[key] = service
 	return service, nil
 }
