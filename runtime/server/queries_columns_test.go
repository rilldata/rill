package server

import (
<<<<<<< HEAD
	"context"
=======
>>>>>>> db495509
	"fmt"
	"testing"
	"time"

	runtimev1 "github.com/rilldata/rill/proto/gen/rill/runtime/v1"
	"github.com/rilldata/rill/runtime/drivers"
	_ "github.com/rilldata/rill/runtime/drivers/duckdb"
	"github.com/rilldata/rill/runtime/queries"
	"github.com/rilldata/rill/runtime/testruntime"
	"github.com/stretchr/testify/require"
	"google.golang.org/protobuf/types/known/structpb"
	timestamppb "google.golang.org/protobuf/types/known/timestamppb"
)

func TestServer_GetTopK_HugeInt(t *testing.T) {
	server, instanceId := getColumnTestServerWithModel(t, "select 170141183460469231731687303715884105727::hugeint as metric, 'a' as dim", 1)

<<<<<<< HEAD
	res, err := server.ColumnTopK(
		context.Background(),
		&runtimev1.ColumnTopKRequest{
=======
	res, err := server.GetTopK(
		testCtx(),
		&runtimev1.GetTopKRequest{
>>>>>>> db495509
			InstanceId: instanceId,
			TableName:  "test",
			ColumnName: "dim",
			Agg:        "sum(metric)",
		},
	)
	require.NoError(t, err)
	require.NotEmpty(t, res)
	topk := res.CategoricalSummary.GetTopK()
	require.Equal(t, 1, len(topk.Entries))
	require.Equal(t, "a", topk.Entries[0].Value.GetStringValue())
	require.True(t, topk.Entries[0].Count >= 170141183460469231731687303715884105727.0)
}

func TestServer_GetTopK_1dim_HugeInt(t *testing.T) {
	server, instanceId := getColumnTestServerWithModel(t, "select 170141183460469231731687303715884105727::hugeint as metric", 1)

<<<<<<< HEAD
	res, err := server.ColumnTopK(
		context.Background(),
		&runtimev1.ColumnTopKRequest{
=======
	res, err := server.GetTopK(
		testCtx(),
		&runtimev1.GetTopKRequest{
>>>>>>> db495509
			InstanceId: instanceId,
			TableName:  "test",
			ColumnName: "metric",
		},
	)
	require.NoError(t, err)
	require.NotEmpty(t, res)
	topk := res.CategoricalSummary.GetTopK()
	require.Equal(t, 1, len(topk.Entries))
	require.Equal(t, 170141183460469231731687303715884105727.0, topk.Entries[0].Value.GetNumberValue())
	require.Equal(t, 1.0, topk.Entries[0].Count)
}

func TestServer_GetTopK(t *testing.T) {
	server, instanceId := getColumnTestServerWithModel(
		t,
		`
		SELECT 'abc' AS col, 1 AS val, TIMESTAMP '2022-11-01 00:00:00' AS times, DATE '2007-04-01' AS dates
		UNION ALL 
		SELECT 'def' AS col, 5 AS val, TIMESTAMP '2022-11-02 00:00:00' AS times, DATE '2009-06-01' AS dates
		UNION ALL 
		SELECT 'abc' AS col, 3 AS val, TIMESTAMP '2022-11-03 00:00:00' AS times, DATE '2010-04-11' AS dates
		UNION ALL 
		SELECT null AS col, 1 AS val, TIMESTAMP '2022-11-03 00:00:00' AS times, DATE '2010-11-21' AS dates
		UNION ALL 
		SELECT 12 AS col, 1 AS val, TIMESTAMP '2022-11-03 00:00:00' AS times, DATE '2011-06-30' AS dates
		`,
		5,
	)

<<<<<<< HEAD
	res, err := server.ColumnTopK(
		context.Background(),
		&runtimev1.ColumnTopKRequest{
=======
	res, err := server.GetTopK(
		testCtx(),
		&runtimev1.GetTopKRequest{
>>>>>>> db495509
			InstanceId: instanceId,
			TableName:  "test",
			ColumnName: "col",
		},
	)
	require.NoError(t, err)
	require.NotEmpty(t, res)
	topk := res.CategoricalSummary.GetTopK()
	require.Equal(t, 4, len(topk.Entries))
	require.Equal(t, "abc", topk.Entries[0].Value.GetStringValue())
	require.Equal(t, 2, int(topk.Entries[0].Count))
	require.Equal(t, structpb.NewNullValue(), topk.Entries[1].Value)
	require.Equal(t, 1, int(topk.Entries[1].Count))
	require.Equal(t, "12", topk.Entries[2].Value.GetStringValue())
	require.Equal(t, 1, int(topk.Entries[2].Count))
	require.Equal(t, "def", topk.Entries[3].Value.GetStringValue())
	require.Equal(t, 1, int(topk.Entries[3].Count))

	agg := "sum(val)"
<<<<<<< HEAD
	res, err = server.ColumnTopK(context.Background(), &runtimev1.ColumnTopKRequest{InstanceId: instanceId, TableName: "test", ColumnName: "col", Agg: agg})
=======
	res, err = server.GetTopK(testCtx(), &runtimev1.GetTopKRequest{InstanceId: instanceId, TableName: "test", ColumnName: "col", Agg: agg})
>>>>>>> db495509
	require.NoError(t, err)
	require.NotEmpty(t, res)
	require.Equal(t, 4, len(res.CategoricalSummary.GetTopK().Entries))
	require.Equal(t, "def", res.CategoricalSummary.GetTopK().Entries[0].Value.GetStringValue())
	require.Equal(t, 5, int(res.CategoricalSummary.GetTopK().Entries[0].Count))
	require.Equal(t, "abc", res.CategoricalSummary.GetTopK().Entries[1].Value.GetStringValue())
	require.Equal(t, 4, int(res.CategoricalSummary.GetTopK().Entries[1].Count))
	require.Equal(t, structpb.NewNullValue(), res.CategoricalSummary.GetTopK().Entries[2].Value)
	require.Equal(t, 1, int(res.CategoricalSummary.GetTopK().Entries[2].Count))
	require.Equal(t, "12", res.CategoricalSummary.GetTopK().Entries[3].Value.GetStringValue())
	require.Equal(t, 1, int(res.CategoricalSummary.GetTopK().Entries[3].Count))

	k := int32(1)
<<<<<<< HEAD
	res, err = server.ColumnTopK(context.Background(), &runtimev1.ColumnTopKRequest{InstanceId: instanceId, TableName: "test", ColumnName: "col", K: k})
=======
	res, err = server.GetTopK(testCtx(), &runtimev1.GetTopKRequest{InstanceId: instanceId, TableName: "test", ColumnName: "col", K: k})
>>>>>>> db495509
	require.NoError(t, err)
	require.NotEmpty(t, res)
	require.Equal(t, 1, len(res.CategoricalSummary.GetTopK().Entries))
	require.Equal(t, "abc", res.CategoricalSummary.GetTopK().Entries[0].Value.GetStringValue())
	require.Equal(t, 2, int(res.CategoricalSummary.GetTopK().Entries[0].Count))
}

func TestServer_ColumnNullCount(t *testing.T) {
	server, instanceId := getColumnTestServer(t)

<<<<<<< HEAD
	res, err := server.ColumnNullCount(context.Background(), &runtimev1.ColumnNullCountRequest{InstanceId: instanceId, TableName: "test", ColumnName: "col"})
=======
	res, err := server.GetNullCount(testCtx(), &runtimev1.GetNullCountRequest{InstanceId: instanceId, TableName: "test", ColumnName: "col"})
>>>>>>> db495509
	require.NoError(t, err)
	require.NotEmpty(t, res)
	require.Equal(t, 1.0, res.Count)

<<<<<<< HEAD
	res, err = server.ColumnNullCount(context.Background(), &runtimev1.ColumnNullCountRequest{InstanceId: instanceId, TableName: "test", ColumnName: "times"})
=======
	res, err = server.GetNullCount(testCtx(), &runtimev1.GetNullCountRequest{InstanceId: instanceId, TableName: "test", ColumnName: "times"})
>>>>>>> db495509
	require.NoError(t, err)
	require.NotNil(t, res)
	require.Equal(t, 0.0, res.Count)
}

func TestServer_ColumnDescriptiveStatistics(t *testing.T) {
	server, instanceId := getColumnTestServer(t)

<<<<<<< HEAD
	_, err := server.ColumnDescriptiveStatistics(context.Background(), &runtimev1.ColumnDescriptiveStatisticsRequest{InstanceId: instanceId, TableName: "test", ColumnName: "col"})
=======
	_, err := server.GetDescriptiveStatistics(testCtx(), &runtimev1.GetDescriptiveStatisticsRequest{InstanceId: instanceId, TableName: "test", ColumnName: "col"})
>>>>>>> db495509
	if err != nil {
		// "col" is a varchar column, so this should fail
		require.ErrorContains(t, err, "No function matches the given name and argument types 'approx_quantile(VARCHAR, DECIMAL(3,2))'")
	}

<<<<<<< HEAD
	res, err := server.ColumnDescriptiveStatistics(context.Background(), &runtimev1.ColumnDescriptiveStatisticsRequest{InstanceId: instanceId, TableName: "test", ColumnName: "val"})
=======
	res, err := server.GetDescriptiveStatistics(testCtx(), &runtimev1.GetDescriptiveStatisticsRequest{InstanceId: instanceId, TableName: "test", ColumnName: "val"})
>>>>>>> db495509
	require.NoError(t, err)
	require.NotNil(t, res)
	require.Equal(t, 1.0, res.NumericSummary.GetNumericStatistics().Min)
	require.Equal(t, 5.0, res.NumericSummary.GetNumericStatistics().Max)
	require.Equal(t, 2.2, res.NumericSummary.GetNumericStatistics().Mean)
	require.Equal(t, 1.0, res.NumericSummary.GetNumericStatistics().Q25)
	require.Equal(t, 1.0, res.NumericSummary.GetNumericStatistics().Q50)
	require.Equal(t, 4.0, res.NumericSummary.GetNumericStatistics().Q75)
	require.Equal(t, 1.6, res.NumericSummary.GetNumericStatistics().Sd)
}

func TestServer_ColumnDescriptiveStatistics_EmptyModel(t *testing.T) {
	server, instanceId := getColumnTestServerWithEmptyModel(t)

<<<<<<< HEAD
	res, err := server.ColumnDescriptiveStatistics(context.Background(), &runtimev1.ColumnDescriptiveStatisticsRequest{InstanceId: instanceId, TableName: "test", ColumnName: "val"})
=======
	res, err := server.GetDescriptiveStatistics(testCtx(), &runtimev1.GetDescriptiveStatisticsRequest{InstanceId: instanceId, TableName: "test", ColumnName: "val"})
>>>>>>> db495509
	require.NoError(t, err)
	require.NotNil(t, res)
	require.Nil(t, res.NumericSummary.GetNumericStatistics())
}

func TestServer_ColumnTimeGrain(t *testing.T) {
	server, instanceId := getColumnTestServer(t)

<<<<<<< HEAD
	_, err := server.ColumnTimeGrain(context.Background(), &runtimev1.ColumnTimeGrainRequest{InstanceId: instanceId, TableName: "test", ColumnName: "val"})
=======
	_, err := server.EstimateSmallestTimeGrain(testCtx(), &runtimev1.EstimateSmallestTimeGrainRequest{InstanceId: instanceId, TableName: "test", ColumnName: "val"})
>>>>>>> db495509
	if err != nil {
		// "val" is a numeric column, so this should fail
		require.ErrorContains(t, err, "Binder Error: No function matches the given name and argument types 'date_part(VARCHAR, INTEGER)'")
	}
<<<<<<< HEAD
	res, err := server.ColumnTimeGrain(context.Background(), &runtimev1.ColumnTimeGrainRequest{InstanceId: instanceId, TableName: "test", ColumnName: "times"})
=======
	res, err := server.EstimateSmallestTimeGrain(testCtx(), &runtimev1.EstimateSmallestTimeGrainRequest{InstanceId: instanceId, TableName: "test", ColumnName: "times"})
>>>>>>> db495509
	require.NoError(t, err)
	require.NotNil(t, res)
	require.Equal(t, "TIME_GRAIN_DAY", res.TimeGrain.String())
}

func TestServer_ColumnTimeGrain_EmptyModel(t *testing.T) {
	server, instanceId := getColumnTestServerWithEmptyModel(t)

<<<<<<< HEAD
	_, err := server.ColumnTimeGrain(context.Background(), &runtimev1.ColumnTimeGrainRequest{InstanceId: instanceId, TableName: "test", ColumnName: "val"})
=======
	_, err := server.EstimateSmallestTimeGrain(testCtx(), &runtimev1.EstimateSmallestTimeGrainRequest{InstanceId: instanceId, TableName: "test", ColumnName: "val"})
>>>>>>> db495509
	if err != nil {
		// "val" is a numeric column, so this should fail
		require.ErrorContains(t, err, "Binder Error: No function matches the given name and argument types 'date_part(VARCHAR, INTEGER)'")
	}
<<<<<<< HEAD
	res, err := server.ColumnTimeGrain(context.Background(), &runtimev1.ColumnTimeGrainRequest{InstanceId: instanceId, TableName: "test", ColumnName: "times"})
=======
	res, err := server.EstimateSmallestTimeGrain(testCtx(), &runtimev1.EstimateSmallestTimeGrainRequest{InstanceId: instanceId, TableName: "test", ColumnName: "times"})
>>>>>>> db495509
	require.NoError(t, err)
	require.NotNil(t, res)
	require.Equal(t, "TIME_GRAIN_UNSPECIFIED", res.TimeGrain.String())
}

func TestServer_GetNumericHistogram_FD(t *testing.T) {
	server, instanceId := getColumnTestServer(t)

<<<<<<< HEAD
	res, err := server.ColumnNumericHistogram(
		context.Background(),
		&runtimev1.ColumnNumericHistogramRequest{
=======
	res, err := server.GetNumericHistogram(
		testCtx(),
		&runtimev1.GetNumericHistogramRequest{
>>>>>>> db495509
			InstanceId:      instanceId,
			TableName:       "test",
			ColumnName:      "val",
			HistogramMethod: runtimev1.HistogramMethod_HISTOGRAM_METHOD_FD,
		},
	)
	require.NoError(t, err)
	require.NotNil(t, res)
	require.Equal(t, 3, len(res.NumericSummary.GetNumericHistogramBins().Bins))
	require.Equal(t, 0, int(res.NumericSummary.GetNumericHistogramBins().Bins[0].Bucket))
	require.Equal(t, 1.0, res.NumericSummary.GetNumericHistogramBins().Bins[0].Low)
	require.Equal(t, 2.333333333333333, res.NumericSummary.GetNumericHistogramBins().Bins[0].High)
	require.Equal(t, 3.0, res.NumericSummary.GetNumericHistogramBins().Bins[0].Count)
}

func TestServer_GetNumericHistogram_Diagnostic(t *testing.T) {
	server, instanceId := getColumnTestServer(t)

<<<<<<< HEAD
	niceResult := queries.NiceAndStep(1, 5, 5)
	gap := niceResult[2]
	if niceResult[2] < 0 {
		gap = 1 / -niceResult[2]
	}

	res, err := server.ColumnNumericHistogram(
		context.Background(),
		&runtimev1.ColumnNumericHistogramRequest{
=======
	start, _, gap := queries.NiceAndStep(1, 5, 5)

	res, err := server.GetNumericHistogram(
		testCtx(),
		&runtimev1.GetNumericHistogramRequest{
>>>>>>> db495509
			InstanceId:      instanceId,
			TableName:       "test",
			ColumnName:      "val",
			HistogramMethod: runtimev1.HistogramMethod_HISTOGRAM_METHOD_DIAGNOSTIC,
		})
	require.NoError(t, err)
	require.NotNil(t, res)
	bins := res.NumericSummary.GetNumericHistogramBins().Bins
	for i := 0; i < len(bins); i++ {
		fmt.Printf("%d %f %f %f\n", bins[i].Bucket, bins[i].Low, bins[i].High, bins[i].Count)
	}
<<<<<<< HEAD
	require.Equal(t, 4, len(bins))

	require.Equal(t, int32(0), bins[0].Bucket)
	require.Equal(t, niceResult[0], bins[0].Low)
	require.Equal(t, niceResult[0]+gap, bins[0].High)
	require.Equal(t, 3.0, bins[0].Count)

	require.Equal(t, int32(1), bins[1].Bucket)
	require.Equal(t, niceResult[0]+gap, bins[1].Low)
	require.Equal(t, niceResult[0]+gap*2, bins[1].High)
=======
	require.Equal(t, 5, len(bins))

	require.Equal(t, int32(0), bins[0].Bucket)
	require.Equal(t, start, bins[0].Low)
	require.Equal(t, start+gap, bins[0].High)
	require.Equal(t, 3.0, bins[0].Count)

	require.Equal(t, int32(1), bins[1].Bucket)
	require.Equal(t, start+gap, bins[1].Low)
	require.Equal(t, start+gap*2, bins[1].High)
>>>>>>> db495509
	require.Equal(t, 0.0, bins[1].Count)

	require.Equal(t, 1.0, bins[2].Count)

<<<<<<< HEAD
	require.Equal(t, 1.0, bins[3].Count)
=======
	require.Equal(t, 0.0, bins[3].Count)
>>>>>>> db495509
}

func TestServer_Model_Nulls(t *testing.T) {
	sql := `SELECT null as val`
	server, instanceId := getColumnTestServerWithModel(t, sql, 1)
	require.NotNil(t, server)
	require.NotEmpty(t, instanceId)
}

func TestServer_GetNumericHistogram_2rows_all_nulls(t *testing.T) {
	sql := `
		SELECT null as val
		UNION ALL
		SELECT null as val
	`
	server, instanceId := getColumnTestServerWithModel(t, sql, 2)

<<<<<<< HEAD
	res, err := server.ColumnNumericHistogram(
		context.Background(),
		&runtimev1.ColumnNumericHistogramRequest{
=======
	res, err := server.GetNumericHistogram(
		testCtx(),
		&runtimev1.GetNumericHistogramRequest{
>>>>>>> db495509
			InstanceId:      instanceId,
			TableName:       "test",
			ColumnName:      "val",
			HistogramMethod: runtimev1.HistogramMethod_HISTOGRAM_METHOD_FD,
		},
	)
	require.NoError(t, err)
	require.NotNil(t, res)
	require.Equal(t, 0, len(res.NumericSummary.GetNumericHistogramBins().Bins))
}

func TestServer_GetNumericHistogram_2rows_single_null(t *testing.T) {
	sql := `
		SELECT null as val
		UNION ALL
		SELECT 2 as val
	`
	server, instanceId := getColumnTestServerWithModel(t, sql, 2)

<<<<<<< HEAD
	res, err := server.ColumnNumericHistogram(
		context.Background(),
		&runtimev1.ColumnNumericHistogramRequest{
=======
	res, err := server.GetNumericHistogram(
		testCtx(),
		&runtimev1.GetNumericHistogramRequest{
>>>>>>> db495509
			InstanceId:      instanceId,
			TableName:       "test",
			ColumnName:      "val",
			HistogramMethod: runtimev1.HistogramMethod_HISTOGRAM_METHOD_FD,
		},
	)
	require.NoError(t, err)
	require.NotNil(t, res)
	require.Equal(t, 0, len(res.NumericSummary.GetNumericHistogramBins().Bins))
}

func TestServer_GetNumericHistogram_2rows(t *testing.T) {
	sql := `
		SELECT NULL as val
		UNION ALL
		SELECT 2 as val
		UNION ALL
		SELECT 4 as val
	`
	server, instanceId := getColumnTestServerWithModel(t, sql, 3)

<<<<<<< HEAD
	res, err := server.ColumnNumericHistogram(
		context.Background(),
		&runtimev1.ColumnNumericHistogramRequest{
=======
	res, err := server.GetNumericHistogram(
		testCtx(),
		&runtimev1.GetNumericHistogramRequest{
>>>>>>> db495509
			InstanceId:      instanceId,
			TableName:       "test",
			ColumnName:      "val",
			HistogramMethod: runtimev1.HistogramMethod_HISTOGRAM_METHOD_FD,
		},
	)
	require.NoError(t, err)
	require.NotNil(t, res)
	bins := res.NumericSummary.GetNumericHistogramBins().Bins
	require.Equal(t, 2, len(bins))
	require.Equal(t, int32(0), bins[0].Bucket)
	require.Equal(t, 2.0, bins[0].Low)
	require.Equal(t, 3.0, bins[0].High)
	require.Equal(t, 1.0, bins[0].Count)

	require.Equal(t, int32(1), bins[1].Bucket)
	require.Equal(t, 3.0, bins[1].Low)
	require.Equal(t, 4.0, bins[1].High)
	require.Equal(t, 1.0, bins[1].Count)
}

func TestServer_GetNumericHistogram_EmptyModel(t *testing.T) {
	server, instanceId := getColumnTestServerWithEmptyModel(t)

<<<<<<< HEAD
	res, err := server.ColumnNumericHistogram(
		context.Background(),
		&runtimev1.ColumnNumericHistogramRequest{
=======
	res, err := server.GetNumericHistogram(
		testCtx(),
		&runtimev1.GetNumericHistogramRequest{
>>>>>>> db495509
			InstanceId:      instanceId,
			TableName:       "test",
			ColumnName:      "val",
			HistogramMethod: runtimev1.HistogramMethod_HISTOGRAM_METHOD_FD,
		},
	)
	require.NoError(t, err)
	require.NotNil(t, res)
	require.Nil(t, res.NumericSummary.GetNumericHistogramBins().Bins)
}

func TestServer_GetRugHistogram(t *testing.T) {
	server, instanceId := getColumnTestServer(t)

<<<<<<< HEAD
	res, err := server.ColumnRugHistogram(context.Background(), &runtimev1.ColumnRugHistogramRequest{InstanceId: instanceId, TableName: "test", ColumnName: "val"})
=======
	res, err := server.GetRugHistogram(testCtx(), &runtimev1.GetRugHistogramRequest{InstanceId: instanceId, TableName: "test", ColumnName: "val"})
>>>>>>> db495509
	require.NoError(t, err)
	require.NotNil(t, res)
	outliers := res.NumericSummary.GetNumericOutliers().Outliers
	require.Equal(t, 3, len(outliers))
	require.Equal(t, 0, int(outliers[0].Bucket))
	require.Equal(t, 1.0, outliers[0].Low)
	require.Equal(t, 1.008, outliers[0].High)
	require.Equal(t, true, outliers[0].Present)
	require.True(t, outliers[0].Count > 0)

	// works only with numeric columns
<<<<<<< HEAD
	_, err = server.ColumnRugHistogram(context.Background(), &runtimev1.ColumnRugHistogramRequest{InstanceId: instanceId, TableName: "test", ColumnName: "times"})
=======
	_, err = server.GetRugHistogram(testCtx(), &runtimev1.GetRugHistogramRequest{InstanceId: instanceId, TableName: "test", ColumnName: "times"})
>>>>>>> db495509
	require.ErrorContains(t, err, "Conversion Error: Unimplemented type for cast (TIMESTAMP -> DOUBLE)")
}

func TestServer_GetRugHistogram_all_nulls(t *testing.T) {
	sql := `
		SELECT NULL as val
		UNION ALL
		SELECT NULL as val
	`
	server, instanceId := getColumnTestServerWithModel(t, sql, 2)

<<<<<<< HEAD
	res, err := server.ColumnRugHistogram(context.Background(), &runtimev1.ColumnRugHistogramRequest{InstanceId: instanceId, TableName: "test", ColumnName: "val"})
=======
	res, err := server.GetRugHistogram(testCtx(), &runtimev1.GetRugHistogramRequest{InstanceId: instanceId, TableName: "test", ColumnName: "val"})
>>>>>>> db495509
	require.NoError(t, err)
	require.NotNil(t, res)
	outliers := res.NumericSummary.GetNumericOutliers().Outliers
	require.Equal(t, 0, len(outliers))
}

func TestServer_GetRugHistogram_2rows_null(t *testing.T) {
	sql := `
		SELECT NULL as val
		UNION ALL
		SELECT 2 as val
	`
	server, instanceId := getColumnTestServerWithModel(t, sql, 2)

<<<<<<< HEAD
	res, err := server.ColumnRugHistogram(context.Background(), &runtimev1.ColumnRugHistogramRequest{InstanceId: instanceId, TableName: "test", ColumnName: "val"})
=======
	res, err := server.GetRugHistogram(testCtx(), &runtimev1.GetRugHistogramRequest{InstanceId: instanceId, TableName: "test", ColumnName: "val"})
>>>>>>> db495509
	require.NoError(t, err)
	require.NotNil(t, res)
	require.Equal(t, 500, len(res.NumericSummary.GetNumericOutliers().Outliers))
}

func TestServer_GetRugHistogram_3rows_null(t *testing.T) {
	sql := `
		SELECT NULL as val
		UNION ALL
		SELECT 2 as val
		UNION ALL
		SELECT 4 as val
	`
	server, instanceId := getColumnTestServerWithModel(t, sql, 3)

<<<<<<< HEAD
	res, err := server.ColumnRugHistogram(context.Background(), &runtimev1.ColumnRugHistogramRequest{InstanceId: instanceId, TableName: "test", ColumnName: "val"})
=======
	res, err := server.GetRugHistogram(testCtx(), &runtimev1.GetRugHistogramRequest{InstanceId: instanceId, TableName: "test", ColumnName: "val"})
>>>>>>> db495509
	require.NoError(t, err)
	require.NotNil(t, res)
	outliers := res.NumericSummary.GetNumericOutliers().Outliers
	require.Equal(t, 2, len(outliers))
}

func TestServer_GetCategoricalHistogram_EmptyModel(t *testing.T) {
	server, instanceId := getColumnTestServerWithEmptyModel(t)

<<<<<<< HEAD
	res, err := server.ColumnRugHistogram(context.Background(), &runtimev1.ColumnRugHistogramRequest{InstanceId: instanceId, TableName: "test", ColumnName: "val"})
=======
	res, err := server.GetRugHistogram(testCtx(), &runtimev1.GetRugHistogramRequest{InstanceId: instanceId, TableName: "test", ColumnName: "val"})
>>>>>>> db495509
	require.NoError(t, err)
	require.NotNil(t, res)
	require.Equal(t, 0, len(res.NumericSummary.GetNumericOutliers().Outliers))
}

func TestServer_GetTimeRangeSummary(t *testing.T) {
	server, instanceId := getColumnTestServer(t)

	// Get Time Range Summary works with timestamp columns
<<<<<<< HEAD
	res, err := server.ColumnTimeRange(context.Background(), &runtimev1.ColumnTimeRangeRequest{InstanceId: instanceId, TableName: "test", ColumnName: "times"})
=======
	res, err := server.GetTimeRangeSummary(testCtx(), &runtimev1.GetTimeRangeSummaryRequest{InstanceId: instanceId, TableName: "test", ColumnName: "times"})
>>>>>>> db495509
	require.NoError(t, err)
	require.NotNil(t, res)
	require.Equal(t, parseTime(t, "2022-11-01T00:00:00Z"), res.TimeRangeSummary.Min)
	require.Equal(t, parseTime(t, "2022-11-03T00:00:00Z"), res.TimeRangeSummary.Max)
	require.Equal(t, int32(0), res.TimeRangeSummary.Interval.Months)
	require.Equal(t, int32(2), res.TimeRangeSummary.Interval.Days)
	require.Equal(t, int64(0), res.TimeRangeSummary.Interval.Micros)
}

func TestServer_GetTimeRangeSummary_EmptyModel(t *testing.T) {
	server, instanceId := getColumnTestServerWithEmptyModel(t)

	// Get Time Range Summary works with timestamp columns
<<<<<<< HEAD
	res, err := server.ColumnTimeRange(context.Background(), &runtimev1.ColumnTimeRangeRequest{InstanceId: instanceId, TableName: "test", ColumnName: "times"})
=======
	res, err := server.GetTimeRangeSummary(testCtx(), &runtimev1.GetTimeRangeSummaryRequest{InstanceId: instanceId, TableName: "test", ColumnName: "times"})
>>>>>>> db495509
	require.NoError(t, err)
	require.NotNil(t, res)
	require.Nil(t, res.TimeRangeSummary.Max)
	require.Nil(t, res.TimeRangeSummary.Min)
	require.Nil(t, res.TimeRangeSummary.Interval)
}

func TestServer_GetTimeRangeSummary_Date_Column(t *testing.T) {
	server, instanceId := getColumnTestServer(t)

	// Test Get Time Range Summary with Date type column
<<<<<<< HEAD
	res, err := server.ColumnTimeRange(context.Background(), &runtimev1.ColumnTimeRangeRequest{InstanceId: instanceId, TableName: "test", ColumnName: "dates"})
=======
	res, err := server.GetTimeRangeSummary(testCtx(), &runtimev1.GetTimeRangeSummaryRequest{InstanceId: instanceId, TableName: "test", ColumnName: "dates"})
>>>>>>> db495509
	require.NoError(t, err)
	require.NotNil(t, res)
	require.Equal(t, parseTime(t, "2007-04-01T00:00:00Z"), res.TimeRangeSummary.Min)
	require.Equal(t, parseTime(t, "2011-06-30T00:00:00Z"), res.TimeRangeSummary.Max)
	require.Equal(t, int32(0), res.TimeRangeSummary.Interval.Months)
	require.Equal(t, int32(1551), res.TimeRangeSummary.Interval.Days)
	require.Equal(t, int64(0), res.TimeRangeSummary.Interval.Micros)
}

func parseTime(tst *testing.T, t string) *timestamppb.Timestamp {
	ts, err := time.Parse(time.RFC3339, t)
	require.NoError(tst, err)
	return timestamppb.New(ts)
}

func TestServer_GetCardinalityOfColumn(t *testing.T) {
	server, instanceId := getColumnTestServer(t)

	// Get Cardinality of Column works with all columns
<<<<<<< HEAD
	res, err := server.ColumnCardinality(context.Background(), &runtimev1.ColumnCardinalityRequest{InstanceId: instanceId, TableName: "test", ColumnName: "val"})
=======
	res, err := server.GetCardinalityOfColumn(testCtx(), &runtimev1.GetCardinalityOfColumnRequest{InstanceId: instanceId, TableName: "test", ColumnName: "val"})
>>>>>>> db495509
	require.NoError(t, err)
	require.NotNil(t, res)
	require.Equal(t, 3.0, res.CategoricalSummary.GetCardinality())

<<<<<<< HEAD
	res, err = server.ColumnCardinality(context.Background(), &runtimev1.ColumnCardinalityRequest{InstanceId: instanceId, TableName: "test", ColumnName: "times"})
=======
	res, err = server.GetCardinalityOfColumn(testCtx(), &runtimev1.GetCardinalityOfColumnRequest{InstanceId: instanceId, TableName: "test", ColumnName: "times"})
>>>>>>> db495509
	require.NoError(t, err)
	require.NotNil(t, res)
	require.Equal(t, 3.0, res.CategoricalSummary.GetCardinality())

<<<<<<< HEAD
	res, err = server.ColumnCardinality(context.Background(), &runtimev1.ColumnCardinalityRequest{InstanceId: instanceId, TableName: "test", ColumnName: "col"})
=======
	res, err = server.GetCardinalityOfColumn(testCtx(), &runtimev1.GetCardinalityOfColumnRequest{InstanceId: instanceId, TableName: "test", ColumnName: "col"})
>>>>>>> db495509
	require.NoError(t, err)
	require.NotNil(t, res)
	require.Equal(t, 3.0, res.CategoricalSummary.GetCardinality())
}

func getColumnTestServer(t *testing.T) (*Server, string) {
	sql := `
		SELECT 'abc' AS col, 1 AS val, TIMESTAMP '2022-11-01 00:00:00' AS times, DATE '2007-04-01' AS dates
		UNION ALL 
		SELECT 'def' AS col, 5 AS val, TIMESTAMP '2022-11-02 00:00:00' AS times, DATE '2009-06-01' AS dates
		UNION ALL 
		SELECT 'abc' AS col, 3 AS val, TIMESTAMP '2022-11-03 00:00:00' AS times, DATE '2010-04-11' AS dates
		UNION ALL 
		SELECT null AS col, 1 AS val, TIMESTAMP '2022-11-03 00:00:00' AS times, DATE '2010-11-21' AS dates
		UNION ALL 
		SELECT 12 AS col, 1 AS val, TIMESTAMP '2022-11-03 00:00:00' AS times, DATE '2011-06-30' AS dates
	`

	return getColumnTestServerWithModel(t, sql, 5)
}

func getColumnTestServerWithEmptyModel(t *testing.T) (*Server, string) {
	sql := `
		SELECT 'abc' AS col, 1 AS val, TIMESTAMP '2022-11-01 00:00:00' AS times, DATE '2007-04-01' AS dates where 1<>1
	`
	return getColumnTestServerWithModel(t, sql, 0)
}

func getColumnTestServerWithModel(t *testing.T, sql string, expectation int) (*Server, string) {
	rt, instanceID := testruntime.NewInstanceWithModel(t, "test", sql)

	server, err := NewServer(&Options{}, rt, nil)
	require.NoError(t, err)

	olap, err := rt.OLAP(testCtx(), instanceID)
	require.NoError(t, err)

	res, err := olap.Execute(testCtx(), &drivers.Statement{Query: "SELECT count(*) FROM test"})
	require.NoError(t, err)
	defer res.Close()

	var n int
	for res.Next() {
		err := res.Scan(&n)
		require.NoError(t, err)
	}
	if expectation >= 0 {
		require.Equal(t, expectation, n)
	}

	return server, instanceID
}<|MERGE_RESOLUTION|>--- conflicted
+++ resolved
@@ -1,10 +1,7 @@
 package server
 
 import (
-<<<<<<< HEAD
 	"context"
-=======
->>>>>>> db495509
 	"fmt"
 	"testing"
 	"time"
@@ -22,15 +19,10 @@
 func TestServer_GetTopK_HugeInt(t *testing.T) {
 	server, instanceId := getColumnTestServerWithModel(t, "select 170141183460469231731687303715884105727::hugeint as metric, 'a' as dim", 1)
 
-<<<<<<< HEAD
 	res, err := server.ColumnTopK(
-		context.Background(),
+    testCtx(),
+		testCtx(),
 		&runtimev1.ColumnTopKRequest{
-=======
-	res, err := server.GetTopK(
-		testCtx(),
-		&runtimev1.GetTopKRequest{
->>>>>>> db495509
 			InstanceId: instanceId,
 			TableName:  "test",
 			ColumnName: "dim",
@@ -48,15 +40,9 @@
 func TestServer_GetTopK_1dim_HugeInt(t *testing.T) {
 	server, instanceId := getColumnTestServerWithModel(t, "select 170141183460469231731687303715884105727::hugeint as metric", 1)
 
-<<<<<<< HEAD
 	res, err := server.ColumnTopK(
-		context.Background(),
+    testCtx(),
 		&runtimev1.ColumnTopKRequest{
-=======
-	res, err := server.GetTopK(
-		testCtx(),
-		&runtimev1.GetTopKRequest{
->>>>>>> db495509
 			InstanceId: instanceId,
 			TableName:  "test",
 			ColumnName: "metric",
@@ -87,15 +73,9 @@
 		5,
 	)
 
-<<<<<<< HEAD
 	res, err := server.ColumnTopK(
-		context.Background(),
+		testCtx(),
 		&runtimev1.ColumnTopKRequest{
-=======
-	res, err := server.GetTopK(
-		testCtx(),
-		&runtimev1.GetTopKRequest{
->>>>>>> db495509
 			InstanceId: instanceId,
 			TableName:  "test",
 			ColumnName: "col",
@@ -115,11 +95,7 @@
 	require.Equal(t, 1, int(topk.Entries[3].Count))
 
 	agg := "sum(val)"
-<<<<<<< HEAD
-	res, err = server.ColumnTopK(context.Background(), &runtimev1.ColumnTopKRequest{InstanceId: instanceId, TableName: "test", ColumnName: "col", Agg: agg})
-=======
-	res, err = server.GetTopK(testCtx(), &runtimev1.GetTopKRequest{InstanceId: instanceId, TableName: "test", ColumnName: "col", Agg: agg})
->>>>>>> db495509
+	res, err = server.ColumnTopK(testCtx(), &runtimev1.ColumnTopKRequest{InstanceId: instanceId, TableName: "test", ColumnName: "col", Agg: agg})
 	require.NoError(t, err)
 	require.NotEmpty(t, res)
 	require.Equal(t, 4, len(res.CategoricalSummary.GetTopK().Entries))
@@ -133,11 +109,7 @@
 	require.Equal(t, 1, int(res.CategoricalSummary.GetTopK().Entries[3].Count))
 
 	k := int32(1)
-<<<<<<< HEAD
-	res, err = server.ColumnTopK(context.Background(), &runtimev1.ColumnTopKRequest{InstanceId: instanceId, TableName: "test", ColumnName: "col", K: k})
-=======
-	res, err = server.GetTopK(testCtx(), &runtimev1.GetTopKRequest{InstanceId: instanceId, TableName: "test", ColumnName: "col", K: k})
->>>>>>> db495509
+	res, err = server.ColumnTopK(testCtx(), &runtimev1.ColumnTopKRequest{InstanceId: instanceId, TableName: "test", ColumnName: "col", K: k})
 	require.NoError(t, err)
 	require.NotEmpty(t, res)
 	require.Equal(t, 1, len(res.CategoricalSummary.GetTopK().Entries))
@@ -148,20 +120,12 @@
 func TestServer_ColumnNullCount(t *testing.T) {
 	server, instanceId := getColumnTestServer(t)
 
-<<<<<<< HEAD
-	res, err := server.ColumnNullCount(context.Background(), &runtimev1.ColumnNullCountRequest{InstanceId: instanceId, TableName: "test", ColumnName: "col"})
-=======
-	res, err := server.GetNullCount(testCtx(), &runtimev1.GetNullCountRequest{InstanceId: instanceId, TableName: "test", ColumnName: "col"})
->>>>>>> db495509
+	res, err := server.ColumnNullCount(testCtx(), &runtimev1.ColumnNullCountRequest{InstanceId: instanceId, TableName: "test", ColumnName: "col"})
 	require.NoError(t, err)
 	require.NotEmpty(t, res)
 	require.Equal(t, 1.0, res.Count)
 
-<<<<<<< HEAD
-	res, err = server.ColumnNullCount(context.Background(), &runtimev1.ColumnNullCountRequest{InstanceId: instanceId, TableName: "test", ColumnName: "times"})
-=======
-	res, err = server.GetNullCount(testCtx(), &runtimev1.GetNullCountRequest{InstanceId: instanceId, TableName: "test", ColumnName: "times"})
->>>>>>> db495509
+	res, err = server.ColumnNullCount(testCtx(), &runtimev1.ColumnNullCountRequest{InstanceId: instanceId, TableName: "test", ColumnName: "times"})
 	require.NoError(t, err)
 	require.NotNil(t, res)
 	require.Equal(t, 0.0, res.Count)
@@ -170,21 +134,13 @@
 func TestServer_ColumnDescriptiveStatistics(t *testing.T) {
 	server, instanceId := getColumnTestServer(t)
 
-<<<<<<< HEAD
-	_, err := server.ColumnDescriptiveStatistics(context.Background(), &runtimev1.ColumnDescriptiveStatisticsRequest{InstanceId: instanceId, TableName: "test", ColumnName: "col"})
-=======
-	_, err := server.GetDescriptiveStatistics(testCtx(), &runtimev1.GetDescriptiveStatisticsRequest{InstanceId: instanceId, TableName: "test", ColumnName: "col"})
->>>>>>> db495509
+	_, err := server.ColumnDescriptiveStatistics(testCtx(), &runtimev1.ColumnDescriptiveStatisticsRequest{InstanceId: instanceId, TableName: "test", ColumnName: "col"})
 	if err != nil {
 		// "col" is a varchar column, so this should fail
 		require.ErrorContains(t, err, "No function matches the given name and argument types 'approx_quantile(VARCHAR, DECIMAL(3,2))'")
 	}
 
-<<<<<<< HEAD
-	res, err := server.ColumnDescriptiveStatistics(context.Background(), &runtimev1.ColumnDescriptiveStatisticsRequest{InstanceId: instanceId, TableName: "test", ColumnName: "val"})
-=======
-	res, err := server.GetDescriptiveStatistics(testCtx(), &runtimev1.GetDescriptiveStatisticsRequest{InstanceId: instanceId, TableName: "test", ColumnName: "val"})
->>>>>>> db495509
+	res, err := server.ColumnDescriptiveStatistics(testCtx(), &runtimev1.ColumnDescriptiveStatisticsRequest{InstanceId: instanceId, TableName: "test", ColumnName: "val"})
 	require.NoError(t, err)
 	require.NotNil(t, res)
 	require.Equal(t, 1.0, res.NumericSummary.GetNumericStatistics().Min)
@@ -199,11 +155,7 @@
 func TestServer_ColumnDescriptiveStatistics_EmptyModel(t *testing.T) {
 	server, instanceId := getColumnTestServerWithEmptyModel(t)
 
-<<<<<<< HEAD
-	res, err := server.ColumnDescriptiveStatistics(context.Background(), &runtimev1.ColumnDescriptiveStatisticsRequest{InstanceId: instanceId, TableName: "test", ColumnName: "val"})
-=======
-	res, err := server.GetDescriptiveStatistics(testCtx(), &runtimev1.GetDescriptiveStatisticsRequest{InstanceId: instanceId, TableName: "test", ColumnName: "val"})
->>>>>>> db495509
+	res, err := server.ColumnDescriptiveStatistics(testCtx(), &runtimev1.ColumnDescriptiveStatisticsRequest{InstanceId: instanceId, TableName: "test", ColumnName: "val"})
 	require.NoError(t, err)
 	require.NotNil(t, res)
 	require.Nil(t, res.NumericSummary.GetNumericStatistics())
@@ -212,20 +164,12 @@
 func TestServer_ColumnTimeGrain(t *testing.T) {
 	server, instanceId := getColumnTestServer(t)
 
-<<<<<<< HEAD
-	_, err := server.ColumnTimeGrain(context.Background(), &runtimev1.ColumnTimeGrainRequest{InstanceId: instanceId, TableName: "test", ColumnName: "val"})
-=======
-	_, err := server.EstimateSmallestTimeGrain(testCtx(), &runtimev1.EstimateSmallestTimeGrainRequest{InstanceId: instanceId, TableName: "test", ColumnName: "val"})
->>>>>>> db495509
+	_, err := server.ColumnTimeGrain(testCtx(), &runtimev1.ColumnTimeGrainRequest{InstanceId: instanceId, TableName: "test", ColumnName: "val"})
 	if err != nil {
 		// "val" is a numeric column, so this should fail
 		require.ErrorContains(t, err, "Binder Error: No function matches the given name and argument types 'date_part(VARCHAR, INTEGER)'")
 	}
-<<<<<<< HEAD
-	res, err := server.ColumnTimeGrain(context.Background(), &runtimev1.ColumnTimeGrainRequest{InstanceId: instanceId, TableName: "test", ColumnName: "times"})
-=======
-	res, err := server.EstimateSmallestTimeGrain(testCtx(), &runtimev1.EstimateSmallestTimeGrainRequest{InstanceId: instanceId, TableName: "test", ColumnName: "times"})
->>>>>>> db495509
+	res, err := server.ColumnTimeGrain(testCtx(), &runtimev1.ColumnTimeGrainRequest{InstanceId: instanceId, TableName: "test", ColumnName: "times"})
 	require.NoError(t, err)
 	require.NotNil(t, res)
 	require.Equal(t, "TIME_GRAIN_DAY", res.TimeGrain.String())
@@ -234,20 +178,12 @@
 func TestServer_ColumnTimeGrain_EmptyModel(t *testing.T) {
 	server, instanceId := getColumnTestServerWithEmptyModel(t)
 
-<<<<<<< HEAD
-	_, err := server.ColumnTimeGrain(context.Background(), &runtimev1.ColumnTimeGrainRequest{InstanceId: instanceId, TableName: "test", ColumnName: "val"})
-=======
-	_, err := server.EstimateSmallestTimeGrain(testCtx(), &runtimev1.EstimateSmallestTimeGrainRequest{InstanceId: instanceId, TableName: "test", ColumnName: "val"})
->>>>>>> db495509
+	_, err := server.ColumnTimeGrain(testCtx(), &runtimev1.ColumnTimeGrainRequest{InstanceId: instanceId, TableName: "test", ColumnName: "val"})
 	if err != nil {
 		// "val" is a numeric column, so this should fail
 		require.ErrorContains(t, err, "Binder Error: No function matches the given name and argument types 'date_part(VARCHAR, INTEGER)'")
 	}
-<<<<<<< HEAD
-	res, err := server.ColumnTimeGrain(context.Background(), &runtimev1.ColumnTimeGrainRequest{InstanceId: instanceId, TableName: "test", ColumnName: "times"})
-=======
-	res, err := server.EstimateSmallestTimeGrain(testCtx(), &runtimev1.EstimateSmallestTimeGrainRequest{InstanceId: instanceId, TableName: "test", ColumnName: "times"})
->>>>>>> db495509
+	res, err := server.ColumnTimeGrain(testCtx(), &runtimev1.ColumnTimeGrainRequest{InstanceId: instanceId, TableName: "test", ColumnName: "times"})
 	require.NoError(t, err)
 	require.NotNil(t, res)
 	require.Equal(t, "TIME_GRAIN_UNSPECIFIED", res.TimeGrain.String())
@@ -256,15 +192,9 @@
 func TestServer_GetNumericHistogram_FD(t *testing.T) {
 	server, instanceId := getColumnTestServer(t)
 
-<<<<<<< HEAD
 	res, err := server.ColumnNumericHistogram(
-		context.Background(),
+		testCtx(),
 		&runtimev1.ColumnNumericHistogramRequest{
-=======
-	res, err := server.GetNumericHistogram(
-		testCtx(),
-		&runtimev1.GetNumericHistogramRequest{
->>>>>>> db495509
 			InstanceId:      instanceId,
 			TableName:       "test",
 			ColumnName:      "val",
@@ -283,23 +213,11 @@
 func TestServer_GetNumericHistogram_Diagnostic(t *testing.T) {
 	server, instanceId := getColumnTestServer(t)
 
-<<<<<<< HEAD
-	niceResult := queries.NiceAndStep(1, 5, 5)
-	gap := niceResult[2]
-	if niceResult[2] < 0 {
-		gap = 1 / -niceResult[2]
-	}
+	start, _, gap := queries.NiceAndStep(1, 5, 5)
 
 	res, err := server.ColumnNumericHistogram(
-		context.Background(),
+		testCtx(),
 		&runtimev1.ColumnNumericHistogramRequest{
-=======
-	start, _, gap := queries.NiceAndStep(1, 5, 5)
-
-	res, err := server.GetNumericHistogram(
-		testCtx(),
-		&runtimev1.GetNumericHistogramRequest{
->>>>>>> db495509
 			InstanceId:      instanceId,
 			TableName:       "test",
 			ColumnName:      "val",
@@ -311,18 +229,6 @@
 	for i := 0; i < len(bins); i++ {
 		fmt.Printf("%d %f %f %f\n", bins[i].Bucket, bins[i].Low, bins[i].High, bins[i].Count)
 	}
-<<<<<<< HEAD
-	require.Equal(t, 4, len(bins))
-
-	require.Equal(t, int32(0), bins[0].Bucket)
-	require.Equal(t, niceResult[0], bins[0].Low)
-	require.Equal(t, niceResult[0]+gap, bins[0].High)
-	require.Equal(t, 3.0, bins[0].Count)
-
-	require.Equal(t, int32(1), bins[1].Bucket)
-	require.Equal(t, niceResult[0]+gap, bins[1].Low)
-	require.Equal(t, niceResult[0]+gap*2, bins[1].High)
-=======
 	require.Equal(t, 5, len(bins))
 
 	require.Equal(t, int32(0), bins[0].Bucket)
@@ -333,16 +239,11 @@
 	require.Equal(t, int32(1), bins[1].Bucket)
 	require.Equal(t, start+gap, bins[1].Low)
 	require.Equal(t, start+gap*2, bins[1].High)
->>>>>>> db495509
 	require.Equal(t, 0.0, bins[1].Count)
 
 	require.Equal(t, 1.0, bins[2].Count)
 
-<<<<<<< HEAD
-	require.Equal(t, 1.0, bins[3].Count)
-=======
 	require.Equal(t, 0.0, bins[3].Count)
->>>>>>> db495509
 }
 
 func TestServer_Model_Nulls(t *testing.T) {
@@ -360,15 +261,9 @@
 	`
 	server, instanceId := getColumnTestServerWithModel(t, sql, 2)
 
-<<<<<<< HEAD
 	res, err := server.ColumnNumericHistogram(
-		context.Background(),
+		testCtx(),
 		&runtimev1.ColumnNumericHistogramRequest{
-=======
-	res, err := server.GetNumericHistogram(
-		testCtx(),
-		&runtimev1.GetNumericHistogramRequest{
->>>>>>> db495509
 			InstanceId:      instanceId,
 			TableName:       "test",
 			ColumnName:      "val",
@@ -388,15 +283,9 @@
 	`
 	server, instanceId := getColumnTestServerWithModel(t, sql, 2)
 
-<<<<<<< HEAD
 	res, err := server.ColumnNumericHistogram(
-		context.Background(),
+		testCtx(),
 		&runtimev1.ColumnNumericHistogramRequest{
-=======
-	res, err := server.GetNumericHistogram(
-		testCtx(),
-		&runtimev1.GetNumericHistogramRequest{
->>>>>>> db495509
 			InstanceId:      instanceId,
 			TableName:       "test",
 			ColumnName:      "val",
@@ -418,15 +307,9 @@
 	`
 	server, instanceId := getColumnTestServerWithModel(t, sql, 3)
 
-<<<<<<< HEAD
 	res, err := server.ColumnNumericHistogram(
-		context.Background(),
+		testCtx(),
 		&runtimev1.ColumnNumericHistogramRequest{
-=======
-	res, err := server.GetNumericHistogram(
-		testCtx(),
-		&runtimev1.GetNumericHistogramRequest{
->>>>>>> db495509
 			InstanceId:      instanceId,
 			TableName:       "test",
 			ColumnName:      "val",
@@ -451,15 +334,9 @@
 func TestServer_GetNumericHistogram_EmptyModel(t *testing.T) {
 	server, instanceId := getColumnTestServerWithEmptyModel(t)
 
-<<<<<<< HEAD
 	res, err := server.ColumnNumericHistogram(
-		context.Background(),
+		testCtx(),
 		&runtimev1.ColumnNumericHistogramRequest{
-=======
-	res, err := server.GetNumericHistogram(
-		testCtx(),
-		&runtimev1.GetNumericHistogramRequest{
->>>>>>> db495509
 			InstanceId:      instanceId,
 			TableName:       "test",
 			ColumnName:      "val",
@@ -474,11 +351,7 @@
 func TestServer_GetRugHistogram(t *testing.T) {
 	server, instanceId := getColumnTestServer(t)
 
-<<<<<<< HEAD
-	res, err := server.ColumnRugHistogram(context.Background(), &runtimev1.ColumnRugHistogramRequest{InstanceId: instanceId, TableName: "test", ColumnName: "val"})
-=======
-	res, err := server.GetRugHistogram(testCtx(), &runtimev1.GetRugHistogramRequest{InstanceId: instanceId, TableName: "test", ColumnName: "val"})
->>>>>>> db495509
+	res, err := server.ColumnRugHistogram(testCtx(), &runtimev1.ColumnRugHistogramRequest{InstanceId: instanceId, TableName: "test", ColumnName: "val"})
 	require.NoError(t, err)
 	require.NotNil(t, res)
 	outliers := res.NumericSummary.GetNumericOutliers().Outliers
@@ -490,11 +363,7 @@
 	require.True(t, outliers[0].Count > 0)
 
 	// works only with numeric columns
-<<<<<<< HEAD
-	_, err = server.ColumnRugHistogram(context.Background(), &runtimev1.ColumnRugHistogramRequest{InstanceId: instanceId, TableName: "test", ColumnName: "times"})
-=======
-	_, err = server.GetRugHistogram(testCtx(), &runtimev1.GetRugHistogramRequest{InstanceId: instanceId, TableName: "test", ColumnName: "times"})
->>>>>>> db495509
+	_, err = server.ColumnRugHistogram(testCtx(), &runtimev1.ColumnRugHistogramRequest{InstanceId: instanceId, TableName: "test", ColumnName: "times"})
 	require.ErrorContains(t, err, "Conversion Error: Unimplemented type for cast (TIMESTAMP -> DOUBLE)")
 }
 
@@ -506,11 +375,7 @@
 	`
 	server, instanceId := getColumnTestServerWithModel(t, sql, 2)
 
-<<<<<<< HEAD
-	res, err := server.ColumnRugHistogram(context.Background(), &runtimev1.ColumnRugHistogramRequest{InstanceId: instanceId, TableName: "test", ColumnName: "val"})
-=======
-	res, err := server.GetRugHistogram(testCtx(), &runtimev1.GetRugHistogramRequest{InstanceId: instanceId, TableName: "test", ColumnName: "val"})
->>>>>>> db495509
+	res, err := server.ColumnRugHistogram(testCtx(), &runtimev1.ColumnRugHistogramRequest{InstanceId: instanceId, TableName: "test", ColumnName: "val"})
 	require.NoError(t, err)
 	require.NotNil(t, res)
 	outliers := res.NumericSummary.GetNumericOutliers().Outliers
@@ -525,11 +390,7 @@
 	`
 	server, instanceId := getColumnTestServerWithModel(t, sql, 2)
 
-<<<<<<< HEAD
-	res, err := server.ColumnRugHistogram(context.Background(), &runtimev1.ColumnRugHistogramRequest{InstanceId: instanceId, TableName: "test", ColumnName: "val"})
-=======
-	res, err := server.GetRugHistogram(testCtx(), &runtimev1.GetRugHistogramRequest{InstanceId: instanceId, TableName: "test", ColumnName: "val"})
->>>>>>> db495509
+	res, err := server.ColumnRugHistogram(testCtx(), &runtimev1.ColumnRugHistogramRequest{InstanceId: instanceId, TableName: "test", ColumnName: "val"})
 	require.NoError(t, err)
 	require.NotNil(t, res)
 	require.Equal(t, 500, len(res.NumericSummary.GetNumericOutliers().Outliers))
@@ -545,11 +406,7 @@
 	`
 	server, instanceId := getColumnTestServerWithModel(t, sql, 3)
 
-<<<<<<< HEAD
-	res, err := server.ColumnRugHistogram(context.Background(), &runtimev1.ColumnRugHistogramRequest{InstanceId: instanceId, TableName: "test", ColumnName: "val"})
-=======
-	res, err := server.GetRugHistogram(testCtx(), &runtimev1.GetRugHistogramRequest{InstanceId: instanceId, TableName: "test", ColumnName: "val"})
->>>>>>> db495509
+	res, err := server.ColumnRugHistogram(testCtx(), &runtimev1.ColumnRugHistogramRequest{InstanceId: instanceId, TableName: "test", ColumnName: "val"})
 	require.NoError(t, err)
 	require.NotNil(t, res)
 	outliers := res.NumericSummary.GetNumericOutliers().Outliers
@@ -559,11 +416,7 @@
 func TestServer_GetCategoricalHistogram_EmptyModel(t *testing.T) {
 	server, instanceId := getColumnTestServerWithEmptyModel(t)
 
-<<<<<<< HEAD
-	res, err := server.ColumnRugHistogram(context.Background(), &runtimev1.ColumnRugHistogramRequest{InstanceId: instanceId, TableName: "test", ColumnName: "val"})
-=======
-	res, err := server.GetRugHistogram(testCtx(), &runtimev1.GetRugHistogramRequest{InstanceId: instanceId, TableName: "test", ColumnName: "val"})
->>>>>>> db495509
+	res, err := server.ColumnRugHistogram(testCtx(), &runtimev1.ColumnRugHistogramRequest{InstanceId: instanceId, TableName: "test", ColumnName: "val"})
 	require.NoError(t, err)
 	require.NotNil(t, res)
 	require.Equal(t, 0, len(res.NumericSummary.GetNumericOutliers().Outliers))
@@ -573,11 +426,7 @@
 	server, instanceId := getColumnTestServer(t)
 
 	// Get Time Range Summary works with timestamp columns
-<<<<<<< HEAD
-	res, err := server.ColumnTimeRange(context.Background(), &runtimev1.ColumnTimeRangeRequest{InstanceId: instanceId, TableName: "test", ColumnName: "times"})
-=======
-	res, err := server.GetTimeRangeSummary(testCtx(), &runtimev1.GetTimeRangeSummaryRequest{InstanceId: instanceId, TableName: "test", ColumnName: "times"})
->>>>>>> db495509
+	res, err := server.ColumnTimeRange(testCtx(), &runtimev1.ColumnTimeRangeRequest{InstanceId: instanceId, TableName: "test", ColumnName: "times"})
 	require.NoError(t, err)
 	require.NotNil(t, res)
 	require.Equal(t, parseTime(t, "2022-11-01T00:00:00Z"), res.TimeRangeSummary.Min)
@@ -591,11 +440,7 @@
 	server, instanceId := getColumnTestServerWithEmptyModel(t)
 
 	// Get Time Range Summary works with timestamp columns
-<<<<<<< HEAD
-	res, err := server.ColumnTimeRange(context.Background(), &runtimev1.ColumnTimeRangeRequest{InstanceId: instanceId, TableName: "test", ColumnName: "times"})
-=======
-	res, err := server.GetTimeRangeSummary(testCtx(), &runtimev1.GetTimeRangeSummaryRequest{InstanceId: instanceId, TableName: "test", ColumnName: "times"})
->>>>>>> db495509
+	res, err := server.ColumnTimeRange(testCtx(), &runtimev1.ColumnTimeRangeRequest{InstanceId: instanceId, TableName: "test", ColumnName: "times"})
 	require.NoError(t, err)
 	require.NotNil(t, res)
 	require.Nil(t, res.TimeRangeSummary.Max)
@@ -607,11 +452,7 @@
 	server, instanceId := getColumnTestServer(t)
 
 	// Test Get Time Range Summary with Date type column
-<<<<<<< HEAD
-	res, err := server.ColumnTimeRange(context.Background(), &runtimev1.ColumnTimeRangeRequest{InstanceId: instanceId, TableName: "test", ColumnName: "dates"})
-=======
-	res, err := server.GetTimeRangeSummary(testCtx(), &runtimev1.GetTimeRangeSummaryRequest{InstanceId: instanceId, TableName: "test", ColumnName: "dates"})
->>>>>>> db495509
+	res, err := server.ColumnTimeRange(testCtx(), &runtimev1.ColumnTimeRangeRequest{InstanceId: instanceId, TableName: "test", ColumnName: "dates"})
 	require.NoError(t, err)
 	require.NotNil(t, res)
 	require.Equal(t, parseTime(t, "2007-04-01T00:00:00Z"), res.TimeRangeSummary.Min)
@@ -631,29 +472,17 @@
 	server, instanceId := getColumnTestServer(t)
 
 	// Get Cardinality of Column works with all columns
-<<<<<<< HEAD
-	res, err := server.ColumnCardinality(context.Background(), &runtimev1.ColumnCardinalityRequest{InstanceId: instanceId, TableName: "test", ColumnName: "val"})
-=======
-	res, err := server.GetCardinalityOfColumn(testCtx(), &runtimev1.GetCardinalityOfColumnRequest{InstanceId: instanceId, TableName: "test", ColumnName: "val"})
->>>>>>> db495509
+	res, err := server.ColumnCardinality(testCtx(), &runtimev1.ColumnCardinalityRequest{InstanceId: instanceId, TableName: "test", ColumnName: "val"})
 	require.NoError(t, err)
 	require.NotNil(t, res)
 	require.Equal(t, 3.0, res.CategoricalSummary.GetCardinality())
 
-<<<<<<< HEAD
-	res, err = server.ColumnCardinality(context.Background(), &runtimev1.ColumnCardinalityRequest{InstanceId: instanceId, TableName: "test", ColumnName: "times"})
-=======
-	res, err = server.GetCardinalityOfColumn(testCtx(), &runtimev1.GetCardinalityOfColumnRequest{InstanceId: instanceId, TableName: "test", ColumnName: "times"})
->>>>>>> db495509
+	res, err = server.ColumnCardinality(testCtx(), &runtimev1.ColumnCardinalityRequest{InstanceId: instanceId, TableName: "test", ColumnName: "times"})
 	require.NoError(t, err)
 	require.NotNil(t, res)
 	require.Equal(t, 3.0, res.CategoricalSummary.GetCardinality())
 
-<<<<<<< HEAD
-	res, err = server.ColumnCardinality(context.Background(), &runtimev1.ColumnCardinalityRequest{InstanceId: instanceId, TableName: "test", ColumnName: "col"})
-=======
-	res, err = server.GetCardinalityOfColumn(testCtx(), &runtimev1.GetCardinalityOfColumnRequest{InstanceId: instanceId, TableName: "test", ColumnName: "col"})
->>>>>>> db495509
+	res, err = server.ColumnCardinality(testCtx(), &runtimev1.ColumnCardinalityRequest{InstanceId: instanceId, TableName: "test", ColumnName: "col"})
 	require.NoError(t, err)
 	require.NotNil(t, res)
 	require.Equal(t, 3.0, res.CategoricalSummary.GetCardinality())
