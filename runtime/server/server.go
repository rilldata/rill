--- conflicted
+++ resolved
@@ -89,8 +89,6 @@
 	return graceful.ServeHTTP(ctx, server, s.opts.HTTPPort)
 }
 
-<<<<<<< HEAD
-=======
 // HTTP handler serving REST gateway
 func (s *Server) HTTPHandler(ctx context.Context) (http.Handler, error) {
 	// Create REST gateway
@@ -115,7 +113,6 @@
 	return handler, nil
 }
 
->>>>>>> 5ca1597f
 // Ping implements RuntimeService
 func (s *Server) Ping(ctx context.Context, req *api.PingRequest) (*api.PingResponse, error) {
 	resp := &api.PingResponse{
