package server

import (
	"context"
	"errors"
	"fmt"
	"net/http"
	"strings"
	"time"

	"connectrpc.com/vanguard/vanguardgrpc"
	grpc_auth "github.com/grpc-ecosystem/go-grpc-middleware/auth"
	grpc_validator "github.com/grpc-ecosystem/go-grpc-middleware/validator"
	gateway "github.com/grpc-ecosystem/grpc-gateway/v2/runtime"
	"github.com/prometheus/client_golang/prometheus/promhttp"
	runtimev1 "github.com/rilldata/rill/proto/gen/rill/runtime/v1"
	"github.com/rilldata/rill/runtime"
	"github.com/rilldata/rill/runtime/ai"
	"github.com/rilldata/rill/runtime/metricsview"
	"github.com/rilldata/rill/runtime/pkg/activity"
	"github.com/rilldata/rill/runtime/pkg/graceful"
	"github.com/rilldata/rill/runtime/pkg/httputil"
	"github.com/rilldata/rill/runtime/pkg/middleware"
	"github.com/rilldata/rill/runtime/pkg/observability"
	"github.com/rilldata/rill/runtime/pkg/ratelimit"
	"github.com/rilldata/rill/runtime/pkg/securetoken"
	"github.com/rilldata/rill/runtime/queries"
	"github.com/rilldata/rill/runtime/server/auth"
	"github.com/rs/cors"
	"go.opentelemetry.io/contrib/instrumentation/google.golang.org/grpc/otelgrpc"
	"go.uber.org/zap"
	"google.golang.org/grpc"
	"google.golang.org/grpc/codes"
	"google.golang.org/grpc/status"
	"google.golang.org/protobuf/types/known/timestamppb"
)

var ErrForbidden = status.Error(codes.Unauthenticated, "action not allowed")

type Options struct {
	HTTPPort        int
	GRPCPort        int
	AllowedOrigins  []string
	ServePrometheus bool
	SessionKeyPairs [][]byte
	AuthEnable      bool
	AuthIssuerURL   string
	AuthAudienceURL string
	TLSCertPath     string
	TLSKeyPath      string
}

type Server struct {
	runtimev1.UnsafeRuntimeServiceServer
	runtimev1.UnsafeQueryServiceServer
	runtimev1.UnsafeConnectorServiceServer
	runtime  *runtime.Runtime
	opts     *Options
	logger   *zap.Logger
	aud      *auth.Audience
	codec    *securetoken.Codec
	limiter  ratelimit.Limiter
	activity *activity.Client
<<<<<<< HEAD
	ai       *ai.Runner
	// MCP server and client for tool calling and API functionality
	mcpServer *server.MCPServer
	mcpClient *client.Client
=======
>>>>>>> 403dc437
}

var (
	_ runtimev1.RuntimeServiceServer   = (*Server)(nil)
	_ runtimev1.QueryServiceServer     = (*Server)(nil)
	_ runtimev1.ConnectorServiceServer = (*Server)(nil)
)

// NewServer creates a new runtime server.
// The provided ctx is used for the lifetime of the server for background refresh of the JWKS that is used to validate auth tokens.
func NewServer(ctx context.Context, opts *Options, rt *runtime.Runtime, logger *zap.Logger, limiter ratelimit.Limiter, activityClient *activity.Client) (*Server, error) {
	// The runtime doesn't actually set cookies, but we use securecookie to encode/decode ephemeral tokens.
	// If no session key pairs are provided, we generate a random one for the duration of the process.
	var codec *securetoken.Codec
	if len(opts.SessionKeyPairs) == 0 {
		codec = securetoken.NewRandom()
	} else {
		codec = securetoken.NewCodec(opts.SessionKeyPairs)
	}

	srv := &Server{
		runtime:  rt,
		opts:     opts,
		logger:   logger,
		codec:    codec,
		limiter:  limiter,
		activity: activityClient,
		ai:       ai.NewRunner(rt),
	}

	if opts.AuthEnable {
		aud, err := auth.OpenAudience(ctx, logger, opts.AuthIssuerURL, opts.AuthAudienceURL)
		if err != nil {
			return nil, err
		}
		srv.aud = aud
	}

	return srv, nil
}

// Close should be called when the server is done
func (s *Server) Close() error {
	// TODO: This should probably trigger a server shutdown

	if s.aud != nil {
		s.aud.Close()
	}

	return nil
}

// Ping implements RuntimeService
func (s *Server) Ping(ctx context.Context, req *runtimev1.PingRequest) (*runtimev1.PingResponse, error) {
	resp := &runtimev1.PingResponse{
		Version: s.runtime.Version().String(),
		Time:    timestamppb.New(time.Now()),
	}
	return resp, nil
}

// Starts the HTTP server.
func (s *Server) ServeHTTP(ctx context.Context, registerAdditionalHandlers func(mux *http.ServeMux), local bool) error {
	handler, err := s.HTTPHandler(ctx, registerAdditionalHandlers, local)
	if err != nil {
		return err
	}

	return graceful.ServeHTTP(ctx, handler, graceful.ServeOptions{
		Port:     s.opts.HTTPPort,
		GRPCPort: s.opts.GRPCPort,
		CertPath: s.opts.TLSCertPath,
		KeyPath:  s.opts.TLSKeyPath,
		Logger:   s.logger,
	})
}

// HTTPHandler returns a HTTP handler that serves REST and gRPC.
func (s *Server) HTTPHandler(ctx context.Context, registerAdditionalHandlers func(mux *http.ServeMux), local bool) (http.Handler, error) {
	httpMux := http.NewServeMux()

	// Create gRPC server
	grpcServer := grpc.NewServer(
		grpc.ChainStreamInterceptor(
			middleware.TimeoutStreamServerInterceptor(timeoutSelector),
			observability.LoggingStreamServerInterceptor(s.logger),
			grpc_validator.StreamServerInterceptor(),
			auth.StreamServerInterceptor(s.aud),
			middleware.ActivityStreamServerInterceptor(s.activity),
			errorMappingStreamServerInterceptor(),
			grpc_auth.StreamServerInterceptor(s.checkRateLimit),
		),
		grpc.ChainUnaryInterceptor(
			middleware.TimeoutUnaryServerInterceptor(timeoutSelector),
			observability.LoggingUnaryServerInterceptor(s.logger),
			grpc_validator.UnaryServerInterceptor(),
			auth.UnaryServerInterceptor(s.aud),
			middleware.ActivityUnaryServerInterceptor(s.activity),
			errorMappingUnaryServerInterceptor(),
			grpc_auth.UnaryServerInterceptor(s.checkRateLimit),
		),
		grpc.StatsHandler(otelgrpc.NewServerHandler()),
	)
	runtimev1.RegisterRuntimeServiceServer(grpcServer, s)
	runtimev1.RegisterQueryServiceServer(grpcServer, s)
	runtimev1.RegisterConnectorServiceServer(grpcServer, s)

	// Add gRPC and gRPC-to-REST transcoder.
	// This will be the fallback for REST routes like `/v1/ping` and GPRC routes like `/rill.admin.v1.RuntimeService/Ping`.
	transcoder, err := vanguardgrpc.NewTranscoder(grpcServer)
	if err != nil {
		return nil, fmt.Errorf("failed to create transcoder: %w", err)
	}
	httpMux.Handle("/v1/", transcoder)
	httpMux.Handle("/rill.runtime.v1.RuntimeService/", transcoder)
	httpMux.Handle("/rill.runtime.v1.QueryService/", transcoder)
	httpMux.Handle("/rill.runtime.v1.ConnectorService/", transcoder)

	// Call callback to register additional paths
	// NOTE: This is so ugly, but not worth refactoring it properly right now.
	if registerAdditionalHandlers != nil {
		registerAdditionalHandlers(httpMux)
	}

	// Add HTTP handler for health check
	observability.MuxHandle(httpMux, "/v1/health", observability.Middleware("runtime", s.logger, httputil.Handler(s.healthCheckHandler)))

	// Add HTTP handler for query export downloads
	observability.MuxHandle(httpMux, "/v1/download", observability.Middleware("runtime", s.logger, auth.HTTPMiddleware(s.aud, http.HandlerFunc(s.downloadHandler))))

	// Add handler for dynamic APIs, i.e. APIs backed by resolvers (such as custom APIs defined in YAML).
	observability.MuxHandle(httpMux, "/v1/instances/{instance_id}/api/{name...}", observability.Middleware("runtime", s.logger, auth.HTTPMiddleware(s.aud, httputil.Handler(s.apiHandler))))

	// Add handler for combined OpenAPI spec of custom APIs
	observability.MuxHandle(httpMux, "/v1/instances/{instance_id}/api/openapi", observability.Middleware("runtime", s.logger, auth.HTTPMiddleware(s.aud, httputil.Handler(s.combinedOpenAPISpec))))

	// Serving static assets
	observability.MuxHandle(httpMux, "/v1/instances/{instance_id}/assets/{path...}", observability.Middleware("runtime", s.logger, auth.HTTPMiddleware(s.aud, httputil.Handler(s.assetsHandler))))

	// Add HTTP handler for multipart file upload
	observability.MuxHandle(httpMux, "/v1/instances/{instance_id}/files/upload/-/{path...}", observability.Middleware("runtime", s.logger, auth.HTTPMiddleware(s.aud, http.HandlerFunc(s.UploadMultipartFile))))

	// We need to manually add HTTP handlers for streaming RPCs since Vanguard can't map these to HTTP routes automatically.
	httpMux.Handle("/v1/instances/{instance_id}/files/watch", auth.HTTPMiddleware(s.aud, http.HandlerFunc(s.WatchFilesHandler)))
	httpMux.Handle("/v1/instances/{instance_id}/resources/-/watch", auth.HTTPMiddleware(s.aud, http.HandlerFunc(s.WatchResourcesHandler)))
	httpMux.Handle("/v1/instances/{instance_id}/ai/complete/stream", auth.HTTPMiddleware(s.aud, http.HandlerFunc(s.CompleteStreamingHandler)))

	// Add Prometheus
	if s.opts.ServePrometheus {
		httpMux.Handle("/metrics", promhttp.Handler())
	}

	// Adds the MCP server handlers.
	// The path without an instance ID is a convenience path intended for Rill Developer (localhost). In this case, the implementation falls back to using the default instance ID.
<<<<<<< HEAD
	mcpHandler := observability.Middleware("runtime", s.logger, auth.HTTPMiddleware(s.aud, s.mcpHTTPHandler()))
=======
	mcpHandler := observability.Middleware("runtime", s.logger, auth.HTTPMiddleware(s.aud, s.newMCPHTTPHandler()))
>>>>>>> 403dc437
	observability.MuxHandle(httpMux, "/mcp", mcpHandler)                                    // Routes to the default instance ID (for Rill Developer on localhost)
	observability.MuxHandle(httpMux, "/v1/instances/{instance_id}/mcp", mcpHandler)         // The MCP handler will extract the instance ID from the request path.
	observability.MuxHandle(httpMux, "/mcp/sse", mcpHandler)                                // Backwards compatibility
	observability.MuxHandle(httpMux, "/mcp/message", mcpHandler)                            // Backwards compatibility
	observability.MuxHandle(httpMux, "/v1/instances/{instance_id}/mcp/sse", mcpHandler)     // Backwards compatibility
	observability.MuxHandle(httpMux, "/v1/instances/{instance_id}/mcp/message", mcpHandler) // Backwards compatibility

	// Build CORS options for runtime server

	// If the AllowedOrigins contains a "*" we want to return the requester's origin instead of "*" in the "Access-Control-Allow-Origin" header.
	// This is useful in development. In production, we set AllowedOrigins to non-wildcard values, so this does not have security implications.
	// Details: https://github.com/rs/cors#allow--with-credentials-security-protection
	var allowedOriginFunc func(string) bool
	allowedOrigins := s.opts.AllowedOrigins
	for _, origin := range s.opts.AllowedOrigins {
		if origin == "*" {
			allowedOriginFunc = func(origin string) bool { return true }
			allowedOrigins = nil
			break
		}
	}

	corsOpts := cors.Options{
		AllowedOrigins:  allowedOrigins,
		AllowOriginFunc: allowedOriginFunc,
		AllowedMethods: []string{
			http.MethodHead,
			http.MethodGet,
			http.MethodPost,
			http.MethodPut,
			http.MethodPatch,
			http.MethodDelete,
		},
		AllowedHeaders:   []string{"*"},
		AllowCredentials: false,
		// Set max age to 1 hour (default if not set is 5 seconds)
		MaxAge: 60 * 60,
	}

	// Wrap mux with CORS middleware
	handler := cors.New(corsOpts).Handler(httpMux)

	return handler, nil
}

// HTTPErrorHandler wraps gateway.DefaultHTTPErrorHandler to map gRPC unknown errors (i.e. errors without an explicit
// code) to HTTP status code 400 instead of 500.
func HTTPErrorHandler(ctx context.Context, mux *gateway.ServeMux, marshaler gateway.Marshaler, w http.ResponseWriter, r *http.Request, err error) {
	s := status.Convert(err)
	if s.Code() == codes.Unknown {
		err = &gateway.HTTPStatusError{HTTPStatus: http.StatusBadRequest, Err: err}
	}
	gateway.DefaultHTTPErrorHandler(ctx, mux, marshaler, w, r, err)
}

func timeoutSelector(fullMethodName string) time.Duration {
	if strings.HasPrefix(fullMethodName, "/rill.runtime.v1.RuntimeService") && (strings.Contains(fullMethodName, "/Trigger") || strings.HasSuffix(fullMethodName, "Reconcile")) {
		return time.Minute * 59 // Not 60 to avoid forced timeout on ingress
	}

	if strings.HasPrefix(fullMethodName, "/rill.runtime.v1.QueryService") ||
		strings.HasPrefix(fullMethodName, "/rill.runtime.v1.ConnectorService") {
		return time.Minute * 5
	}

	if fullMethodName == runtimev1.RuntimeService_WatchFiles_FullMethodName {
		return time.Minute * 30
	}

	if fullMethodName == runtimev1.RuntimeService_WatchResources_FullMethodName {
		return time.Minute * 30
	}

	if fullMethodName == runtimev1.RuntimeService_WatchLogs_FullMethodName {
		return time.Minute * 30
	}

	if fullMethodName == runtimev1.RuntimeService_Complete_FullMethodName || fullMethodName == runtimev1.RuntimeService_CompleteStreaming_FullMethodName {
		return time.Minute * 5
	}

	if fullMethodName == runtimev1.RuntimeService_Health_FullMethodName || fullMethodName == runtimev1.RuntimeService_InstanceHealth_FullMethodName {
		return time.Minute * 3 // Match the default interactive query timeout
	}

	return time.Second * 30
}

// errorMappingUnaryServerInterceptor is an interceptor that applies mapGRPCError.
func errorMappingUnaryServerInterceptor() grpc.UnaryServerInterceptor {
	return func(ctx context.Context, req interface{}, info *grpc.UnaryServerInfo, handler grpc.UnaryHandler) (interface{}, error) {
		resp, err := handler(ctx, req)
		return resp, mapGRPCError(err)
	}
}

// errorMappingUnaryServerInterceptor is an interceptor that applies mapGRPCError.
func errorMappingStreamServerInterceptor() grpc.StreamServerInterceptor {
	return func(srv interface{}, ss grpc.ServerStream, info *grpc.StreamServerInfo, handler grpc.StreamHandler) error {
		err := handler(srv, ss)
		return mapGRPCError(err)
	}
}

// mapGRPCError rewrites errors returned from gRPC handlers before they are returned to the client.
func mapGRPCError(err error) error {
	if err == nil {
		return nil
	}
	if errors.Is(err, context.DeadlineExceeded) {
		return status.Error(codes.DeadlineExceeded, err.Error())
	}
	if errors.Is(err, context.Canceled) {
		return status.Error(codes.Canceled, err.Error())
	}
	if errors.Is(err, queries.ErrForbidden) {
		return ErrForbidden
	}
	if errors.Is(err, runtime.ErrForbidden) {
		return ErrForbidden
	}
	if errors.Is(err, metricsview.ErrForbidden) {
		return ErrForbidden
	}
	return err
}

func (s *Server) checkRateLimit(ctx context.Context) (context.Context, error) {
	// Any request type might be limited separately as it is part of Metadata
	// Any request type might be excluded from this limit check and limited later,
	// e.g. in the corresponding request handler by calling s.limiter.Limit(ctx, "limitKey", redis_rate.PerMinute(100))
	if auth.GetClaims(ctx, "").UserID == "" {
		method, ok := grpc.Method(ctx)
		if !ok {
			return ctx, fmt.Errorf("server context does not have a method")
		}
		limitKey := ratelimit.AnonLimitKey(method, observability.GrpcPeer(ctx))
		if err := s.limiter.Limit(ctx, limitKey, ratelimit.Public); err != nil {
			if errors.As(err, &ratelimit.QuotaExceededError{}) {
				return ctx, status.Error(codes.ResourceExhausted, err.Error())
			}
			return ctx, err
		}
	}

	return ctx, nil
}

func (s *Server) addInstanceRequestAttributes(ctx context.Context, instanceID string) {
	attrs := s.runtime.GetInstanceAttributes(ctx, instanceID)
	observability.AddRequestAttributes(ctx, attrs...)
}

func (s *Server) IssueDevJWT(ctx context.Context, req *runtimev1.IssueDevJWTRequest) (*runtimev1.IssueDevJWTResponse, error) {
	attr := map[string]any{
		"name":   req.Name,
		"email":  req.Email,
		"groups": req.Groups,
		"admin":  req.Admin,
	}

	for k, v := range req.Attributes.AsMap() {
		attr[k] = v
	}

	// If possible, add "domain" inferred from "email"
	email, ok := attr["email"].(string)
	if ok && attr["domain"] == nil {
		attr["domain"] = email[strings.LastIndex(email, "@")+1:]
	}

	jwt, err := auth.NewDevToken(attr)
	if err != nil {
		return nil, err
	}

	return &runtimev1.IssueDevJWTResponse{
		Jwt: jwt,
	}, nil
}<|MERGE_RESOLUTION|>--- conflicted
+++ resolved
@@ -61,13 +61,7 @@
 	codec    *securetoken.Codec
 	limiter  ratelimit.Limiter
 	activity *activity.Client
-<<<<<<< HEAD
 	ai       *ai.Runner
-	// MCP server and client for tool calling and API functionality
-	mcpServer *server.MCPServer
-	mcpClient *client.Client
-=======
->>>>>>> 403dc437
 }
 
 var (
@@ -222,11 +216,7 @@
 
 	// Adds the MCP server handlers.
 	// The path without an instance ID is a convenience path intended for Rill Developer (localhost). In this case, the implementation falls back to using the default instance ID.
-<<<<<<< HEAD
 	mcpHandler := observability.Middleware("runtime", s.logger, auth.HTTPMiddleware(s.aud, s.mcpHTTPHandler()))
-=======
-	mcpHandler := observability.Middleware("runtime", s.logger, auth.HTTPMiddleware(s.aud, s.newMCPHTTPHandler()))
->>>>>>> 403dc437
 	observability.MuxHandle(httpMux, "/mcp", mcpHandler)                                    // Routes to the default instance ID (for Rill Developer on localhost)
 	observability.MuxHandle(httpMux, "/v1/instances/{instance_id}/mcp", mcpHandler)         // The MCP handler will extract the instance ID from the request path.
 	observability.MuxHandle(httpMux, "/mcp/sse", mcpHandler)                                // Backwards compatibility
