package server

import (
	"context"
	"errors"
	"fmt"
	"net/http"
	"strings"
	"time"

	"connectrpc.com/vanguard/vanguardgrpc"
	grpc_auth "github.com/grpc-ecosystem/go-grpc-middleware/auth"
	grpc_validator "github.com/grpc-ecosystem/go-grpc-middleware/validator"
	gateway "github.com/grpc-ecosystem/grpc-gateway/v2/runtime"
	"github.com/mark3labs/mcp-go/client"
	"github.com/mark3labs/mcp-go/server"
	"github.com/prometheus/client_golang/prometheus/promhttp"
	runtimev1 "github.com/rilldata/rill/proto/gen/rill/runtime/v1"
	"github.com/rilldata/rill/runtime"
	"github.com/rilldata/rill/runtime/metricsview"
	"github.com/rilldata/rill/runtime/pkg/activity"
	"github.com/rilldata/rill/runtime/pkg/graceful"
	"github.com/rilldata/rill/runtime/pkg/httputil"
	"github.com/rilldata/rill/runtime/pkg/middleware"
	"github.com/rilldata/rill/runtime/pkg/observability"
	"github.com/rilldata/rill/runtime/pkg/ratelimit"
	"github.com/rilldata/rill/runtime/pkg/securetoken"
	"github.com/rilldata/rill/runtime/queries"
	"github.com/rilldata/rill/runtime/server/auth"
	"github.com/rs/cors"
	"go.opentelemetry.io/contrib/instrumentation/google.golang.org/grpc/otelgrpc"
	"go.uber.org/zap"
	"google.golang.org/grpc"
	"google.golang.org/grpc/codes"
	"google.golang.org/grpc/status"
	"google.golang.org/protobuf/types/known/timestamppb"
)

var ErrForbidden = status.Error(codes.Unauthenticated, "action not allowed")

type Options struct {
	HTTPPort        int
	GRPCPort        int
	AllowedOrigins  []string
	ServePrometheus bool
	SessionKeyPairs [][]byte
	AuthEnable      bool
	AuthIssuerURL   string
	AuthAudienceURL string
	TLSCertPath     string
	TLSKeyPath      string
}

type Server struct {
	runtimev1.UnsafeRuntimeServiceServer
	runtimev1.UnsafeQueryServiceServer
	runtimev1.UnsafeConnectorServiceServer
	runtime  *runtime.Runtime
	opts     *Options
	logger   *zap.Logger
	aud      *auth.Audience
	codec    *securetoken.Codec
	limiter  ratelimit.Limiter
	activity *activity.Client
	// MCP server and client for tool calling and API functionality
	mcpServer *server.MCPServer
	mcpClient *client.Client
}

var (
	_ runtimev1.RuntimeServiceServer   = (*Server)(nil)
	_ runtimev1.QueryServiceServer     = (*Server)(nil)
	_ runtimev1.ConnectorServiceServer = (*Server)(nil)
)

// NewServer creates a new runtime server.
// The provided ctx is used for the lifetime of the server for background refresh of the JWKS that is used to validate auth tokens.
func NewServer(ctx context.Context, opts *Options, rt *runtime.Runtime, logger *zap.Logger, limiter ratelimit.Limiter, activityClient *activity.Client) (*Server, error) {
	// The runtime doesn't actually set cookies, but we use securecookie to encode/decode ephemeral tokens.
	// If no session key pairs are provided, we generate a random one for the duration of the process.
	var codec *securetoken.Codec
	if len(opts.SessionKeyPairs) == 0 {
		codec = securetoken.NewRandom()
	} else {
		codec = securetoken.NewCodec(opts.SessionKeyPairs)
	}

	srv := &Server{
		runtime:  rt,
		opts:     opts,
		logger:   logger,
		codec:    codec,
		limiter:  limiter,
		activity: activityClient,
	}

	if opts.AuthEnable {
		aud, err := auth.OpenAudience(ctx, logger, opts.AuthIssuerURL, opts.AuthAudienceURL)
		if err != nil {
			return nil, err
		}
		srv.aud = aud
	}

	// Initialize MCP server and client for shared use across the runtime
	srv.mcpServer = srv.newMCPServer()
	mcpClient, err := srv.newMCPClient(srv.mcpServer)
	if err != nil {
		return nil, fmt.Errorf("failed to create MCP client: %w", err)
	}
	srv.mcpClient = mcpClient

	return srv, nil
}

// Close should be called when the server is done
func (s *Server) Close() error {
	// TODO: This should probably trigger a server shutdown

	if s.aud != nil {
		s.aud.Close()
	}

	if s.mcpClient != nil {
		s.mcpClient.Close()
	}

	return nil
}

// Ping implements RuntimeService
func (s *Server) Ping(ctx context.Context, req *runtimev1.PingRequest) (*runtimev1.PingResponse, error) {
	resp := &runtimev1.PingResponse{
		Version: s.runtime.Version().String(),
		Time:    timestamppb.New(time.Now()),
	}
	return resp, nil
}

// Starts the HTTP server.
func (s *Server) ServeHTTP(ctx context.Context, registerAdditionalHandlers func(mux *http.ServeMux), local bool) error {
	handler, err := s.HTTPHandler(ctx, registerAdditionalHandlers, local)
	if err != nil {
		return err
	}

	return graceful.ServeHTTP(ctx, handler, graceful.ServeOptions{
		Port:     s.opts.HTTPPort,
		GRPCPort: s.opts.GRPCPort,
		CertPath: s.opts.TLSCertPath,
		KeyPath:  s.opts.TLSKeyPath,
		Logger:   s.logger,
	})
}

// HTTPHandler returns a HTTP handler that serves REST and gRPC.
func (s *Server) HTTPHandler(ctx context.Context, registerAdditionalHandlers func(mux *http.ServeMux), local bool) (http.Handler, error) {
	httpMux := http.NewServeMux()

	// Create gRPC server
	grpcServer := grpc.NewServer(
		grpc.ChainStreamInterceptor(
			middleware.TimeoutStreamServerInterceptor(timeoutSelector),
			observability.LoggingStreamServerInterceptor(s.logger),
			grpc_validator.StreamServerInterceptor(),
			auth.StreamServerInterceptor(s.aud),
			middleware.ActivityStreamServerInterceptor(s.activity),
			errorMappingStreamServerInterceptor(),
			grpc_auth.StreamServerInterceptor(s.checkRateLimit),
		),
		grpc.ChainUnaryInterceptor(
			middleware.TimeoutUnaryServerInterceptor(timeoutSelector),
			observability.LoggingUnaryServerInterceptor(s.logger),
			grpc_validator.UnaryServerInterceptor(),
			auth.UnaryServerInterceptor(s.aud),
			middleware.ActivityUnaryServerInterceptor(s.activity),
			errorMappingUnaryServerInterceptor(),
			grpc_auth.UnaryServerInterceptor(s.checkRateLimit),
		),
		grpc.StatsHandler(otelgrpc.NewServerHandler()),
	)
	runtimev1.RegisterRuntimeServiceServer(grpcServer, s)
	runtimev1.RegisterQueryServiceServer(grpcServer, s)
	runtimev1.RegisterConnectorServiceServer(grpcServer, s)

	// Add gRPC and gRPC-to-REST transcoder.
	// This will be the fallback for REST routes like `/v1/ping` and GPRC routes like `/rill.admin.v1.RuntimeService/Ping`.
	transcoder, err := vanguardgrpc.NewTranscoder(grpcServer)
	if err != nil {
		return nil, fmt.Errorf("failed to create transcoder: %w", err)
	}
	httpMux.Handle("/v1/", transcoder)
	httpMux.Handle("/rill.runtime.v1.RuntimeService/", transcoder)
	httpMux.Handle("/rill.runtime.v1.QueryService/", transcoder)
	httpMux.Handle("/rill.runtime.v1.ConnectorService/", transcoder)

	// Call callback to register additional paths
	// NOTE: This is so ugly, but not worth refactoring it properly right now.
	if registerAdditionalHandlers != nil {
		registerAdditionalHandlers(httpMux)
	}

	// Add HTTP handler for health check
	observability.MuxHandle(httpMux, "/v1/health", observability.Middleware("runtime", s.logger, httputil.Handler(s.healthCheckHandler)))

	// Add HTTP handler for query export downloads
	observability.MuxHandle(httpMux, "/v1/download", observability.Middleware("runtime", s.logger, auth.HTTPMiddleware(s.aud, http.HandlerFunc(s.downloadHandler))))

	// Add handler for dynamic APIs, i.e. APIs backed by resolvers (such as custom APIs defined in YAML).
	observability.MuxHandle(httpMux, "/v1/instances/{instance_id}/api/{name...}", observability.Middleware("runtime", s.logger, auth.HTTPMiddleware(s.aud, httputil.Handler(s.apiHandler))))

	// Add handler for combined OpenAPI spec of custom APIs
	observability.MuxHandle(httpMux, "/v1/instances/{instance_id}/api/openapi", observability.Middleware("runtime", s.logger, auth.HTTPMiddleware(s.aud, httputil.Handler(s.combinedOpenAPISpec))))

	// Serving static assets
	observability.MuxHandle(httpMux, "/v1/instances/{instance_id}/assets/{path...}", observability.Middleware("runtime", s.logger, auth.HTTPMiddleware(s.aud, httputil.Handler(s.assetsHandler))))

	// Add HTTP handler for multipart file upload
	observability.MuxHandle(httpMux, "/v1/instances/{instance_id}/files/upload/-/{path...}", observability.Middleware("runtime", s.logger, auth.HTTPMiddleware(s.aud, http.HandlerFunc(s.UploadMultipartFile))))

	// We need to manually add HTTP handlers for streaming RPCs since Vanguard can't map these to HTTP routes automatically.
	httpMux.Handle("/v1/instances/{instance_id}/files/watch", auth.HTTPMiddleware(s.aud, http.HandlerFunc(s.WatchFilesHandler)))
	httpMux.Handle("/v1/instances/{instance_id}/resources/-/watch", auth.HTTPMiddleware(s.aud, http.HandlerFunc(s.WatchResourcesHandler)))
	httpMux.Handle("/v1/instances/{instance_id}/ai/complete/stream", auth.HTTPMiddleware(s.aud, http.HandlerFunc(s.CompleteStreamingHandler)))

	// Add Prometheus
	if s.opts.ServePrometheus {
		httpMux.Handle("/metrics", promhttp.Handler())
	}

	// Adds the MCP server handlers.
	// The path without an instance ID is a convenience path intended for Rill Developer (localhost). In this case, the implementation falls back to using the default instance ID.
	mcpHandler := observability.Middleware("runtime", s.logger, auth.HTTPMiddleware(s.aud, s.mcpHTTPHandler()))
	observability.MuxHandle(httpMux, "/mcp", mcpHandler)                                    // Routes to the default instance ID (for Rill Developer on localhost)
	observability.MuxHandle(httpMux, "/v1/instances/{instance_id}/mcp", mcpHandler)         // The MCP handler will extract the instance ID from the request path.
	observability.MuxHandle(httpMux, "/mcp/sse", mcpHandler)                                // Backwards compatibility
	observability.MuxHandle(httpMux, "/mcp/message", mcpHandler)                            // Backwards compatibility
	observability.MuxHandle(httpMux, "/v1/instances/{instance_id}/mcp/sse", mcpHandler)     // Backwards compatibility
	observability.MuxHandle(httpMux, "/v1/instances/{instance_id}/mcp/message", mcpHandler) // Backwards compatibility

	// Build CORS options for runtime server

	// If the AllowedOrigins contains a "*" we want to return the requester's origin instead of "*" in the "Access-Control-Allow-Origin" header.
	// This is useful in development. In production, we set AllowedOrigins to non-wildcard values, so this does not have security implications.
	// Details: https://github.com/rs/cors#allow--with-credentials-security-protection
	var allowedOriginFunc func(string) bool
	allowedOrigins := s.opts.AllowedOrigins
	for _, origin := range s.opts.AllowedOrigins {
		if origin == "*" {
			allowedOriginFunc = func(origin string) bool { return true }
			allowedOrigins = nil
			break
		}
	}

	corsOpts := cors.Options{
		AllowedOrigins:  allowedOrigins,
		AllowOriginFunc: allowedOriginFunc,
		AllowedMethods: []string{
			http.MethodHead,
			http.MethodGet,
			http.MethodPost,
			http.MethodPut,
			http.MethodPatch,
			http.MethodDelete,
		},
		AllowedHeaders:   []string{"*"},
		AllowCredentials: false,
		// Set max age to 1 hour (default if not set is 5 seconds)
		MaxAge: 60 * 60,
	}

	// Wrap mux with CORS middleware
	handler := cors.New(corsOpts).Handler(httpMux)

	return handler, nil
}

// HTTPErrorHandler wraps gateway.DefaultHTTPErrorHandler to map gRPC unknown errors (i.e. errors without an explicit
// code) to HTTP status code 400 instead of 500.
func HTTPErrorHandler(ctx context.Context, mux *gateway.ServeMux, marshaler gateway.Marshaler, w http.ResponseWriter, r *http.Request, err error) {
	s := status.Convert(err)
	if s.Code() == codes.Unknown {
		err = &gateway.HTTPStatusError{HTTPStatus: http.StatusBadRequest, Err: err}
	}
	gateway.DefaultHTTPErrorHandler(ctx, mux, marshaler, w, r, err)
}

func timeoutSelector(fullMethodName string) time.Duration {
	if strings.HasPrefix(fullMethodName, "/rill.runtime.v1.RuntimeService") && (strings.Contains(fullMethodName, "/Trigger") || strings.HasSuffix(fullMethodName, "Reconcile")) {
		return time.Minute * 59 // Not 60 to avoid forced timeout on ingress
	}

	if strings.HasPrefix(fullMethodName, "/rill.runtime.v1.QueryService") ||
		strings.HasPrefix(fullMethodName, "/rill.runtime.v1.ConnectorService") {
		return time.Minute * 5
	}

	if fullMethodName == runtimev1.RuntimeService_WatchFiles_FullMethodName {
		return time.Minute * 30
	}

	if fullMethodName == runtimev1.RuntimeService_WatchResources_FullMethodName {
		return time.Minute * 30
	}

	if fullMethodName == runtimev1.RuntimeService_WatchLogs_FullMethodName {
		return time.Minute * 30
	}

<<<<<<< HEAD
	if fullMethodName == runtimev1.RuntimeService_Complete_FullMethodName || fullMethodName == runtimev1.RuntimeService_CompleteStreaming_FullMethodName {
		return time.Minute * 2 // Match the completionTimeout from runtime/completion.go
=======
	if fullMethodName == runtimev1.RuntimeService_Complete_FullMethodName {
		return time.Minute * 5
>>>>>>> 36afc865
	}

	if fullMethodName == runtimev1.RuntimeService_CompleteStreaming_FullMethodName {
		return time.Minute * 5
	}

	if fullMethodName == runtimev1.RuntimeService_Health_FullMethodName || fullMethodName == runtimev1.RuntimeService_InstanceHealth_FullMethodName {
		return time.Minute * 3 // Match the default interactive query timeout
	}

	return time.Second * 30
}

// errorMappingUnaryServerInterceptor is an interceptor that applies mapGRPCError.
func errorMappingUnaryServerInterceptor() grpc.UnaryServerInterceptor {
	return func(ctx context.Context, req interface{}, info *grpc.UnaryServerInfo, handler grpc.UnaryHandler) (interface{}, error) {
		resp, err := handler(ctx, req)
		return resp, mapGRPCError(err)
	}
}

// errorMappingUnaryServerInterceptor is an interceptor that applies mapGRPCError.
func errorMappingStreamServerInterceptor() grpc.StreamServerInterceptor {
	return func(srv interface{}, ss grpc.ServerStream, info *grpc.StreamServerInfo, handler grpc.StreamHandler) error {
		err := handler(srv, ss)
		return mapGRPCError(err)
	}
}

// mapGRPCError rewrites errors returned from gRPC handlers before they are returned to the client.
func mapGRPCError(err error) error {
	if err == nil {
		return nil
	}
	if errors.Is(err, context.DeadlineExceeded) {
		return status.Error(codes.DeadlineExceeded, err.Error())
	}
	if errors.Is(err, context.Canceled) {
		return status.Error(codes.Canceled, err.Error())
	}
	if errors.Is(err, queries.ErrForbidden) {
		return ErrForbidden
	}
	if errors.Is(err, runtime.ErrForbidden) {
		return ErrForbidden
	}
	if errors.Is(err, metricsview.ErrForbidden) {
		return ErrForbidden
	}
	return err
}

func (s *Server) checkRateLimit(ctx context.Context) (context.Context, error) {
	// Any request type might be limited separately as it is part of Metadata
	// Any request type might be excluded from this limit check and limited later,
	// e.g. in the corresponding request handler by calling s.limiter.Limit(ctx, "limitKey", redis_rate.PerMinute(100))
	if auth.GetClaims(ctx, "").UserID == "" {
		method, ok := grpc.Method(ctx)
		if !ok {
			return ctx, fmt.Errorf("server context does not have a method")
		}
		limitKey := ratelimit.AnonLimitKey(method, observability.GrpcPeer(ctx))
		if err := s.limiter.Limit(ctx, limitKey, ratelimit.Public); err != nil {
			if errors.As(err, &ratelimit.QuotaExceededError{}) {
				return ctx, status.Error(codes.ResourceExhausted, err.Error())
			}
			return ctx, err
		}
	}

	return ctx, nil
}

func (s *Server) addInstanceRequestAttributes(ctx context.Context, instanceID string) {
	attrs := s.runtime.GetInstanceAttributes(ctx, instanceID)
	observability.AddRequestAttributes(ctx, attrs...)
}

func (s *Server) IssueDevJWT(ctx context.Context, req *runtimev1.IssueDevJWTRequest) (*runtimev1.IssueDevJWTResponse, error) {
	attr := map[string]any{
		"name":   req.Name,
		"email":  req.Email,
		"groups": req.Groups,
		"admin":  req.Admin,
	}

	for k, v := range req.Attributes.AsMap() {
		attr[k] = v
	}

	// If possible, add "domain" inferred from "email"
	email, ok := attr["email"].(string)
	if ok && attr["domain"] == nil {
		attr["domain"] = email[strings.LastIndex(email, "@")+1:]
	}

	jwt, err := auth.NewDevToken(attr)
	if err != nil {
		return nil, err
	}

	return &runtimev1.IssueDevJWTResponse{
		Jwt: jwt,
	}, nil
}<|MERGE_RESOLUTION|>--- conflicted
+++ resolved
@@ -308,16 +308,7 @@
 		return time.Minute * 30
 	}
 
-<<<<<<< HEAD
 	if fullMethodName == runtimev1.RuntimeService_Complete_FullMethodName || fullMethodName == runtimev1.RuntimeService_CompleteStreaming_FullMethodName {
-		return time.Minute * 2 // Match the completionTimeout from runtime/completion.go
-=======
-	if fullMethodName == runtimev1.RuntimeService_Complete_FullMethodName {
-		return time.Minute * 5
->>>>>>> 36afc865
-	}
-
-	if fullMethodName == runtimev1.RuntimeService_CompleteStreaming_FullMethodName {
 		return time.Minute * 5
 	}
 
