--- conflicted
+++ resolved
@@ -16,11 +16,6 @@
 // NOTE: The queries in here are generally not vetted or fully implemented. Use it as guidelines for the real implementation
 // once the metrics view artifact representation is ready.
 
-<<<<<<< HEAD
-	dimensions := []*api.MetricsView_Dimension{
-		{Name: "time", Type: "TIMESTAMP"},
-		{Name: "foo", Type: "VARCHAR"},
-=======
 // MetricsViewMeta implements RuntimeService
 func (s *Server) MetricsViewMeta(ctx context.Context, req *api.MetricsViewMetaRequest) (*api.MetricsViewMetaResponse, error) {
 	// Get instance
@@ -28,7 +23,6 @@
 	inst, found := registry.FindInstance(ctx, req.InstanceId)
 	if !found {
 		return nil, status.Error(codes.InvalidArgument, "instance not found")
->>>>>>> 085b2318
 	}
 
 	// Get catalog
