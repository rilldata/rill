package server

import (
	"context"
	"fmt"

	runtimev1 "github.com/rilldata/rill/proto/gen/rill/runtime/v1"
	"github.com/rilldata/rill/runtime/compilers/rillv1"
	"github.com/rilldata/rill/runtime/drivers"
	"github.com/rilldata/rill/runtime/drivers/bigquery"
	"github.com/rilldata/rill/runtime/drivers/gcs"
	"github.com/rilldata/rill/runtime/drivers/s3"
	"golang.org/x/exp/maps"
)

// ListConnectors implements RuntimeService.
func (s *Server) ListConnectors(ctx context.Context, req *runtimev1.ListConnectorsRequest) (*runtimev1.ListConnectorsResponse, error) {
	var pbs []*runtimev1.ConnectorSpec
	for name, connector := range drivers.Connectors {
		// Build protobufs for properties
		srcProps := connector.Spec().SourceProperties
		propPBs := make([]*runtimev1.ConnectorSpec_Property, len(srcProps))
		for j := range connector.Spec().SourceProperties {
			propSchema := srcProps[j]
			// Get type
			var t runtimev1.ConnectorSpec_Property_Type
			switch propSchema.Type {
			case drivers.StringPropertyType:
				t = runtimev1.ConnectorSpec_Property_TYPE_STRING
			case drivers.NumberPropertyType:
				t = runtimev1.ConnectorSpec_Property_TYPE_NUMBER
			case drivers.BooleanPropertyType:
				t = runtimev1.ConnectorSpec_Property_TYPE_BOOLEAN
			case drivers.InformationalPropertyType:
				t = runtimev1.ConnectorSpec_Property_TYPE_INFORMATIONAL
			default:
				panic(fmt.Errorf("property type '%v' not handled", propSchema.Type))
			}

			// Add protobuf for property
			propPBs[j] = &runtimev1.ConnectorSpec_Property{
				Key:         propSchema.Key,
				DisplayName: propSchema.DisplayName,
				Description: propSchema.Description,
				Placeholder: propSchema.Placeholder,
				Type:        t,
				Nullable:    !propSchema.Required,
				Hint:        propSchema.Hint,
				Href:        propSchema.Href,
			}
		}

		// Add connector
		pbs = append(pbs, &runtimev1.ConnectorSpec{
			Name:        name,
			DisplayName: connector.Spec().DisplayName,
			Description: connector.Spec().Description,
			Properties:  propPBs,
		})
	}

	return &runtimev1.ListConnectorsResponse{Connectors: pbs}, nil
}

func (s *Server) ScanConnectors(ctx context.Context, req *runtimev1.ScanConnectorsRequest) (*runtimev1.ScanConnectorsResponse, error) {
	inst, err := s.runtime.Instance(ctx, req.InstanceId)
	if err != nil {
		return nil, err
	}

	repo, release, err := s.runtime.Repo(ctx, req.InstanceId)
	if err != nil {
		return nil, err
	}
	defer release()

<<<<<<< HEAD
	p, err := rillv1.Parse(ctx, repo, req.InstanceId, inst.Environment, "", nil)
=======
	p, err := rillv1.Parse(ctx, repo, req.InstanceId, inst.Environment, "")
>>>>>>> de65733d
	if err != nil {
		return nil, err
	}

	connectors, err := p.AnalyzeConnectors(ctx)
	if err != nil {
		return nil, err
	}

	cMap := make(map[string]*runtimev1.ScannedConnector, len(connectors))
	for _, connector := range connectors {
		cMap[connector.Name] = &runtimev1.ScannedConnector{
			Name:               connector.Name,
			Type:               connector.Driver,
			HasAnonymousAccess: connector.AnonymousAccess,
		}
	}
	return &runtimev1.ScanConnectorsResponse{
		Connectors: maps.Values(cMap),
	}, nil
}

func (s *Server) S3ListBuckets(ctx context.Context, req *runtimev1.S3ListBucketsRequest) (*runtimev1.S3ListBucketsResponse, error) {
	s3Conn, release, err := s.getS3Conn(ctx, req.Connector, req.InstanceId)
	if err != nil {
		return nil, err
	}
	defer release()

	buckets, err := s3Conn.ListBuckets(ctx)
	if err != nil {
		return nil, err
	}

	return &runtimev1.S3ListBucketsResponse{
		Buckets: buckets,
	}, nil
}

func (s *Server) S3ListObjects(ctx context.Context, req *runtimev1.S3ListObjectsRequest) (*runtimev1.S3ListObjectsResponse, error) {
	s3Conn, release, err := s.getS3Conn(ctx, req.Connector, req.InstanceId)
	if err != nil {
		return nil, err
	}
	defer release()

	objects, nextToken, err := s3Conn.ListObjects(ctx, req)
	if err != nil {
		return nil, err
	}

	return &runtimev1.S3ListObjectsResponse{
		Objects:       objects,
		NextPageToken: nextToken,
	}, nil
}

func (s *Server) S3GetBucketMetadata(ctx context.Context, req *runtimev1.S3GetBucketMetadataRequest) (*runtimev1.S3GetBucketMetadataResponse, error) {
	s3Conn, release, err := s.getS3Conn(ctx, req.Connector, req.InstanceId)
	if err != nil {
		return nil, err
	}
	defer release()

	region, err := s3Conn.GetBucketMetadata(ctx, req)
	if err != nil {
		return nil, err
	}

	return &runtimev1.S3GetBucketMetadataResponse{
		Region: region,
	}, nil
}

func (s *Server) S3GetCredentialsInfo(ctx context.Context, req *runtimev1.S3GetCredentialsInfoRequest) (*runtimev1.S3GetCredentialsInfoResponse, error) {
	s3Conn, release, err := s.getS3Conn(ctx, req.Connector, req.InstanceId)
	if err != nil {
		return nil, err
	}
	defer release()

	provider, exist, err := s3Conn.GetCredentialsInfo(ctx)
	if err != nil {
		return nil, err
	}

	return &runtimev1.S3GetCredentialsInfoResponse{
		Exist:    exist,
		Provider: provider,
	}, nil
}

func (s *Server) GCSListBuckets(ctx context.Context, req *runtimev1.GCSListBucketsRequest) (*runtimev1.GCSListBucketsResponse, error) {
	gcsConn, release, err := s.getGCSConn(ctx, req.Connector, req.InstanceId)
	if err != nil {
		return nil, err
	}
	defer release()

	buckets, next, err := gcsConn.ListBuckets(ctx, req)
	if err != nil {
		return nil, err
	}

	return &runtimev1.GCSListBucketsResponse{
		Buckets:       buckets,
		NextPageToken: next,
	}, nil
}

func (s *Server) GCSListObjects(ctx context.Context, req *runtimev1.GCSListObjectsRequest) (*runtimev1.GCSListObjectsResponse, error) {
	gcsConn, release, err := s.getGCSConn(ctx, req.Connector, req.InstanceId)
	if err != nil {
		return nil, err
	}
	defer release()

	objects, nextToken, err := gcsConn.ListObjects(ctx, req)
	if err != nil {
		return nil, err
	}

	return &runtimev1.GCSListObjectsResponse{
		Objects:       objects,
		NextPageToken: nextToken,
	}, nil
}

func (s *Server) GCSGetCredentialsInfo(ctx context.Context, req *runtimev1.GCSGetCredentialsInfoRequest) (*runtimev1.GCSGetCredentialsInfoResponse, error) {
	gcsConn, release, err := s.getGCSConn(ctx, req.Connector, req.InstanceId)
	if err != nil {
		return nil, err
	}
	defer release()

	projectID, exist, err := gcsConn.GetCredentialsInfo(ctx)
	if err != nil {
		return nil, err
	}

	return &runtimev1.GCSGetCredentialsInfoResponse{
		ProjectId: projectID,
		Exist:     exist,
	}, nil
}

func (s *Server) OLAPListTables(ctx context.Context, req *runtimev1.OLAPListTablesRequest) (*runtimev1.OLAPListTablesResponse, error) {
	conn, release, err := s.runtime.AcquireHandle(ctx, req.InstanceId, req.Connector)
	if err != nil {
		return nil, err
	}
	defer release()

	olap, _ := conn.AsOLAP(req.InstanceId)
	tables, err := olap.InformationSchema().All(ctx)
	if err != nil {
		return nil, err
	}

	res := make([]*runtimev1.TableInfo, len(tables))
	for i, table := range tables {
		res[i] = &runtimev1.TableInfo{
			Database: table.Database,
			Name:     table.Name,
		}
	}
	return &runtimev1.OLAPListTablesResponse{
		Tables: res,
	}, nil
}

func (s *Server) OLAPGetTable(ctx context.Context, req *runtimev1.OLAPGetTableRequest) (*runtimev1.OLAPGetTableResponse, error) {
	conn, release, err := s.runtime.AcquireHandle(ctx, req.InstanceId, req.Connector)
	if err != nil {
		return nil, err
	}
	defer release()

	olap, ok := conn.AsOLAP(req.InstanceId)
	if !ok {
		return nil, fmt.Errorf("connector %q is not an OLAP data store", req.Connector)
	}

	table, err := olap.InformationSchema().Lookup(ctx, req.Table)
	if err != nil {
		return nil, err
	}

	return &runtimev1.OLAPGetTableResponse{
		Schema: table.Schema,
		View:   table.View,
	}, nil
}

func (s *Server) BigQueryListDatasets(ctx context.Context, req *runtimev1.BigQueryListDatasetsRequest) (*runtimev1.BigQueryListDatasetsResponse, error) {
	bq, release, err := s.getBigQueryConn(ctx, req.Connector, req.InstanceId)
	if err != nil {
		return nil, err
	}
	defer release()

	names, nextToken, err := bq.ListDatasets(ctx, req)
	if err != nil {
		return nil, err
	}

	return &runtimev1.BigQueryListDatasetsResponse{
		Names:         names,
		NextPageToken: nextToken,
	}, nil
}

func (s *Server) BigQueryListTables(ctx context.Context, req *runtimev1.BigQueryListTablesRequest) (*runtimev1.BigQueryListTablesResponse, error) {
	bq, release, err := s.getBigQueryConn(ctx, req.Connector, req.InstanceId)
	if err != nil {
		return nil, err
	}
	defer release()

	names, nextToken, err := bq.ListTables(ctx, req)
	if err != nil {
		return nil, err
	}

	return &runtimev1.BigQueryListTablesResponse{
		Names:         names,
		NextPageToken: nextToken,
	}, nil
}

func (s *Server) getGCSConn(ctx context.Context, connector, instanceID string) (*gcs.Connection, func(), error) {
	conn, release, err := s.runtime.AcquireHandle(ctx, instanceID, connector)
	if err != nil {
		return nil, nil, fmt.Errorf("can't open connection to gcs %w", err)
	}

	gcsConn, ok := conn.(*gcs.Connection)
	if !ok {
		panic("conn is not gcs connection")
	}
	return gcsConn, release, nil
}

func (s *Server) getS3Conn(ctx context.Context, connector, instanceID string) (*s3.Connection, func(), error) {
	conn, release, err := s.runtime.AcquireHandle(ctx, instanceID, connector)
	if err != nil {
		return nil, nil, fmt.Errorf("can't open connection to s3 %w", err)
	}

	s3Conn, ok := conn.(*s3.Connection)
	if !ok {
		panic("conn is not s3 connection")
	}
	return s3Conn, release, nil
}

func (s *Server) getBigQueryConn(ctx context.Context, connector, instanceID string) (*bigquery.Connection, func(), error) {
	conn, release, err := s.runtime.AcquireHandle(ctx, instanceID, connector)
	if err != nil {
		return nil, nil, err
	}

	bq, ok := conn.(*bigquery.Connection)
	if !ok {
		panic("conn is not bigquery connection")
	}
	return bq, release, nil
}<|MERGE_RESOLUTION|>--- conflicted
+++ resolved
@@ -74,11 +74,7 @@
 	}
 	defer release()
 
-<<<<<<< HEAD
-	p, err := rillv1.Parse(ctx, repo, req.InstanceId, inst.Environment, "", nil)
-=======
 	p, err := rillv1.Parse(ctx, repo, req.InstanceId, inst.Environment, "")
->>>>>>> de65733d
 	if err != nil {
 		return nil, err
 	}
