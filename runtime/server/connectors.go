package server

import (
	"context"
	"fmt"

	runtimev1 "github.com/rilldata/rill/proto/gen/rill/runtime/v1"
	"github.com/rilldata/rill/runtime/drivers"
	"github.com/rilldata/rill/runtime/drivers/gcs"
	"github.com/rilldata/rill/runtime/drivers/s3"
)

// ListConnectors implements RuntimeService.
func (s *Server) ListConnectors(ctx context.Context, req *runtimev1.ListConnectorsRequest) (*runtimev1.ListConnectorsResponse, error) {
	var pbs []*runtimev1.Connector
<<<<<<< HEAD
	for name, connector := range drivers.Connectors {
		if name == "motherduck" { // hide motherduck connector if token not set
			if _, ok := os.LookupEnv("motherduck_token"); !ok {
				continue
			}
		}
=======
	for name, connector := range connectors.Connectors {
>>>>>>> 8b1782fb
		// Build protobufs for properties
		srcProps := connector.Spec().SourceProperties
		propPBs := make([]*runtimev1.Connector_Property, len(srcProps))
		for j := range connector.Spec().SourceProperties {
			propSchema := srcProps[j]
			// Get type
			var t runtimev1.Connector_Property_Type
			switch propSchema.Type {
			case drivers.StringPropertyType:
				t = runtimev1.Connector_Property_TYPE_STRING
			case drivers.NumberPropertyType:
				t = runtimev1.Connector_Property_TYPE_NUMBER
			case drivers.BooleanPropertyType:
				t = runtimev1.Connector_Property_TYPE_BOOLEAN
			case drivers.InformationalPropertyType:
				t = runtimev1.Connector_Property_TYPE_INFORMATIONAL
			default:
				panic(fmt.Errorf("property type '%v' not handled", propSchema.Type))
			}

			// Add protobuf for property
			propPBs[j] = &runtimev1.Connector_Property{
				Key:         propSchema.Key,
				DisplayName: propSchema.DisplayName,
				Description: propSchema.Description,
				Placeholder: propSchema.Placeholder,
				Type:        t,
				Nullable:    !propSchema.Required,
				Hint:        propSchema.Hint,
				Href:        propSchema.Href,
			}
		}

		// Add connector
		pbs = append(pbs, &runtimev1.Connector{
			Name:        name,
			DisplayName: connector.Spec().DisplayName,
			Description: connector.Spec().Description,
			Properties:  propPBs,
		})
	}

	return &runtimev1.ListConnectorsResponse{Connectors: pbs}, nil
}

func (s *Server) S3ListBuckets(ctx context.Context, req *runtimev1.S3ListBucketsRequest) (*runtimev1.S3ListBucketsResponse, error) {
	conn, err := drivers.Open("s3", map[string]any{"allow_host_access": s.runtime.AllowHostAccess()}, s.logger)
	if err != nil {
		return nil, fmt.Errorf("can't open connection to s3 %w", err)
	}
	defer conn.Close()

	s3Conn, ok := conn.(*s3.Connection)
	if !ok {
		panic("s3 connector is not an object store")
	}

	buckets, err := s3Conn.ListBuckets(ctx)
	if err != nil {
		return nil, err
	}

	return &runtimev1.S3ListBucketsResponse{
		Buckets: buckets,
	}, nil
}

func (s *Server) S3ListObjects(ctx context.Context, req *runtimev1.S3ListObjectsRequest) (*runtimev1.S3ListObjectsResponse, error) {
	conn, err := drivers.Open("s3", map[string]any{"allow_host_access": s.runtime.AllowHostAccess()}, s.logger)
	if err != nil {
		return nil, fmt.Errorf("can't open connection to s3 %w", err)
	}
	defer conn.Close()

	s3Conn, ok := conn.(*s3.Connection)
	if !ok {
		panic("s3 connector is not an object store")
	}

	objects, nextToken, err := s3Conn.ListObjects(ctx, req)
	if err != nil {
		return nil, err
	}

	return &runtimev1.S3ListObjectsResponse{
		Objects:       objects,
		NextPageToken: nextToken,
	}, nil
}

func (s *Server) S3GetBucketMetadata(ctx context.Context, req *runtimev1.S3GetBucketMetadataRequest) (*runtimev1.S3GetBucketMetadataResponse, error) {
	conn, err := drivers.Open("s3", map[string]any{"allow_host_access": s.runtime.AllowHostAccess()}, s.logger)
	if err != nil {
		return nil, fmt.Errorf("can't open connection to s3 %w", err)
	}
	defer conn.Close()

	s3Conn, ok := conn.(*s3.Connection)
	if !ok {
		panic("s3 connector is not an object store")
	}

	region, err := s3Conn.GetBucketMetadata(ctx, req)
	if err != nil {
		return nil, err
	}

	return &runtimev1.S3GetBucketMetadataResponse{
		Region: region,
	}, nil
}

func (s *Server) S3GetCredentialsInfo(ctx context.Context, req *runtimev1.S3GetCredentialsInfoRequest) (*runtimev1.S3GetCredentialsInfoResponse, error) {
	conn, err := drivers.Open("s3", map[string]any{"allow_host_access": s.runtime.AllowHostAccess()}, s.logger)
	if err != nil {
		return nil, fmt.Errorf("can't open connection to s3 %w", err)
	}
	defer conn.Close()

	s3Conn, ok := conn.(*s3.Connection)
	if !ok {
		panic("s3 connector is not an object store")
	}

	provider, exist, err := s3Conn.GetCredentialsInfo(ctx)
	if err != nil {
		return nil, err
	}

	return &runtimev1.S3GetCredentialsInfoResponse{
		Exist:    exist,
		Provider: provider,
	}, nil
}

func (s *Server) GCSListBuckets(ctx context.Context, req *runtimev1.GCSListBucketsRequest) (*runtimev1.GCSListBucketsResponse, error) {
	conn, err := drivers.Open("gcs", map[string]any{"allow_host_access": s.runtime.AllowHostAccess()}, s.logger)
	if err != nil {
		return nil, fmt.Errorf("can't open connection to s3 %w", err)
	}
	defer conn.Close()

	gcsConn, ok := conn.(*gcs.Connection)
	if !ok {
		panic("gcs connector not found")
	}

	buckets, next, err := gcsConn.ListBuckets(ctx, req)
	if err != nil {
		return nil, err
	}

	return &runtimev1.GCSListBucketsResponse{
		Buckets:       buckets,
		NextPageToken: next,
	}, nil
}

func (s *Server) GCSListObjects(ctx context.Context, req *runtimev1.GCSListObjectsRequest) (*runtimev1.GCSListObjectsResponse, error) {
	conn, err := drivers.Open("gcs", map[string]any{"allow_host_access": s.runtime.AllowHostAccess()}, s.logger)
	if err != nil {
		return nil, fmt.Errorf("can't open connection to s3 %w", err)
	}
	defer conn.Close()

	gcsConn, ok := conn.(*gcs.Connection)
	if !ok {
		panic("gcs connector not found")
	}

	objects, nextToken, err := gcsConn.ListObjects(ctx, req)
	if err != nil {
		return nil, err
	}

	return &runtimev1.GCSListObjectsResponse{
		Objects:       objects,
		NextPageToken: nextToken,
	}, nil
}

func (s *Server) GCSGetCredentialsInfo(ctx context.Context, req *runtimev1.GCSGetCredentialsInfoRequest) (*runtimev1.GCSGetCredentialsInfoResponse, error) {
	conn, err := drivers.Open("gcs", map[string]any{"allow_host_access": s.runtime.AllowHostAccess()}, s.logger)
	if err != nil {
		return nil, fmt.Errorf("can't open connection to s3 %w", err)
	}
	defer conn.Close()

	gcsConn, ok := conn.(*gcs.Connection)
	if !ok {
		panic("gcs connector not found")
	}

	projectID, exist, err := gcsConn.GetCredentialsInfo(ctx)
	if err != nil {
		return nil, err
	}

	return &runtimev1.GCSGetCredentialsInfoResponse{
		ProjectId: projectID,
		Exist:     exist,
	}, nil
}

func (s *Server) MotherduckListTables(ctx context.Context, req *runtimev1.MotherduckListTablesRequest) (*runtimev1.MotherduckListTablesResponse, error) {
	conn, err := drivers.Open("duckdb", map[string]any{"dsn": "md:"}, s.logger)
	if err != nil {
		return nil, err
	}
	defer conn.Close()

	olap, _ := conn.AsOLAP()
	tables, err := olap.InformationSchema().All(ctx)
	if err != nil {
		return nil, err
	}

	res := make([]*runtimev1.TableInfo, len(tables))
	for i, table := range tables {
		res[i] = &runtimev1.TableInfo{
			Database: table.Database,
			Name:     table.Name,
		}
	}
	return &runtimev1.MotherduckListTablesResponse{
		Tables: res,
	}, nil
}<|MERGE_RESOLUTION|>--- conflicted
+++ resolved
@@ -13,16 +13,7 @@
 // ListConnectors implements RuntimeService.
 func (s *Server) ListConnectors(ctx context.Context, req *runtimev1.ListConnectorsRequest) (*runtimev1.ListConnectorsResponse, error) {
 	var pbs []*runtimev1.Connector
-<<<<<<< HEAD
 	for name, connector := range drivers.Connectors {
-		if name == "motherduck" { // hide motherduck connector if token not set
-			if _, ok := os.LookupEnv("motherduck_token"); !ok {
-				continue
-			}
-		}
-=======
-	for name, connector := range connectors.Connectors {
->>>>>>> 8b1782fb
 		// Build protobufs for properties
 		srcProps := connector.Spec().SourceProperties
 		propPBs := make([]*runtimev1.Connector_Property, len(srcProps))
