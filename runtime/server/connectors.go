--- conflicted
+++ resolved
@@ -236,15 +236,10 @@
 	res := make([]*runtimev1.TableInfo, len(tables))
 	for i, table := range tables {
 		res[i] = &runtimev1.TableInfo{
-<<<<<<< HEAD
-			Database: table.Database,
-			DbSchema: table.DatabaseSchema,
-			Name:     table.Name,
-=======
 			Database:                table.Database,
+			DbSchema:                table.DatabaseSchema,
 			Name:                    table.Name,
 			HasUnsupportedDataTypes: len(table.UnsupportedCols) != 0,
->>>>>>> d73eea12
 		}
 	}
 	return &runtimev1.OLAPListTablesResponse{
