package server

import (
	"context"
	"fmt"
	"strings"
	"time"

	"github.com/rilldata/rill/runtime/api"
	"github.com/rilldata/rill/runtime/connectors"
	"github.com/rilldata/rill/runtime/drivers"
	"github.com/rilldata/rill/runtime/sql"
	sqlpure "github.com/rilldata/rill/runtime/sql/pure"
	"google.golang.org/grpc/codes"
	"google.golang.org/grpc/status"
	"google.golang.org/protobuf/proto"
	"google.golang.org/protobuf/types/known/structpb"
	"google.golang.org/protobuf/types/known/timestamppb"
)

// ListCatalogObjects implements RuntimeService
func (s *Server) ListCatalogObjects(ctx context.Context, req *api.ListCatalogObjectsRequest) (*api.ListCatalogObjectsResponse, error) {
	registry, _ := s.metastore.RegistryStore()
	inst, found := registry.FindInstance(ctx, req.InstanceId)
	if !found {
		return nil, status.Error(codes.InvalidArgument, "instance not found")
	}

	catalog, err := s.openCatalog(ctx, inst)
	if err != nil {
		return nil, status.Error(codes.InvalidArgument, err.Error())
	}

	objs := catalog.FindObjects(ctx, req.InstanceId, catalogObjectTypeFromPB(req.Type))
	pbs := make([]*api.CatalogObject, len(objs))
	for i, obj := range objs {
		pbs[i], err = catalogObjectToPB(obj)
		if err != nil {
			return nil, status.Error(codes.Unknown, err.Error())
		}
	}

	return &api.ListCatalogObjectsResponse{Objects: pbs}, nil
}

// GetCatalogObject implements RuntimeService
func (s *Server) GetCatalogObject(ctx context.Context, req *api.GetCatalogObjectRequest) (*api.GetCatalogObjectResponse, error) {
	registry, _ := s.metastore.RegistryStore()
	inst, found := registry.FindInstance(ctx, req.InstanceId)
	if !found {
		return nil, status.Error(codes.InvalidArgument, "instance not found")
	}

	catalog, err := s.openCatalog(ctx, inst)
	if err != nil {
		return nil, status.Error(codes.InvalidArgument, err.Error())
	}

	obj, found := catalog.FindObject(ctx, req.InstanceId, req.Name)
	if !found {
		return nil, status.Error(codes.InvalidArgument, "object not found")
	}

	pb, err := catalogObjectToPB(obj)
	if err != nil {
		return nil, status.Error(codes.Unknown, err.Error())
	}

	return &api.GetCatalogObjectResponse{Object: pb}, nil
}

// TriggerRefresh implements RuntimeService
func (s *Server) TriggerRefresh(ctx context.Context, req *api.TriggerRefreshRequest) (*api.TriggerRefreshResponse, error) {
	registry, _ := s.metastore.RegistryStore()
	inst, found := registry.FindInstance(ctx, req.InstanceId)
	if !found {
		return nil, status.Error(codes.InvalidArgument, "instance not found")
	}

	catalog, err := s.openCatalog(ctx, inst)
	if err != nil {
		return nil, status.Error(codes.InvalidArgument, err.Error())
	}

	// Find object
	obj, found := catalog.FindObject(ctx, req.InstanceId, req.Name)
	if !found {
		return nil, status.Error(codes.InvalidArgument, "object not found")
	}

	// Check that it's a refreshable object
	switch obj.Type {
	case drivers.CatalogObjectTypeSource:
	default:
		return nil, status.Error(codes.InvalidArgument, "object is not refreshable")
	}

	// Parse SQL
	source, err := sqlToSource(obj.SQL)
	if err != nil {
		return nil, status.Error(codes.InvalidArgument, err.Error())
	}

	// Get olap
	conn, err := s.cache.openAndMigrate(ctx, inst.ID, inst.Driver, inst.DSN)
	if err != nil {
		return nil, status.Error(codes.Unknown, err.Error())
	}
	olap, _ := conn.OLAPStore()

	// Ingest the source
	err = olap.Ingest(ctx, source)
	if err != nil {
		return nil, status.Error(codes.Unknown, err.Error())
	}

	// Update object
	obj.RefreshedOn = time.Now()
	err = catalog.UpdateObject(ctx, req.InstanceId, obj)

	return &api.TriggerRefreshResponse{}, nil
}

// TriggerSync implements RuntimeService
func (s *Server) TriggerSync(ctx context.Context, req *api.TriggerSyncRequest) (*api.TriggerSyncResponse, error) {
	// Get instance
	registry, _ := s.metastore.RegistryStore()
	inst, found := registry.FindInstance(ctx, req.InstanceId)
	if !found {
		return nil, status.Error(codes.InvalidArgument, "instance not found")
	}

	// Get OLAP
	conn, err := s.cache.openAndMigrate(ctx, inst.ID, inst.Driver, inst.DSN)
	if err != nil {
		return nil, status.Error(codes.Unknown, err.Error())
	}
	olap, _ := conn.OLAPStore()

	// Get catalog
	catalog, err := s.openCatalog(ctx, inst)
	if err != nil {
		return nil, status.Error(codes.InvalidArgument, err.Error())
	}

	// Get full catalog
	objs := catalog.FindObjects(ctx, req.InstanceId, drivers.CatalogObjectTypeUnspecified)

	// Get information schema
	tables, err := olap.InformationSchema().All(ctx)
	if err != nil {
		return nil, status.Errorf(codes.FailedPrecondition, err.Error())
	}

	// Index objects for lookup
	objMap := make(map[string]*drivers.CatalogObject)
	objSeen := make(map[string]bool)
	for _, obj := range objs {
		objMap[obj.Name] = obj
		objSeen[obj.Name] = false
	}

	// Process tables in information schema
	added := 0
	updated := 0
	for _, t := range tables {
		obj, ok := objMap[t.Name]

		// Track that the object still exists
		if ok {
			objSeen[t.Name] = true
		}

		// Create or update in catalog if relevant
		if ok && obj.Type == drivers.CatalogObjectTypeTable && !obj.Managed {
			// If the table has already been synced, update the schema if it has changed
			if !proto.Equal(t.Schema, obj.Schema) {
				obj.Schema = t.Schema
				err := catalog.UpdateObject(ctx, inst.ID, obj)
				if err != nil {
					return nil, status.Errorf(codes.FailedPrecondition, err.Error())
				}
				updated++
			}
		} else if !ok {
			// If we haven't seen this table before, add it
			err := catalog.CreateObject(ctx, inst.ID, &drivers.CatalogObject{
				Name:    t.Name,
				Type:    drivers.CatalogObjectTypeTable,
				Schema:  t.Schema,
				Managed: false,
			})
			if err != nil {
				return nil, status.Errorf(codes.FailedPrecondition, err.Error())
			}
			added++
		}
		// Defensively do nothing in all other cases
	}

	// Remove non-managed tables not found in information schema
	removed := 0
	for name, seen := range objSeen {
		obj := objMap[name]
		if !seen && obj.Type == drivers.CatalogObjectTypeTable && !obj.Managed {
			err := catalog.DeleteObject(ctx, inst.ID, name)
			if err != nil {
				return nil, status.Errorf(codes.FailedPrecondition, err.Error())
			}
			removed++
		}
	}

	// Done
	return &api.TriggerSyncResponse{
		ObjectsCount:        uint32(len(tables)),
		ObjectsAddedCount:   uint32(added),
		ObjectsUpdatedCount: uint32(updated),
		ObjectsRemovedCount: uint32(removed),
	}, nil
}

func (s *Server) openCatalog(ctx context.Context, inst *drivers.Instance) (drivers.CatalogStore, error) {
	if !inst.EmbedCatalog {
		catalog, ok := s.metastore.CatalogStore()
		if !ok {
			return nil, fmt.Errorf("metastore cannot serve as catalog")
		}
		return catalog, nil
	}

	conn, err := s.cache.openAndMigrate(ctx, inst.ID, inst.Driver, inst.DSN)
	if err != nil {
		return nil, err
	}

	catalog, ok := conn.CatalogStore()
	if !ok {
		return nil, fmt.Errorf("instance cannot embed catalog")
	}

	return catalog, nil
}

func catalogObjectTypeFromPB(t api.CatalogObject_Type) drivers.CatalogObjectType {
	switch t {
	case api.CatalogObject_TYPE_UNSPECIFIED:
		return drivers.CatalogObjectTypeUnspecified
	case api.CatalogObject_TYPE_TABLE:
		return drivers.CatalogObjectTypeTable
	case api.CatalogObject_TYPE_SOURCE:
		return drivers.CatalogObjectTypeSource
	case api.CatalogObject_TYPE_METRICS_VIEW:
		return drivers.CatalogObjectTypeMetricsView
	default:
		// NOTE: Consider returning and handling an error instead
		return drivers.CatalogObjectTypeUnspecified
	}
}

func catalogObjectToPB(obj *drivers.CatalogObject) (*api.CatalogObject, error) {
	switch obj.Type {
	case drivers.CatalogObjectTypeTable:
		return catalogObjectTableToPB(obj)
	case drivers.CatalogObjectTypeSource:
<<<<<<< HEAD
		return catalogObjectSourceToPB(obj)
	case drivers.CatalogObjectTypeMetricsView:
		return catalogObjectMetricsViewToPB(obj)
=======
		src, err := catalogObjectSourceToPB(obj)
		if err != nil {
			return nil, err
		}
		return &api.CatalogObject{
			Type: &api.CatalogObject_Source{
				Source: src,
			},
			RefreshedOn: timestamppb.New(obj.RefreshedOn),
		}, nil
>>>>>>> b1844f29
	default:
		panic(fmt.Errorf("not implemented"))
	}
}

func catalogObjectTableToPB(obj *drivers.CatalogObject) (*api.CatalogObject, error) {
	return &api.CatalogObject{
		Type: api.CatalogObject_TYPE_TABLE,
		Table: &api.Table{
			Name:    obj.Name,
			Schema:  obj.Schema,
			Managed: obj.Managed,
		},
	}, nil
}

func catalogObjectSourceToPB(obj *drivers.CatalogObject) (*api.CatalogObject, error) {
	source, err := sqlToSource(obj.SQL)
	if err != nil {
		return nil, err
	}

	propsPB, err := structpb.NewStruct(source.Properties)
	if err != nil {
		panic(err) // TODO: Should never happen, but maybe handle defensively?
	}

	return &api.CatalogObject{
		Type: api.CatalogObject_TYPE_SOURCE,
		Source: &api.Source{
			Sql:        obj.SQL,
			Name:       obj.Name,
			Connector:  source.Connector,
			Properties: propsPB,
			Schema:     obj.Schema,
		},
	}, nil
}

func catalogObjectMetricsViewToPB(obj *drivers.CatalogObject) (*api.CatalogObject, error) {
	mv, err := sqlToMetricsView(obj.SQL)
	if err != nil {
		return nil, err
	}

	return &api.CatalogObject{
		Type:        api.CatalogObject_TYPE_METRICS_VIEW,
		MetricsView: mv,
	}, nil
}

func sqlToSource(sqlStr string) (*connectors.Source, error) {
	astStmt, err := sqlpure.Parse(sqlStr)
	if err != nil {
		return nil, fmt.Errorf("parse error: %s", err.Error())
	}

	if astStmt.CreateSource == nil {
		return nil, fmt.Errorf("refresh error: object cannot be refreshed")
	}

	ast := astStmt.CreateSource

	s := &connectors.Source{
		Name:       ast.Name,
		Properties: make(map[string]any),
	}

	for _, prop := range ast.With.Properties {
		if strings.ToLower(prop.Key) == "connector" {
			s.Connector = safePtrToStr(prop.Value.String)
			continue
		}
		if prop.Value.Number != nil {
			s.Properties[prop.Key] = *prop.Value.Number
		} else if prop.Value.String != nil {
			s.Properties[prop.Key] = *prop.Value.String
		} else if prop.Value.Boolean != nil {
			s.Properties[prop.Key] = *prop.Value.Boolean
		}
	}

	err = s.Validate()
	if err != nil {
		return nil, err
	}

	return s, nil
}

func sqlToMetricsView(sqlStr string) (*api.MetricsView, error) {
	// NOTE: This makes so many assumptions about the AST returned from sql.Parse
	// as to be close to useless for real user input.
	var catalog map[string]any // TODO

	n1, err := sql.Parse(sqlStr, catalog)
	if err != nil {
		return nil, fmt.Errorf("failed to parse metrics view: %s", err.Error())
	}

	base := n1.GetSqlCreateMetricsViewProto()
	if base == nil {
		return nil, fmt.Errorf("not a metrics view: %s", sqlStr)
	}

	from := base.From.GetSqlIdentifierProto()
	if from == nil {
		return nil, fmt.Errorf("expected identifier in from clause, got: %s", from.String())
	}

	mv := &api.MetricsView{
		Sql:        sqlStr,
		Name:       strings.Join(base.Name.Names, "."),
		FromObject: strings.Join(from.Names, "."),
	}

	mv.Dimensions = make([]*api.MetricsView_Dimension, len(base.Dimensions.List))
	for i, dim := range base.Dimensions.List {
		dimIdent := dim.GetSqlIdentifierProto()
		if dimIdent == nil {
			return nil, fmt.Errorf("expected identifer for dimension: %s", dim.String())
		}

		mv.Dimensions[i] = &api.MetricsView_Dimension{
			Name: strings.Join(dimIdent.Names, "."),
			// Type:
			// PrimaryTime:
		}
	}

	mv.Measures = make([]*api.MetricsView_Measure, len(base.Measures.List))
	for i, msr := range base.Measures.List {
		as := msr.GetSqlBasicCallProto()
		if as == nil {
			return nil, fmt.Errorf("expected AS clause for measure, got: %s", msr.String())
		}

		nameIdent := as.OperandList[len(as.OperandList)-1].GetSqlIdentifierProto()
		if nameIdent == nil {
			return nil, fmt.Errorf("expected name for measure, got: %s", msr.String())
		}

		mv.Measures[i] = &api.MetricsView_Measure{
			Name: strings.Join(nameIdent.Names, "."),
			// Type: ,
		}
	}

	return mv, nil
}

func safePtrToStr(s *string) string {
	if s == nil {
		return ""
	}
	return *s
}<|MERGE_RESOLUTION|>--- conflicted
+++ resolved
@@ -263,22 +263,9 @@
 	case drivers.CatalogObjectTypeTable:
 		return catalogObjectTableToPB(obj)
 	case drivers.CatalogObjectTypeSource:
-<<<<<<< HEAD
 		return catalogObjectSourceToPB(obj)
 	case drivers.CatalogObjectTypeMetricsView:
 		return catalogObjectMetricsViewToPB(obj)
-=======
-		src, err := catalogObjectSourceToPB(obj)
-		if err != nil {
-			return nil, err
-		}
-		return &api.CatalogObject{
-			Type: &api.CatalogObject_Source{
-				Source: src,
-			},
-			RefreshedOn: timestamppb.New(obj.RefreshedOn),
-		}, nil
->>>>>>> b1844f29
 	default:
 		panic(fmt.Errorf("not implemented"))
 	}
@@ -292,6 +279,9 @@
 			Schema:  obj.Schema,
 			Managed: obj.Managed,
 		},
+		CreatedOn:   timestamppb.New(obj.CreatedOn),
+		UpdatedOn:   timestamppb.New(obj.UpdatedOn),
+		RefreshedOn: timestamppb.New(obj.RefreshedOn),
 	}, nil
 }
 
@@ -315,6 +305,9 @@
 			Properties: propsPB,
 			Schema:     obj.Schema,
 		},
+		CreatedOn:   timestamppb.New(obj.CreatedOn),
+		UpdatedOn:   timestamppb.New(obj.UpdatedOn),
+		RefreshedOn: timestamppb.New(obj.RefreshedOn),
 	}, nil
 }
 
@@ -327,6 +320,9 @@
 	return &api.CatalogObject{
 		Type:        api.CatalogObject_TYPE_METRICS_VIEW,
 		MetricsView: mv,
+		CreatedOn:   timestamppb.New(obj.CreatedOn),
+		UpdatedOn:   timestamppb.New(obj.UpdatedOn),
+		RefreshedOn: timestamppb.New(obj.RefreshedOn),
 	}, nil
 }
 
