package server

import (
	"context"
	"errors"
	"fmt"
	"strings"
	"time"

	runtimev1 "github.com/rilldata/rill/proto/gen/rill/runtime/v1"
	"github.com/rilldata/rill/runtime"
	"github.com/rilldata/rill/runtime/drivers"
	"github.com/rilldata/rill/runtime/pkg/observability"
	"github.com/rilldata/rill/runtime/server/auth"
	"go.opentelemetry.io/otel/attribute"
	"golang.org/x/exp/maps"
	"google.golang.org/grpc/codes"
	"google.golang.org/grpc/status"
)

// NOTE: Lots of ugly code in here. It's just temporary backwards compatibility.

// ListCatalogEntries implements RuntimeService.
func (s *Server) ListCatalogEntries(ctx context.Context, req *runtimev1.ListCatalogEntriesRequest) (*runtimev1.ListCatalogEntriesResponse, error) {
	var kind string
	switch req.Type {
	case runtimev1.ObjectType_OBJECT_TYPE_UNSPECIFIED:
		kind = ""
	case runtimev1.ObjectType_OBJECT_TYPE_SOURCE:
		kind = runtime.ResourceKindSource
	case runtimev1.ObjectType_OBJECT_TYPE_MODEL:
		kind = runtime.ResourceKindModel
	case runtimev1.ObjectType_OBJECT_TYPE_METRICS_VIEW:
		kind = runtime.ResourceKindMetricsView
	default:
		return nil, errors.New("unsupported object type")
	}

	res, err := s.ListResources(ctx, &runtimev1.ListResourcesRequest{
		InstanceId: req.InstanceId,
		Kind:       kind,
	})
	if err != nil {
		return nil, err
	}

	var pbs []*runtimev1.CatalogEntry
	for _, r := range res.Resources {
		pb, err := s.resourceToEntry(ctx, req.InstanceId, r)
		if err != nil {
			return nil, status.Error(codes.InvalidArgument, err.Error())
		}
		if pb != nil {
			pbs = append(pbs, pb)
		}
	}

	return &runtimev1.ListCatalogEntriesResponse{Entries: pbs}, nil
}

// GetCatalogEntry implements RuntimeService.
func (s *Server) GetCatalogEntry(ctx context.Context, req *runtimev1.GetCatalogEntryRequest) (*runtimev1.GetCatalogEntryResponse, error) {
	s.addInstanceRequestAttributes(ctx, req.InstanceId)
	observability.AddRequestAttributes(ctx,
		attribute.String("args.instance_id", req.InstanceId),
		attribute.String("args.name", req.Name),
	)

	if !auth.GetClaims(ctx).CanInstance(req.InstanceId, auth.ReadObjects) {
		return nil, ErrForbidden
	}

	ctrl, err := s.runtime.Controller(req.InstanceId)
	if err != nil {
		return nil, status.Error(codes.InvalidArgument, err.Error())
	}

	kinds := []string{
		runtime.ResourceKindSource,
		runtime.ResourceKindModel,
		runtime.ResourceKindMetricsView,
	}

	for _, k := range kinds {
		r, err := ctrl.Get(ctx, &runtimev1.ResourceName{Kind: k, Name: req.Name}, false)
		if err != nil {
			if errors.Is(err, drivers.ErrResourceNotFound) {
				continue
			}
			return nil, status.Error(codes.InvalidArgument, err.Error())
		}

		r, access, err := s.applySecurityPolicy(ctx, req.InstanceId, r)
		if err != nil {
			return nil, status.Error(codes.InvalidArgument, err.Error())
		}
		if !access {
			return nil, status.Error(codes.NotFound, "resource not found")
		}

		pb, err := s.resourceToEntry(ctx, req.InstanceId, r)
		if err != nil {
			return nil, status.Error(codes.InvalidArgument, err.Error())
		}

		return &runtimev1.GetCatalogEntryResponse{Entry: pb}, nil
	}

	return nil, status.Error(codes.NotFound, "resource not found")
}

// Reconcile implements RuntimeService.
func (s *Server) Reconcile(ctx context.Context, req *runtimev1.ReconcileRequest) (*runtimev1.ReconcileResponse, error) {
	s.addInstanceRequestAttributes(ctx, req.InstanceId)
	observability.AddRequestAttributes(ctx,
		attribute.String("args.instance_id", req.InstanceId),
	)

	if !auth.GetClaims(ctx).CanInstance(req.InstanceId, auth.EditInstance) {
		return nil, ErrForbidden
	}

	ctrl, err := s.runtime.Controller(req.InstanceId)
	if err != nil {
		return nil, status.Error(codes.InvalidArgument, err.Error())
	}

	since := time.Now()

	err = ctrl.Reconcile(ctx, runtime.GlobalProjectParserName)
	if err != nil {
		return nil, status.Error(codes.InvalidArgument, err.Error())
	}

	select {
	case <-ctx.Done():
		return nil, status.Error(codes.InvalidArgument, ctx.Err().Error())
	case <-time.After(500 * time.Millisecond):
		// Give it 0.5s to create the derived resources
	}

	err = ctrl.WaitUntilIdle(ctx, true)
	if ctx.Err() != nil {
		return nil, status.Error(codes.InvalidArgument, err.Error())
	}

	return s.controllerToLegacyReconcileStatus(ctx, ctrl, since)
}

// PutFileAndReconcile implements RuntimeService.
func (s *Server) PutFileAndReconcile(ctx context.Context, req *runtimev1.PutFileAndReconcileRequest) (*runtimev1.PutFileAndReconcileResponse, error) {
	s.addInstanceRequestAttributes(ctx, req.InstanceId)
	observability.AddRequestAttributes(ctx,
		attribute.String("args.instance_id", req.InstanceId),
	)

	claims := auth.GetClaims(ctx)
	if !claims.CanInstance(req.InstanceId, auth.EditRepo) || !claims.CanInstance(req.InstanceId, auth.EditInstance) {
		return nil, ErrForbidden
	}

	ctrl, err := s.runtime.Controller(req.InstanceId)
	if err != nil {
		return nil, status.Error(codes.InvalidArgument, err.Error())
	}

	since := time.Now()

	err = s.runtime.PutFile(ctx, req.InstanceId, req.Path, strings.NewReader(req.Blob), req.Create, req.CreateOnly)
	if err != nil {
		return nil, status.Error(codes.InvalidArgument, err.Error())
	}

	select {
	case <-ctx.Done():
		return nil, status.Error(codes.InvalidArgument, ctx.Err().Error())
	case <-time.After(500 * time.Millisecond):
		// Give the watcher 0.5s to pick up the updated file
	}

	err = ctrl.WaitUntilIdle(ctx, true)
	if ctx.Err() != nil {
		return nil, status.Error(codes.InvalidArgument, err.Error())
	}

	res, err := s.controllerToLegacyReconcileStatus(ctx, ctrl, since)
	if err != nil {
		return nil, status.Error(codes.InvalidArgument, err.Error())
	}

	return &runtimev1.PutFileAndReconcileResponse{
		Errors:        res.Errors,
		AffectedPaths: res.AffectedPaths,
	}, nil
}

// RenameFileAndReconcile implements RuntimeService.
func (s *Server) RenameFileAndReconcile(ctx context.Context, req *runtimev1.RenameFileAndReconcileRequest) (*runtimev1.RenameFileAndReconcileResponse, error) {
	s.addInstanceRequestAttributes(ctx, req.InstanceId)
	observability.AddRequestAttributes(ctx,
		attribute.String("args.instance_id", req.InstanceId),
	)

	claims := auth.GetClaims(ctx)
	if !claims.CanInstance(req.InstanceId, auth.EditRepo) || !claims.CanInstance(req.InstanceId, auth.EditInstance) {
		return nil, ErrForbidden
	}

	ctrl, err := s.runtime.Controller(req.InstanceId)
	if err != nil {
		return nil, status.Error(codes.InvalidArgument, err.Error())
	}

	since := time.Now()

	err = s.runtime.RenameFile(ctx, req.InstanceId, req.FromPath, req.ToPath)
	if err != nil {
		return nil, status.Error(codes.InvalidArgument, err.Error())
	}

	select {
	case <-ctx.Done():
		return nil, status.Error(codes.InvalidArgument, ctx.Err().Error())
	case <-time.After(500 * time.Millisecond):
		// Give the watcher 0.5s to pick up the updated file
	}

	err = ctrl.WaitUntilIdle(ctx, true)
	if ctx.Err() != nil {
		return nil, status.Error(codes.InvalidArgument, err.Error())
	}

	res, err := s.controllerToLegacyReconcileStatus(ctx, ctrl, since)
	if err != nil {
		return nil, status.Error(codes.InvalidArgument, err.Error())
	}

	return &runtimev1.RenameFileAndReconcileResponse{
		Errors:        res.Errors,
		AffectedPaths: res.AffectedPaths,
	}, nil
}

// DeleteFileAndReconcile implements RuntimeService.
func (s *Server) DeleteFileAndReconcile(ctx context.Context, req *runtimev1.DeleteFileAndReconcileRequest) (*runtimev1.DeleteFileAndReconcileResponse, error) {
	s.addInstanceRequestAttributes(ctx, req.InstanceId)
	observability.AddRequestAttributes(ctx,
		attribute.String("args.instance_id", req.InstanceId),
	)

	claims := auth.GetClaims(ctx)
	if !claims.CanInstance(req.InstanceId, auth.EditRepo) || !claims.CanInstance(req.InstanceId, auth.EditInstance) {
		return nil, ErrForbidden
	}

	ctrl, err := s.runtime.Controller(req.InstanceId)
	if err != nil {
		return nil, status.Error(codes.InvalidArgument, err.Error())
	}

	since := time.Now()

	err = s.runtime.DeleteFile(ctx, req.InstanceId, req.Path)
	if err != nil {
		return nil, status.Error(codes.InvalidArgument, err.Error())
	}

	err = ctrl.WaitUntilIdle(ctx, true)
	if ctx.Err() != nil {
		return nil, status.Error(codes.InvalidArgument, err.Error())
	}

	res, err := s.controllerToLegacyReconcileStatus(ctx, ctrl, since)
	if err != nil {
		return nil, status.Error(codes.InvalidArgument, err.Error())
	}

	return &runtimev1.DeleteFileAndReconcileResponse{
		Errors:        res.Errors,
		AffectedPaths: res.AffectedPaths,
	}, nil
}

// RefreshAndReconcile implements RuntimeService.
func (s *Server) RefreshAndReconcile(ctx context.Context, req *runtimev1.RefreshAndReconcileRequest) (*runtimev1.RefreshAndReconcileResponse, error) {
	s.addInstanceRequestAttributes(ctx, req.InstanceId)
	observability.AddRequestAttributes(ctx,
		attribute.String("args.instance_id", req.InstanceId),
	)

	if !auth.GetClaims(ctx).CanInstance(req.InstanceId, auth.EditInstance) {
		return nil, ErrForbidden
	}

	ctrl, err := s.runtime.Controller(req.InstanceId)
	if err != nil {
		return nil, status.Error(codes.InvalidArgument, err.Error())
	}

	rs, err := ctrl.List(ctx, runtime.ResourceKindSource, false)
	if err != nil {
		return nil, status.Error(codes.InvalidArgument, err.Error())
	}
	var names []*runtimev1.ResourceName
	for _, r := range rs {
		for _, p := range r.Meta.FilePaths {
			if p == req.Path {
				names = append(names, r.Meta.Name)
				break
			}
		}
	}

	since := time.Now()

	trgName := &runtimev1.ResourceName{
		Kind: runtime.ResourceKindRefreshTrigger,
		Name: fmt.Sprintf("trigger_adhoc_%s", time.Now().Format("200601021504059999")),
	}

	err = ctrl.Create(ctx, trgName, nil, nil, nil, true, &runtimev1.Resource{
		Resource: &runtimev1.Resource_RefreshTrigger{
			RefreshTrigger: &runtimev1.RefreshTrigger{
				Spec: &runtimev1.RefreshTriggerSpec{
					OnlyNames: names,
				},
			},
		},
	})
	if err != nil {
		return nil, status.Error(codes.InvalidArgument, err.Error())
	}

	err = ctrl.WaitUntilIdle(ctx, true)
	if ctx.Err() != nil {
		return nil, status.Error(codes.InvalidArgument, err.Error())
	}

	res, err := s.controllerToLegacyReconcileStatus(ctx, ctrl, since)
	if err != nil {
		return nil, status.Error(codes.InvalidArgument, err.Error())
	}

	return &runtimev1.RefreshAndReconcileResponse{
		Errors:        res.Errors,
		AffectedPaths: res.AffectedPaths,
	}, nil
}

// TriggerRefresh implements RuntimeService.
func (s *Server) TriggerRefresh(ctx context.Context, req *runtimev1.TriggerRefreshRequest) (*runtimev1.TriggerRefreshResponse, error) {
	s.addInstanceRequestAttributes(ctx, req.InstanceId)
	observability.AddRequestAttributes(ctx,
		attribute.String("args.instance_id", req.InstanceId),
	)

	if !auth.GetClaims(ctx).CanInstance(req.InstanceId, auth.EditInstance) {
		return nil, ErrForbidden
	}

	ctrl, err := s.runtime.Controller(req.InstanceId)
	if err != nil {
		return nil, status.Error(codes.InvalidArgument, err.Error())
	}

	trgName := &runtimev1.ResourceName{
		Kind: runtime.ResourceKindRefreshTrigger,
		Name: fmt.Sprintf("trigger_adhoc_%s", time.Now().Format("200601021504059999")),
	}

	err = ctrl.Create(ctx, trgName, nil, nil, nil, true, &runtimev1.Resource{
		Resource: &runtimev1.Resource_RefreshTrigger{
			RefreshTrigger: &runtimev1.RefreshTrigger{
				Spec: &runtimev1.RefreshTriggerSpec{
					OnlyNames: []*runtimev1.ResourceName{{Kind: runtime.ResourceKindSource, Name: req.Name}},
				},
			},
		},
	})
	if err != nil {
		return nil, status.Error(codes.InvalidArgument, err.Error())
	}

	err = ctrl.WaitUntilIdle(ctx, true)
	if ctx.Err() != nil {
		return nil, status.Error(codes.InvalidArgument, err.Error())
	}

	return &runtimev1.TriggerRefreshResponse{}, nil
}

func (s *Server) resourceToEntry(ctx context.Context, instanceID string, r *runtimev1.Resource) (*runtimev1.CatalogEntry, error) {
	var path string
	if len(r.Meta.FilePaths) != 0 {
		path = r.Meta.FilePaths[0]
	}

	var parents []string
	for _, ref := range r.Meta.Refs {
		parents = append(parents, ref.Name)
	}

	res := &runtimev1.CatalogEntry{
		Name:        r.Meta.Name.Name,
		Path:        path,
		Parents:     parents,
		CreatedOn:   r.Meta.CreatedOn,
		UpdatedOn:   r.Meta.SpecUpdatedOn,
		RefreshedOn: r.Meta.StateUpdatedOn,
	}

	olap, release, err := s.runtime.OLAP(ctx, instanceID)
	if err != nil {
		return nil, err
	}
	defer release()

	switch r.Meta.Name.Kind {
	case runtime.ResourceKindSource:
		src := r.GetSource()
		if src.State.Table == "" {
			return nil, nil
		}
		t, err := olap.InformationSchema().Lookup(ctx, src.State.Table)
		if err != nil {
			return nil, err
		}
		res.Object = &runtimev1.CatalogEntry_Source{
			Source: &runtimev1.Source{
				Name:           r.Meta.Name.Name,
				Connector:      src.Spec.SourceConnector,
				Properties:     src.Spec.Properties,
				Schema:         t.Schema,
				TimeoutSeconds: int32(src.Spec.TimeoutSeconds),
			},
		}
	case runtime.ResourceKindModel:
		mdl := r.GetModel()
		if mdl.State.Table == "" {
			return nil, nil
		}
		t, err := olap.InformationSchema().Lookup(ctx, mdl.State.Table)
		if err != nil {
			return nil, err
		}
		materialize := false
		if mdl.Spec.Materialize != nil {
			materialize = *mdl.Spec.Materialize
		}
		res.Object = &runtimev1.CatalogEntry_Model{
			Model: &runtimev1.Model{
				Name:        r.Meta.Name.Name,
				Sql:         mdl.Spec.Sql,
				Dialect:     runtimev1.Model_DIALECT_DUCKDB,
				Schema:      t.Schema,
				Materialize: materialize,
			},
		}
	case runtime.ResourceKindMetricsView:
		mv := r.GetMetricsView()
		if mv.State.ValidSpec == nil {
			return nil, nil
		}
		var dims []*runtimev1.MetricsView_Dimension
		for _, d := range mv.State.ValidSpec.Dimensions {
			dims = append(dims, &runtimev1.MetricsView_Dimension{
				Name:        d.Name,
				Label:       d.Label,
				Description: d.Description,
				Column:      d.Column,
			})
		}
		var ms []*runtimev1.MetricsView_Measure
		for _, m := range mv.State.ValidSpec.Measures {
			ms = append(ms, &runtimev1.MetricsView_Measure{
				Name:                m.Name,
				Label:               m.Label,
				Expression:          m.Expression,
				Description:         m.Description,
<<<<<<< HEAD
				Format:              m.Format,
=======
				Format:              m.FormatPreset,
>>>>>>> abbc73d6
				ValidPercentOfTotal: m.ValidPercentOfTotal,
			})
		}
		var security *runtimev1.MetricsView_Security
		if mv.State.ValidSpec.Security != nil {
			var includes []*runtimev1.MetricsView_Security_FieldCondition
			for _, inc := range mv.State.ValidSpec.Security.Include {
				includes = append(includes, &runtimev1.MetricsView_Security_FieldCondition{
					Condition: inc.Condition,
					Names:     inc.Names,
				})
			}
			var excludes []*runtimev1.MetricsView_Security_FieldCondition
			for _, exc := range mv.State.ValidSpec.Security.Exclude {
				excludes = append(excludes, &runtimev1.MetricsView_Security_FieldCondition{
					Condition: exc.Condition,
					Names:     exc.Names,
				})
			}
			security = &runtimev1.MetricsView_Security{
				Access:    mv.State.ValidSpec.Security.Access,
				RowFilter: mv.State.ValidSpec.Security.RowFilter,
				Include:   includes,
				Exclude:   excludes,
			}
		}
		res.Object = &runtimev1.CatalogEntry_MetricsView{
			MetricsView: &runtimev1.MetricsView{
				Name:               r.Meta.Name.Name,
				Model:              mv.State.ValidSpec.Table,
				TimeDimension:      mv.State.ValidSpec.TimeDimension,
				Dimensions:         dims,
				Measures:           ms,
				Label:              mv.State.ValidSpec.Title,
				Description:        mv.State.ValidSpec.Description,
				SmallestTimeGrain:  mv.State.ValidSpec.SmallestTimeGrain,
				DefaultTimeRange:   mv.State.ValidSpec.DefaultTimeRange,
				AvailableTimeZones: mv.State.ValidSpec.AvailableTimeZones,
				Security:           security,
			},
		}
	default:
		// Don't need to support other types here
		return nil, nil
	}

	return res, nil
}

func (s *Server) controllerToLegacyReconcileStatus(ctx context.Context, ctrl *runtime.Controller, since time.Time) (*runtimev1.ReconcileResponse, error) {
	rs, err := ctrl.List(ctx, "", false)
	if err != nil {
		return nil, err
	}

	affectedPaths := make(map[string]bool)
	var errs []*runtimev1.ReconcileError

	for _, r := range rs {
		if r.Meta.Name.Kind == runtime.ResourceKindProjectParser {
			pp := r.GetProjectParser()
			for _, perr := range pp.State.ParseErrors {
				errs = append(errs, &runtimev1.ReconcileError{
					Code:     runtimev1.ReconcileError_CODE_SYNTAX,
					Message:  perr.Message,
					FilePath: perr.FilePath,
				})
			}
			continue
		}

		switch r.Meta.Name.Kind {
		case runtime.ResourceKindSource, runtime.ResourceKindModel, runtime.ResourceKindMetricsView:
		default:
			continue
		}

		if r.Meta.SpecUpdatedOn.AsTime().Before(since) && r.Meta.StateUpdatedOn.AsTime().Before(since) {
			continue
		}

		if r.Meta.ReconcileError != "" {
			for _, p := range r.Meta.FilePaths {
				affectedPaths[p] = true
			}
			errs = append(errs, &runtimev1.ReconcileError{
				Code:    runtimev1.ReconcileError_CODE_UNSPECIFIED,
				Message: r.Meta.ReconcileError,
			})
		}
	}

	return &runtimev1.ReconcileResponse{
		AffectedPaths: maps.Keys(affectedPaths),
		Errors:        errs,
	}, nil
}<|MERGE_RESOLUTION|>--- conflicted
+++ resolved
@@ -477,11 +477,7 @@
 				Label:               m.Label,
 				Expression:          m.Expression,
 				Description:         m.Description,
-<<<<<<< HEAD
-				Format:              m.Format,
-=======
 				Format:              m.FormatPreset,
->>>>>>> abbc73d6
 				ValidPercentOfTotal: m.ValidPercentOfTotal,
 			})
 		}
