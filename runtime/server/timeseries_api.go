package server

import (
	"context"
	"fmt"
	"strconv"
	"strings"
	"time"

	"github.com/marcboeker/go-duckdb"
	"github.com/rilldata/rill/runtime/api"
	"github.com/rilldata/rill/runtime/drivers"
	"google.golang.org/protobuf/types/known/timestamppb"
)

func getExpressionColumnsFromMeasures(measures []*api.BasicMeasureDefinition) string {
	var result string
	for i, measure := range measures {
		result += measure.Expression + " as " + *measure.SqlName
		if i < len(measures)-1 {
			result += ", "
		}
	}
	return result
}

func getCoalesceStatementsMeasures(measures []*api.BasicMeasureDefinition) string {
	var result string
	for i, measure := range measures {
		result += fmt.Sprintf(`COALESCE(series.%s, 0) as %s`, *measure.SqlName, *measure.SqlName)
		if i < len(measures)-1 {
			result += ", "
		}
	}
	return result
}

func EscapeSingleQuotes(value string) string {
	return strings.ReplaceAll(value, "'", "''")
}

func getFilterFromDimensionValuesFilter(
	dimensionValues []*api.MetricsViewDimensionValue,
	prefix string,
	dimensionJoiner string,
) string {
	if len(dimensionValues) == 0 {
		return ""
	}
	var result string
	conditions := make([]string, 3)
	for i, dv := range dimensionValues {
		escapedName := EscapeSingleQuotes(dv.Name)
		var nulls bool
		var notNulls bool
		for _, iv := range dv.In {
			if iv.GetKind() == nil {
				nulls = true
			} else {
				notNulls = true
			}
		}
		conditions = conditions[:0]
		if notNulls {
			var inClause string = escapedName + " " + prefix + " IN ("
			for j, iv := range dv.In {
				if iv.GetKind() != nil {
					inClause += "'" + EscapeSingleQuotes(iv.GetStringValue()) + "'"
				}
				if j < len(dv.In)-1 {
					inClause += ", "
				}
			}
			inClause += ")"
			conditions = append(conditions, inClause)
		}
		if nulls {
			var nullClause = escapedName + " IS " + prefix + " NULL"
			conditions = append(conditions, nullClause)
		}
		if dv.Like != nil {
			var likeClause string
			for j, lv := range dv.Like.Values {
				if lv.GetKind() == nil {
					continue
				}
				likeClause += escapedName + " " + prefix + " ILIKE '" + EscapeSingleQuotes(lv.GetStringValue()) + "'"
				if j < len(dv.Like.Values)-1 {
					likeClause += " AND "
				}
			}
			conditions = append(conditions, likeClause)
		}
		result += strings.Join(conditions, " "+dimensionJoiner+" ")
		if i < len(dimensionValues)-1 {
			result += " AND "
		}
	}

	return result
}

func getFilterFromMetricsViewFilters(filters *api.MetricsViewRequestFilter) string {
	includeFilters := getFilterFromDimensionValuesFilter(filters.Include, "", "OR")

	excludeFilters := getFilterFromDimensionValuesFilter(filters.Exclude, "NOT", "AND")
	if includeFilters != "" && excludeFilters != "" {
		return includeFilters + " AND " + excludeFilters
	} else if includeFilters != "" {
		return includeFilters
	} else if excludeFilters != "" {
		return excludeFilters
	} else {
		return ""
	}
}

func getFallbackMeasureName(index int, sqlName *string) *string {
	if sqlName == nil || *sqlName == "" {
		s := fmt.Sprintf("measure_%d", index)
		return &s
	} else {
		return sqlName
	}
}

var countName string = "count"

func normaliseMeasures(measures *api.GenerateTimeSeriesRequest_BasicMeasures) *api.GenerateTimeSeriesRequest_BasicMeasures {
	if measures == nil {
		return &api.GenerateTimeSeriesRequest_BasicMeasures{
			BasicMeasures: []*api.BasicMeasureDefinition{
				{
					Expression: "count(*)",
					SqlName:    &countName,
					Id:         "",
				},
			},
		}
	}
	for i, measure := range measures.BasicMeasures {
		measure.SqlName = getFallbackMeasureName(i, measure.SqlName)
	}
	return measures
}

// Metrics/Timeseries APIs
func (s *Server) EstimateRollupInterval(ctx context.Context, request *api.EstimateRollupIntervalRequest) (*api.EstimateRollupIntervalResponse, error) {
	tableName := EscapeDoubleQuotes(request.TableName)
	escapedColumnName := EscapeDoubleQuotes(request.ColumnName)
	rows, err := s.query(ctx, request.InstanceId, &drivers.Statement{
		Query: `SELECT
        	max(` + escapedColumnName + `) - min(` + escapedColumnName + `) as r,
        	max(` + escapedColumnName + `) as max_value,
        	min(` + escapedColumnName + `) as min_value,
        	count(*) as count
        	from ` + tableName,
	})
	if err != nil {
		return nil, err
	}
	defer rows.Close()
	rows.Next()
	var r duckdb.Interval
	var max, min time.Time
	var count int64
	err = rows.Scan(&r, &max, &min, &count)
	if err != nil {
		return nil, err
	}

	const (
		MICROS_SECOND = 1000 * 1000
		MICROS_MINUTE = 1000 * 1000 * 60
		MICROS_HOUR   = 1000 * 1000 * 60 * 60
		MICROS_DAY    = 1000 * 1000 * 60 * 60 * 24
	)

	var rollupInterval api.TimeGrain
	if r.Days == 0 && r.Micros <= MICROS_MINUTE {
		rollupInterval = api.TimeGrain_TIME_GRAIN_MILLISECOND
	} else if r.Days == 0 && r.Micros > MICROS_MINUTE && r.Micros <= MICROS_HOUR {
		rollupInterval = api.TimeGrain_TIME_GRAIN_SECOND
	} else if r.Days == 0 && r.Micros <= MICROS_DAY {
		rollupInterval = api.TimeGrain_TIME_GRAIN_MINUTE
	} else if r.Days <= 7 {
		rollupInterval = api.TimeGrain_TIME_GRAIN_HOUR
	} else if r.Days <= 365*20 {
		rollupInterval = api.TimeGrain_TIME_GRAIN_DAY
	} else if r.Days <= 365*500 {
		rollupInterval = api.TimeGrain_TIME_GRAIN_MONTH
	} else {
		rollupInterval = api.TimeGrain_TIME_GRAIN_YEAR
	}

	return &api.EstimateRollupIntervalResponse{
		Interval: rollupInterval,
		Start:    timestamppb.New(min),
		End:      timestamppb.New(max),
	}, nil
}

func (s *Server) normaliseTimeRange(ctx context.Context, request *api.GenerateTimeSeriesRequest) (*api.TimeSeriesTimeRange, error) {
	rtr := request.TimeRange
	if rtr == nil {
		rtr = &api.TimeSeriesTimeRange{}
	}
	var result api.TimeSeriesTimeRange
<<<<<<< HEAD
	if rtr.Interval == api.TimeGrain_TIME_GRAIN_UNSPECIFIED {
=======
	if rtr.Interval == api.TimeGrain_UNSPECIFIED {
>>>>>>> 5ca1597f
		r, err := s.EstimateRollupInterval(ctx, &api.EstimateRollupIntervalRequest{
			InstanceId: request.InstanceId,
			TableName:  request.TableName,
			ColumnName: request.TimestampColumnName,
		})
		if err != nil {
			return nil, err
		}
		result = api.TimeSeriesTimeRange{
			Interval: r.Interval,
			Start:    r.Start,
			End:      r.End,
		}
	} else if rtr.Start == nil || rtr.End == nil {
<<<<<<< HEAD
		tr, err := s.GetTimeRangeSummary(ctx, &api.GetTimeRangeSummaryRequest{
=======
		tr, err := s.GetTimeRangeSummary(ctx, &api.TimeRangeSummaryRequest{
>>>>>>> 5ca1597f
			InstanceId: request.InstanceId,
			TableName:  request.TableName,
			ColumnName: request.TimestampColumnName,
		})
		if err != nil {
			return nil, err
		}
		result = api.TimeSeriesTimeRange{
			Interval: rtr.Interval,
<<<<<<< HEAD
			Start:    tr.TimeRangeSummary.Min,
			End:      tr.TimeRangeSummary.Max,
=======
			Start:    tr.Min,
			End:      tr.Max,
>>>>>>> 5ca1597f
		}
	}
	if rtr.Start != nil {
		result.Start = rtr.Start
	}
	if rtr.End != nil {
		result.End = rtr.End
	}
<<<<<<< HEAD
	if rtr.Interval != api.TimeGrain_TIME_GRAIN_UNSPECIFIED {
=======
	if rtr.Interval != api.TimeGrain_UNSPECIFIED {
>>>>>>> 5ca1597f
		result.Interval = rtr.Interval
	}
	return &result, nil
}

const IsoFormat string = "2006-01-02T15:04:05.000Z"

func sMap(k string, v float64) map[string]float64 {
	m := make(map[string]float64, 1)
	m[k] = v
	return m
}

/**
 * Contains an as-of-this-commit unpublished algorithm for an M4-like line density reduction.
 * This will take in an n-length time series and produce a pixels * 4 reduction of the time series
 * that preserves the shape and trends.
 *
 * This algorithm expects the source table to have a timestamp column and some kind of value column,
 * meaning it expects the data to essentially already be aggregated.
 *
 * It's important to note that this implemention is NOT the original M4 aggregation method, but a method
 * that has the same basic understanding but is much faster.
 *
 * Nonetheless, we mostly use this to reduce a many-thousands-point-long time series to about 120 * 4 pixels.
 * Importantly, this function runs very fast. For more information about the original M4 method,
 * see http://www.vldb.org/pvldb/vol7/p797-jugel.pdf
 */
func (s *Server) createTimestampRollupReduction( // metadata: DatabaseMetadata,
	ctx context.Context,
	instanceId string,
	table string,
	timestampColumn string,
	valueColumn string,
	pixels int,
) ([]*api.TimeSeriesValue, error) {
	escapedTimestampColumn := EscapeDoubleQuotes(timestampColumn)
	cardinality, err := s.GetTableCardinality(ctx, &api.GetTableCardinalityRequest{
		InstanceId: instanceId,
		TableName:  table,
	})
	if err != nil {
		return nil, err
	}

	if cardinality.Cardinality < int64(pixels*4) {
		rows, err := s.query(ctx, instanceId, &drivers.Statement{
			Query: `SELECT ` + escapedTimestampColumn + ` as ts, "` + valueColumn + `" as count FROM "` + table + `"`,
		})
		if err != nil {
			return nil, err
		}
		defer rows.Close()
		results := make([]*api.TimeSeriesValue, 0, (pixels+1)*4)
		for rows.Next() {
			var ts time.Time
			var count float64
			err = rows.Scan(&ts, &count)
			if err != nil {
				return nil, err
			}
			results = append(results, &api.TimeSeriesValue{
				Ts:      ts.Format(IsoFormat),
				Records: sMap("count", count),
			})
		}
		return results, nil
	}

	sql := ` -- extract unix time
      WITH Q as (
        SELECT extract('epoch' from ` + escapedTimestampColumn + `) as t, "` + valueColumn + `" as v FROM "` + table + `"
      ),
      -- generate bounds
      M as (
        SELECT min(t) as t1, max(t) as t2, max(t) - min(t) as diff FROM Q
      )
      -- core logic
      SELECT 
        -- left boundary point
        min(t) * 1000  as min_t, 
        arg_min(v, t) as argmin_tv, 

        -- right boundary point
        max(t) * 1000 as max_t, 
        arg_max(v, t) as argmax_tv,

        -- smallest point within boundary
        min(v) as min_v, 
        arg_min(t, v) * 1000  as argmin_vt,

        -- largest point within boundary
        max(v) as max_v, 
        arg_max(t, v) * 1000  as argmax_vt,

        round(` + strconv.FormatInt(int64(pixels), 10) + ` * (t - (SELECT t1 FROM M)) / (SELECT diff FROM M)) AS bin
  
      FROM Q GROUP BY bin
      ORDER BY bin
    `

	rows, err := s.query(ctx, instanceId, &drivers.Statement{
		Query: sql,
	})
	if err != nil {
		return nil, err
	}
	defer rows.Close()
	results := make([]*api.TimeSeriesValue, 0, (pixels+1)*4)
	for rows.Next() {
		var minT, maxT, argminVT, argmaxVT int64
		var argminTV, argmaxTV, minV, maxV float64
		var bin float64
		err = rows.Scan(&minT, &argminTV, &maxT, &argmaxTV, &minV, &argminVT, &maxV, &argmaxVT, &bin)
		if err != nil {
			return nil, err
		}
		results = append(results, &api.TimeSeriesValue{
			Ts:      time.UnixMilli(minT).Format(IsoFormat),
			Bin:     &bin,
			Records: sMap("count", argminTV),
		})
		results = append(results, &api.TimeSeriesValue{
			Ts:      time.UnixMilli(argminVT).Format(IsoFormat),
			Bin:     &bin,
			Records: sMap("count", minV),
		})

		results = append(results, &api.TimeSeriesValue{
			Ts:      time.UnixMilli(argmaxVT).Format(IsoFormat),
			Bin:     &bin,
			Records: sMap("count", maxV),
		})

		results = append(results, &api.TimeSeriesValue{
			Ts:      time.UnixMilli(maxT).Format(IsoFormat),
			Bin:     &bin,
			Records: sMap("count", argmaxTV),
		})
		if argminVT > argmaxVT {
			i := len(results)
			results[i-3], results[i-2] = results[i-2], results[i-3]
		}
	}
	return results, nil
}

func convertToDateTruncSpecifier(specifier api.TimeGrain) string {
	switch specifier {
	case api.TimeGrain_TIME_GRAIN_MILLISECOND:
		return "MILLISECOND"
	case api.TimeGrain_TIME_GRAIN_SECOND:
		return "SECOND"
	case api.TimeGrain_TIME_GRAIN_MINUTE:
		return "MINUTE"
	case api.TimeGrain_TIME_GRAIN_HOUR:
		return "HOUR"
	case api.TimeGrain_TIME_GRAIN_DAY:
		return "DAY"
	case api.TimeGrain_TIME_GRAIN_WEEK:
		return "WEEK"
	case api.TimeGrain_TIME_GRAIN_MONTH:
		return "MONTH"
	case api.TimeGrain_TIME_GRAIN_YEAR:
		return "YEAR"
	}
	panic(fmt.Errorf("unconvertable time grain specifier: %v", specifier))
}

func (s *Server) GenerateTimeSeries(ctx context.Context, request *api.GenerateTimeSeriesRequest) (*api.GenerateTimeSeriesResponse, error) {
	timeRange, err := s.normaliseTimeRange(ctx, request)
	if err != nil {
		return nil, err
	}
	var measures []*api.BasicMeasureDefinition = normaliseMeasures(request.Measures).BasicMeasures
	var timestampColumn string = request.TimestampColumnName
	var tableName string = request.TableName
	var filter string = getFilterFromMetricsViewFilters(request.Filters)
	var timeGranularity string = convertToDateTruncSpecifier(timeRange.Interval)
	var tsAlias string
	if timestampColumn == "ts" {
		tsAlias = "_ts"
	} else {
		tsAlias = "ts"
	}
	if filter != "" {
		filter = "WHERE " + filter
	}
	sql := `CREATE TEMPORARY TABLE _ts_ AS (
        -- generate a time series column that has the intended range
        WITH template as (
          SELECT 
            generate_series as ` + tsAlias + `
          FROM 
            generate_series(
<<<<<<< HEAD
              date_trunc('` + timeGranularity + `', TIMESTAMP '` + timeRange.Start.AsTime().Format(IsoFormat) + `'), 
              date_trunc('` + timeGranularity + `', TIMESTAMP '` + timeRange.End.AsTime().Format(IsoFormat) + `'),
=======
              date_trunc('` + timeGranularity + `', TIMESTAMP '` + timeRange.Start.AsTime().Format(ISO_FORMAT) + `'), 
              date_trunc('` + timeGranularity + `', TIMESTAMP '` + timeRange.End.AsTime().Format(ISO_FORMAT) + `'),
>>>>>>> 5ca1597f
              interval '1 ` + timeGranularity + `')
        ),
        -- transform the original data, and optionally sample it.
        series AS (
          SELECT 
            date_trunc('` + timeGranularity + `', "` + EscapeDoubleQuotes(timestampColumn) + `") as ` + tsAlias + `,` + getExpressionColumnsFromMeasures(measures) + `
          FROM "` + EscapeDoubleQuotes(tableName) + `" ` + filter + `
          GROUP BY ` + tsAlias + ` ORDER BY ` + tsAlias + `
        )
        -- join the transformed data with the generated time series column,
        -- coalescing the first value to get the 0-default when the rolled up data
        -- does not have that value.
        SELECT 
          ` + getCoalesceStatementsMeasures(measures) + `,
          template.` + tsAlias + ` as ts from template
        LEFT OUTER JOIN series ON template.` + tsAlias + ` = series.` + tsAlias + `
        ORDER BY template.` + tsAlias + `
      )`
	rows, err := s.query(ctx, request.InstanceId, &drivers.Statement{
		Query: sql,
	})
	defer s.dropTempTable(ctx, request.InstanceId)
	if err != nil {
		return nil, err
	}
	rows.Close()
	rows, err = s.query(ctx, request.InstanceId, &drivers.Statement{
		Query: "SELECT * from _ts_",
	})
	if err != nil {
		return nil, err
	}
	results, err := convertRowsToTimeSeriesValues(rows, len(measures)+1)
	if err != nil {
		return nil, err
	}
	var spOp *api.TimeSeriesResponse_TimeSeriesValues
	if request.Pixels != nil {
		pixels := int(*request.Pixels)
		sparkValues, er := s.createTimestampRollupReduction(ctx, request.InstanceId, "_ts_", "ts", "count", pixels)
		if er != nil {
			return nil, er
		}
		spOp = &api.TimeSeriesResponse_TimeSeriesValues{
			Values: sparkValues,
		}
	}

	return &api.GenerateTimeSeriesResponse{
		Rollup: &api.TimeSeriesResponse{
			Results:   results,
			TimeRange: timeRange,
			Spark:     spOp,
		},
	}, nil
}

func getFilterFromTimeRange(timestampColumn string, timeRange *api.TimeSeriesTimeRange) string {
	var conditions []string
	escapedTimestampColumn := EscapeDoubleQuotes(timestampColumn)
	if timeRange.Start != nil {
		conditions = append(conditions, escapedTimestampColumn+` >= TIMESTAMP '`+timeRange.Start.AsTime().Format(IsoFormat)+`'`)
	}
	if timeRange.End != nil {
		conditions = append(conditions, escapedTimestampColumn+` <= TIMESTAMP '`+timeRange.End.AsTime().Format(IsoFormat)+`'`)
	}

	return strings.Join(conditions, " AND ")
}

func convertRowsToTimeSeriesValues(rows *drivers.Result, rowLength int) ([]*api.TimeSeriesValue, error) {
	results := make([]*api.TimeSeriesValue, 0)
	defer rows.Close()
	var converr error
	for rows.Next() {
		value := api.TimeSeriesValue{}
		results = append(results, &value)
		row := make(map[string]interface{}, rowLength)
		err := rows.MapScan(row)
		if err != nil {
			return results, err
		}
		value.Ts = row["ts"].(time.Time).Format(IsoFormat)
		delete(row, "ts")
		value.Records = make(map[string]float64, len(row))
		for k, v := range row {
			switch x := v.(type) {
			case int32:
				value.Records[k] = float64(x)
			case int64:
				value.Records[k] = float64(x)
			case float32:
				value.Records[k] = float64(x)
			case float64:
				value.Records[k] = x
			default:
				return nil, fmt.Errorf("unknown type %T ", v)
			}
		}
	}
	return results, converr
<<<<<<< HEAD
=======
}

func createErrResult(timeRange *api.TimeSeriesTimeRange) *api.TimeSeriesRollup {
	return &api.TimeSeriesRollup{
		Rollup: &api.TimeSeriesResponse{
			Results:   []*api.TimeSeriesValue{},
			TimeRange: timeRange,
		},
	}
}

func createErrResultWithPartial(timeRange *api.TimeSeriesTimeRange, results []*api.TimeSeriesValue) *api.TimeSeriesRollup {
	return &api.TimeSeriesRollup{
		Rollup: &api.TimeSeriesResponse{
			Results:   results,
			TimeRange: timeRange,
		},
	}
>>>>>>> 5ca1597f
}

func (s *Server) dropTempTable(ctx context.Context, instanceId string) {
	rs, er := s.query(ctx, instanceId, &drivers.Statement{
		Query: "DROP TABLE _ts_",
	})
	if er == nil {
		rs.Close()
	}
}<|MERGE_RESOLUTION|>--- conflicted
+++ resolved
@@ -206,11 +206,7 @@
 		rtr = &api.TimeSeriesTimeRange{}
 	}
 	var result api.TimeSeriesTimeRange
-<<<<<<< HEAD
 	if rtr.Interval == api.TimeGrain_TIME_GRAIN_UNSPECIFIED {
-=======
-	if rtr.Interval == api.TimeGrain_UNSPECIFIED {
->>>>>>> 5ca1597f
 		r, err := s.EstimateRollupInterval(ctx, &api.EstimateRollupIntervalRequest{
 			InstanceId: request.InstanceId,
 			TableName:  request.TableName,
@@ -225,11 +221,7 @@
 			End:      r.End,
 		}
 	} else if rtr.Start == nil || rtr.End == nil {
-<<<<<<< HEAD
 		tr, err := s.GetTimeRangeSummary(ctx, &api.GetTimeRangeSummaryRequest{
-=======
-		tr, err := s.GetTimeRangeSummary(ctx, &api.TimeRangeSummaryRequest{
->>>>>>> 5ca1597f
 			InstanceId: request.InstanceId,
 			TableName:  request.TableName,
 			ColumnName: request.TimestampColumnName,
@@ -239,13 +231,8 @@
 		}
 		result = api.TimeSeriesTimeRange{
 			Interval: rtr.Interval,
-<<<<<<< HEAD
 			Start:    tr.TimeRangeSummary.Min,
 			End:      tr.TimeRangeSummary.Max,
-=======
-			Start:    tr.Min,
-			End:      tr.Max,
->>>>>>> 5ca1597f
 		}
 	}
 	if rtr.Start != nil {
@@ -254,11 +241,7 @@
 	if rtr.End != nil {
 		result.End = rtr.End
 	}
-<<<<<<< HEAD
 	if rtr.Interval != api.TimeGrain_TIME_GRAIN_UNSPECIFIED {
-=======
-	if rtr.Interval != api.TimeGrain_UNSPECIFIED {
->>>>>>> 5ca1597f
 		result.Interval = rtr.Interval
 	}
 	return &result, nil
@@ -454,13 +437,8 @@
             generate_series as ` + tsAlias + `
           FROM 
             generate_series(
-<<<<<<< HEAD
-              date_trunc('` + timeGranularity + `', TIMESTAMP '` + timeRange.Start.AsTime().Format(IsoFormat) + `'), 
+              date_trunc('` + timeGranularity + `', TIMESTAMP '` + timeRange.Start.AsTime().Format(IsoFormat) + `'),
               date_trunc('` + timeGranularity + `', TIMESTAMP '` + timeRange.End.AsTime().Format(IsoFormat) + `'),
-=======
-              date_trunc('` + timeGranularity + `', TIMESTAMP '` + timeRange.Start.AsTime().Format(ISO_FORMAT) + `'), 
-              date_trunc('` + timeGranularity + `', TIMESTAMP '` + timeRange.End.AsTime().Format(ISO_FORMAT) + `'),
->>>>>>> 5ca1597f
               interval '1 ` + timeGranularity + `')
         ),
         -- transform the original data, and optionally sample it.
@@ -562,27 +540,6 @@
 		}
 	}
 	return results, converr
-<<<<<<< HEAD
-=======
-}
-
-func createErrResult(timeRange *api.TimeSeriesTimeRange) *api.TimeSeriesRollup {
-	return &api.TimeSeriesRollup{
-		Rollup: &api.TimeSeriesResponse{
-			Results:   []*api.TimeSeriesValue{},
-			TimeRange: timeRange,
-		},
-	}
-}
-
-func createErrResultWithPartial(timeRange *api.TimeSeriesTimeRange, results []*api.TimeSeriesValue) *api.TimeSeriesRollup {
-	return &api.TimeSeriesRollup{
-		Rollup: &api.TimeSeriesResponse{
-			Results:   results,
-			TimeRange: timeRange,
-		},
-	}
->>>>>>> 5ca1597f
 }
 
 func (s *Server) dropTempTable(ctx context.Context, instanceId string) {
