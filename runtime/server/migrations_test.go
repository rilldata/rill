--- conflicted
+++ resolved
@@ -53,41 +53,6 @@
 	assertTablePresence(t, server, instanceId, "AdBids_New", 100000)
 }
 
-<<<<<<< HEAD
-func getTestServer() (*Server, string, error) {
-	metastore, err := drivers.Open("sqlite", "file:rill?mode=memory&cache=shared")
-	if err != nil {
-		return nil, "", err
-	}
-	err = metastore.Migrate(context.Background())
-	if err != nil {
-		return nil, "", err
-	}
-
-	server, err := NewServer(&ServerOptions{
-		ConnectionCacheSize:  100,
-		CatalogCacheSize:     100,
-		CatalogCacheDuration: 10 * time.Second,
-	}, metastore, nil)
-	if err != nil {
-		return nil, "", err
-	}
-
-	resp, err := server.CreateInstance(context.Background(), &api.CreateInstanceRequest{
-		Driver:       "duckdb",
-		Dsn:          "",
-		Exposed:      true,
-		EmbedCatalog: true,
-	})
-	if err != nil {
-		return nil, "", err
-	}
-
-	return server, resp.InstanceId, nil
-}
-
-=======
->>>>>>> b5441ef5
 func assertTablePresence(t *testing.T, server *Server, instanceId string, tableName string, count int) {
 	resp, err := server.QueryDirect(context.Background(), &api.QueryDirectRequest{
 		InstanceId: instanceId,
