package server

import (
	"context"
	"fmt"
	"math"
	"time"

	"github.com/marcboeker/go-duckdb"

	runtimev1 "github.com/rilldata/rill/proto/gen/rill/runtime/v1"
	"github.com/rilldata/rill/runtime/drivers"
	"github.com/rilldata/rill/runtime/queries"
	"google.golang.org/grpc/codes"
	"google.golang.org/grpc/status"
	"google.golang.org/protobuf/types/known/timestamppb"
)

func (s *Server) GetTopK(ctx context.Context, req *runtimev1.GetTopKRequest) (*runtimev1.GetTopKResponse, error) {
	agg := "count(*)"
	if req.Agg != "" {
		agg = req.Agg
	}
<<<<<<< HEAD

	k := 50
	if req.K != 0 {
		k = int(req.K)
=======
	topKSql := fmt.Sprintf("SELECT %s as value, %s AS count from %s GROUP BY %s ORDER BY count desc LIMIT %d",
		quoteName(topKRequest.ColumnName),
		agg,
		topKRequest.TableName,
		quoteName(topKRequest.ColumnName),
		k,
	)
	rows, err := s.query(ctx, topKRequest.InstanceId, &drivers.Statement{
		Query:    topKSql,
		Priority: int(topKRequest.Priority),
	})
	if err != nil {
		return nil, err
>>>>>>> abbdbf06
	}

	q := &queries.ColumnTopK{
		TableName:  req.TableName,
		ColumnName: req.ColumnName,
		Agg:        agg,
		K:          k,
	}

	err := s.runtime.Query(ctx, req.InstanceId, q, int(req.Priority))
	if err != nil {
		return nil, status.Error(codes.Unknown, err.Error())
	}

	return &runtimev1.GetTopKResponse{
		CategoricalSummary: &runtimev1.CategoricalSummary{
			Case: &runtimev1.CategoricalSummary_TopK{
				TopK: q.Result,
			},
		},
	}, nil
}

func (s *Server) GetNullCount(ctx context.Context, nullCountRequest *runtimev1.GetNullCountRequest) (*runtimev1.GetNullCountResponse, error) {
	nullCountSql := fmt.Sprintf("SELECT count(*) as count from %s WHERE %s IS NULL",
		nullCountRequest.TableName,
		quoteName(nullCountRequest.ColumnName),
	)
	rows, err := s.query(ctx, nullCountRequest.InstanceId, &drivers.Statement{
		Query:    nullCountSql,
		Priority: int(nullCountRequest.Priority),
	})
	if err != nil {
		return nil, err
	}
	defer rows.Close()

	var count float64
	for rows.Next() {
		err = rows.Scan(&count)
		if err != nil {
			return nil, err
		}
	}

	return &runtimev1.GetNullCountResponse{
		Count: count,
	}, nil
}

func (s *Server) GetDescriptiveStatistics(ctx context.Context, request *runtimev1.GetDescriptiveStatisticsRequest) (*runtimev1.GetDescriptiveStatisticsResponse, error) {
	sanitizedColumnName := quoteName(request.ColumnName)
	descriptiveStatisticsSql := fmt.Sprintf("SELECT "+
		"min(%s) as min, "+
		"approx_quantile(%s, 0.25) as q25, "+
		"approx_quantile(%s, 0.5)  as q50, "+
		"approx_quantile(%s, 0.75) as q75, "+
		"max(%s) as max, "+
		"avg(%s)::FLOAT as mean, "+
		"stddev_pop(%s) as sd "+
		"FROM %s",
		sanitizedColumnName, sanitizedColumnName, sanitizedColumnName, sanitizedColumnName, sanitizedColumnName, sanitizedColumnName, sanitizedColumnName, request.TableName)
	rows, err := s.query(ctx, request.InstanceId, &drivers.Statement{
		Query:    descriptiveStatisticsSql,
		Priority: int(request.Priority),
	})
	if err != nil {
		return nil, err
	}
	defer rows.Close()

	stats := new(runtimev1.NumericStatistics)
	for rows.Next() {
		err = rows.Scan(&stats.Min, &stats.Q25, &stats.Q50, &stats.Q75, &stats.Max, &stats.Mean, &stats.Sd)
		if err != nil {
			return nil, err
		}
	}
	resp := &runtimev1.NumericSummary{
		Case: &runtimev1.NumericSummary_NumericStatistics{
			NumericStatistics: stats,
		},
	}
	return &runtimev1.GetDescriptiveStatisticsResponse{
		NumericSummary: resp,
	}, nil
}

/**
 * Estimates the smallest time grain present in the column.
 * The "smallest time grain" is the smallest value that we believe the user
 * can reliably roll up. In other words, if the data is reported daily, this
 * action will return "day", since that's the smallest rollup grain we can
 * rely on.
 *
 * This function can only focus on some common time grains. It will operate on
 * - ms
 * - second
 * - minute
 * - hour
 * - day
 * - week
 * - month
 * - year
 *
 * It will not estimate any more nuanced or difficult-to-measure time grains, such as
 * quarters, once-a-month, etc.
 *
 * It accomplishes its goal by sampling 500k values of a column and then estimating the cardinality
 * of each. If there are < 500k samples, the action will use all of the column's data.
 * We're not sure all the ways this heuristic will fail, but it seems pretty resilient to the tests
 * we've thrown at it.
 */

func (s *Server) EstimateSmallestTimeGrain(ctx context.Context, request *runtimev1.EstimateSmallestTimeGrainRequest) (*runtimev1.EstimateSmallestTimeGrainResponse, error) {
	sampleSize := int64(500000)
	rows, err := s.query(ctx, request.InstanceId, &drivers.Statement{
		Query:    fmt.Sprintf("SELECT count(*) as c FROM %s", request.TableName),
		Priority: int(request.Priority),
	})
	if err != nil {
		return nil, err
	}
	var totalRows int64
	for rows.Next() {
		err := rows.Scan(&totalRows)
		if err != nil {
			return nil, err
		}
	}
	rows.Close()
	var useSample string
	if sampleSize > totalRows {
		useSample = ""
	} else {
		useSample = fmt.Sprintf("USING SAMPLE %d ROWS", sampleSize)
	}

	estimateSql := fmt.Sprintf(`
      WITH cleaned_column AS (
          SELECT %s as cd
          from %s
          %s
      ),
      time_grains as (
      SELECT 
          approx_count_distinct(extract('years' from cd)) as year,
          approx_count_distinct(extract('months' from cd)) as month,
          approx_count_distinct(extract('dayofyear' from cd)) as dayofyear,
          approx_count_distinct(extract('dayofmonth' from cd)) as dayofmonth,
          min(cd = last_day(cd)) = TRUE as lastdayofmonth,
          approx_count_distinct(extract('weekofyear' from cd)) as weekofyear,
          approx_count_distinct(extract('dayofweek' from cd)) as dayofweek,
          approx_count_distinct(extract('hour' from cd)) as hour,
          approx_count_distinct(extract('minute' from cd)) as minute,
          approx_count_distinct(extract('second' from cd)) as second,
          approx_count_distinct(extract('millisecond' from cd) - extract('seconds' from cd) * 1000) as ms
      FROM cleaned_column
      )
      SELECT 
        COALESCE(
            case WHEN ms > 1 THEN 'milliseconds' else NULL END,
            CASE WHEN second > 1 THEN 'seconds' else NULL END,
            CASE WHEN minute > 1 THEN 'minutes' else null END,
            CASE WHEN hour > 1 THEN 'hours' else null END,
            -- cases above, if equal to 1, then we have some candidates for
            -- bigger time grains. We need to reverse from here
            -- years, months, weeks, days.
            CASE WHEN dayofyear = 1 and year > 1 THEN 'years' else null END,
            CASE WHEN (dayofmonth = 1 OR lastdayofmonth) and month > 1 THEN 'months' else null END,
            CASE WHEN dayofweek = 1 and weekofyear > 1 THEN 'weeks' else null END,
            CASE WHEN hour = 1 THEN 'days' else null END
        ) as estimatedSmallestTimeGrain
      FROM time_grains
      `, quoteName(request.ColumnName), request.TableName, useSample)
	rows, err = s.query(ctx, request.InstanceId, &drivers.Statement{
		Query:    estimateSql,
		Priority: int(request.Priority),
	})
	if err != nil {
		return nil, err
	}
	defer rows.Close()

	var timeGrainString string
	for rows.Next() {
		err := rows.Scan(&timeGrainString)
		if err != nil {
			return nil, err
		}
	}
	var timeGrain *runtimev1.EstimateSmallestTimeGrainResponse
	switch timeGrainString {
	case "milliseconds":
		timeGrain = &runtimev1.EstimateSmallestTimeGrainResponse{
			TimeGrain: runtimev1.TimeGrain_TIME_GRAIN_MILLISECOND,
		}
	case "seconds":
		timeGrain = &runtimev1.EstimateSmallestTimeGrainResponse{
			TimeGrain: runtimev1.TimeGrain_TIME_GRAIN_SECOND,
		}
	case "minutes":
		timeGrain = &runtimev1.EstimateSmallestTimeGrainResponse{
			TimeGrain: runtimev1.TimeGrain_TIME_GRAIN_MINUTE,
		}
	case "hours":
		timeGrain = &runtimev1.EstimateSmallestTimeGrainResponse{
			TimeGrain: runtimev1.TimeGrain_TIME_GRAIN_HOUR,
		}
	case "days":
		timeGrain = &runtimev1.EstimateSmallestTimeGrainResponse{
			TimeGrain: runtimev1.TimeGrain_TIME_GRAIN_DAY,
		}
	case "weeks":
		timeGrain = &runtimev1.EstimateSmallestTimeGrainResponse{
			TimeGrain: runtimev1.TimeGrain_TIME_GRAIN_WEEK,
		}
	case "months":
		timeGrain = &runtimev1.EstimateSmallestTimeGrainResponse{
			TimeGrain: runtimev1.TimeGrain_TIME_GRAIN_MONTH,
		}
	case "years":
		timeGrain = &runtimev1.EstimateSmallestTimeGrainResponse{
			TimeGrain: runtimev1.TimeGrain_TIME_GRAIN_YEAR,
		}
	}
	return timeGrain, nil
}

func (s *Server) GetNumericHistogram(ctx context.Context, request *runtimev1.GetNumericHistogramRequest) (*runtimev1.GetNumericHistogramResponse, error) {
	sanitizedColumnName := quoteName(request.ColumnName)
	sql := fmt.Sprintf("SELECT approx_quantile(%s, 0.75)-approx_quantile(%s, 0.25) as IQR, approx_count_distinct(%s) as count, max(%s) - min(%s) as range FROM %s",
		sanitizedColumnName, sanitizedColumnName, sanitizedColumnName, sanitizedColumnName, sanitizedColumnName, request.TableName)
	rows, err := s.query(ctx, request.InstanceId, &drivers.Statement{
		Query:    sql,
		Priority: int(request.Priority),
	})
	if err != nil {
		return nil, err
	}
	defer rows.Close()
	var iqr, count, rangeVal float64
	for rows.Next() {
		err = rows.Scan(&iqr, &count, &rangeVal)
		if err != nil {
			return nil, err
		}
	}
	var bucketSize float64
	if count < 40 {
		// Use cardinality if unique count less than 40
		bucketSize = count
	} else {
		// Use Freedman–Diaconis rule for calculating number of bins
		bucketWidth := (2 * iqr) / math.Cbrt(count)
		FDEstimatorBucketSize := math.Ceil(rangeVal / bucketWidth)
		bucketSize = math.Min(40, FDEstimatorBucketSize)
	}
	selectColumn := fmt.Sprintf("%s::DOUBLE", sanitizedColumnName)

	histogramSql := fmt.Sprintf(`
          WITH data_table AS (
            SELECT %[1]s as %[2]s 
            FROM %[3]s
            WHERE %[2]s IS NOT NULL
          ), S AS (
            SELECT 
              min(%[2]s) as minVal,
              max(%[2]s) as maxVal,
              (max(%[2]s) - min(%[2]s)) as range
              FROM data_table
          ), values AS (
            SELECT %[2]s as value from data_table
            WHERE %[2]s IS NOT NULL
          ), buckets AS (
            SELECT
              range as bucket,
              (range) * (select range FROM S) / %[4]v + (select minVal from S) as low,
              (range + 1) * (select range FROM S) / %[4]v + (select minVal from S) as high
            FROM range(0, %[4]v, 1)
          ),
          -- bin the values
          binned_data AS (
            SELECT 
              FLOOR((value - (select minVal from S)) / (select range from S) * %[4]v) as bucket
            from values
          ),
          -- join the bucket set with the binned values to generate the histogram
          histogram_stage AS (
          SELECT
              buckets.bucket,
              low,
              high,
              SUM(CASE WHEN binned_data.bucket = buckets.bucket THEN 1 ELSE 0 END) as count
            FROM buckets
            LEFT JOIN binned_data ON binned_data.bucket = buckets.bucket
            GROUP BY buckets.bucket, low, high
            ORDER BY buckets.bucket
          ),
          -- calculate the right edge, sine in histogram_stage we don't look at the values that
          -- might be the largest.
          right_edge AS (
            SELECT count(*) as c from values WHERE value = (select maxVal from S)
          )
          SELECT 
            bucket,
            low,
            high,
            -- fill in the case where we've filtered out the highest value and need to recompute it, otherwise use count.
            CASE WHEN high = (SELECT max(high) from histogram_stage) THEN count + (select c from right_edge) ELSE count END AS count
            FROM histogram_stage
	      `, selectColumn, sanitizedColumnName, request.TableName, bucketSize)
	histogramRows, err := s.query(ctx, request.InstanceId, &drivers.Statement{
		Query:    histogramSql,
		Priority: int(request.Priority),
	})
	if err != nil {
		return nil, err
	}
	defer histogramRows.Close()
	histogramBins := make([]*runtimev1.NumericHistogramBins_Bin, 0)
	for histogramRows.Next() {
		bin := &runtimev1.NumericHistogramBins_Bin{}
		err = histogramRows.Scan(&bin.Bucket, &bin.Low, &bin.High, &bin.Count)
		if err != nil {
			return nil, err
		}
		histogramBins = append(histogramBins, bin)
	}
	return &runtimev1.GetNumericHistogramResponse{
		NumericSummary: &runtimev1.NumericSummary{
			Case: &runtimev1.NumericSummary_NumericHistogramBins{
				NumericHistogramBins: &runtimev1.NumericHistogramBins{
					Bins: histogramBins,
				},
			},
		},
	}, nil
}

func (s *Server) GetRugHistogram(ctx context.Context, request *runtimev1.GetRugHistogramRequest) (*runtimev1.GetRugHistogramResponse, error) {
	sanitizedColumnName := quoteName(request.ColumnName)
	outlierPseudoBucketSize := 500
	selectColumn := fmt.Sprintf("%s::DOUBLE", sanitizedColumnName)

	rugSql := fmt.Sprintf(`WITH data_table AS (
            SELECT %[1]s as %[2]s
            FROM %[3]s
            WHERE %[2]s IS NOT NULL
          ), S AS (
            SELECT
              min(%[2]s) as minVal,
              max(%[2]s) as maxVal,
              (max(%[2]s) - min(%[2]s)) as range
              FROM data_table
          ), values AS (
            SELECT %[2]s as value from data_table
            WHERE %[2]s IS NOT NULL
          ), 
          buckets AS (
            SELECT
              range as bucket,
              (range) * (select range FROM S) / %[4]v + (select minVal from S) as low,
              (range + 1) * (select range FROM S) / %[4]v + (select minVal from S) as high
            FROM range(0, %[4]v, 1)
          ),
          -- bin the values
          binned_data AS (
            SELECT 
              FLOOR((value - (select minVal from S)) / (select range from S) * %[4]v) as bucket
            from values
          ),
          -- join the bucket set with the binned values to generate the histogram
          histogram_stage AS (
          SELECT
              buckets.bucket,
              low,
              high,
              SUM(CASE WHEN binned_data.bucket = buckets.bucket THEN 1 ELSE 0 END) as count
            FROM buckets
            LEFT JOIN binned_data ON binned_data.bucket = buckets.bucket
            GROUP BY buckets.bucket, low, high
            ORDER BY buckets.bucket
          ),
          -- calculate the right edge, sine in histogram_stage we don't look at the values that
          -- might be the largest.
          right_edge AS (
            SELECT count(*) as c from values WHERE value = (select maxVal from S)
          ), histrogram_with_edge AS (
          SELECT
            bucket,
            low,
            high,
            -- fill in the case where we've filtered out the highest value and need to recompute it, otherwise use count.
            CASE WHEN high = (SELECT max(high) from histogram_stage) THEN count + (select c from right_edge) ELSE count END AS count
            FROM histogram_stage
          )
          SELECT
            bucket,
            low,
            high,
            CASE WHEN count>0 THEN true ELSE false END AS present,
			count
          FROM histrogram_with_edge
          WHERE present=true`, selectColumn, sanitizedColumnName, request.TableName, outlierPseudoBucketSize)

	outlierResults, err := s.query(ctx, request.InstanceId, &drivers.Statement{
		Query:    rugSql,
		Priority: int(request.Priority),
	})
	if err != nil {
		return nil, err
	}
	defer outlierResults.Close()

	outlierBins := make([]*runtimev1.NumericOutliers_Outlier, 0)
	for outlierResults.Next() {
		outlier := &runtimev1.NumericOutliers_Outlier{}
		err = outlierResults.Scan(&outlier.Bucket, &outlier.Low, &outlier.High, &outlier.Present, &outlier.Count)
		if err != nil {
			return nil, err
		}
		outlierBins = append(outlierBins, outlier)
	}

	return &runtimev1.GetRugHistogramResponse{
		NumericSummary: &runtimev1.NumericSummary{
			Case: &runtimev1.NumericSummary_NumericOutliers{
				NumericOutliers: &runtimev1.NumericOutliers{
					Outliers: outlierBins,
				},
			},
		},
	}, nil
}

func (s *Server) GetTimeRangeSummary(ctx context.Context, request *runtimev1.GetTimeRangeSummaryRequest) (*runtimev1.GetTimeRangeSummaryResponse, error) {
	sanitizedColumnName := quoteName(request.ColumnName)
	rows, err := s.query(ctx, request.InstanceId, &drivers.Statement{
		Query: fmt.Sprintf("SELECT min(%[1]s) as min, max(%[1]s) as max, max(%[1]s) - min(%[1]s) as interval FROM %[2]s",
			sanitizedColumnName, request.TableName),
		Priority: int(request.Priority),
	})
	if err != nil {
		return nil, err
	}
	defer rows.Close()
	if rows.Next() {
		summary := &runtimev1.TimeRangeSummary{}
		rowMap := make(map[string]any)
		err = rows.MapScan(rowMap)
		if err != nil {
			return nil, err
		}
		summary.Min = timestamppb.New(rowMap["min"].(time.Time))
		summary.Max = timestamppb.New(rowMap["max"].(time.Time))
		summary.Interval, err = handleInterval(rowMap["interval"])
		if err != nil {
			return nil, err
		}
		return &runtimev1.GetTimeRangeSummaryResponse{
			TimeRangeSummary: summary,
		}, nil
	}
	return nil, status.Error(codes.Internal, "no rows returned")
}

func handleInterval(interval any) (*runtimev1.TimeRangeSummary_Interval, error) {
	switch interval.(type) {
	case duckdb.Interval:
		duckDbInterval := interval.(duckdb.Interval)
		var result = new(runtimev1.TimeRangeSummary_Interval)
		result.Days = duckDbInterval.Days
		result.Months = duckDbInterval.Months
		result.Micros = duckDbInterval.Micros
		return result, nil
	case int64:
		// for date type column interval is difference in num days for two dates
		days := interval.(int64)
		var result = new(runtimev1.TimeRangeSummary_Interval)
		result.Days = int32(days)
		return result, nil
	}
	return nil, fmt.Errorf("cannot handle interval type %T", interval)
}

func (s *Server) GetCardinalityOfColumn(ctx context.Context, request *runtimev1.GetCardinalityOfColumnRequest) (*runtimev1.GetCardinalityOfColumnResponse, error) {
	sanitizedColumnName := quoteName(request.ColumnName)
	rows, err := s.query(ctx, request.InstanceId, &drivers.Statement{
		Query:    fmt.Sprintf("SELECT approx_count_distinct(%s) as count from %s", sanitizedColumnName, request.TableName),
		Priority: int(request.Priority),
	})
	if err != nil {
		return nil, err
	}
	defer rows.Close()
	var count float64
	for rows.Next() {
		err = rows.Scan(&count)
		if err != nil {
			return nil, err
		}
		return &runtimev1.GetCardinalityOfColumnResponse{
			CategoricalSummary: &runtimev1.CategoricalSummary{
				Case: &runtimev1.CategoricalSummary_Cardinality{
					Cardinality: count,
				},
			},
		}, nil
	}
	return nil, status.Error(codes.Internal, "no rows returned")
}

func quoteName(columnName string) string {
	return fmt.Sprintf("\"%s\"", columnName)
}<|MERGE_RESOLUTION|>--- conflicted
+++ resolved
@@ -21,26 +21,10 @@
 	if req.Agg != "" {
 		agg = req.Agg
 	}
-<<<<<<< HEAD
 
 	k := 50
 	if req.K != 0 {
 		k = int(req.K)
-=======
-	topKSql := fmt.Sprintf("SELECT %s as value, %s AS count from %s GROUP BY %s ORDER BY count desc LIMIT %d",
-		quoteName(topKRequest.ColumnName),
-		agg,
-		topKRequest.TableName,
-		quoteName(topKRequest.ColumnName),
-		k,
-	)
-	rows, err := s.query(ctx, topKRequest.InstanceId, &drivers.Statement{
-		Query:    topKSql,
-		Priority: int(topKRequest.Priority),
-	})
-	if err != nil {
-		return nil, err
->>>>>>> abbdbf06
 	}
 
 	q := &queries.ColumnTopK{
