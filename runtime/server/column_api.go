--- conflicted
+++ resolved
@@ -2,13 +2,11 @@
 
 import (
 	"context"
-	"database/sql"
 	"fmt"
 	"math"
 	"time"
 
 	"github.com/marcboeker/go-duckdb"
-	"google.golang.org/protobuf/types/known/structpb"
 
 	runtimev1 "github.com/rilldata/rill/proto/gen/rill/runtime/v1"
 	"github.com/rilldata/rill/runtime/drivers"
@@ -18,45 +16,17 @@
 	"google.golang.org/protobuf/types/known/timestamppb"
 )
 
-<<<<<<< HEAD
 func (s *Server) GetTopK(ctx context.Context, req *runtimev1.GetTopKRequest) (*runtimev1.GetTopKResponse, error) {
 	agg := "count(*)"
-	if req.Agg != nil {
-		agg = *req.Agg
+	if req.Agg != "" {
+		agg = req.Agg
 	}
 
 	k := 50
-	if req.K != nil {
-		k = int(*req.K)
-=======
-const defaultK = 50
-const defaultAgg = "count(*)"
-
-func (s *Server) GetTopK(ctx context.Context, topKRequest *runtimev1.GetTopKRequest) (*runtimev1.GetTopKResponse, error) {
-	agg := defaultAgg
-	k := int32(defaultK)
-	if topKRequest.Agg != "" {
-		agg = topKRequest.Agg
-	}
-	if topKRequest.K != 0 {
-		k = topKRequest.K
-	}
-	topKSql := fmt.Sprintf("SELECT %s as value, %s AS count from %s GROUP BY %s ORDER BY count desc LIMIT %d",
-		quoteName(topKRequest.ColumnName),
-		agg,
-		topKRequest.TableName,
-		quoteName(topKRequest.ColumnName),
-		k,
-	)
-	rows, err := s.query(ctx, topKRequest.InstanceId, &drivers.Statement{
-		Query: topKSql,
-	})
-	if err != nil {
-		return nil, err
->>>>>>> f0908b50
-	}
-
-<<<<<<< HEAD
+	if req.K != 0 {
+		k = int(req.K)
+	}
+
 	q := &queries.ColumnTopK{
 		TableName:  req.TableName,
 		ColumnName: req.ColumnName,
@@ -67,24 +37,6 @@
 	err := s.runtime.Query(ctx, req.InstanceId, q, int(req.Priority))
 	if err != nil {
 		return nil, status.Error(codes.Unknown, err.Error())
-=======
-	topKResponse := runtimev1.TopK{
-		Entries: make([]*runtimev1.TopK_Entry, 0),
-	}
-	for rows.Next() {
-		var topKEntry runtimev1.TopK_Entry
-		var value sql.NullString
-		err = rows.Scan(&value, &topKEntry.Count)
-		if err != nil {
-			return nil, err
-		}
-		if value.Valid {
-			topKEntry.Value = structpb.NewStringValue(value.String)
-		} else {
-			topKEntry.Value = structpb.NewNullValue()
-		}
-		topKResponse.Entries = append(topKResponse.Entries, &topKEntry)
->>>>>>> f0908b50
 	}
 
 	return &runtimev1.GetTopKResponse{
