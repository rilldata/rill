package server

import (
	"context"
	"encoding/json"
	"errors"
	"fmt"
	"io"
	"net/http"
	"time"

	"github.com/mark3labs/mcp-go/client"
	"github.com/mark3labs/mcp-go/mcp"
	"github.com/mark3labs/mcp-go/server"
	"github.com/r3labs/sse/v2"
	aiv1 "github.com/rilldata/rill/proto/gen/rill/ai/v1"
	runtimev1 "github.com/rilldata/rill/proto/gen/rill/runtime/v1"
	"github.com/rilldata/rill/runtime"
	"github.com/rilldata/rill/runtime/ai"
	"github.com/rilldata/rill/runtime/drivers"
	"github.com/rilldata/rill/runtime/pkg/observability"
	"github.com/rilldata/rill/runtime/server/auth"
	"go.opentelemetry.io/otel/attribute"
	"go.uber.org/zap"
	"google.golang.org/grpc/codes"
	"google.golang.org/grpc/metadata"
	"google.golang.org/grpc/status"
	"google.golang.org/protobuf/encoding/protojson"
	"google.golang.org/protobuf/types/known/structpb"
	"google.golang.org/protobuf/types/known/timestamppb"
)

func (s *Server) ListConversations(ctx context.Context, req *runtimev1.ListConversationsRequest) (*runtimev1.ListConversationsResponse, error) {
	claims := auth.GetClaims(ctx, req.InstanceId)
	if !claims.Can(runtime.UseAI) {
		return nil, ErrForbidden
	}

	if claims.UserID == "" {
		return &runtimev1.ListConversationsResponse{}, nil
	}

	catalog, release, err := s.runtime.Catalog(ctx, req.InstanceId)
	if err != nil {
		return nil, err
	}
	defer release()

	sessions, err := catalog.FindAISessions(ctx, claims.UserID)
	if err != nil {
		return nil, err
	}

	res := make([]*runtimev1.Conversation, len(sessions))
	for i, s := range sessions {
		res[i] = sessionToPB(s)
	}
	return &runtimev1.ListConversationsResponse{
		Conversations: res,
	}, nil
}

func (s *Server) GetConversation(ctx context.Context, req *runtimev1.GetConversationRequest) (*runtimev1.GetConversationResponse, error) {
	claims := auth.GetClaims(ctx, req.InstanceId)
	if !claims.Can(runtime.UseAI) {
		return nil, ErrForbidden
	}

	session, err := s.ai.Session(ctx, &ai.SessionOptions{
		InstanceID: req.InstanceId,
		SessionID:  req.ConversationId,
		Claims:     claims,
	})
	if err != nil {
		return nil, err
	}

	messages := session.Messages()
	messagePBs := make([]*runtimev1.Message, 0, len(messages))
	for _, msg := range messages {
		pb, err := messageToPB(session, msg)
		if err != nil {
			return nil, err
		}
		messagePBs = append(messagePBs, pb)
	}

	return &runtimev1.GetConversationResponse{
		Conversation: sessionToPB(session.CatalogSession()),
		Messages:     messagePBs,
	}, nil
}

// Complete runs a conversational AI completion with tool calling support.
func (s *Server) Complete(ctx context.Context, req *runtimev1.CompleteRequest) (resp *runtimev1.CompleteResponse, err error) {
	// Access check
	claims := auth.GetClaims(ctx, req.InstanceId)
	if !claims.Can(runtime.UseAI) {
		return nil, ErrForbidden
	}

	// Add basic validation - fail fast for invalid requests
	if req.Prompt == "" {
		return nil, status.Error(codes.InvalidArgument, "prompt cannot be empty")
	}

	// Setup user agent
	version := s.runtime.Version().Number
	if version == "" {
		version = "unknown"
	}
<<<<<<< HEAD
	userAgent := fmt.Sprintf("rill/%s", version)

	// Open the AI session
	session, err := s.ai.Session(ctx, &ai.SessionOptions{
		InstanceID: req.InstanceId,
		SessionID:  req.ConversationId,
		Claims:     claims,
		UserAgent:  userAgent,
=======

	// Create tool service for this server
	mcpServer, err := s.newMCPServer(ctx, req.InstanceId, false)
	if err != nil {
		return nil, fmt.Errorf("failed to create MCP server: %w", err)
	}
	mcpClient, err := newMCPClient(mcpServer)
	if err != nil {
		return nil, fmt.Errorf("failed to create MCP client: %w", err)
	}
	defer mcpClient.Close()
	toolService := &serverToolService{instanceID: req.InstanceId, mcpClient: mcpClient}

	// Delegate to runtime business logic
	result, err := s.runtime.CompleteWithTools(ctx, &runtime.CompleteWithToolsOptions{
		OwnerID:        claims.UserID,
		InstanceID:     req.InstanceId,
		ConversationID: conversationID,
		AppContext:     req.AppContext,
		Messages:       req.Messages,
		ToolService:    toolService,
>>>>>>> 403dc437
	})
	if err != nil {
		return nil, err
	}
	defer session.Flush(ctx)

	// Context
	ctx, cancel := context.WithCancel(ctx)
	defer cancel()

	// Open subscription for session messages and stream them to the client in the background
	var messages []*runtimev1.Message
	subCh := session.Subscribe()
	defer session.Unsubscribe(subCh)
	go func() {
		for {
			select {
			case <-ctx.Done():
				return
			case msg, ok := <-subCh:
				if !ok {
					return
				}
				pb, err := messageToPB(session, msg)
				if err != nil {
					s.logger.Error("failed to convert AI message to protobuf", zap.Error(err))
					continue
				}
				messages = append(messages, pb)
			}
		}
	}()

	// Make the call
	var res *ai.RouterAgentResult
	_, err = session.CallTool(ctx, ai.RoleUser, "router_agent", &res, ai.RouterAgentArgs{
		Prompt: req.Prompt,
	})
	if err != nil {
		return nil, err
	}
	return &runtimev1.CompleteResponse{
		ConversationId: session.ID(),
		Messages:       messages,
	}, nil
}

// CompleteStreaming implements RuntimeService
func (s *Server) CompleteStreaming(req *runtimev1.CompleteStreamingRequest, stream runtimev1.RuntimeService_CompleteStreamingServer) error {
	// Access check
	claims := auth.GetClaims(stream.Context(), req.InstanceId)
	if !claims.Can(runtime.UseAI) {
		return ErrForbidden
	}

	// Add basic validation - fail fast for invalid requests
	if req.Prompt == "" {
		return status.Error(codes.InvalidArgument, "prompt cannot be empty")
	}

<<<<<<< HEAD
	// Setup user agent
	version := s.runtime.Version().Number
	if version == "" {
		version = "unknown"
	}
	userAgent := fmt.Sprintf("rill/%s", version)

	// Open the AI session
	session, err := s.ai.Session(stream.Context(), &ai.SessionOptions{
		InstanceID: req.InstanceId,
		SessionID:  req.ConversationId,
		Claims:     claims,
		UserAgent:  userAgent,
	})
	if err != nil {
		return err
	}
	defer session.Flush(stream.Context())

	// Context
	ctx, cancel := context.WithCancel(stream.Context())
	defer cancel()

	// Open subscription for session messages and stream them to the client in the background
	subCh := session.Subscribe()
	defer session.Unsubscribe(subCh)
	go func() {
		for {
			select {
			case <-ctx.Done():
				return
			case msg, ok := <-subCh:
				if !ok {
					return
				}
				pb, err := messageToPB(session, msg)
				if err != nil {
					s.logger.Error("failed to convert AI message to protobuf", zap.Error(err))
					continue
				}
				err = stream.Send(&runtimev1.CompleteStreamingResponse{
					ConversationId: msg.SessionID,
					Message:        pb,
=======
	// Create tool service for this server
	mcpServer, err := s.newMCPServer(stream.Context(), req.InstanceId, false)
	if err != nil {
		return fmt.Errorf("failed to create MCP server: %w", err)
	}
	mcpClient, err := newMCPClient(mcpServer)
	if err != nil {
		return fmt.Errorf("failed to create MCP client: %w", err)
	}
	defer mcpClient.Close()
	toolService := &serverToolService{instanceID: req.InstanceId, mcpClient: mcpClient}

	// Delegate to runtime business logic
	_, err = s.runtime.CompleteWithTools(stream.Context(), &runtime.CompleteWithToolsOptions{
		OwnerID:        claims.UserID,
		InstanceID:     req.InstanceId,
		ConversationID: req.ConversationId,
		Messages: []*runtimev1.Message{{Role: "user", Content: []*aiv1.ContentBlock{{
			BlockType: &aiv1.ContentBlock_Text{
				Text: req.Prompt,
			},
		}}}},
		ToolService: toolService,
		OnMessage: func(conversationID string, msg *runtimev1.Message) error {
			// Emit one message for each content block.
			// In a future refactor, we'll try to apply this in the internal interfaces as well.
			for _, block := range msg.Content {
				err := stream.Send(&runtimev1.CompleteStreamingResponse{
					ConversationId: conversationID,
					Message: &runtimev1.Message{
						Id:        msg.Id,
						Role:      msg.Role,
						Content:   []*aiv1.ContentBlock{block},
						CreatedOn: msg.CreatedOn,
						UpdatedOn: msg.UpdatedOn,
					},
>>>>>>> 403dc437
				})
				if err != nil {
					s.logger.Warn("failed to send AI message to stream", zap.Error(err))
				}
			}
		}
	}()

	// Make the call
	var res *ai.RouterAgentResult
	_, err = session.CallTool(ctx, ai.RoleUser, "router_agent", &res, ai.RouterAgentArgs{
		Prompt: req.Prompt,
	})
	if err != nil && !errors.Is(err, context.Canceled) {
		return err
	}
	return nil
}

// CompleteStreamingHandler is a HTTP handler that wraps CompleteStreaming and maps it to SSE.
// This is required as vanguard doesn't currently map streaming RPCs to SSE, so we register this handler manually override the behavior
func (s *Server) CompleteStreamingHandler(w http.ResponseWriter, req *http.Request) {
	ctx := req.Context()
	instanceID := req.PathValue("instance_id")

	// Add timeout for AI completion
	ctx, cancel := context.WithTimeout(ctx, time.Minute*5)
	defer cancel()

	// Replace request context with the timed context
	req = req.WithContext(ctx)

	observability.AddRequestAttributes(ctx,
		attribute.String("args.instance_id", instanceID),
	)

	// Access check
	if !auth.GetClaims(ctx, instanceID).Can(runtime.UseAI) {
		http.Error(w, "action not allowed", http.StatusUnauthorized)
		return
	}

	// Build request. Note we try to support both GET and POST.
	completeReq := &runtimev1.CompleteStreamingRequest{}
	if req.Method == http.MethodGet {
		// Parse from query parameters
		completeReq.ConversationId = req.URL.Query().Get("conversationId")
		completeReq.Prompt = req.URL.Query().Get("prompt")
	} else {
		// Parse from JSON body
		body, err := io.ReadAll(req.Body)
		if err != nil {
			http.Error(w, "failed to read request body", http.StatusBadRequest)
			return
		}
		if err := protojson.Unmarshal(body, completeReq); err != nil {
			http.Error(w, "failed to parse request body", http.StatusBadRequest)
			return
		}
	}
	completeReq.InstanceId = instanceID // Set instance ID from path

	// Initialize SSE server
	eventServer := sse.New()
	eventServer.CreateStream("messages")
	eventServer.Headers = map[string]string{
		"Content-Type":  "text/event-stream",
		"Cache-Control": "no-cache",
		"Connection":    "keep-alive",
	}

	// Create the shim that implements RuntimeService_CompleteStreamingServer
	shim := &completeStreamingServerShim{
		r: req,
		s: eventServer,
	}

	// Create a goroutine to handle the streaming
	go func() {
		// Call the existing CompleteStreaming implementation with our shim
		err := s.CompleteStreaming(completeReq, shim)
		if err != nil {
			if !errors.Is(err, context.Canceled) {
				s.logger.Warn("complete streaming error", zap.String("instance_id", instanceID), zap.Error(err))
			}

			errJSON, err := json.Marshal(map[string]string{"error": err.Error()})
			if err != nil {
				s.logger.Error("failed to marshal error as json", zap.Error(err))
			}

			eventServer.Publish("messages", &sse.Event{
				Data:  errJSON,
				Event: []byte("error"),
			})
		}
		eventServer.Close()
	}()

	// Serve the SSE stream
	eventServer.ServeHTTP(w, req)
}

// completeStreamingServerShim is a shim for runtimev1.RuntimeService_CompleteStreamingServer
type completeStreamingServerShim struct {
	r *http.Request
	s *sse.Server
}

func (ss *completeStreamingServerShim) Context() context.Context {
	return ss.r.Context()
}

func (ss *completeStreamingServerShim) Send(e *runtimev1.CompleteStreamingResponse) error {
	data, err := protojson.Marshal(e)
	if err != nil {
		return err
	}

	ss.s.Publish("messages", &sse.Event{Data: data})
	return nil
}

func (ss *completeStreamingServerShim) SetHeader(metadata.MD) error {
	return errors.New("not implemented")
}

func (ss *completeStreamingServerShim) SendHeader(metadata.MD) error {
	return errors.New("not implemented")
}

func (ss *completeStreamingServerShim) SetTrailer(metadata.MD) {}

func (ss *completeStreamingServerShim) SendMsg(m any) error {
	return errors.New("not implemented")
}

func (ss *completeStreamingServerShim) RecvMsg(m any) error {
	return errors.New("not implemented")
}

<<<<<<< HEAD
// sessionToPB converts a drivers.AISession to a runtimev1.Conversation.
func sessionToPB(s *drivers.AISession) *runtimev1.Conversation {
	return &runtimev1.Conversation{
		Id:        s.ID,
		OwnerId:   s.OwnerID,
		Title:     s.Title,
		UserAgent: s.UserAgent,
		CreatedOn: timestamppb.New(s.CreatedOn),
		UpdatedOn: timestamppb.New(s.UpdatedOn),
	}
}

// messageToPB converts an ai.Message to a runtimev1.Message.
func messageToPB(s *ai.Session, msg *ai.Message) (*runtimev1.Message, error) {
	// If it's the top-level router_agent tool call, parse its content and return a plain text block with the prompt/response.
	// In other cases, handle it as a normal block.
	var block *aiv1.ContentBlock
	if msg.Tool == ai.RouterAgentName {
		var text string
		if msg.Type == ai.MessageTypeCall {
			args, err := s.UnmarshalMessageContent(msg)
			if err != nil {
				return nil, err
			}
			text = args.(*ai.RouterAgentArgs).Prompt
		} else if msg.Type == ai.MessageTypeResult {
			res, err := s.UnmarshalMessageContent(msg)
			if err != nil {
				return nil, err
			}
			text = res.(*ai.RouterAgentResult).Response
		} else {
			text = msg.Content
		}

		block = &aiv1.ContentBlock{
			BlockType: &aiv1.ContentBlock_Text{
				Text: text,
			},
		}
	} else {
		var err error
		block, err = messageContentToPB(msg)
		if err != nil {
			return nil, err
		}
	}

	return &runtimev1.Message{
		Id:          msg.ID,
		ParentId:    msg.ParentID,
		CreatedOn:   timestamppb.New(msg.Time),
		UpdatedOn:   timestamppb.New(msg.Time),
		Index:       uint32(msg.Index),
		Role:        string(msg.Role),
		Type:        string(msg.Type),
		Tool:        msg.Tool,
		ContentType: string(msg.ContentType),
		ContentData: msg.Content,
		Content:     []*aiv1.ContentBlock{block},
	}, nil
}

// messageContentToPB converts an ai.Message Content to a aiv1.ContentBlock.
func messageContentToPB(msg *ai.Message) (*aiv1.ContentBlock, error) {
	switch msg.Type {
	case ai.MessageTypeProgress:
		return &aiv1.ContentBlock{
			BlockType: &aiv1.ContentBlock_Text{
				Text: msg.Content,
			},
		}, nil
	case ai.MessageTypeCall:
		if msg.ContentType != ai.MessageContentTypeJSON {
			return nil, fmt.Errorf("unexpected content type %q for tool call message %q", msg.ContentType, msg.ID)
		}
		var input map[string]any
		err := json.Unmarshal([]byte(msg.Content), &input)
		if err != nil {
			return nil, fmt.Errorf("failed to unmarshal JSON content: %w", err)
		}
		inputPB, err := structpb.NewStruct(input)
		if err != nil {
			return nil, fmt.Errorf("failed to convert tool call input to StructPB: %w", err)
		}

		return &aiv1.ContentBlock{
			BlockType: &aiv1.ContentBlock_ToolCall{
				ToolCall: &aiv1.ToolCall{
					Id:    msg.ID,
					Name:  msg.Tool,
					Input: inputPB,
				},
			},
		}, nil
	case ai.MessageTypeResult:
		return &aiv1.ContentBlock{
			BlockType: &aiv1.ContentBlock_ToolResult{
				ToolResult: &aiv1.ToolResult{
					Id:      msg.ID,
					Content: msg.Content,
					IsError: msg.ContentType == ai.MessageContentTypeError,
				},
			},
		}, nil
	default:
		return nil, fmt.Errorf("unexpected message type %q for message %q", msg.Type, msg.ID)
	}
=======
// serverToolService implements runtime.ToolService with the provided MCP client.
type serverToolService struct {
	instanceID string
	mcpClient  *client.Client
}

// ListTools implements runtime.ToolService
func (s *serverToolService) ListTools(ctx context.Context) ([]*aiv1.Tool, error) {
	// Add instance ID to context for internal MCP server tools
	ctxWithInstance := context.WithValue(ctx, mcpInstanceIDKey{}, s.instanceID)

	tools, err := s.mcpClient.ListTools(ctxWithInstance, mcp.ListToolsRequest{})
	if err != nil {
		return nil, err
	}

	aiTools := make([]*aiv1.Tool, len(tools.Tools))
	for i := range tools.Tools {
		tool := &tools.Tools[i]
		aiTool := &aiv1.Tool{
			Name:        tool.Name,
			Description: tool.Description,
		}

		// Convert InputSchema to JSON string if present
		if schemaBytes, err := json.Marshal(tool.InputSchema); err == nil && string(schemaBytes) != "{}" && string(schemaBytes) != "null" {
			aiTool.InputSchema = string(schemaBytes)
		}

		aiTools[i] = aiTool
	}

	return aiTools, nil
}

// ExecuteTool implements runtime.ToolService
func (s *serverToolService) ExecuteTool(ctx context.Context, toolName string, toolArgs map[string]any) (any, error) {
	// Add instance ID to context for internal MCP server tools
	ctxWithInstance := context.WithValue(ctx, mcpInstanceIDKey{}, s.instanceID)

	resp, err := s.mcpClient.CallTool(ctxWithInstance, mcp.CallToolRequest{
		Params: struct {
			Name      string    `json:"name"`
			Arguments any       `json:"arguments,omitempty"`
			Meta      *mcp.Meta `json:"_meta,omitempty"`
		}{
			Name:      toolName,
			Arguments: toolArgs,
		},
	})

	// Handle errors
	if err != nil {
		return "", err
	} else if len(resp.Content) == 0 {
		return "", nil
	} else if len(resp.Content) > 1 {
		return "", fmt.Errorf("multiple content items not supported, got %d items", len(resp.Content))
	}

	// Extract text content from MCP response
	switch content := resp.Content[0].(type) {
	case mcp.TextContent:
		return content.Text, nil
	default:
		return "", fmt.Errorf("unsupported content type: %T", content) // Future work: support other content types
	}
}

func newMCPClient(mcpServer *server.MCPServer) (*client.Client, error) {
	client, err := client.NewInProcessClient(mcpServer)
	if err != nil {
		return nil, err
	}

	// Start the client with a timeout context
	ctx, cancel := context.WithTimeout(context.Background(), 10*time.Second)
	defer cancel()

	if err := client.Start(ctx); err != nil {
		return nil, fmt.Errorf("failed to start MCP client: %w", err)
	}

	// Try to initialize the client
	initRequest := mcp.InitializeRequest{}
	initRequest.Params.ProtocolVersion = mcp.LATEST_PROTOCOL_VERSION
	initRequest.Params.ClientInfo = mcp.Implementation{
		Name:    "rill",
		Version: "0.0.1",
	}

	if _, err := client.Initialize(ctx, initRequest); err != nil {
		return nil, fmt.Errorf("failed to initialize MCP client: %w", err)
	}

	return client, nil
>>>>>>> 403dc437
}<|MERGE_RESOLUTION|>--- conflicted
+++ resolved
@@ -9,9 +9,6 @@
 	"net/http"
 	"time"
 
-	"github.com/mark3labs/mcp-go/client"
-	"github.com/mark3labs/mcp-go/mcp"
-	"github.com/mark3labs/mcp-go/server"
 	"github.com/r3labs/sse/v2"
 	aiv1 "github.com/rilldata/rill/proto/gen/rill/ai/v1"
 	runtimev1 "github.com/rilldata/rill/proto/gen/rill/runtime/v1"
@@ -109,7 +106,6 @@
 	if version == "" {
 		version = "unknown"
 	}
-<<<<<<< HEAD
 	userAgent := fmt.Sprintf("rill/%s", version)
 
 	// Open the AI session
@@ -118,29 +114,6 @@
 		SessionID:  req.ConversationId,
 		Claims:     claims,
 		UserAgent:  userAgent,
-=======
-
-	// Create tool service for this server
-	mcpServer, err := s.newMCPServer(ctx, req.InstanceId, false)
-	if err != nil {
-		return nil, fmt.Errorf("failed to create MCP server: %w", err)
-	}
-	mcpClient, err := newMCPClient(mcpServer)
-	if err != nil {
-		return nil, fmt.Errorf("failed to create MCP client: %w", err)
-	}
-	defer mcpClient.Close()
-	toolService := &serverToolService{instanceID: req.InstanceId, mcpClient: mcpClient}
-
-	// Delegate to runtime business logic
-	result, err := s.runtime.CompleteWithTools(ctx, &runtime.CompleteWithToolsOptions{
-		OwnerID:        claims.UserID,
-		InstanceID:     req.InstanceId,
-		ConversationID: conversationID,
-		AppContext:     req.AppContext,
-		Messages:       req.Messages,
-		ToolService:    toolService,
->>>>>>> 403dc437
 	})
 	if err != nil {
 		return nil, err
@@ -201,7 +174,6 @@
 		return status.Error(codes.InvalidArgument, "prompt cannot be empty")
 	}
 
-<<<<<<< HEAD
 	// Setup user agent
 	version := s.runtime.Version().Number
 	if version == "" {
@@ -245,44 +217,6 @@
 				err = stream.Send(&runtimev1.CompleteStreamingResponse{
 					ConversationId: msg.SessionID,
 					Message:        pb,
-=======
-	// Create tool service for this server
-	mcpServer, err := s.newMCPServer(stream.Context(), req.InstanceId, false)
-	if err != nil {
-		return fmt.Errorf("failed to create MCP server: %w", err)
-	}
-	mcpClient, err := newMCPClient(mcpServer)
-	if err != nil {
-		return fmt.Errorf("failed to create MCP client: %w", err)
-	}
-	defer mcpClient.Close()
-	toolService := &serverToolService{instanceID: req.InstanceId, mcpClient: mcpClient}
-
-	// Delegate to runtime business logic
-	_, err = s.runtime.CompleteWithTools(stream.Context(), &runtime.CompleteWithToolsOptions{
-		OwnerID:        claims.UserID,
-		InstanceID:     req.InstanceId,
-		ConversationID: req.ConversationId,
-		Messages: []*runtimev1.Message{{Role: "user", Content: []*aiv1.ContentBlock{{
-			BlockType: &aiv1.ContentBlock_Text{
-				Text: req.Prompt,
-			},
-		}}}},
-		ToolService: toolService,
-		OnMessage: func(conversationID string, msg *runtimev1.Message) error {
-			// Emit one message for each content block.
-			// In a future refactor, we'll try to apply this in the internal interfaces as well.
-			for _, block := range msg.Content {
-				err := stream.Send(&runtimev1.CompleteStreamingResponse{
-					ConversationId: conversationID,
-					Message: &runtimev1.Message{
-						Id:        msg.Id,
-						Role:      msg.Role,
-						Content:   []*aiv1.ContentBlock{block},
-						CreatedOn: msg.CreatedOn,
-						UpdatedOn: msg.UpdatedOn,
-					},
->>>>>>> 403dc437
 				})
 				if err != nil {
 					s.logger.Warn("failed to send AI message to stream", zap.Error(err))
@@ -424,7 +358,6 @@
 	return errors.New("not implemented")
 }
 
-<<<<<<< HEAD
 // sessionToPB converts a drivers.AISession to a runtimev1.Conversation.
 func sessionToPB(s *drivers.AISession) *runtimev1.Conversation {
 	return &runtimev1.Conversation{
@@ -533,102 +466,4 @@
 	default:
 		return nil, fmt.Errorf("unexpected message type %q for message %q", msg.Type, msg.ID)
 	}
-=======
-// serverToolService implements runtime.ToolService with the provided MCP client.
-type serverToolService struct {
-	instanceID string
-	mcpClient  *client.Client
-}
-
-// ListTools implements runtime.ToolService
-func (s *serverToolService) ListTools(ctx context.Context) ([]*aiv1.Tool, error) {
-	// Add instance ID to context for internal MCP server tools
-	ctxWithInstance := context.WithValue(ctx, mcpInstanceIDKey{}, s.instanceID)
-
-	tools, err := s.mcpClient.ListTools(ctxWithInstance, mcp.ListToolsRequest{})
-	if err != nil {
-		return nil, err
-	}
-
-	aiTools := make([]*aiv1.Tool, len(tools.Tools))
-	for i := range tools.Tools {
-		tool := &tools.Tools[i]
-		aiTool := &aiv1.Tool{
-			Name:        tool.Name,
-			Description: tool.Description,
-		}
-
-		// Convert InputSchema to JSON string if present
-		if schemaBytes, err := json.Marshal(tool.InputSchema); err == nil && string(schemaBytes) != "{}" && string(schemaBytes) != "null" {
-			aiTool.InputSchema = string(schemaBytes)
-		}
-
-		aiTools[i] = aiTool
-	}
-
-	return aiTools, nil
-}
-
-// ExecuteTool implements runtime.ToolService
-func (s *serverToolService) ExecuteTool(ctx context.Context, toolName string, toolArgs map[string]any) (any, error) {
-	// Add instance ID to context for internal MCP server tools
-	ctxWithInstance := context.WithValue(ctx, mcpInstanceIDKey{}, s.instanceID)
-
-	resp, err := s.mcpClient.CallTool(ctxWithInstance, mcp.CallToolRequest{
-		Params: struct {
-			Name      string    `json:"name"`
-			Arguments any       `json:"arguments,omitempty"`
-			Meta      *mcp.Meta `json:"_meta,omitempty"`
-		}{
-			Name:      toolName,
-			Arguments: toolArgs,
-		},
-	})
-
-	// Handle errors
-	if err != nil {
-		return "", err
-	} else if len(resp.Content) == 0 {
-		return "", nil
-	} else if len(resp.Content) > 1 {
-		return "", fmt.Errorf("multiple content items not supported, got %d items", len(resp.Content))
-	}
-
-	// Extract text content from MCP response
-	switch content := resp.Content[0].(type) {
-	case mcp.TextContent:
-		return content.Text, nil
-	default:
-		return "", fmt.Errorf("unsupported content type: %T", content) // Future work: support other content types
-	}
-}
-
-func newMCPClient(mcpServer *server.MCPServer) (*client.Client, error) {
-	client, err := client.NewInProcessClient(mcpServer)
-	if err != nil {
-		return nil, err
-	}
-
-	// Start the client with a timeout context
-	ctx, cancel := context.WithTimeout(context.Background(), 10*time.Second)
-	defer cancel()
-
-	if err := client.Start(ctx); err != nil {
-		return nil, fmt.Errorf("failed to start MCP client: %w", err)
-	}
-
-	// Try to initialize the client
-	initRequest := mcp.InitializeRequest{}
-	initRequest.Params.ProtocolVersion = mcp.LATEST_PROTOCOL_VERSION
-	initRequest.Params.ClientInfo = mcp.Implementation{
-		Name:    "rill",
-		Version: "0.0.1",
-	}
-
-	if _, err := client.Initialize(ctx, initRequest); err != nil {
-		return nil, fmt.Errorf("failed to initialize MCP client: %w", err)
-	}
-
-	return client, nil
->>>>>>> 403dc437
 }