package server

import (
	"context"
<<<<<<< HEAD
	"errors"
	"time"
=======
	"encoding/json"
	"errors"
	"io"
	"net/http"
>>>>>>> e81c448c

	"github.com/r3labs/sse/v2"
	aiv1 "github.com/rilldata/rill/proto/gen/rill/ai/v1"
	runtimev1 "github.com/rilldata/rill/proto/gen/rill/runtime/v1"
	"github.com/rilldata/rill/runtime"
<<<<<<< HEAD
	"github.com/rilldata/rill/runtime/ai"
	"github.com/rilldata/rill/runtime/server/auth"
=======
	"github.com/rilldata/rill/runtime/pkg/observability"
	"github.com/rilldata/rill/runtime/server/auth"
	"go.opentelemetry.io/otel/attribute"
>>>>>>> e81c448c
	"go.uber.org/zap"
	"google.golang.org/grpc/codes"
	"google.golang.org/grpc/metadata"
	"google.golang.org/grpc/status"
<<<<<<< HEAD
	"google.golang.org/protobuf/types/known/timestamppb"
=======
	"google.golang.org/protobuf/encoding/protojson"
>>>>>>> e81c448c
)

// ListConversations returns a list of conversations for an instance.
func (s *Server) ListConversations(ctx context.Context, req *runtimev1.ListConversationsRequest) (*runtimev1.ListConversationsResponse, error) {
	if !auth.GetClaims(ctx).CanInstance(req.InstanceId, auth.UseAI) {
		return nil, ErrForbidden
	}

	ownerID := auth.GetClaims(ctx).Subject()

	catalog, release, err := s.runtime.Catalog(ctx, req.InstanceId)
	if err != nil {
		return nil, err
	}
	defer release()

	catalogConversations, err := catalog.FindConversations(ctx, ownerID)
	if err != nil {
		return nil, err
	}

	// Convert catalog conversations to protobuf conversations
	conversations := make([]*runtimev1.Conversation, len(catalogConversations))
	for i, conv := range catalogConversations {
		conversations[i] = runtime.ConversationToPB(conv)
	}

	return &runtimev1.ListConversationsResponse{
		Conversations: conversations,
	}, nil
}

// GetConversation returns a conversation and its messages.
func (s *Server) GetConversation(ctx context.Context, req *runtimev1.GetConversationRequest) (*runtimev1.GetConversationResponse, error) {
	if !auth.GetClaims(ctx).CanInstance(req.InstanceId, auth.UseAI) {
		return nil, ErrForbidden
	}

	catalog, release, err := s.runtime.Catalog(ctx, req.InstanceId)
	if err != nil {
		return nil, err
	}
	defer release()

	catalogConversation, err := catalog.FindConversation(ctx, req.ConversationId)
	if err != nil {
		return nil, err
	}

	// For now, we only allow users to access their own conversations.
	if catalogConversation.OwnerID != auth.GetClaims(ctx).Subject() {
		return nil, status.Error(codes.NotFound, "conversation not found")
	}

	// Convert catalog conversation to protobuf and fetch messages
	conversation := runtime.ConversationToPB(catalogConversation)

	// Fetch messages separately and convert them
	catalogMessages, err := catalog.FindMessages(ctx, req.ConversationId)
	if err != nil {
		return nil, err
	}

	messages := make([]*runtimev1.Message, 0, len(catalogMessages))
	for _, msg := range catalogMessages {
		pbMessage, err := runtime.MessageToPB(msg)
		if err != nil {
			return nil, err
		}

		// Filter out system messages unless explicitly requested
		if msg.Role == "system" && !req.IncludeSystemMessages {
			continue
		}

		messages = append(messages, pbMessage)
	}
	conversation.Messages = messages

	return &runtimev1.GetConversationResponse{
		Conversation: conversation,
	}, nil
}

// serverToolService implements runtime.ToolService using the server's MCP functionality
type serverToolService struct {
	server     *Server
	instanceID string
}

// ListTools implements runtime.ToolService
func (s *serverToolService) ListTools(ctx context.Context) ([]*aiv1.Tool, error) {
	return s.server.mcpListTools(ctx, s.instanceID)
}

// ExecuteTool implements runtime.ToolService
func (s *serverToolService) ExecuteTool(ctx context.Context, toolName string, toolArgs map[string]any) (any, error) {
	return s.server.mcpExecuteTool(ctx, s.instanceID, toolName, toolArgs)
}

// Complete runs a conversational AI completion with tool calling support.
func (s *Server) Complete(ctx context.Context, req *runtimev1.CompleteRequest) (resp *runtimev1.CompleteResponse, err error) {
	if !auth.GetClaims(ctx).CanInstance(req.InstanceId, auth.UseAI) {
		return nil, ErrForbidden
	}

	// Add basic validation - fail fast for invalid requests
	if len(req.Messages) == 0 {
		return nil, status.Error(codes.InvalidArgument, "messages cannot be empty")
	}

	ownerID := auth.GetClaims(ctx).Subject()

	// Handle conversation ID: nil or empty string means create new conversation
	var conversationID string
	if req.ConversationId != nil {
		conversationID = *req.ConversationId
	}

	// Create tool service for this server
	toolService := &serverToolService{server: s, instanceID: req.InstanceId}

	// Delegate to runtime business logic
	result, err := s.runtime.CompleteWithTools(ctx, &runtime.CompleteWithToolsOptions{
		OwnerID:        ownerID,
		InstanceID:     req.InstanceId,
		ConversationID: conversationID,
		AppContext:     req.AppContext,
		Messages:       req.Messages,
		ToolService:    toolService,
	})
	if err != nil {
		return nil, err
	}

	// Transform runtime result to gRPC response
	return &runtimev1.CompleteResponse{
		ConversationId: result.ConversationID,
		Messages:       result.Messages,
	}, nil
}

// CompleteStreaming implements RuntimeService
func (s *Server) CompleteStreaming(req *runtimev1.CompleteStreamingRequest, stream runtimev1.RuntimeService_CompleteStreamingServer) error {
	// Access check
<<<<<<< HEAD
	claims := auth.GetClaims(stream.Context())
	if !claims.CanInstance(req.InstanceId, auth.UseAI) {
=======
	if !auth.GetClaims(stream.Context()).CanInstance(req.InstanceId, auth.UseAI) {
>>>>>>> e81c448c
		return ErrForbidden
	}

	// Add basic validation - fail fast for invalid requests
	if req.Prompt == "" {
		return status.Error(codes.InvalidArgument, "prompt cannot be empty")
	}

<<<<<<< HEAD
	// Open the AI session
	runner := ai.NewRunner(s.runtime)
	session, err := runner.Session(stream.Context(), req.InstanceId, req.ConversationId, claims.Subject(), claims.SecurityClaims())
	if err != nil {
		return err
	}
	defer session.Close()

	// Context
	ctx, cancel := context.WithCancel(stream.Context())
	defer cancel()

	// Make the call
	callErrCh := make(chan error)
	go func() {
		time.Sleep(time.Millisecond * 10) // Allow the subscribe to happen. TODO: Find a non-hacky solution here.
		var res *ai.RouterAgentResult
		_, err := session.CallTool(ctx, ai.RoleUser, "router_agent", &res, ai.RouterAgentArgs{
			Prompt: req.Prompt,
		})
		time.Sleep(time.Millisecond * 50) // Allow the last message to be sent. TODO: Find a non-hacky solution here.
		cancel()
		callErrCh <- err
	}()

	// Subscribe to session messages and stream them to the client
	subErr := session.Subscribe(ctx, func(msg *ai.Message) {
		pb, err := msg.ToProto()
		if err != nil {
			s.logger.Error("failed to convert AI message to protobuf", zap.Error(err))
			return
		}
		err = stream.Send(&runtimev1.CompleteStreamingResponse{
			ConversationId: msg.SessionID,
			Message: &runtimev1.Message{
				Id:        msg.ID,
				Role:      pb.Role,
				Content:   pb.Content,
				CreatedOn: timestamppb.New(msg.Time),
				UpdatedOn: timestamppb.New(msg.Time),
			},
		})
		if err != nil {
			s.logger.Warn("failed to send AI message to stream", zap.Error(err))
		}
	})

	// Wait for call to finish
	cancel()
	callErr := <-callErrCh
	if callErr != nil && !errors.Is(callErr, context.Canceled) {
		return callErr
	}
	if subErr != nil && !errors.Is(subErr, context.Canceled) {
		return subErr
	}
	return nil
=======
	// Create tool service for this server
	toolService := &serverToolService{server: s, instanceID: req.InstanceId}

	// Delegate to runtime business logic
	_, err := s.runtime.CompleteWithTools(stream.Context(), &runtime.CompleteWithToolsOptions{
		OwnerID:        auth.GetClaims(stream.Context()).Subject(),
		InstanceID:     req.InstanceId,
		ConversationID: req.ConversationId,
		Messages: []*runtimev1.Message{{Role: "user", Content: []*aiv1.ContentBlock{{
			BlockType: &aiv1.ContentBlock_Text{
				Text: req.Prompt,
			},
		}}}},
		ToolService: toolService,
		OnMessage: func(conversationID string, msg *runtimev1.Message) error {
			// Emit one message for each content block.
			// In a future refactor, we'll try to apply this in the internal interfaces as well.
			for _, block := range msg.Content {
				err := stream.Send(&runtimev1.CompleteStreamingResponse{
					ConversationId: conversationID,
					Message: &runtimev1.Message{
						Id:        msg.Id,
						Role:      msg.Role,
						Content:   []*aiv1.ContentBlock{block},
						CreatedOn: msg.CreatedOn,
						UpdatedOn: msg.UpdatedOn,
					},
				})
				if err != nil {
					return err
				}
			}
			return nil
		},
	})
	if err != nil {
		return err
	}

	return nil
}

// CompleteStreamingHandler is a HTTP handler that wraps CompleteStreaming and maps it to SSE.
// This is required as vanguard doesn't currently map streaming RPCs to SSE, so we register this handler manually override the behavior
func (s *Server) CompleteStreamingHandler(w http.ResponseWriter, req *http.Request) {
	ctx := req.Context()
	instanceID := req.PathValue("instance_id")

	observability.AddRequestAttributes(ctx,
		attribute.String("args.instance_id", instanceID),
	)

	// Access check
	if !auth.GetClaims(ctx).CanInstance(instanceID, auth.UseAI) {
		http.Error(w, "action not allowed", http.StatusUnauthorized)
		return
	}

	// Build request. Note we try to support both GET and POST.
	completeReq := &runtimev1.CompleteStreamingRequest{}
	if req.Method == http.MethodGet {
		// Parse from query parameters
		completeReq.ConversationId = req.URL.Query().Get("conversationId")
		completeReq.Prompt = req.URL.Query().Get("prompt")
	} else {
		// Parse from JSON body
		body, err := io.ReadAll(req.Body)
		if err != nil {
			http.Error(w, "failed to read request body", http.StatusBadRequest)
			return
		}
		if err := protojson.Unmarshal(body, completeReq); err != nil {
			http.Error(w, "failed to parse request body", http.StatusBadRequest)
			return
		}
	}
	completeReq.InstanceId = instanceID // Set instance ID from path

	// Initialize SSE server
	eventServer := sse.New()
	eventServer.CreateStream("messages")
	eventServer.Headers = map[string]string{
		"Content-Type":  "text/event-stream",
		"Cache-Control": "no-cache",
		"Connection":    "keep-alive",
	}

	// Create the shim that implements RuntimeService_CompleteStreamingServer
	shim := &completeStreamingServerShim{
		r: req,
		s: eventServer,
	}

	// Create a goroutine to handle the streaming
	go func() {
		// Call the existing CompleteStreaming implementation with our shim
		err := s.CompleteStreaming(completeReq, shim)
		if err != nil {
			if !errors.Is(err, context.Canceled) {
				s.logger.Warn("complete streaming error", zap.String("instance_id", instanceID), zap.Error(err))
			}

			errJSON, err := json.Marshal(map[string]string{"error": err.Error()})
			if err != nil {
				s.logger.Error("failed to marshal error as json", zap.Error(err))
			}

			eventServer.Publish("messages", &sse.Event{
				Data:  errJSON,
				Event: []byte("error"),
			})
		}
		eventServer.Close()
	}()

	// Serve the SSE stream
	eventServer.ServeHTTP(w, req)
}

// completeStreamingServerShim is a shim for runtimev1.RuntimeService_CompleteStreamingServer
type completeStreamingServerShim struct {
	r *http.Request
	s *sse.Server
}

func (ss *completeStreamingServerShim) Context() context.Context {
	return ss.r.Context()
}

func (ss *completeStreamingServerShim) Send(e *runtimev1.CompleteStreamingResponse) error {
	data, err := protojson.Marshal(e)
	if err != nil {
		return err
	}

	ss.s.Publish("messages", &sse.Event{Data: data})
	return nil
}

func (ss *completeStreamingServerShim) SetHeader(metadata.MD) error {
	return errors.New("not implemented")
}

func (ss *completeStreamingServerShim) SendHeader(metadata.MD) error {
	return errors.New("not implemented")
}

func (ss *completeStreamingServerShim) SetTrailer(metadata.MD) {}

func (ss *completeStreamingServerShim) SendMsg(m any) error {
	return errors.New("not implemented")
}

func (ss *completeStreamingServerShim) RecvMsg(m any) error {
	return errors.New("not implemented")
>>>>>>> e81c448c
}<|MERGE_RESOLUTION|>--- conflicted
+++ resolved
@@ -2,37 +2,26 @@
 
 import (
 	"context"
-<<<<<<< HEAD
-	"errors"
-	"time"
-=======
 	"encoding/json"
 	"errors"
 	"io"
 	"net/http"
->>>>>>> e81c448c
+	"time"
 
 	"github.com/r3labs/sse/v2"
 	aiv1 "github.com/rilldata/rill/proto/gen/rill/ai/v1"
 	runtimev1 "github.com/rilldata/rill/proto/gen/rill/runtime/v1"
 	"github.com/rilldata/rill/runtime"
-<<<<<<< HEAD
 	"github.com/rilldata/rill/runtime/ai"
-	"github.com/rilldata/rill/runtime/server/auth"
-=======
 	"github.com/rilldata/rill/runtime/pkg/observability"
 	"github.com/rilldata/rill/runtime/server/auth"
 	"go.opentelemetry.io/otel/attribute"
->>>>>>> e81c448c
 	"go.uber.org/zap"
 	"google.golang.org/grpc/codes"
 	"google.golang.org/grpc/metadata"
 	"google.golang.org/grpc/status"
-<<<<<<< HEAD
+	"google.golang.org/protobuf/encoding/protojson"
 	"google.golang.org/protobuf/types/known/timestamppb"
-=======
-	"google.golang.org/protobuf/encoding/protojson"
->>>>>>> e81c448c
 )
 
 // ListConversations returns a list of conversations for an instance.
@@ -178,12 +167,8 @@
 // CompleteStreaming implements RuntimeService
 func (s *Server) CompleteStreaming(req *runtimev1.CompleteStreamingRequest, stream runtimev1.RuntimeService_CompleteStreamingServer) error {
 	// Access check
-<<<<<<< HEAD
 	claims := auth.GetClaims(stream.Context())
 	if !claims.CanInstance(req.InstanceId, auth.UseAI) {
-=======
-	if !auth.GetClaims(stream.Context()).CanInstance(req.InstanceId, auth.UseAI) {
->>>>>>> e81c448c
 		return ErrForbidden
 	}
 
@@ -192,7 +177,6 @@
 		return status.Error(codes.InvalidArgument, "prompt cannot be empty")
 	}
 
-<<<<<<< HEAD
 	// Open the AI session
 	runner := ai.NewRunner(s.runtime)
 	session, err := runner.Session(stream.Context(), req.InstanceId, req.ConversationId, claims.Subject(), claims.SecurityClaims())
@@ -250,47 +234,6 @@
 		return subErr
 	}
 	return nil
-=======
-	// Create tool service for this server
-	toolService := &serverToolService{server: s, instanceID: req.InstanceId}
-
-	// Delegate to runtime business logic
-	_, err := s.runtime.CompleteWithTools(stream.Context(), &runtime.CompleteWithToolsOptions{
-		OwnerID:        auth.GetClaims(stream.Context()).Subject(),
-		InstanceID:     req.InstanceId,
-		ConversationID: req.ConversationId,
-		Messages: []*runtimev1.Message{{Role: "user", Content: []*aiv1.ContentBlock{{
-			BlockType: &aiv1.ContentBlock_Text{
-				Text: req.Prompt,
-			},
-		}}}},
-		ToolService: toolService,
-		OnMessage: func(conversationID string, msg *runtimev1.Message) error {
-			// Emit one message for each content block.
-			// In a future refactor, we'll try to apply this in the internal interfaces as well.
-			for _, block := range msg.Content {
-				err := stream.Send(&runtimev1.CompleteStreamingResponse{
-					ConversationId: conversationID,
-					Message: &runtimev1.Message{
-						Id:        msg.Id,
-						Role:      msg.Role,
-						Content:   []*aiv1.ContentBlock{block},
-						CreatedOn: msg.CreatedOn,
-						UpdatedOn: msg.UpdatedOn,
-					},
-				})
-				if err != nil {
-					return err
-				}
-			}
-			return nil
-		},
-	})
-	if err != nil {
-		return err
-	}
-
-	return nil
 }
 
 // CompleteStreamingHandler is a HTTP handler that wraps CompleteStreaming and maps it to SSE.
@@ -406,5 +349,4 @@
 
 func (ss *completeStreamingServerShim) RecvMsg(m any) error {
 	return errors.New("not implemented")
->>>>>>> e81c448c
 }