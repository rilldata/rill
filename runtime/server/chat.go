package server

import (
	"context"
	"encoding/json"
	"errors"
	"fmt"
	"io"
	"net/http"
	"time"

	"github.com/r3labs/sse/v2"
	aiv1 "github.com/rilldata/rill/proto/gen/rill/ai/v1"
	runtimev1 "github.com/rilldata/rill/proto/gen/rill/runtime/v1"
	"github.com/rilldata/rill/runtime"
	"github.com/rilldata/rill/runtime/ai"
	"github.com/rilldata/rill/runtime/drivers"
	"github.com/rilldata/rill/runtime/metricsview"
	"github.com/rilldata/rill/runtime/pkg/observability"
	"github.com/rilldata/rill/runtime/server/auth"
	"go.opentelemetry.io/otel/attribute"
	"go.uber.org/zap"
	"google.golang.org/grpc/codes"
	"google.golang.org/grpc/metadata"
	"google.golang.org/grpc/status"
	"google.golang.org/protobuf/encoding/protojson"
	"google.golang.org/protobuf/types/known/structpb"
	"google.golang.org/protobuf/types/known/timestamppb"
)

func (s *Server) ListConversations(ctx context.Context, req *runtimev1.ListConversationsRequest) (*runtimev1.ListConversationsResponse, error) {
	claims := auth.GetClaims(ctx, req.InstanceId)
	if !claims.Can(runtime.UseAI) {
		return nil, ErrForbidden
	}

	if claims.UserID == "" {
		return &runtimev1.ListConversationsResponse{}, nil
	}

	catalog, release, err := s.runtime.Catalog(ctx, req.InstanceId)
	if err != nil {
		return nil, err
	}
	defer release()

	sessions, err := catalog.FindAISessions(ctx, claims.UserID, req.UserAgentPattern)
	if err != nil {
		return nil, err
	}

	res := make([]*runtimev1.Conversation, len(sessions))
	for i, s := range sessions {
		res[i] = sessionToPB(s, nil)
	}
	return &runtimev1.ListConversationsResponse{
		Conversations: res,
	}, nil
}

func (s *Server) GetConversation(ctx context.Context, req *runtimev1.GetConversationRequest) (*runtimev1.GetConversationResponse, error) {
	claims := auth.GetClaims(ctx, req.InstanceId)
	if !claims.Can(runtime.UseAI) {
		return nil, ErrForbidden
	}

	session, err := s.ai.Session(ctx, &ai.SessionOptions{
		InstanceID: req.InstanceId,
		SessionID:  req.ConversationId,
		Claims:     claims,
	})
	if err != nil {
		return nil, err
	}

	messages := session.Messages()
	messagePBs := make([]*runtimev1.Message, 0, len(messages))
	for _, msg := range messages {
		pb, err := messageToPB(session, msg)
		if err != nil {
			return nil, err
		}
		messagePBs = append(messagePBs, pb)
	}

	return &runtimev1.GetConversationResponse{
		Conversation: sessionToPB(session.CatalogSession(), messagePBs),
		Messages:     messagePBs,
	}, nil
}

func (s *Server) ListTools(ctx context.Context, req *runtimev1.ListToolsRequest) (*runtimev1.ListToolsResponse, error) {
	// Access check
	claims := auth.GetClaims(ctx, req.InstanceId)
	if !claims.Can(runtime.UseAI) {
		return nil, ErrForbidden
	}

	// List all registered tools
	var pbs []*aiv1.Tool
	for _, tool := range s.ai.Tools {
		pb, err := tool.AsProto()
		if err != nil {
			return nil, fmt.Errorf("failed to convert tool %q to proto: %w", tool.Name, err)
		}
		pbs = append(pbs, pb)
	}
	return &runtimev1.ListToolsResponse{
		Tools: pbs,
	}, nil
}

// Complete runs a conversational AI completion with tool calling support.
func (s *Server) Complete(ctx context.Context, req *runtimev1.CompleteRequest) (resp *runtimev1.CompleteResponse, resErr error) {
	// Access check
	claims := auth.GetClaims(ctx, req.InstanceId)
	if !claims.Can(runtime.UseAI) {
		return nil, ErrForbidden
	}

	// Add basic validation - fail fast for invalid requests
	if req.Prompt == "" {
		return nil, status.Error(codes.InvalidArgument, "prompt cannot be empty")
	}

	// Setup user agent
	version := s.runtime.Version().Number
	if version == "" {
		version = "unknown"
	}
	userAgent := fmt.Sprintf("rill/%s", version)

	// Open the AI session
	session, err := s.ai.Session(ctx, &ai.SessionOptions{
		InstanceID: req.InstanceId,
		SessionID:  req.ConversationId,
		Claims:     claims,
		UserAgent:  userAgent,
	})
	if err != nil {
		return nil, err
	}
	defer func() {
		err := session.Flush(ctx)
		if err != nil {
			resErr = errors.Join(resErr, err)
		}
	}()

	// Context
	ctx, cancel := context.WithCancel(ctx)
	defer cancel()

	// Prepare agent args if provided
	var analystAgentArgs *ai.AnalystAgentArgs
	if req.AnalystAgentContext != nil {
		analystAgentArgs = &ai.AnalystAgentArgs{
			Explore:    req.AnalystAgentContext.Explore,
			Dimensions: req.AnalystAgentContext.Dimensions,
			Measures:   req.AnalystAgentContext.Measures,
			Where:      metricsview.NewExpressionFromProto(req.AnalystAgentContext.Where),
			TimeStart:  req.AnalystAgentContext.TimeStart.AsTime(),
			TimeEnd:    req.AnalystAgentContext.TimeEnd.AsTime(),
		}
	}
	var developerAgentArgs *ai.DeveloperAgentArgs
	if req.DeveloperAgentContext != nil {
		developerAgentArgs = &ai.DeveloperAgentArgs{
			InitProject: req.DeveloperAgentContext.InitProject,
		}
	}

	// Make the call
	var res *ai.RouterAgentResult
<<<<<<< HEAD
	msg, err := session.CallTool(ctx, ai.RoleUser, "router_agent", &res, ai.RouterAgentArgs{
		Prompt:           req.Prompt,
		Agent:            req.Agent,
		AnalystAgentArgs: analystAgentArgs,
=======
	msg, err := session.CallTool(ctx, ai.RoleUser, ai.RouterAgentName, &res, ai.RouterAgentArgs{
		Prompt:             req.Prompt,
		Agent:              req.Agent,
		AnalystAgentArgs:   analystAgentArgs,
		DeveloperAgentArgs: developerAgentArgs,
>>>>>>> e23f211b
	})
	if err != nil && msg == nil {
		// We only return errors when msg == nil. When msg != nil, the error was a tool call error, which will be captured in the messages.
		return nil, err
	}

	// Lookup the result message and all its descendents
	msgs := session.MessagesWithDescendents(ai.FilterByID(msg.Call.ID))

	// Build result
	pbs := make([]*runtimev1.Message, 0, len(msgs))
	for _, msg := range msgs {
		pb, err := messageToPB(session, msg)
		if err != nil {
			return nil, err
		}
		pbs = append(pbs, pb)
	}

	return &runtimev1.CompleteResponse{
		ConversationId: session.ID(),
		Messages:       pbs,
	}, nil
}

// CompleteStreaming implements RuntimeService
func (s *Server) CompleteStreaming(req *runtimev1.CompleteStreamingRequest, stream runtimev1.RuntimeService_CompleteStreamingServer) (resErr error) {
	// Access check
	claims := auth.GetClaims(stream.Context(), req.InstanceId)
	if !claims.Can(runtime.UseAI) {
		return ErrForbidden
	}

	// Add basic validation - fail fast for invalid requests
	if req.Prompt == "" {
		return status.Error(codes.InvalidArgument, "prompt cannot be empty")
	}

	// Setup user agent
	version := s.runtime.Version().Number
	if version == "" {
		version = "unknown"
	}
	userAgent := fmt.Sprintf("rill/%s", version)

	// Open the AI session
	session, err := s.ai.Session(stream.Context(), &ai.SessionOptions{
		InstanceID: req.InstanceId,
		SessionID:  req.ConversationId,
		Claims:     claims,
		UserAgent:  userAgent,
	})
	if err != nil {
		return err
	}
	defer func() {
		err := session.Flush(stream.Context())
		if err != nil {
			resErr = errors.Join(resErr, err)
		}
	}()

	// Context
	ctx, cancel := context.WithCancel(stream.Context())
	defer cancel()

	// Open subscription for session messages and stream them to the client in the background
	subCh := session.Subscribe()
	defer session.Unsubscribe(subCh)
	go func() {
		for {
			select {
			case <-ctx.Done():
				return
			case msg, ok := <-subCh:
				if !ok {
					return
				}
				pb, err := messageToPB(session, msg)
				if err != nil {
					s.logger.Error("failed to convert AI message to protobuf", zap.Error(err))
					continue
				}
				err = stream.Send(&runtimev1.CompleteStreamingResponse{
					ConversationId: msg.SessionID,
					Message:        pb,
				})
				if err != nil {
					s.logger.Warn("failed to send AI message to stream", zap.Error(err))
				}
			}
		}
	}()

	// Prepare agent args if provided
	var analystAgentArgs *ai.AnalystAgentArgs
	if req.AnalystAgentContext != nil {
		analystAgentArgs = &ai.AnalystAgentArgs{
			Explore:    req.AnalystAgentContext.Explore,
			Dimensions: req.AnalystAgentContext.Dimensions,
			Measures:   req.AnalystAgentContext.Measures,
			Where:      metricsview.NewExpressionFromProto(req.AnalystAgentContext.Where),
			TimeStart:  req.AnalystAgentContext.TimeStart.AsTime(),
			TimeEnd:    req.AnalystAgentContext.TimeEnd.AsTime(),
		}
	}
	var developerAgentArgs *ai.DeveloperAgentArgs
	if req.DeveloperAgentContext != nil {
		developerAgentArgs = &ai.DeveloperAgentArgs{
			InitProject: req.DeveloperAgentContext.InitProject,
		}
	}

	// Make the call
	var res *ai.RouterAgentResult
<<<<<<< HEAD
	_, err = session.CallTool(ctx, ai.RoleUser, "router_agent", &res, ai.RouterAgentArgs{
		Prompt:           req.Prompt,
		Agent:            req.Agent,
		AnalystAgentArgs: analystAgentArgs,
=======
	msg, err := session.CallTool(ctx, ai.RoleUser, ai.RouterAgentName, &res, ai.RouterAgentArgs{
		Prompt:             req.Prompt,
		Agent:              req.Agent,
		AnalystAgentArgs:   analystAgentArgs,
		DeveloperAgentArgs: developerAgentArgs,
>>>>>>> e23f211b
	})
	if err != nil && !errors.Is(err, context.Canceled) && msg == nil {
		// We only return errors when msg == nil. When msg != nil, the error was a tool call error, which will be captured in the messages.
		return err
	}
	return nil
}

// CompleteStreamingHandler is a HTTP handler that wraps CompleteStreaming and maps it to SSE.
// This is required as vanguard doesn't currently map streaming RPCs to SSE, so we register this handler manually override the behavior
func (s *Server) CompleteStreamingHandler(w http.ResponseWriter, req *http.Request) {
	ctx := req.Context()
	instanceID := req.PathValue("instance_id")

	// Add timeout for AI completion
	ctx, cancel := context.WithTimeout(ctx, time.Minute*5)
	defer cancel()

	// Replace request context with the timed context
	req = req.WithContext(ctx)

	observability.AddRequestAttributes(ctx,
		attribute.String("args.instance_id", instanceID),
	)

	// Access check
	if !auth.GetClaims(ctx, instanceID).Can(runtime.UseAI) {
		http.Error(w, "action not allowed", http.StatusUnauthorized)
		return
	}

	// Build request. Note we try to support both GET and POST.
	completeReq := &runtimev1.CompleteStreamingRequest{}
	if req.Method == http.MethodGet {
		// Parse from query parameters
		completeReq.ConversationId = req.URL.Query().Get("conversationId")
		completeReq.Prompt = req.URL.Query().Get("prompt")
	} else {
		// Parse from JSON body
		body, err := io.ReadAll(req.Body)
		if err != nil {
			http.Error(w, "failed to read request body", http.StatusBadRequest)
			return
		}
		if err := protojson.Unmarshal(body, completeReq); err != nil {
			http.Error(w, "failed to parse request body", http.StatusBadRequest)
			return
		}
	}
	completeReq.InstanceId = instanceID // Set instance ID from path

	// Initialize SSE server
	eventServer := sse.New()
	eventServer.CreateStream("messages")
	eventServer.Headers = map[string]string{
		"Content-Type":  "text/event-stream",
		"Cache-Control": "no-cache",
		"Connection":    "keep-alive",
	}

	// Create the shim that implements RuntimeService_CompleteStreamingServer
	shim := &completeStreamingServerShim{
		r: req,
		s: eventServer,
	}

	// Create a goroutine to handle the streaming
	go func() {
		// Call the existing CompleteStreaming implementation with our shim
		err := s.CompleteStreaming(completeReq, shim)
		if err != nil {
			if !errors.Is(err, context.Canceled) {
				s.logger.Warn("complete streaming error", zap.String("instance_id", instanceID), zap.Error(err))
			}

			errJSON, err := json.Marshal(map[string]string{"error": err.Error()})
			if err != nil {
				s.logger.Error("failed to marshal error as json", zap.Error(err))
			}

			eventServer.Publish("messages", &sse.Event{
				Data:  errJSON,
				Event: []byte("error"),
			})
		}
		eventServer.Close()
	}()

	// Serve the SSE stream
	eventServer.ServeHTTP(w, req)
}

// completeStreamingServerShim is a shim for runtimev1.RuntimeService_CompleteStreamingServer
type completeStreamingServerShim struct {
	r *http.Request
	s *sse.Server
}

func (ss *completeStreamingServerShim) Context() context.Context {
	return ss.r.Context()
}

func (ss *completeStreamingServerShim) Send(e *runtimev1.CompleteStreamingResponse) error {
	data, err := protojson.Marshal(e)
	if err != nil {
		return err
	}

	ss.s.Publish("messages", &sse.Event{Data: data})
	return nil
}

func (ss *completeStreamingServerShim) SetHeader(metadata.MD) error {
	return errors.New("not implemented")
}

func (ss *completeStreamingServerShim) SendHeader(metadata.MD) error {
	return errors.New("not implemented")
}

func (ss *completeStreamingServerShim) SetTrailer(metadata.MD) {}

func (ss *completeStreamingServerShim) SendMsg(m any) error {
	return errors.New("not implemented")
}

func (ss *completeStreamingServerShim) RecvMsg(m any) error {
	return errors.New("not implemented")
}

// sessionToPB converts a drivers.AISession to a runtimev1.Conversation.
func sessionToPB(s *drivers.AISession, messages []*runtimev1.Message) *runtimev1.Conversation {
	return &runtimev1.Conversation{
		Id:        s.ID,
		OwnerId:   s.OwnerID,
		Title:     s.Title,
		UserAgent: s.UserAgent,
		CreatedOn: timestamppb.New(s.CreatedOn),
		UpdatedOn: timestamppb.New(s.UpdatedOn),
		Messages:  messages,
	}
}

// messageToPB converts an ai.Message to a runtimev1.Message.
func messageToPB(s *ai.Session, msg *ai.Message) (*runtimev1.Message, error) {
	// If it's the top-level router_agent tool call, parse its content and return a plain text block with the prompt/response.
	// In other cases, handle it as a normal block.
	var block *aiv1.ContentBlock
	if msg.Tool == ai.RouterAgentName {
		var text string
		switch msg.Type {
		case ai.MessageTypeCall:
			args, err := s.UnmarshalMessageContent(msg)
			if err != nil {
				return nil, err
			}
			text = args.(*ai.RouterAgentArgs).Prompt
		case ai.MessageTypeResult:
			switch msg.ContentType {
			case ai.MessageContentTypeJSON:
				res, err := s.UnmarshalMessageContent(msg)
				if err != nil {
					return nil, err
				}
				text = res.(*ai.RouterAgentResult).Response
			case ai.MessageContentTypeError:
				text = fmt.Sprintf("Error: %s", msg.Content)
			default:
				text = msg.Content
			}
		default:
			text = msg.Content
		}

		block = &aiv1.ContentBlock{
			BlockType: &aiv1.ContentBlock_Text{
				Text: text,
			},
		}
	} else {
		var err error
		block, err = messageContentToPB(msg)
		if err != nil {
			return nil, err
		}
	}

	// The roles used by the `ai` package do not map to conventional LLM roles, so we change them here.
	// TODO: Refactor such that this is not needed.
	var role string
	switch msg.Type {
	case ai.MessageTypeCall:
		if msg.Tool == ai.RouterAgentName {
			role = "user"
		} else {
			role = "assistant"
		}
	case ai.MessageTypeResult:
		if msg.Tool == ai.RouterAgentName {
			role = "assistant"
		} else {
			role = "tool"
		}
	default:
		if msg.Role == ai.RoleSystem {
			role = "system"
		} else {
			role = "assistant"
		}
	}

	return &runtimev1.Message{
		Id:          msg.ID,
		ParentId:    msg.ParentID,
		CreatedOn:   timestamppb.New(msg.Time),
		UpdatedOn:   timestamppb.New(msg.Time),
		Index:       uint32(msg.Index),
		Role:        role,
		Type:        string(msg.Type),
		Tool:        msg.Tool,
		ContentType: string(msg.ContentType),
		ContentData: msg.Content,
		Content:     []*aiv1.ContentBlock{block},
	}, nil
}

// messageContentToPB converts an ai.Message Content to a aiv1.ContentBlock.
func messageContentToPB(msg *ai.Message) (*aiv1.ContentBlock, error) {
	switch msg.Type {
	case ai.MessageTypeProgress:
		return &aiv1.ContentBlock{
			BlockType: &aiv1.ContentBlock_Text{
				Text: msg.Content,
			},
		}, nil
	case ai.MessageTypeCall:
		if msg.ContentType != ai.MessageContentTypeJSON {
			return nil, fmt.Errorf("unexpected content type %q for tool call message %q", msg.ContentType, msg.ID)
		}
		var input map[string]any
		err := json.Unmarshal([]byte(msg.Content), &input)
		if err != nil {
			return nil, fmt.Errorf("failed to unmarshal JSON content: %w", err)
		}
		inputPB, err := structpb.NewStruct(input)
		if err != nil {
			return nil, fmt.Errorf("failed to convert tool call input to StructPB: %w", err)
		}

		return &aiv1.ContentBlock{
			BlockType: &aiv1.ContentBlock_ToolCall{
				ToolCall: &aiv1.ToolCall{
					Id:    msg.ID,
					Name:  msg.Tool,
					Input: inputPB,
				},
			},
		}, nil
	case ai.MessageTypeResult:
		return &aiv1.ContentBlock{
			BlockType: &aiv1.ContentBlock_ToolResult{
				ToolResult: &aiv1.ToolResult{
					Id:      msg.ParentID,
					Content: msg.Content,
					IsError: msg.ContentType == ai.MessageContentTypeError,
				},
			},
		}, nil
	default:
		return nil, fmt.Errorf("unexpected message type %q for message %q", msg.Type, msg.ID)
	}
}<|MERGE_RESOLUTION|>--- conflicted
+++ resolved
@@ -172,18 +172,11 @@
 
 	// Make the call
 	var res *ai.RouterAgentResult
-<<<<<<< HEAD
-	msg, err := session.CallTool(ctx, ai.RoleUser, "router_agent", &res, ai.RouterAgentArgs{
-		Prompt:           req.Prompt,
-		Agent:            req.Agent,
-		AnalystAgentArgs: analystAgentArgs,
-=======
 	msg, err := session.CallTool(ctx, ai.RoleUser, ai.RouterAgentName, &res, ai.RouterAgentArgs{
 		Prompt:             req.Prompt,
 		Agent:              req.Agent,
 		AnalystAgentArgs:   analystAgentArgs,
 		DeveloperAgentArgs: developerAgentArgs,
->>>>>>> e23f211b
 	})
 	if err != nil && msg == nil {
 		// We only return errors when msg == nil. When msg != nil, the error was a tool call error, which will be captured in the messages.
@@ -299,18 +292,11 @@
 
 	// Make the call
 	var res *ai.RouterAgentResult
-<<<<<<< HEAD
-	_, err = session.CallTool(ctx, ai.RoleUser, "router_agent", &res, ai.RouterAgentArgs{
-		Prompt:           req.Prompt,
-		Agent:            req.Agent,
-		AnalystAgentArgs: analystAgentArgs,
-=======
 	msg, err := session.CallTool(ctx, ai.RoleUser, ai.RouterAgentName, &res, ai.RouterAgentArgs{
 		Prompt:             req.Prompt,
 		Agent:              req.Agent,
 		AnalystAgentArgs:   analystAgentArgs,
 		DeveloperAgentArgs: developerAgentArgs,
->>>>>>> e23f211b
 	})
 	if err != nil && !errors.Is(err, context.Canceled) && msg == nil {
 		// We only return errors when msg == nil. When msg != nil, the error was a tool call error, which will be captured in the messages.
