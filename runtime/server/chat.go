--- conflicted
+++ resolved
@@ -166,13 +166,8 @@
 // CompleteStreaming implements RuntimeService
 func (s *Server) CompleteStreaming(req *runtimev1.CompleteStreamingRequest, stream runtimev1.RuntimeService_CompleteStreamingServer) error {
 	// Access check
-<<<<<<< HEAD
-	claims := auth.GetClaims(stream.Context())
-	if !claims.CanInstance(req.InstanceId, auth.UseAI) {
-=======
 	claims := auth.GetClaims(stream.Context(), req.InstanceId)
 	if !claims.Can(runtime.UseAI) {
->>>>>>> 287369d8
 		return ErrForbidden
 	}
 
@@ -183,13 +178,12 @@
 
 	// Open the AI session
 	runner := ai.NewRunner(s.runtime)
-	session, err := runner.Session(stream.Context(), req.InstanceId, req.ConversationId, claims.Subject(), claims.SecurityClaims())
+	session, err := runner.Session(stream.Context(), req.InstanceId, req.ConversationId, claims)
 	if err != nil {
 		return err
 	}
 	defer session.Close()
 
-<<<<<<< HEAD
 	// Context
 	ctx, cancel := context.WithCancel(stream.Context())
 	defer cancel()
@@ -213,25 +207,6 @@
 				}
 				err = stream.Send(&runtimev1.CompleteStreamingResponse{
 					ConversationId: msg.SessionID,
-=======
-	// Delegate to runtime business logic
-	_, err := s.runtime.CompleteWithTools(stream.Context(), &runtime.CompleteWithToolsOptions{
-		OwnerID:        claims.UserID,
-		InstanceID:     req.InstanceId,
-		ConversationID: req.ConversationId,
-		Messages: []*runtimev1.Message{{Role: "user", Content: []*aiv1.ContentBlock{{
-			BlockType: &aiv1.ContentBlock_Text{
-				Text: req.Prompt,
-			},
-		}}}},
-		ToolService: toolService,
-		OnMessage: func(conversationID string, msg *runtimev1.Message) error {
-			// Emit one message for each content block.
-			// In a future refactor, we'll try to apply this in the internal interfaces as well.
-			for _, block := range msg.Content {
-				err := stream.Send(&runtimev1.CompleteStreamingResponse{
-					ConversationId: conversationID,
->>>>>>> 287369d8
 					Message: &runtimev1.Message{
 						Id:        msg.ID,
 						Role:      pb.Role,
