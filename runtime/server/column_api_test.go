package server

import (
	"context"
	"testing"
	"time"

	"google.golang.org/protobuf/types/known/structpb"

	runtimev1 "github.com/rilldata/rill/proto/gen/rill/runtime/v1"
	"github.com/rilldata/rill/runtime/drivers"
	_ "github.com/rilldata/rill/runtime/drivers/duckdb"
	"github.com/rilldata/rill/runtime/testruntime"
	"github.com/stretchr/testify/require"
	timestamppb "google.golang.org/protobuf/types/known/timestamppb"
)

<<<<<<< HEAD
=======
func TestServer_GetTopK(t *testing.T) {
	server, instanceId := getTestServerWithData(t)

	res, err := server.GetTopK(context.Background(), &runtimev1.GetTopKRequest{InstanceId: instanceId, TableName: "test", ColumnName: "col"})
	require.NoError(t, err)
	require.NotEmpty(t, res)
	topk := res.CategoricalSummary.GetTopK()
	require.Equal(t, 4, len(topk.Entries))
	require.Equal(t, "abc", topk.Entries[0].Value.GetStringValue())
	require.Equal(t, 2, int(topk.Entries[0].Count))
	require.Equal(t, "def", topk.Entries[1].Value.GetStringValue())
	require.Equal(t, 1, int(topk.Entries[1].Count))
	require.Equal(t, structpb.NewNullValue(), topk.Entries[2].Value)
	require.Equal(t, 1, int(topk.Entries[2].Count))
	require.Equal(t, "12", topk.Entries[3].Value.GetStringValue())
	require.Equal(t, 1, int(topk.Entries[3].Count))

	agg := "sum(val)"
	res, err = server.GetTopK(context.Background(), &runtimev1.GetTopKRequest{InstanceId: instanceId, TableName: "test", ColumnName: "col", Agg: agg})
	require.NoError(t, err)
	require.NotEmpty(t, res)
	require.Equal(t, 4, len(res.CategoricalSummary.GetTopK().Entries))
	require.Equal(t, "def", res.CategoricalSummary.GetTopK().Entries[0].Value.GetStringValue())
	require.Equal(t, 5, int(res.CategoricalSummary.GetTopK().Entries[0].Count))
	require.Equal(t, "abc", res.CategoricalSummary.GetTopK().Entries[1].Value.GetStringValue())
	require.Equal(t, 4, int(res.CategoricalSummary.GetTopK().Entries[1].Count))
	require.Equal(t, structpb.NewNullValue(), res.CategoricalSummary.GetTopK().Entries[2].Value)
	require.Equal(t, 1, int(res.CategoricalSummary.GetTopK().Entries[2].Count))
	require.Equal(t, "12", res.CategoricalSummary.GetTopK().Entries[3].Value.GetStringValue())
	require.Equal(t, 1, int(res.CategoricalSummary.GetTopK().Entries[3].Count))

	k := int32(1)
	res, err = server.GetTopK(context.Background(), &runtimev1.GetTopKRequest{InstanceId: instanceId, TableName: "test", ColumnName: "col", K: k})
	require.NoError(t, err)
	require.NotEmpty(t, res)
	require.Equal(t, 1, len(res.CategoricalSummary.GetTopK().Entries))
	require.Equal(t, "abc", res.CategoricalSummary.GetTopK().Entries[0].Value.GetStringValue())
	require.Equal(t, 2, int(res.CategoricalSummary.GetTopK().Entries[0].Count))
}

>>>>>>> f0908b50
func TestServer_GetNullCount(t *testing.T) {
	server, instanceId := getColumnTestServer(t)

	res, err := server.GetNullCount(context.Background(), &runtimev1.GetNullCountRequest{InstanceId: instanceId, TableName: "test", ColumnName: "col"})
	require.NoError(t, err)
	require.NotEmpty(t, res)
	require.Equal(t, 1.0, res.Count)

	res, err = server.GetNullCount(context.Background(), &runtimev1.GetNullCountRequest{InstanceId: instanceId, TableName: "test", ColumnName: "times"})
	require.NoError(t, err)
	require.NotNil(t, res)
	require.Equal(t, 0.0, res.Count)
}

func TestServer_GetDescriptiveStatistics(t *testing.T) {
	server, instanceId := getColumnTestServer(t)

	_, err := server.GetDescriptiveStatistics(context.Background(), &runtimev1.GetDescriptiveStatisticsRequest{InstanceId: instanceId, TableName: "test", ColumnName: "col"})
	if err != nil {
		// "col" is a varchar column, so this should fail
		require.ErrorContains(t, err, "No function matches the given name and argument types 'approx_quantile(VARCHAR, DECIMAL(3,2))'")
	}

	res, err := server.GetDescriptiveStatistics(context.Background(), &runtimev1.GetDescriptiveStatisticsRequest{InstanceId: instanceId, TableName: "test", ColumnName: "val"})
	require.NoError(t, err)
	require.NotNil(t, res)
	require.Equal(t, 1.0, res.NumericSummary.GetNumericStatistics().Min)
	require.Equal(t, 5.0, res.NumericSummary.GetNumericStatistics().Max)
	require.Equal(t, 2.2, res.NumericSummary.GetNumericStatistics().Mean)
	require.Equal(t, 1.0, res.NumericSummary.GetNumericStatistics().Q25)
	require.Equal(t, 1.0, res.NumericSummary.GetNumericStatistics().Q50)
	require.Equal(t, 4.0, res.NumericSummary.GetNumericStatistics().Q75)
	require.Equal(t, 1.6, res.NumericSummary.GetNumericStatistics().Sd)
}

func TestServer_EstimateSmallestTimeGrain(t *testing.T) {
	server, instanceId := getColumnTestServer(t)

	_, err := server.EstimateSmallestTimeGrain(context.Background(), &runtimev1.EstimateSmallestTimeGrainRequest{InstanceId: instanceId, TableName: "test", ColumnName: "val"})
	if err != nil {
		// "val" is a numeric column, so this should fail
		require.ErrorContains(t, err, "Binder Error: No function matches the given name and argument types 'date_part(VARCHAR, INTEGER)'")
	}
	res, err := server.EstimateSmallestTimeGrain(context.Background(), &runtimev1.EstimateSmallestTimeGrainRequest{InstanceId: instanceId, TableName: "test", ColumnName: "times"})
	require.NoError(t, err)
	require.NotNil(t, res)
	require.Equal(t, "TIME_GRAIN_DAY", res.TimeGrain.String())
}

func TestServer_GetNumericHistogram(t *testing.T) {
	server, instanceId := getColumnTestServer(t)

	res, err := server.GetNumericHistogram(context.Background(), &runtimev1.GetNumericHistogramRequest{InstanceId: instanceId, TableName: "test", ColumnName: "val"})
	require.NoError(t, err)
	require.NotNil(t, res)
	require.Equal(t, 3, len(res.NumericSummary.GetNumericHistogramBins().Bins))
	require.Equal(t, 0, int(res.NumericSummary.GetNumericHistogramBins().Bins[0].Bucket))
	require.Equal(t, 1.0, res.NumericSummary.GetNumericHistogramBins().Bins[0].Low)
	require.Equal(t, 2.333333333333333, res.NumericSummary.GetNumericHistogramBins().Bins[0].High)
	require.Equal(t, 3.0, res.NumericSummary.GetNumericHistogramBins().Bins[0].Count)
}

func TestServer_GetCategoricalHistogram(t *testing.T) {
	server, instanceId := getColumnTestServer(t)

	res, err := server.GetRugHistogram(context.Background(), &runtimev1.GetRugHistogramRequest{InstanceId: instanceId, TableName: "test", ColumnName: "val"})
	require.NoError(t, err)
	require.NotNil(t, res)
	require.Equal(t, 3, len(res.NumericSummary.GetNumericOutliers().Outliers))
	require.Equal(t, 0, int(res.NumericSummary.GetNumericOutliers().Outliers[0].Bucket))
	require.Equal(t, 1.0, res.NumericSummary.GetNumericOutliers().Outliers[0].Low)
	require.Equal(t, 1.008, res.NumericSummary.GetNumericOutliers().Outliers[0].High)
	require.Equal(t, true, res.NumericSummary.GetNumericOutliers().Outliers[0].Present)
	require.True(t, res.NumericSummary.GetNumericOutliers().Outliers[0].Count > 0)

	// works only with numeric columns
	_, err = server.GetRugHistogram(context.Background(), &runtimev1.GetRugHistogramRequest{InstanceId: instanceId, TableName: "test", ColumnName: "times"})
	require.ErrorContains(t, err, "Conversion Error: Unimplemented type for cast (TIMESTAMP -> DOUBLE)")
}

func TestServer_GetTimeRangeSummary(t *testing.T) {
	server, instanceId := getColumnTestServer(t)

	// Get Time Range Summary works with timestamp columns
	res, err := server.GetTimeRangeSummary(context.Background(), &runtimev1.GetTimeRangeSummaryRequest{InstanceId: instanceId, TableName: "test", ColumnName: "times"})
	require.NoError(t, err)
	require.NotNil(t, res)
	require.Equal(t, parseTime(t, "2022-11-01T00:00:00Z"), res.TimeRangeSummary.Min)
	require.Equal(t, parseTime(t, "2022-11-03T00:00:00Z"), res.TimeRangeSummary.Max)
	require.Equal(t, int32(0), res.TimeRangeSummary.Interval.Months)
	require.Equal(t, int32(2), res.TimeRangeSummary.Interval.Days)
	require.Equal(t, int64(0), res.TimeRangeSummary.Interval.Micros)
}

func TestServer_GetTimeRangeSummary_Date_Column(t *testing.T) {
	server, instanceId := getTestServerWithData(t)

	// Test Get Time Range Summary with Date type column
	res, err := server.GetTimeRangeSummary(context.Background(), &runtimev1.GetTimeRangeSummaryRequest{InstanceId: instanceId, TableName: "test", ColumnName: "dates"})
	require.NoError(t, err)
	require.NotNil(t, res)
	require.Equal(t, parseTime(t, "2007-04-01T00:00:00Z"), res.TimeRangeSummary.Min)
	require.Equal(t, parseTime(t, "2011-06-30T00:00:00Z"), res.TimeRangeSummary.Max)
	require.Equal(t, int32(0), res.TimeRangeSummary.Interval.Months)
	require.Equal(t, int32(1551), res.TimeRangeSummary.Interval.Days)
	require.Equal(t, int64(0), res.TimeRangeSummary.Interval.Micros)
}

func parseTime(tst *testing.T, t string) *timestamppb.Timestamp {
	ts, err := time.Parse(time.RFC3339, t)
	require.NoError(tst, err)
	return timestamppb.New(ts)
}

func TestServer_GetCardinalityOfColumn(t *testing.T) {
	server, instanceId := getColumnTestServer(t)

	// Get Cardinality of Column works with all columns
	res, err := server.GetCardinalityOfColumn(context.Background(), &runtimev1.GetCardinalityOfColumnRequest{InstanceId: instanceId, TableName: "test", ColumnName: "val"})
	require.NoError(t, err)
	require.NotNil(t, res)
	require.Equal(t, 3.0, res.CategoricalSummary.GetCardinality())

	res, err = server.GetCardinalityOfColumn(context.Background(), &runtimev1.GetCardinalityOfColumnRequest{InstanceId: instanceId, TableName: "test", ColumnName: "times"})
	require.NoError(t, err)
	require.NotNil(t, res)
	require.Equal(t, 3.0, res.CategoricalSummary.GetCardinality())

	res, err = server.GetCardinalityOfColumn(context.Background(), &runtimev1.GetCardinalityOfColumnRequest{InstanceId: instanceId, TableName: "test", ColumnName: "col"})
	require.NoError(t, err)
	require.NotNil(t, res)
<<<<<<< HEAD
	require.Equal(t, 2.0, res.CategoricalSummary.GetCardinality())
}

func getColumnTestServer(t *testing.T) (*Server, string) {
	rt, instanceID := testruntime.NewInstanceWithModel(t, "test", `
		SELECT 'abc' AS col, 1 AS val, TIMESTAMP '2022-11-01 00:00:00' AS times 
		UNION ALL 
		SELECT 'def' AS col, 5 AS val, TIMESTAMP '2022-11-02 00:00:00' AS times
		UNION ALL 
		SELECT 'abc' AS col, 3 AS val, TIMESTAMP '2022-11-03 00:00:00' AS times
		UNION ALL 
		SELECT null AS col, 1 AS val, TIMESTAMP '2022-11-03 00:00:00' AS times
	`)

	server, err := NewServer(&Options{}, rt, nil)
	require.NoError(t, err)

	olap, err := rt.OLAP(context.Background(), instanceID)
	require.NoError(t, err)

	res, err := olap.Execute(context.Background(), &drivers.Statement{Query: "SELECT count(*) FROM test"})
	require.NoError(t, err)

	defer res.Close()
	var n int
	for res.Next() {
		err := res.Scan(&n)
		require.NoError(t, err)
	}
	require.Equal(t, 4, n)

	return server, instanceID
=======
	require.Equal(t, 3.0, res.CategoricalSummary.GetCardinality())
>>>>>>> f0908b50
}<|MERGE_RESOLUTION|>--- conflicted
+++ resolved
@@ -4,8 +4,6 @@
 	"context"
 	"testing"
 	"time"
-
-	"google.golang.org/protobuf/types/known/structpb"
 
 	runtimev1 "github.com/rilldata/rill/proto/gen/rill/runtime/v1"
 	"github.com/rilldata/rill/runtime/drivers"
@@ -15,49 +13,6 @@
 	timestamppb "google.golang.org/protobuf/types/known/timestamppb"
 )
 
-<<<<<<< HEAD
-=======
-func TestServer_GetTopK(t *testing.T) {
-	server, instanceId := getTestServerWithData(t)
-
-	res, err := server.GetTopK(context.Background(), &runtimev1.GetTopKRequest{InstanceId: instanceId, TableName: "test", ColumnName: "col"})
-	require.NoError(t, err)
-	require.NotEmpty(t, res)
-	topk := res.CategoricalSummary.GetTopK()
-	require.Equal(t, 4, len(topk.Entries))
-	require.Equal(t, "abc", topk.Entries[0].Value.GetStringValue())
-	require.Equal(t, 2, int(topk.Entries[0].Count))
-	require.Equal(t, "def", topk.Entries[1].Value.GetStringValue())
-	require.Equal(t, 1, int(topk.Entries[1].Count))
-	require.Equal(t, structpb.NewNullValue(), topk.Entries[2].Value)
-	require.Equal(t, 1, int(topk.Entries[2].Count))
-	require.Equal(t, "12", topk.Entries[3].Value.GetStringValue())
-	require.Equal(t, 1, int(topk.Entries[3].Count))
-
-	agg := "sum(val)"
-	res, err = server.GetTopK(context.Background(), &runtimev1.GetTopKRequest{InstanceId: instanceId, TableName: "test", ColumnName: "col", Agg: agg})
-	require.NoError(t, err)
-	require.NotEmpty(t, res)
-	require.Equal(t, 4, len(res.CategoricalSummary.GetTopK().Entries))
-	require.Equal(t, "def", res.CategoricalSummary.GetTopK().Entries[0].Value.GetStringValue())
-	require.Equal(t, 5, int(res.CategoricalSummary.GetTopK().Entries[0].Count))
-	require.Equal(t, "abc", res.CategoricalSummary.GetTopK().Entries[1].Value.GetStringValue())
-	require.Equal(t, 4, int(res.CategoricalSummary.GetTopK().Entries[1].Count))
-	require.Equal(t, structpb.NewNullValue(), res.CategoricalSummary.GetTopK().Entries[2].Value)
-	require.Equal(t, 1, int(res.CategoricalSummary.GetTopK().Entries[2].Count))
-	require.Equal(t, "12", res.CategoricalSummary.GetTopK().Entries[3].Value.GetStringValue())
-	require.Equal(t, 1, int(res.CategoricalSummary.GetTopK().Entries[3].Count))
-
-	k := int32(1)
-	res, err = server.GetTopK(context.Background(), &runtimev1.GetTopKRequest{InstanceId: instanceId, TableName: "test", ColumnName: "col", K: k})
-	require.NoError(t, err)
-	require.NotEmpty(t, res)
-	require.Equal(t, 1, len(res.CategoricalSummary.GetTopK().Entries))
-	require.Equal(t, "abc", res.CategoricalSummary.GetTopK().Entries[0].Value.GetStringValue())
-	require.Equal(t, 2, int(res.CategoricalSummary.GetTopK().Entries[0].Count))
-}
-
->>>>>>> f0908b50
 func TestServer_GetNullCount(t *testing.T) {
 	server, instanceId := getColumnTestServer(t)
 
@@ -153,7 +108,7 @@
 }
 
 func TestServer_GetTimeRangeSummary_Date_Column(t *testing.T) {
-	server, instanceId := getTestServerWithData(t)
+	server, instanceId := getColumnTestServer(t)
 
 	// Test Get Time Range Summary with Date type column
 	res, err := server.GetTimeRangeSummary(context.Background(), &runtimev1.GetTimeRangeSummaryRequest{InstanceId: instanceId, TableName: "test", ColumnName: "dates"})
@@ -189,19 +144,20 @@
 	res, err = server.GetCardinalityOfColumn(context.Background(), &runtimev1.GetCardinalityOfColumnRequest{InstanceId: instanceId, TableName: "test", ColumnName: "col"})
 	require.NoError(t, err)
 	require.NotNil(t, res)
-<<<<<<< HEAD
-	require.Equal(t, 2.0, res.CategoricalSummary.GetCardinality())
+	require.Equal(t, 3.0, res.CategoricalSummary.GetCardinality())
 }
 
 func getColumnTestServer(t *testing.T) (*Server, string) {
 	rt, instanceID := testruntime.NewInstanceWithModel(t, "test", `
-		SELECT 'abc' AS col, 1 AS val, TIMESTAMP '2022-11-01 00:00:00' AS times 
+		SELECT 'abc' AS col, 1 AS val, TIMESTAMP '2022-11-01 00:00:00' AS times, DATE '2007-04-01' AS dates
 		UNION ALL 
-		SELECT 'def' AS col, 5 AS val, TIMESTAMP '2022-11-02 00:00:00' AS times
+		SELECT 'def' AS col, 5 AS val, TIMESTAMP '2022-11-02 00:00:00' AS times, DATE '2009-06-01' AS dates
 		UNION ALL 
-		SELECT 'abc' AS col, 3 AS val, TIMESTAMP '2022-11-03 00:00:00' AS times
+		SELECT 'abc' AS col, 3 AS val, TIMESTAMP '2022-11-03 00:00:00' AS times, DATE '2010-04-11' AS dates
 		UNION ALL 
-		SELECT null AS col, 1 AS val, TIMESTAMP '2022-11-03 00:00:00' AS times
+		SELECT null AS col, 1 AS val, TIMESTAMP '2022-11-03 00:00:00' AS times, DATE '2010-11-21' AS dates
+		UNION ALL 
+		SELECT 12 AS col, 1 AS val, TIMESTAMP '2022-11-03 00:00:00' AS times, DATE '2011-06-30' AS dates
 	`)
 
 	server, err := NewServer(&Options{}, rt, nil)
@@ -219,10 +175,7 @@
 		err := res.Scan(&n)
 		require.NoError(t, err)
 	}
-	require.Equal(t, 4, n)
+	require.Equal(t, 5, n)
 
 	return server, instanceID
-=======
-	require.Equal(t, 3.0, res.CategoricalSummary.GetCardinality())
->>>>>>> f0908b50
 }