--- conflicted
+++ resolved
@@ -415,44 +415,16 @@
 	}
 	s.addInstanceRequestAttributes(ctx, req.InstanceId)
 
-<<<<<<< HEAD
-	mv, security, err := resolveMVAndSecurity(ctx, s.runtime, req.InstanceId, req.MetricsViewName)
-=======
 	mv, _, err := resolveMVAndSecurity(ctx, s.runtime, req.InstanceId, req.MetricsViewName)
->>>>>>> a706c807
-	if err != nil {
-		return nil, err
-	}
-
-<<<<<<< HEAD
-	timeRangeQuery := &queries.MetricsViewTimeRange{
-		MetricsViewName:    req.MetricsViewName,
-		MetricsView:        mv.ValidSpec,
-		ResolvedMVSecurity: security,
-	}
-	err = s.runtime.Query(ctx, req.InstanceId, timeRangeQuery, int(req.Priority))
-=======
+	if err != nil {
+		return nil, err
+	}
+
 	ts, err := queries.ResolveTimestampResult(ctx, s.runtime, req.InstanceId, req.MetricsViewName, auth.GetClaims(ctx).SecurityClaims(), int(req.Priority))
->>>>>>> a706c807
-	if err != nil {
-		return nil, err
-	}
-
-<<<<<<< HEAD
-	q := &queries.MetricsViewTimeRanges{
-		MetricsViewName: req.MetricsViewName,
-		MinTime:         timeRangeQuery.Result.TimeRangeSummary.Min.AsTime(),
-		MaxTime:         timeRangeQuery.Result.TimeRangeSummary.Max.AsTime(),
-		Expressions:     req.Expressions,
-		SecurityClaims:  auth.GetClaims(ctx).SecurityClaims(),
-	}
-	err = s.runtime.Query(ctx, req.InstanceId, q, int(req.Priority))
-	if err != nil {
-		return nil, err
-	}
-
-	return q.Result, nil
-=======
+	if err != nil {
+		return nil, err
+	}
+
 	// to keep results consistent
 	now := time.Now()
 
@@ -486,7 +458,6 @@
 	return &runtimev1.MetricsViewTimeRangesResponse{
 		TimeRanges: timeRanges,
 	}, nil
->>>>>>> a706c807
 }
 
 func resolveMVAndSecurity(ctx context.Context, rt *runtime.Runtime, instanceID, metricsViewName string) (*runtimev1.MetricsViewState, *runtime.ResolvedSecurity, error) {
