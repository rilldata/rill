--- conflicted
+++ resolved
@@ -109,13 +109,8 @@
 }
 
 func ensureLimits(ctx context.Context, olap drivers.OLAPStore, inputSQL string, limit int) (string, error) {
-<<<<<<< HEAD
-	r, err := olap.Execute(ctx, &drivers.Statement{
+	r, err := olap.Query(ctx, &drivers.Statement{
 		Query: "select json_serialize_sql(?::VARCHAR)::BLOB",
-=======
-	r, err := olap.Query(ctx, &drivers.Statement{
-		Query: "select json_serialize_sql(?::VARCHAR)",
->>>>>>> f7a3f846
 		Args:  []any{inputSQL},
 	})
 	if err != nil {
