--- conflicted
+++ resolved
@@ -44,43 +44,6 @@
 	if err != nil {
 		return nil, err
 	}
-<<<<<<< HEAD
-	defer rows.Close()
-	var pcs []*runtimev1.ProfileColumn
-	i := 0
-	for rows.Next() {
-		pc := runtimev1.ProfileColumn{}
-		if err := rows.StructScan(&pc); err != nil {
-			return nil, err
-		}
-		pcs = append(pcs, &pc)
-		i++
-	}
-
-	// Disabling this for now. we need to move this to a separate API
-	// It adds a lot of response time to getting columns
-	// for _, pc := range pcs[0:i] {
-	//	columnName := EscapeDoubleQuotes(pc.Name)
-	//	rows, err = s.query(ctx, req.InstanceId, &drivers.Statement{
-	//		Query:    fmt.Sprintf(`select max(length("%s")) as max from %s`, columnName, req.TableName),
-	//		Priority: int(req.Priority),
-	//	})
-	//	if err != nil {
-	//		return nil, err
-	//	}
-	//	for rows.Next() {
-	//		var max sql.NullInt32
-	//		if err := rows.Scan(&max); err != nil {
-	//			return nil, err
-	//		}
-	//		if max.Valid {
-	//			pc.LargestStringLength = int32(max.Int32)
-	//		}
-	//	}
-	//	rows.Close()
-	//}
-=======
->>>>>>> 3584a6ff
 
 	return &runtimev1.ProfileColumnsResponse{
 		ProfileColumns: q.Result,
