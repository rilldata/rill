--- conflicted
+++ resolved
@@ -129,87 +129,7 @@
 		UserID:      "bar",
 		Permissions: []runtime.Permission{runtime.ReadObjects, runtime.ReadMetrics, runtime.UseAI}, // Sufficient for analyst_agent, excludes developer agents
 	})
-<<<<<<< HEAD
-	require.NoError(t, err)
-	require.Equal(t, "I'm discussing topic B about cooking", getB.Conversation.Title)
-}
-
-func TestConversationWithTools(t *testing.T) {
-	t.Parallel()
-
-	// Create instance with AI connector (needed for tool integration)
-	rt := testruntime.New(t, true)
-	tmpDir := t.TempDir()
-	inst := &drivers.Instance{
-		Environment:      "test",
-		OLAPConnector:    "duckdb",
-		RepoConnector:    "repo",
-		CatalogConnector: "catalog",
-		AIConnector:      "test_ai",
-		Connectors: []*runtimev1.Connector{
-			{
-				Type:       "file",
-				Name:       "repo",
-				Properties: testruntime.Must(structpb.NewStruct(map[string]any{"dsn": tmpDir})),
-			},
-			{
-				Type:       "duckdb",
-				Name:       "duckdb",
-				Properties: testruntime.Must(structpb.NewStruct(map[string]any{"dsn": ":memory:"})),
-			},
-			{
-				Type:       "sqlite",
-				Name:       "catalog",
-				Properties: testruntime.Must(structpb.NewStruct(map[string]any{"dsn": fmt.Sprintf("file:%s?mode=memory&cache=shared", t.Name())})),
-			},
-			{
-				Type:       "mock_ai",
-				Name:       "test_ai",
-				Properties: testruntime.Must(structpb.NewStruct(map[string]any{})),
-			},
-		},
-		Variables: map[string]string{"rill.stage_changes": "false"},
-	}
-
-	// Create required files for a basic project
-	files := map[string]string{
-		"rill.yaml":   ``,
-		"ad_bids.sql": `SELECT now() AS time, 'DA' AS country, 3.141 as price`,
-	}
-
-	for path, data := range files {
-		abs := filepath.Join(tmpDir, path)
-		require.NoError(t, os.MkdirAll(filepath.Dir(abs), os.ModePerm))
-		require.NoError(t, os.WriteFile(abs, []byte(data), 0o644))
-	}
-
-	setupCtx := context.Background()
-	err := rt.CreateInstance(setupCtx, inst)
-	require.NoError(t, err)
-
-	ctrl, err := rt.Controller(setupCtx, inst.ID)
-	require.NoError(t, err)
-
-	_, err = ctrl.Get(setupCtx, runtime.GlobalProjectParserName, false)
-	require.NoError(t, err)
-
-	err = ctrl.WaitUntilIdle(setupCtx, false)
-	require.NoError(t, err)
-
-	instanceID := inst.ID
-	server, err := server.NewServer(context.Background(), &server.Options{}, rt, zap.NewNop(), ratelimit.NewNoop(), activity.NewNoopClient())
-	require.NoError(t, err)
-
-	// Use auth context for API calls
-	ctx := testCtx()
-
-	// Test that AI can use tools during conversation and results are preserved
-
-	// 1. Start conversation that might trigger tool usage
-	res1, err := server.Complete(ctx, &runtimev1.CompleteRequest{
-=======
 	list2, err := srv.ListConversations(ctx, &runtimev1.ListConversationsRequest{
->>>>>>> c9083eec
 		InstanceId: instanceID,
 	})
 	require.NoError(t, err)
@@ -223,99 +143,6 @@
 	list3, err := srv.ListConversations(ctx, &runtimev1.ListConversationsRequest{
 		InstanceId: instanceID,
 	})
-<<<<<<< HEAD
-}
-
-// Helper function to create a text message for tests
-func createTestTextMessage(role, text string) *runtimev1.Message {
-	return &runtimev1.Message{
-		Role: role,
-		Content: []*aiv1.ContentBlock{
-			{
-				BlockType: &aiv1.ContentBlock_Text{
-					Text: text,
-				},
-			},
-		},
-	}
-}
-
-// newConversationTestServer creates a test server with AI connector support for conversation tests
-func newConversationTestServer(t *testing.T) (*server.Server, string) {
-	rt := testruntime.New(t, true)
-
-	// Create instance with AI connector
-	tmpDir := t.TempDir()
-	inst := &drivers.Instance{
-		Environment:      "test",
-		OLAPConnector:    "duckdb",
-		RepoConnector:    "repo",
-		CatalogConnector: "catalog",
-		AIConnector:      "test_ai",
-		Connectors: []*runtimev1.Connector{
-			{
-				Type:       "file",
-				Name:       "repo",
-				Properties: testruntime.Must(structpb.NewStruct(map[string]any{"dsn": tmpDir})),
-			},
-			{
-				Type:       "duckdb",
-				Name:       "duckdb",
-				Properties: testruntime.Must(structpb.NewStruct(map[string]any{"dsn": ":memory:"})),
-			},
-			{
-				Type:       "sqlite",
-				Name:       "catalog",
-				Properties: testruntime.Must(structpb.NewStruct(map[string]any{"dsn": fmt.Sprintf("file:%s?mode=memory&cache=shared", t.Name())})),
-			},
-			{
-				Type:       "mock_ai",
-				Name:       "test_ai",
-				Properties: testruntime.Must(structpb.NewStruct(map[string]any{})),
-			},
-		},
-		Variables: map[string]string{"rill.stage_changes": "false"},
-	}
-
-	// Add required files for testing explore dashboard context
-	files := map[string]string{
-		"rill.yaml":             ``,
-		"models/test_model.sql": `SELECT 1 as id, 'test' as name, now() as created_at`,
-		"metrics/test_metrics.yaml": `
-type: metrics_view
-table: test_model
-timeseries: created_at
-dimensions:
-  - name: name
-    column: name
-measures:
-  - name: count
-    expression: count(*)
-    type: simple
-`,
-		"explores/test_dashboard.yaml": `
-type: explore
-metrics_view: test_metrics
-dimensions:
-  - name
-measures:
-  - count
-`,
-	}
-
-	for path, content := range files {
-		fullPath := filepath.Join(tmpDir, path)
-		require.NoError(t, os.MkdirAll(filepath.Dir(fullPath), 0o755))
-		require.NoError(t, os.WriteFile(fullPath, []byte(content), 0o644))
-	}
-
-	ctx := context.Background()
-	err := rt.CreateInstance(ctx, inst)
-	require.NoError(t, err)
-
-	ctrl, err := rt.Controller(ctx, inst.ID)
-=======
->>>>>>> c9083eec
 	require.NoError(t, err)
 	require.Len(t, list3.Conversations, 0)
 }