package server

import (
	"context"
	"encoding/json"
	"errors"
	"fmt"
	"slices"
	"strings"
	"time"

	runtimev1 "github.com/rilldata/rill/proto/gen/rill/runtime/v1"
	"github.com/rilldata/rill/runtime"
	"github.com/rilldata/rill/runtime/drivers"
	"github.com/rilldata/rill/runtime/pkg/observability"
	"github.com/rilldata/rill/runtime/server/auth"
	"go.opentelemetry.io/otel/attribute"
	"go.uber.org/zap"
	"google.golang.org/grpc/codes"
	"google.golang.org/grpc/status"
	"google.golang.org/protobuf/proto"
	"google.golang.org/protobuf/types/known/structpb"
	"google.golang.org/protobuf/types/known/timestamppb"
)

// timeLayoutUnseparated formats an absolute timestamp as a string with millisecond precision without any separators.
// E.g. for "2006-01-02T15:04:05.999Z" it outputs "200601021504059999".
const timeLayoutUnseparated = "200601021504059999"

// ListResources implements runtimev1.RuntimeServiceServer
func (s *Server) ListResources(ctx context.Context, req *runtimev1.ListResourcesRequest) (*runtimev1.ListResourcesResponse, error) {
	s.addInstanceRequestAttributes(ctx, req.InstanceId)
	observability.AddRequestAttributes(ctx,
		attribute.String("args.instance_id", req.InstanceId),
		attribute.String("args.kind", req.Kind),
	)

	if !auth.GetClaims(ctx).CanInstance(req.InstanceId, auth.ReadObjects) {
		return nil, ErrForbidden
	}

	ctrl, err := s.runtime.Controller(ctx, req.InstanceId)
	if err != nil {
		return nil, status.Error(codes.InvalidArgument, err.Error())
	}

	rs, err := ctrl.List(ctx, req.Kind, req.Path, false)
	if err != nil {
		return nil, status.Error(codes.InvalidArgument, err.Error())
	}

	slices.SortFunc(rs, func(a, b *runtimev1.Resource) int {
		an := a.Meta.Name
		bn := b.Meta.Name
		if an.Kind < bn.Kind {
			return -1
		}
		if an.Kind > bn.Kind {
			return 1
		}
		return strings.Compare(an.Name, bn.Name)
	})

	i := 0
	for i < len(rs) {
		r := rs[i]
		r, access, err := s.applySecurityPolicy(ctx, req.InstanceId, r)
		if err != nil {
			return nil, status.Error(codes.InvalidArgument, err.Error())
		}
		if !access {
			// Remove from the slice
			rs[i] = rs[len(rs)-1]
			rs[len(rs)-1] = nil
			rs = rs[:len(rs)-1]
			continue
		}
		rs[i] = r
		i++
	}

	return &runtimev1.ListResourcesResponse{Resources: rs}, nil
}

// WatchResources implements runtimev1.RuntimeServiceServer
func (s *Server) WatchResources(req *runtimev1.WatchResourcesRequest, ss runtimev1.RuntimeService_WatchResourcesServer) error {
	observability.AddRequestAttributes(ss.Context(),
		attribute.String("args.instance_id", req.InstanceId),
		attribute.String("args.kind", req.Kind),
	)

	if !auth.GetClaims(ss.Context()).CanInstance(req.InstanceId, auth.ReadObjects) {
		return ErrForbidden
	}

	ctrl, err := s.runtime.Controller(ss.Context(), req.InstanceId)
	if err != nil {
		return status.Error(codes.InvalidArgument, err.Error())
	}

	if req.Replay {
		rs, err := ctrl.List(ss.Context(), req.Kind, "", false)
		if err != nil {
			return status.Error(codes.InvalidArgument, err.Error())
		}

		for _, r := range rs {
			r, access, err := s.applySecurityPolicy(ss.Context(), req.InstanceId, r)
			if err != nil {
				return status.Error(codes.InvalidArgument, err.Error())
			}
			if !access {
				continue
			}

			err = ss.Send(&runtimev1.WatchResourcesResponse{
				Event:    runtimev1.ResourceEvent_RESOURCE_EVENT_WRITE,
				Resource: r,
			})
			if err != nil {
				return status.Error(codes.InvalidArgument, err.Error())
			}
		}
	}

	return ctrl.Subscribe(ss.Context(), func(e runtimev1.ResourceEvent, n *runtimev1.ResourceName, r *runtimev1.Resource) {
		if r != nil { // r is nil for deletion events
			var access bool
			var err error
			r, access, err = s.applySecurityPolicy(ss.Context(), req.InstanceId, r)
			if err != nil {
				s.logger.Info("failed to apply security policy", zap.String("name", n.Name), zap.Error(err))
				return
			}
			if !access {
				return
			}
		}

		err = ss.Send(&runtimev1.WatchResourcesResponse{
			Event:    e,
			Name:     n,
			Resource: r,
		})
		if err != nil {
			s.logger.Info("failed to send resource event", zap.Error(err))
		}
	})
}

// GetResource implements runtimev1.RuntimeServiceServer
func (s *Server) GetResource(ctx context.Context, req *runtimev1.GetResourceRequest) (*runtimev1.GetResourceResponse, error) {
	s.addInstanceRequestAttributes(ctx, req.InstanceId)
	observability.AddRequestAttributes(ctx,
		attribute.String("args.instance_id", req.InstanceId),
		attribute.String("args.name.kind", req.Name.Kind),
		attribute.String("args.name.name", req.Name.Name),
	)

	if !auth.GetClaims(ctx).CanInstance(req.InstanceId, auth.ReadObjects) {
		return nil, ErrForbidden
	}

	ctrl, err := s.runtime.Controller(ctx, req.InstanceId)
	if err != nil {
		return nil, status.Error(codes.InvalidArgument, err.Error())
	}

	r, err := ctrl.Get(ctx, req.Name, false)
	if err != nil {
		if errors.Is(err, drivers.ErrResourceNotFound) {
			return nil, status.Error(codes.NotFound, "resource not found")
		}
		return nil, status.Error(codes.InvalidArgument, err.Error())
	}

	r, access, err := s.applySecurityPolicy(ctx, req.InstanceId, r)
	if err != nil {
		return nil, status.Error(codes.InvalidArgument, err.Error())
	}
	if !access {
		return nil, status.Error(codes.NotFound, "resource not found")
	}

	return &runtimev1.GetResourceResponse{Resource: r}, nil
}

// GetExplore implements runtimev1.RuntimeServiceServer
func (s *Server) GetExplore(ctx context.Context, req *runtimev1.GetExploreRequest) (*runtimev1.GetExploreResponse, error) {
	s.addInstanceRequestAttributes(ctx, req.InstanceId)
	observability.AddRequestAttributes(ctx,
		attribute.String("args.instance_id", req.InstanceId),
		attribute.String("args.name", req.Name),
	)

	if !auth.GetClaims(ctx).CanInstance(req.InstanceId, auth.ReadObjects) {
		return nil, ErrForbidden
	}

	ctrl, err := s.runtime.Controller(ctx, req.InstanceId)
	if err != nil {
		return nil, status.Error(codes.InvalidArgument, err.Error())
	}

	n := &runtimev1.ResourceName{Kind: runtime.ResourceKindExplore, Name: req.Name}
	e, err := ctrl.Get(ctx, n, false)
	if err != nil {
		if errors.Is(err, drivers.ErrResourceNotFound) {
			return nil, status.Error(codes.NotFound, "resource not found")
		}
		return nil, status.Error(codes.InvalidArgument, err.Error())
	}

	e, access, err := s.applySecurityPolicy(ctx, req.InstanceId, e)
	if err != nil {
		return nil, status.Error(codes.InvalidArgument, err.Error())
	}
	if !access {
		return nil, status.Error(codes.NotFound, "resource not found")
	}

	validSpec := e.GetExplore().State.ValidSpec
	if validSpec == nil {
		return &runtimev1.GetExploreResponse{
			Explore: e,
		}, nil
	}

	n = &runtimev1.ResourceName{Kind: runtime.ResourceKindMetricsView, Name: validSpec.MetricsView}
	m, err := ctrl.Get(ctx, n, false)
	if err != nil {
		if errors.Is(err, drivers.ErrResourceNotFound) {
			return nil, status.Error(codes.NotFound, "metrics view not found")
		}
		return nil, status.Error(codes.InvalidArgument, err.Error())
	}

	m, access, err = s.applySecurityPolicy(ctx, req.InstanceId, m)
	if err != nil {
		return nil, status.Error(codes.InvalidArgument, err.Error())
	}
	if !access {
		return nil, status.Error(codes.NotFound, "metrics view not found")
	}

	return &runtimev1.GetExploreResponse{
		Explore:     e,
		MetricsView: m,
	}, nil
}

// GetModelSplits implements runtimev1.RuntimeServiceServer
func (s *Server) GetModelSplits(ctx context.Context, req *runtimev1.GetModelSplitsRequest) (*runtimev1.GetModelSplitsResponse, error) {
	s.addInstanceRequestAttributes(ctx, req.InstanceId)
	observability.AddRequestAttributes(ctx,
		attribute.String("args.instance_id", req.InstanceId),
		attribute.String("args.model", req.Model),
	)

	if !auth.GetClaims(ctx).CanInstance(req.InstanceId, auth.ReadObjects) {
		return nil, ErrForbidden
	}

	ctrl, err := s.runtime.Controller(ctx, req.InstanceId)
	if err != nil {
		return nil, status.Error(codes.InvalidArgument, err.Error())
	}

	n := &runtimev1.ResourceName{Kind: runtime.ResourceKindModel, Name: req.Model}
	r, err := ctrl.Get(ctx, n, false)
	if err != nil {
		if errors.Is(err, drivers.ErrResourceNotFound) {
			return nil, status.Error(codes.NotFound, "resource not found")
		}
		return nil, status.Error(codes.InvalidArgument, err.Error())
	}

	r, access, err := s.applySecurityPolicy(ctx, req.InstanceId, r)
	if err != nil {
		return nil, status.Error(codes.InvalidArgument, err.Error())
	}
	if !access {
		return nil, status.Error(codes.NotFound, "resource not found")
	}

	splitsModelID := r.GetModel().State.SplitsModelId
	if splitsModelID == "" {
		return &runtimev1.GetModelSplitsResponse{}, nil
	}

	afterIdx := 0
	afterKey := ""
	if req.PageToken != "" {
		err := unmarshalPageToken(req.PageToken, &afterIdx, &afterKey)
		if err != nil {
			return nil, status.Errorf(codes.InvalidArgument, "failed to parse page token: %v", err)
		}
	}

	catalog, release, err := s.runtime.Catalog(ctx, req.InstanceId)
	if err != nil {
		return nil, status.Error(codes.InvalidArgument, err.Error())
	}
	defer release()

	opts := &drivers.FindModelSplitsOptions{
		ModelID:      splitsModelID,
<<<<<<< HEAD
		WherePending: req.WherePending,
		WhereErrored: req.WhereErrored,
=======
		WherePending: req.Pending,
		WhereErrored: req.Errored,
>>>>>>> c4aebf67
		AfterIndex:   afterIdx,
		AfterKey:     afterKey,
		Limit:        validPageSize(req.PageSize),
	}

	splits, err := catalog.FindModelSplits(ctx, opts)
	if err != nil {
		return nil, status.Error(codes.InvalidArgument, err.Error())
	}

	var nextPageToken string
	if len(splits) == validPageSize(req.PageSize) {
		last := splits[len(splits)-1]
		nextPageToken = marshalPageToken(last.Index, last.Key)
	}

	return &runtimev1.GetModelSplitsResponse{
		Splits:        modelSplitsToPB(splits),
		NextPageToken: nextPageToken,
	}, nil
}

// CreateTrigger implements runtimev1.RuntimeServiceServer
func (s *Server) CreateTrigger(ctx context.Context, req *runtimev1.CreateTriggerRequest) (*runtimev1.CreateTriggerResponse, error) {
	s.addInstanceRequestAttributes(ctx, req.InstanceId)
	observability.AddRequestAttributes(ctx,
		attribute.String("args.instance_id", req.InstanceId),
	)

	if !auth.GetClaims(ctx).CanInstance(req.InstanceId, auth.EditTrigger) {
		return nil, ErrForbidden
	}

	ctrl, err := s.runtime.Controller(ctx, req.InstanceId)
	if err != nil {
		return nil, status.Error(codes.InvalidArgument, err.Error())
	}

	// Build refresh trigger spec
	spec := &runtimev1.RefreshTriggerSpec{
		Resources: req.Resources,
		Models:    req.Models,
	}

	// Handle the convenience flag for the project parser.
	if req.Parser {
		spec.Resources = append(spec.Resources, runtime.GlobalProjectParserName)
	}

	// Handle the convenience flags for all sources and models.
	if req.AllSourcesModels || req.AllSourcesModelsFull {
		// Add all sources.
		// Note: Don't need to handle "full" here since source refreshes are always full refreshes.
		rs, err := ctrl.List(ctx, runtime.ResourceKindSource, "", false)
		if err != nil {
			return nil, status.Error(codes.InvalidArgument, fmt.Errorf("failed to list sources: %w", err).Error())
		}
		for _, r := range rs {
			spec.Resources = append(spec.Resources, r.Meta.Name)
		}

		// Add all models.
		rs, err = ctrl.List(ctx, runtime.ResourceKindModel, "", false)
		if err != nil {
			return nil, status.Error(codes.InvalidArgument, fmt.Errorf("failed to list models: %w", err).Error())
		}
		for _, r := range rs {
			spec.Models = append(spec.Models, &runtimev1.RefreshModelTrigger{
				Model: r.Meta.Name.Name,
				Full:  req.AllSourcesModelsFull,
			})
		}
	}

	// Create the trigger resource
	name := fmt.Sprintf("trigger_adhoc_%s", time.Now().Format(timeLayoutUnseparated))
	n := &runtimev1.ResourceName{Kind: runtime.ResourceKindRefreshTrigger, Name: name}
	r := &runtimev1.Resource{Resource: &runtimev1.Resource_RefreshTrigger{RefreshTrigger: &runtimev1.RefreshTrigger{Spec: spec}}}
	err = ctrl.Create(ctx, n, nil, nil, nil, true, r)
	if err != nil {
		return nil, status.Error(codes.InvalidArgument, fmt.Errorf("failed to create trigger: %w", err).Error())
	}

	return &runtimev1.CreateTriggerResponse{}, nil
}

// applySecurityPolicy applies relevant security policies to the resource.
// The input resource will not be modified in-place (so no need to set clone=true when obtaining it from the catalog).
func (s *Server) applySecurityPolicy(ctx context.Context, instID string, r *runtimev1.Resource) (*runtimev1.Resource, bool, error) {
	security, err := s.runtime.ResolveSecurity(instID, auth.GetClaims(ctx).SecurityClaims(), r)
	if err != nil {
		return nil, false, err
	}

	if security == nil {
		return r, true, nil
	}

	if !security.CanAccess() {
		return nil, false, nil
	}

	// Some resources may need deeper checks than just access.
	switch r.Resource.(type) {
	case *runtimev1.Resource_MetricsView:
		// For metrics views, we need to remove fields excluded by the field access rules.
		return s.applyMetricsViewSecurity(r, security), true, nil
	case *runtimev1.Resource_Explore:
		// For explores, we need to remove fields excluded by the field access rules.
		return s.applyExploreSecurity(r, security), true, nil
	default:
		// The resource can be returned as is.
		return r, true, nil
	}
}

// applyMetricsViewSecurity rewrites a metrics view based on the field access conditions of a security policy.
func (s *Server) applyMetricsViewSecurity(r *runtimev1.Resource, security *runtime.ResolvedSecurity) *runtimev1.Resource {
	if security.CanAccessAllFields() {
		return r
	}

	mv := r.GetMetricsView()
	specDims, specMeasures, specChanged := s.applyMetricsViewSpecSecurity(mv.Spec, security)
	validSpecDims, validSpecMeasures, validSpecChanged := s.applyMetricsViewSpecSecurity(mv.State.ValidSpec, security)

	if !specChanged && !validSpecChanged {
		return r
	}

	mv = proto.Clone(mv).(*runtimev1.MetricsViewV2)

	if specChanged {
		mv.Spec.Dimensions = specDims
		mv.Spec.Measures = specMeasures
	}

	if validSpecChanged {
		mv.State.ValidSpec.Dimensions = validSpecDims
		mv.State.ValidSpec.Measures = validSpecMeasures
	}

	// We mustn't modify the resource in-place
	return &runtimev1.Resource{
		Meta:     r.Meta,
		Resource: &runtimev1.Resource_MetricsView{MetricsView: mv},
	}
}

// applyMetricsViewSpecSecurity rewrites a metrics view spec based on the field access conditions of a security policy.
func (s *Server) applyMetricsViewSpecSecurity(spec *runtimev1.MetricsViewSpec, policy *runtime.ResolvedSecurity) ([]*runtimev1.MetricsViewSpec_DimensionV2, []*runtimev1.MetricsViewSpec_MeasureV2, bool) {
	if spec == nil {
		return nil, nil, false
	}

	var dims []*runtimev1.MetricsViewSpec_DimensionV2
	for _, dim := range spec.Dimensions {
		if policy.CanAccessField(dim.Name) {
			dims = append(dims, dim)
		}
	}

	var ms []*runtimev1.MetricsViewSpec_MeasureV2
	for _, m := range spec.Measures {
		if policy.CanAccessField(m.Name) {
			ms = append(ms, m)
		}
	}

	if len(dims) == len(spec.Dimensions) && len(ms) == len(spec.Measures) {
		return nil, nil, false
	}

	return dims, ms, true
}

// applyExploreSecurity rewrites an explore based on the field access conditions of a security policy.
func (s *Server) applyExploreSecurity(r *runtimev1.Resource, security *runtime.ResolvedSecurity) *runtimev1.Resource {
	if security.CanAccessAllFields() {
		return r
	}

	// We only rewrite the ValidSpec at the moment.
	// In the future, to avoid leaking field names in the main spec (which is not really used outside of the reconciler),
	// we might consider not returning the spec at all for non-admins.
	spec := r.GetExplore().State.ValidSpec
	if spec == nil {
		return r
	}
	if spec.DimensionsExclude || spec.MeasuresExclude {
		// If the ValidSpec has exclude flags set, we don't know what the available fields, so we can't filter it correctly.
		// This should never happen because the Explore reconciler should have resolved the fields and removed the exclude flags.
		panic(fmt.Errorf("the ValidSpec for an explore should not have exclude flags set"))
	}

	// Clone the spec so we can edit it in-place
	spec = proto.Clone(spec).(*runtimev1.ExploreSpec)

	// Filter the dimensions
	var dims []string
	for _, dim := range spec.Dimensions {
		if security.CanAccessField(dim) {
			dims = append(dims, dim)
		}
	}
	spec.Dimensions = dims

	// Filter the measures
	var ms []string
	for _, m := range spec.Measures {
		if security.CanAccessField(m) {
			ms = append(ms, m)
		}
	}
	spec.Measures = ms

	// Filter the dimensions and measures in the presets
	for _, p := range spec.Presets {
		var dims []string
		for _, dim := range p.Dimensions {
			if security.CanAccessField(dim) {
				dims = append(dims, dim)
			}
		}
		p.Dimensions = dims

		var ms []string
		for _, m := range p.Measures {
			if security.CanAccessField(m) {
				ms = append(ms, m)
			}
		}
		p.Measures = ms
	}

	// We mustn't modify the resource in-place
	return &runtimev1.Resource{
		Meta: r.Meta,
		Resource: &runtimev1.Resource_Explore{Explore: &runtimev1.Explore{
			Spec:  r.GetExplore().Spec,
			State: &runtimev1.ExploreState{ValidSpec: spec},
		}},
	}
}

// modelSplitsToPB converts a slice of drivers.ModelSplit to a slice of runtimev1.ModelSplit.
func modelSplitsToPB(splits []drivers.ModelSplit) []*runtimev1.ModelSplit {
	pbs := make([]*runtimev1.ModelSplit, len(splits))
	for i, split := range splits {
		pbs[i] = modelSplitToPB(split)
	}
	return pbs
}

// modelSplitToPB converts a drivers.ModelSplit to a runtimev1.ModelSplit.
func modelSplitToPB(split drivers.ModelSplit) *runtimev1.ModelSplit {
	var data map[string]interface{}
	if err := json.Unmarshal(split.DataJSON, &data); err != nil {
		panic(err)
	}

	var watermark, executedOn *timestamppb.Timestamp
	if split.Watermark != nil {
		watermark = timestamppb.New(*split.Watermark)
	}
	if split.ExecutedOn != nil {
		executedOn = timestamppb.New(*split.ExecutedOn)
	}

	return &runtimev1.ModelSplit{
		Key:        split.Key,
		Data:       must(structpb.NewStruct(data)),
		Watermark:  watermark,
		ExecutedOn: executedOn,
		Error:      split.Error,
		ElapsedMs:  uint32(split.Elapsed.Milliseconds()),
	}
}

func must[T any](v T, err error) T {
	if err != nil {
		panic(err)
	}
	return v
}<|MERGE_RESOLUTION|>--- conflicted
+++ resolved
@@ -305,13 +305,8 @@
 
 	opts := &drivers.FindModelSplitsOptions{
 		ModelID:      splitsModelID,
-<<<<<<< HEAD
-		WherePending: req.WherePending,
-		WhereErrored: req.WhereErrored,
-=======
 		WherePending: req.Pending,
 		WhereErrored: req.Errored,
->>>>>>> c4aebf67
 		AfterIndex:   afterIdx,
 		AfterKey:     afterKey,
 		Limit:        validPageSize(req.PageSize),
