--- conflicted
+++ resolved
@@ -222,7 +222,6 @@
 // applySecurityPolicy applies relevant security policies to the resource.
 // The input resource will not be modified in-place (so no need to set clone=true when obtaining it from the catalog).
 func (s *Server) applySecurityPolicy(ctx context.Context, instID string, r *runtimev1.Resource) (*runtimev1.Resource, bool, error) {
-<<<<<<< HEAD
 	switch r.Resource.(type) {
 	case *runtimev1.Resource_MetricsView:
 		return s.applySecurityPolicyMetricsView(ctx, instID, r)
@@ -235,11 +234,9 @@
 
 // applySecurityPolicyReport applies relevant security policies to a metrics view.
 func (s *Server) applySecurityPolicyMetricsView(ctx context.Context, instID string, r *runtimev1.Resource) (*runtimev1.Resource, bool, error) {
-=======
-	ctx, span := tracer.Start(ctx, "applySecurityPolicy", trace.WithAttributes(attribute.String("instance_id", instID), attribute.String("kind", r.Meta.Name.Kind), attribute.String("name", r.Meta.Name.Name)))
+	ctx, span := tracer.Start(ctx, "applySecurityPolicyMetricsView", trace.WithAttributes(attribute.String("instance_id", instID), attribute.String("kind", r.Meta.Name.Kind), attribute.String("name", r.Meta.Name.Name)))
 	defer span.End()
 
->>>>>>> ac548bd0
 	mv := r.GetMetricsView()
 	if mv.State.ValidSpec == nil || mv.State.ValidSpec.Security == nil {
 		// Allow if it doesn't have a valid security policy
