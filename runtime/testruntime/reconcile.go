package testruntime

import (
	"bytes"
	"encoding/csv"
	"encoding/json"
	"fmt"
	"strings"
	"testing"
	"time"

	runtimev1 "github.com/rilldata/rill/proto/gen/rill/runtime/v1"
	"github.com/rilldata/rill/runtime"
	"github.com/stretchr/testify/require"
	"google.golang.org/protobuf/proto"
)

func PutFiles(t testing.TB, rt *runtime.Runtime, id string, files map[string]string) {
	ctx := t.Context()
	repo, release, err := rt.Repo(ctx, id)
	require.NoError(t, err)
	defer release()

	for path, data := range files {
		err := repo.Put(ctx, path, strings.NewReader(strings.TrimSpace(data)))
		require.NoError(t, err)
	}
}

func RenameFile(t testing.TB, rt *runtime.Runtime, id, from, to string) {
	ctx := t.Context()
	repo, release, err := rt.Repo(ctx, id)
	require.NoError(t, err)
	defer release()

	require.NoError(t, repo.Rename(ctx, from, to))
}

func DeleteFiles(t testing.TB, rt *runtime.Runtime, id string, files ...string) {
	ctx := t.Context()
	repo, release, err := rt.Repo(ctx, id)
	require.NoError(t, err)
	defer release()

	for _, path := range files {
		err := repo.Delete(ctx, path, false)
		require.NoError(t, err)
	}
}

func ReconcileParserAndWait(t testing.TB, rt *runtime.Runtime, id string) {
	ReconcileAndWait(t, rt, id, runtime.GlobalProjectParserName)
}

func ReconcileAndWait(t testing.TB, rt *runtime.Runtime, id string, n *runtimev1.ResourceName) {
	ctx := t.Context()
	ctrl, err := rt.Controller(ctx, id)
	require.NoError(t, err)

	err = ctrl.Reconcile(ctx, n)
	require.NoError(t, err)

	err = ctrl.WaitUntilIdle(ctx, false)
	require.NoError(t, err)
}

func RefreshAndWait(t testing.TB, rt *runtime.Runtime, id string, n *runtimev1.ResourceName) {
	ctx := t.Context()
	ctrl, err := rt.Controller(ctx, id)
	require.NoError(t, err)

	// Get resource before refresh
	rPrev, err := ctrl.Get(ctx, n, false)
	require.NoError(t, err)

	// Create refresh trigger
	trgName := &runtimev1.ResourceName{Kind: runtime.ResourceKindRefreshTrigger, Name: time.Now().String()}
	err = ctrl.Create(ctx, trgName, nil, nil, nil, false, &runtimev1.Resource{
		Resource: &runtimev1.Resource_RefreshTrigger{
			RefreshTrigger: &runtimev1.RefreshTrigger{
				Spec: &runtimev1.RefreshTriggerSpec{
					Resources: []*runtimev1.ResourceName{n},
				},
			},
		},
	})
	require.NoError(t, err)

	// Wait for refresh to complete
	err = ctrl.WaitUntilIdle(ctx, false)
	require.NoError(t, err)

	// Get resource after refresh
	rNew, err := ctrl.Get(ctx, n, false)
	require.NoError(t, err)

	// Check the resource's spec version has increased
	require.Greater(t, rNew.Meta.SpecVersion, rPrev.Meta.SpecVersion)
}

func RequireReconcileState(t testing.TB, rt *runtime.Runtime, id string, lenResources, lenReconcileErrs, lenParseErrs int) {
<<<<<<< HEAD
	var (
		rs  []*runtimev1.Resource
		err error
	)
	for range 5 {
		ctrl, err := rt.Controller(context.Background(), id)
		require.NoError(t, err)

		rs, err = ctrl.List(context.Background(), "", "", false)
		if err != nil && strings.Contains(err.Error(), "controller is closed") {
			// controller can be closed if a connector resource requests for controller restart. Retry a few times.
			time.Sleep(100 * time.Millisecond)
			continue
		}
		require.NoError(t, err)
	}
=======
	ctx := t.Context()
	ctrl, err := rt.Controller(ctx, id)
	require.NoError(t, err)

	rs, err := ctrl.List(ctx, "", "", false)
>>>>>>> 84871b61
	require.NoError(t, err)

	var reconcileErrs, parseErrs []string
	for _, r := range rs {
		if r.Meta.ReconcileError != "" {
			reconcileErrs = append(reconcileErrs, fmt.Sprintf("%s/%s: %s", r.Meta.Name.Kind, r.Meta.Name.Name, r.Meta.ReconcileError))
		}

		if r.Meta.Name.Kind == runtime.ResourceKindProjectParser {
			for _, pe := range r.GetProjectParser().State.ParseErrors {
				parseErrs = append(parseErrs, fmt.Sprintf("%s: %s", pe.FilePath, pe.Message))
			}
		}
	}

	var names []string
	for _, r := range rs {
		names = append(names, fmt.Sprintf("%s/%s", r.Meta.Name.Kind, r.Meta.Name.Name))
	}

	if lenParseErrs >= 0 {
		require.Equal(t, lenParseErrs, len(parseErrs), "parse errors: %s", strings.Join(parseErrs, "\n"))
	}
	if lenReconcileErrs >= 0 {
		require.Equal(t, lenReconcileErrs, len(reconcileErrs), "reconcile errors: %s", strings.Join(reconcileErrs, "\n"))
	}
	if lenResources >= 0 {
		require.Equal(t, lenResources, len(rs), "resources: %s", strings.Join(names, "\n"))
	}
}

func GetResource(t testing.TB, rt *runtime.Runtime, id, kind, name string) *runtimev1.Resource {
	ctx := t.Context()
	ctrl, err := rt.Controller(ctx, id)
	require.NoError(t, err)

	r, err := ctrl.Get(ctx, &runtimev1.ResourceName{Kind: kind, Name: name}, true)
	require.NoError(t, err)

	return r
}

func RequireResource(t testing.TB, rt *runtime.Runtime, id string, a *runtimev1.Resource) {
	ctx := t.Context()
	ctrl, err := rt.Controller(ctx, id)
	require.NoError(t, err)

	b, err := ctrl.Get(ctx, a.Meta.Name, true) // Set clone=true because we may manipulate it before comparing
	require.NoError(t, err)

	require.True(t, proto.Equal(a.Meta.Name, b.Meta.Name), "expected: %v\nactual: %v", a.Meta.Name, b.Meta.Name)
	require.ElementsMatch(t, a.Meta.Refs, b.Meta.Refs)
	require.True(t, proto.Equal(a.Meta.Owner, b.Meta.Owner), "expected: %v\nactual: %v", a.Meta.Owner, b.Meta.Owner)
	require.ElementsMatch(t, a.Meta.FilePaths, b.Meta.FilePaths)
	require.Greater(t, b.Meta.Version, int64(0))
	require.Greater(t, b.Meta.SpecVersion, int64(0))
	require.Greater(t, b.Meta.StateVersion, int64(0))
	require.NotEmpty(t, b.Meta.CreatedOn.AsTime())
	require.NotEmpty(t, b.Meta.SpecUpdatedOn.AsTime())
	require.NotEmpty(t, b.Meta.StateUpdatedOn.AsTime())
	require.Nil(t, b.Meta.DeletedOn)

	// Checking ReconcileError using Contains instead of Equal
	if a.Meta.ReconcileError == "" {
		require.Empty(t, b.Meta.ReconcileError)
	} else {
		require.Contains(t, b.Meta.ReconcileError, a.Meta.ReconcileError)
	}

	// Not comparing these fields because they are not stable:
	// require.Equal(t, a.Meta.ReconcileStatus, b.Meta.ReconcileStatus)
	// require.Equal(t, a.Meta.ReconcileOn, b.Meta.ReconcileOn)
	// require.Equal(t, a.Meta.RenamedFrom, b.Meta.RenamedFrom)

	// Some kind-specific fields are not stable. We reset those to stable values before comparing.
	switch b.Meta.Name.Kind {
	case runtime.ResourceKindSource:
		state := b.GetSource().State
		state.RefreshedOn = nil
		state.SpecHash = ""
	case runtime.ResourceKindModel:
		state := b.GetModel().State
		state.LatestExecutionDurationMs = 0
		state.TotalExecutionDurationMs = 0
		state.RefreshedOn = nil
		state.SpecHash = ""
		state.RefsHash = ""
		state.TestHash = ""
		state.LatestExecutionDurationMs = 0
		state.TotalExecutionDurationMs = 0
	case runtime.ResourceKindMetricsView:
		state := b.GetMetricsView().State
		state.DataRefreshedOn = nil
	case runtime.ResourceKindExplore:
		state := b.GetExplore().State
		state.DataRefreshedOn = nil
	case runtime.ResourceKindComponent:
		state := b.GetComponent().State
		state.DataRefreshedOn = nil
	case runtime.ResourceKindCanvas:
		state := b.GetCanvas().State
		state.DataRefreshedOn = nil
	case runtime.ResourceKindAlert:
		state := b.GetAlert().State
		state.SpecHash = ""
		state.RefsHash = ""
		for i, e := range state.ExecutionHistory {
			e.StartedOn = nil
			e.FinishedOn = nil
			if a.GetAlert().State.ExecutionHistory[i].ExecutionTime == nil {
				e.ExecutionTime = nil
			}
		}
	case runtime.ResourceKindConnector:
		state := b.GetConnector().State
		state.SpecHash = ""
	}

	// Hack to only compare the Resource field (not Meta)
	name := b.Meta.Name
	a = &runtimev1.Resource{Resource: a.Resource}
	b = &runtimev1.Resource{Resource: b.Resource}

	// Compare!
	require.True(t, proto.Equal(a, b), "for resource %q\nexpected: %v\nactual: %v", name.Name, a.Resource, b.Resource)
}

func DumpResources(t testing.TB, rt *runtime.Runtime, id string) {
	ctx := t.Context()
	ctrl, err := rt.Controller(ctx, id)
	require.NoError(t, err)

	rs, err := ctrl.List(ctx, "", "", false)
	require.NoError(t, err)

	for _, r := range rs {
		t.Logf("%s/%s: status=%d, stateversion=%d, error=%q", r.Meta.Name.Kind, r.Meta.Name.Name, r.Meta.ReconcileStatus, r.Meta.StateVersion, r.Meta.ReconcileError)
	}
}

func RequireParseErrors(t testing.TB, rt *runtime.Runtime, id string, expectedParseErrors map[string]string) {
	ctx := t.Context()
	ctrl, err := rt.Controller(ctx, id)
	require.NoError(t, err)

	pp, err := ctrl.Get(ctx, runtime.GlobalProjectParserName, true)
	require.NoError(t, err)

	parseErrs := map[string]string{}
	for _, pe := range pp.GetProjectParser().State.ParseErrors {
		parseErrs[pe.FilePath] = pe.Message
	}
	require.Len(t, parseErrs, len(expectedParseErrors), "Should have %d parse errors", len(expectedParseErrors))

	for f, pe := range parseErrs {
		// Checking parseError using Contains instead of Equal
		require.Contains(t, pe, expectedParseErrors[f])
	}
}

type RequireResolveOptions struct {
	Resolver           string
	Properties         map[string]any
	Args               map[string]any
	UserAttributes     map[string]any
	SkipSecurityChecks bool

	Result        []map[string]any
	ResultCSV     string
	ErrorContains string
	Update        bool
}

func RequireResolve(t testing.TB, rt *runtime.Runtime, id string, opts *RequireResolveOptions) {
	// Run the resolver.
	ctx := t.Context()
	res, err := rt.Resolve(ctx, &runtime.ResolveOptions{
		InstanceID:         id,
		Resolver:           opts.Resolver,
		ResolverProperties: opts.Properties,
		Args:               opts.Args,
		Claims: &runtime.SecurityClaims{
			UserAttributes: opts.UserAttributes,
			SkipChecks:     opts.SkipSecurityChecks,
		},
	})

	// If it succeeded, get the result rows.
	// Does a JSON roundtrip to coerce to simple types (easier to compare).
	var rows []map[string]any
	if err == nil {
		data, err2 := res.MarshalJSON()
		if err2 != nil {
			err = err2
		} else {
			err = json.Unmarshal(data, &rows)
		}
	}

	// If the Update flag is set, update the results in opts instead of checking them.
	// The caller can then access the updated values.
	if opts.Update {
		opts.Result = rows
		opts.ResultCSV = resultToCSV(t, rows, res.Schema())
		opts.ErrorContains = ""
		if err != nil {
			opts.ErrorContains = err.Error()
		}
		return
	}

	// Check if an error was expected.
	if opts.ErrorContains != "" {
		require.Error(t, err)
		require.Contains(t, err.Error(), opts.ErrorContains)
		return
	}
	require.NoError(t, err)

	// We support expressing the expected result as a CSV string, which is more compact.
	// Serialize the result to CSV and compare.
	if opts.ResultCSV != "" {
		actual := resultToCSV(t, rows, res.Schema())
		require.Equal(t, strings.TrimSpace(opts.ResultCSV), strings.TrimSpace(actual))
		return
	}

	// Compare the result rows to the expected result.
	// Like for rows, we do a JSON roundtrip on the expected result (parsed from YAML) to coerce to simple types.
	var expected []map[string]any
	data, err := json.Marshal(opts.Result)
	require.NoError(t, err)
	err = json.Unmarshal(data, &expected)
	require.NoError(t, err)
	if len(expected) != 0 || len(rows) != 0 {
		require.EqualValues(t, expected, rows)
	}
}

func Must[T any](v T, err error) T {
	if err != nil {
		panic(err)
	}
	return v
}

// resultToCSV serializes the rows to a CSV formatted string.
// It is derived from runtime/drivers/file/model_executor_olap_self.go#writeCSV.
func resultToCSV(t testing.TB, rows []map[string]any, schema *runtimev1.StructType) string {
	buf := &bytes.Buffer{}
	w := csv.NewWriter(buf)

	strs := make([]string, len(schema.Fields))
	for i, f := range schema.Fields {
		strs[i] = f.Name
	}
	err := w.Write(strs)
	require.NoError(t, err)

	for _, row := range rows {
		for i, f := range schema.Fields {
			v, ok := row[f.Name]
			require.True(t, ok, "missing field %q", f.Name)

			var s string
			if v != nil {
				if v2, ok := v.(string); ok {
					s = v2
				} else {
					tmp, err := json.Marshal(v)
					require.NoError(t, err)
					s = string(tmp)
				}
			}

			strs[i] = s
		}

		err = w.Write(strs)
		require.NoError(t, err)
	}

	w.Flush()
	return buf.String()
}<|MERGE_RESOLUTION|>--- conflicted
+++ resolved
@@ -99,30 +99,11 @@
 }
 
 func RequireReconcileState(t testing.TB, rt *runtime.Runtime, id string, lenResources, lenReconcileErrs, lenParseErrs int) {
-<<<<<<< HEAD
-	var (
-		rs  []*runtimev1.Resource
-		err error
-	)
-	for range 5 {
-		ctrl, err := rt.Controller(context.Background(), id)
-		require.NoError(t, err)
-
-		rs, err = ctrl.List(context.Background(), "", "", false)
-		if err != nil && strings.Contains(err.Error(), "controller is closed") {
-			// controller can be closed if a connector resource requests for controller restart. Retry a few times.
-			time.Sleep(100 * time.Millisecond)
-			continue
-		}
-		require.NoError(t, err)
-	}
-=======
 	ctx := t.Context()
 	ctrl, err := rt.Controller(ctx, id)
 	require.NoError(t, err)
 
 	rs, err := ctrl.List(ctx, "", "", false)
->>>>>>> 84871b61
 	require.NoError(t, err)
 
 	var reconcileErrs, parseErrs []string
