--- conflicted
+++ resolved
@@ -49,11 +49,7 @@
 		SystemConnectors:        systemConnectors,
 		SecurityEngineCacheSize: 100,
 	}
-<<<<<<< HEAD
-	rt, err := runtime.New(context.Background(), opts, zap.NewNop(), nil)
-=======
-	rt, err := runtime.New(opts, zap.NewNop(), activity.NewNoopClient())
->>>>>>> aa5b5c3b
+	rt, err := runtime.New(context.Background(), opts, zap.NewNop(), activity.NewNoopClient())
 	require.NoError(t, err)
 	t.Cleanup(func() {
 		rt.Close()
