package testruntime

import (
	"context"
	"fmt"
	"maps"
	"os"
	"path/filepath"
	goruntime "runtime"
	"strconv"
	"testing"

	"github.com/c2h5oh/datasize"
	"github.com/joho/godotenv"
	runtimev1 "github.com/rilldata/rill/proto/gen/rill/runtime/v1"
	"github.com/rilldata/rill/runtime"
	"github.com/rilldata/rill/runtime/drivers"
	"github.com/rilldata/rill/runtime/drivers/clickhouse/testclickhouse"
	"github.com/rilldata/rill/runtime/pkg/activity"
	"github.com/rilldata/rill/runtime/pkg/email"
	"github.com/rilldata/rill/runtime/storage"
	"github.com/stretchr/testify/require"
	"go.uber.org/zap"

	// Load database drivers for testing.
	_ "github.com/rilldata/rill/runtime/drivers/admin"
	_ "github.com/rilldata/rill/runtime/drivers/athena"
	_ "github.com/rilldata/rill/runtime/drivers/bigquery"
	_ "github.com/rilldata/rill/runtime/drivers/clickhouse"
	_ "github.com/rilldata/rill/runtime/drivers/druid"
	_ "github.com/rilldata/rill/runtime/drivers/duckdb"
	_ "github.com/rilldata/rill/runtime/drivers/file"
	_ "github.com/rilldata/rill/runtime/drivers/gcs"
	_ "github.com/rilldata/rill/runtime/drivers/https"
	_ "github.com/rilldata/rill/runtime/drivers/postgres"
	_ "github.com/rilldata/rill/runtime/drivers/redshift"
	_ "github.com/rilldata/rill/runtime/drivers/s3"
	_ "github.com/rilldata/rill/runtime/drivers/snowflake"
	_ "github.com/rilldata/rill/runtime/drivers/sqlite"
	_ "github.com/rilldata/rill/runtime/reconcilers"
)

// TestingT satisfies both *testing.T and *testing.B.
type TestingT interface {
	Name() string
	TempDir() string
	FailNow()
	Errorf(format string, args ...interface{})
	Cleanup(f func())
	Context() context.Context
}

// New returns a runtime configured for use in tests.
<<<<<<< HEAD
func New(t TestingT, allowHostAccess bool) *runtime.Runtime {
=======
func New(t TestingT) *runtime.Runtime {
	ctx := t.Context()
>>>>>>> ee5836d5
	opts := &runtime.Options{
		MetastoreConnector: "metastore",
		SystemConnectors: []*runtimev1.Connector{
			{
				Type: "sqlite",
				Name: "metastore",
				// Setting a test-specific name ensures a unique connection when "cache=shared" is enabled.
				// "cache=shared" is needed to prevent threading problems.
				Config: map[string]string{"dsn": fmt.Sprintf("file:%s?mode=memory&cache=shared", t.Name())},
			},
		},
		ConnectionCacheSize:          100,
		QueryCacheSizeBytes:          int64(datasize.MB * 100),
		SecurityEngineCacheSize:      100,
		ControllerLogBufferCapacity:  10000,
		ControllerLogBufferSizeBytes: int64(datasize.MB * 16),
		AllowHostAccess:              allowHostAccess,
	}

	logger := zap.NewNop()
	var err error
	if os.Getenv("DEBUG") == "1" {
		logger, err = zap.NewDevelopment()
		require.NoError(t, err)
	}

	rt, err := runtime.New(ctx, opts, logger, storage.MustNew(t.TempDir(), nil), activity.NewNoopClient(), email.New(email.NewTestSender()))
	require.NoError(t, err)
	t.Cleanup(func() { rt.Close() })

	return rt
}

// InstanceOptions enables configuration of the instance options that are configurable in tests.
type InstanceOptions struct {
	Files             map[string]string
	Variables         map[string]string
	WatchRepo         bool
	StageChanges      bool
	DisableHostAccess bool
	TestConnectors    []string
}

// NewInstanceWithOptions creates a runtime and an instance for use in tests.
// The instance's repo is a temp directory that will be cleared when the tests finish.
func NewInstanceWithOptions(t TestingT, opts InstanceOptions) (*runtime.Runtime, string) {
<<<<<<< HEAD
	rt := New(t, !opts.DisableHostAccess)
=======
	rt := New(t)
	ctx := t.Context()
>>>>>>> ee5836d5

	olapDriver := os.Getenv("RILL_RUNTIME_TEST_OLAP_DRIVER")
	if olapDriver == "" {
		olapDriver = "duckdb"
	}
	olapDSN := os.Getenv("RILL_RUNTIME_TEST_OLAP_DSN")
	if olapDSN == "" {
		olapDSN = ":memory:"
	}

	vars := make(map[string]string)
	maps.Copy(vars, opts.Variables)
	if vars["rill.stage_changes"] == "" {
		vars["rill.stage_changes"] = strconv.FormatBool(opts.StageChanges)
	}
	if vars["rill.watch_repo"] == "" {
		vars["rill.watch_repo"] = strconv.FormatBool(opts.WatchRepo)
	}

	for _, conn := range opts.TestConnectors {
		acquire, ok := Connectors[conn]
		require.True(t, ok, "unknown test connector %q", conn)
		cfg := acquire(t)
		for k, v := range cfg {
			k = fmt.Sprintf("connector.%s.%s", conn, k)
			vars[k] = v
		}
	}

	tmpDir := t.TempDir()
	inst := &drivers.Instance{
		Environment:      "test",
		OLAPConnector:    olapDriver,
		RepoConnector:    "repo",
		CatalogConnector: "catalog",
		Connectors: []*runtimev1.Connector{
			{
				Type:   "file",
				Name:   "repo",
				Config: map[string]string{"dsn": tmpDir},
			},
			{
				Type:   olapDriver,
				Name:   olapDriver,
				Config: map[string]string{"dsn": olapDSN},
			},
			{
				Type: "sqlite",
				Name: "catalog",
				// Setting a test-specific name ensures a unique connection when "cache=shared" is enabled.
				// "cache=shared" is needed to prevent threading problems.
				Config: map[string]string{"dsn": fmt.Sprintf("file:%s?mode=memory&cache=shared", t.Name())},
			},
		},
		Variables: vars,
	}

	if _, ok := opts.Files["rill.yaml"]; !ok {
		opts.Files["rill.yaml"] = ""
	}

	for path, data := range opts.Files {
		abs := filepath.Join(tmpDir, path)
		require.NoError(t, os.MkdirAll(filepath.Dir(abs), os.ModePerm))
		require.NoError(t, os.WriteFile(abs, []byte(data), 0o644))
	}

	err := rt.CreateInstance(ctx, inst)
	require.NoError(t, err)
	require.NotEmpty(t, inst.ID)

	ctrl, err := rt.Controller(ctx, inst.ID)
	require.NoError(t, err)

	_, err = ctrl.Get(ctx, runtime.GlobalProjectParserName, false)
	require.NoError(t, err)

	err = ctrl.WaitUntilIdle(ctx, opts.WatchRepo)
	require.NoError(t, err)

	return rt, inst.ID
}

// NewInstance is a convenience wrapper around NewInstanceWithOptions, using defaults sensible for most tests.
func NewInstance(t TestingT) (*runtime.Runtime, string) {
	return NewInstanceWithOptions(t, InstanceOptions{
		Files: map[string]string{"rill.yaml": ""},
	})
}

// NewInstanceWithModel creates a runtime and an instance for use in tests.
// The passed model name and SQL SELECT statement will be loaded into the instance.
func NewInstanceWithModel(t TestingT, name, sql string) (*runtime.Runtime, string) {
	path := filepath.Join("models", name+".sql")
	return NewInstanceWithOptions(t, InstanceOptions{
		Files: map[string]string{
			"rill.yaml": "",
			path:        sql,
		},
	})
}

// NewInstanceForProject creates a runtime and an instance for use in tests.
// The passed name should match a test project in the testdata folder.
// You should not do mutable repo operations on the returned instance.
func NewInstanceForProject(t TestingT, name string) (*runtime.Runtime, string) {
<<<<<<< HEAD
	rt := New(t, true)
=======
	rt := New(t)
	ctx := t.Context()
>>>>>>> ee5836d5

	_, currentFile, _, _ := goruntime.Caller(0)
	projectPath := filepath.Join(currentFile, "..", "testdata", name)

	olapDriver := os.Getenv("RILL_RUNTIME_TEST_OLAP_DRIVER") // todo: refactor a couple of tests that use envs
	if olapDriver == "" {
		olapDriver = "duckdb"
	}
	olapDSN := os.Getenv("RILL_RUNTIME_TEST_OLAP_DSN")
	if olapDSN == "" {
		olapDSN = ":memory:"
	}

	inst := &drivers.Instance{
		Environment:      "test",
		OLAPConnector:    olapDriver,
		RepoConnector:    "repo",
		CatalogConnector: "catalog",
		Connectors: []*runtimev1.Connector{
			{
				Type:   "file",
				Name:   "repo",
				Config: map[string]string{"dsn": projectPath},
			},
			{
				Type:   olapDriver,
				Name:   olapDriver,
				Config: map[string]string{"dsn": olapDSN},
			},
			{
				Type: "sqlite",
				Name: "catalog",
				// Setting a test-specific name ensures a unique connection when "cache=shared" is enabled.
				// "cache=shared" is needed to prevent threading problems.
				Config: map[string]string{"dsn": fmt.Sprintf("file:%s?mode=memory&cache=shared", t.Name())},
			},
		},
	}

	err := rt.CreateInstance(ctx, inst)
	require.NoError(t, err)
	require.NotEmpty(t, inst.ID)

	ctrl, err := rt.Controller(ctx, inst.ID)
	require.NoError(t, err)

	_, err = ctrl.Get(ctx, runtime.GlobalProjectParserName, false)
	require.NoError(t, err)

	err = ctrl.WaitUntilIdle(ctx, false)
	require.NoError(t, err)

	return rt, inst.ID
}

func NewInstanceForDruidProject(t *testing.T) (*runtime.Runtime, string, error) {
	_, currentFile, _, _ := goruntime.Caller(0)
	envPath := filepath.Join(currentFile, "..", "..", "..", ".env")
	_, err := os.Stat(envPath)
	if err == nil { // avoid .env in CI environment
		require.NoError(t, godotenv.Load(envPath))
	}
	if os.Getenv("RILL_RUNTIME_DRUID_TEST_DSN") == "" {
		t.Skip("skipping the test without the test instance")
	}

<<<<<<< HEAD
	rt := New(t, true)
=======
	rt := New(t)
	ctx := t.Context()
>>>>>>> ee5836d5

	_, currentFile, _, _ = goruntime.Caller(0)
	projectPath := filepath.Join(currentFile, "..", "testdata", "ad_bids_druid")
	dsn := os.Getenv("RILL_RUNTIME_DRUID_TEST_DSN")

	inst := &drivers.Instance{
		Environment:      "test",
		OLAPConnector:    "druid",
		RepoConnector:    "repo",
		CatalogConnector: "catalog",
		Connectors: []*runtimev1.Connector{
			{
				Type:   "file",
				Name:   "repo",
				Config: map[string]string{"dsn": projectPath},
			},
			{
				Type:   "druid",
				Name:   "druid",
				Config: map[string]string{"dsn": dsn},
			},
			{
				Type: "sqlite",
				Name: "catalog",
				// Setting a test-specific name ensures a unique connection when "cache=shared" is enabled.
				// "cache=shared" is needed to prevent threading problems.
				Config: map[string]string{"dsn": fmt.Sprintf("file:%s?mode=memory&cache=shared", t.Name())},
			},
		},
	}

	err = rt.CreateInstance(ctx, inst)
	require.NoError(t, err)
	require.NotEmpty(t, inst.ID)

	ctrl, err := rt.Controller(ctx, inst.ID)
	require.NoError(t, err)

	_, err = ctrl.Get(ctx, runtime.GlobalProjectParserName, false)
	require.NoError(t, err)

	err = ctrl.WaitUntilIdle(ctx, false)
	require.NoError(t, err)

	return rt, inst.ID, nil
}

func NewInstanceWithClickhouseProject(t TestingT, withCluster bool) (*runtime.Runtime, string) {
	dsn, cluster := testclickhouse.StartCluster(t)
<<<<<<< HEAD
	rt := New(t, true)
=======
	rt := New(t)
	ctx := t.Context()
>>>>>>> ee5836d5
	_, currentFile, _, _ := goruntime.Caller(0)
	projectPath := filepath.Join(currentFile, "..", "testdata", "ad_bids_clickhouse")

	olapConfig := map[string]string{"dsn": dsn}
	if withCluster {
		olapConfig["cluster"] = cluster
		olapConfig["log_queries"] = "true"
	}
	inst := &drivers.Instance{
		Environment:      "test",
		OLAPConnector:    "duckdb",
		RepoConnector:    "repo",
		CatalogConnector: "catalog",
		Connectors: []*runtimev1.Connector{
			{
				Type:   "file",
				Name:   "repo",
				Config: map[string]string{"dsn": projectPath},
			},
			{
				Type:   "clickhouse",
				Name:   "clickhouse",
				Config: olapConfig,
			},
			{
				Type: "sqlite",
				Name: "catalog",
				// Setting a test-specific name ensures a unique connection when "cache=shared" is enabled.
				// "cache=shared" is needed to prevent threading problems.
				Config: map[string]string{"dsn": fmt.Sprintf("file:%s?mode=memory&cache=shared", t.Name())},
			},
		},
		Variables: map[string]string{"rill.stage_changes": "false"},
	}

	err := rt.CreateInstance(ctx, inst)
	require.NoError(t, err)
	require.NotEmpty(t, inst.ID)

	ctrl, err := rt.Controller(ctx, inst.ID)
	require.NoError(t, err)

	_, err = ctrl.Get(ctx, runtime.GlobalProjectParserName, false)
	require.NoError(t, err)

	err = ctrl.WaitUntilIdle(ctx, false)
	require.NoError(t, err)

	return rt, inst.ID
}<|MERGE_RESOLUTION|>--- conflicted
+++ resolved
@@ -51,12 +51,8 @@
 }
 
 // New returns a runtime configured for use in tests.
-<<<<<<< HEAD
 func New(t TestingT, allowHostAccess bool) *runtime.Runtime {
-=======
-func New(t TestingT) *runtime.Runtime {
-	ctx := t.Context()
->>>>>>> ee5836d5
+	ctx := t.Context()
 	opts := &runtime.Options{
 		MetastoreConnector: "metastore",
 		SystemConnectors: []*runtimev1.Connector{
@@ -103,12 +99,8 @@
 // NewInstanceWithOptions creates a runtime and an instance for use in tests.
 // The instance's repo is a temp directory that will be cleared when the tests finish.
 func NewInstanceWithOptions(t TestingT, opts InstanceOptions) (*runtime.Runtime, string) {
-<<<<<<< HEAD
 	rt := New(t, !opts.DisableHostAccess)
-=======
-	rt := New(t)
-	ctx := t.Context()
->>>>>>> ee5836d5
+	ctx := t.Context()
 
 	olapDriver := os.Getenv("RILL_RUNTIME_TEST_OLAP_DRIVER")
 	if olapDriver == "" {
@@ -215,12 +207,8 @@
 // The passed name should match a test project in the testdata folder.
 // You should not do mutable repo operations on the returned instance.
 func NewInstanceForProject(t TestingT, name string) (*runtime.Runtime, string) {
-<<<<<<< HEAD
 	rt := New(t, true)
-=======
-	rt := New(t)
-	ctx := t.Context()
->>>>>>> ee5836d5
+	ctx := t.Context()
 
 	_, currentFile, _, _ := goruntime.Caller(0)
 	projectPath := filepath.Join(currentFile, "..", "testdata", name)
@@ -287,12 +275,8 @@
 		t.Skip("skipping the test without the test instance")
 	}
 
-<<<<<<< HEAD
 	rt := New(t, true)
-=======
-	rt := New(t)
-	ctx := t.Context()
->>>>>>> ee5836d5
+	ctx := t.Context()
 
 	_, currentFile, _, _ = goruntime.Caller(0)
 	projectPath := filepath.Join(currentFile, "..", "testdata", "ad_bids_druid")
@@ -342,12 +326,10 @@
 
 func NewInstanceWithClickhouseProject(t TestingT, withCluster bool) (*runtime.Runtime, string) {
 	dsn, cluster := testclickhouse.StartCluster(t)
-<<<<<<< HEAD
+
 	rt := New(t, true)
-=======
-	rt := New(t)
-	ctx := t.Context()
->>>>>>> ee5836d5
+	ctx := t.Context()
+
 	_, currentFile, _, _ := goruntime.Caller(0)
 	projectPath := filepath.Join(currentFile, "..", "testdata", "ad_bids_clickhouse")
 
