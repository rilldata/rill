--- conflicted
+++ resolved
@@ -32,26 +32,14 @@
   - display_name: "Number of bids"
     expression: count(*)
     description: ""
-<<<<<<< HEAD
     format_preset: humanize
-  - label: "Total volume"
+  - display_name: "Total volume"
     expression: sum(volume)
     description: ""
     format_preset: humanize
-  - label: "Total impressions"
+  - display_name: "Total impressions"
     expression: sum(impressions)
     format_preset: humanize
-  - label: "Total clicks"
-    expression: sum(clicks)
-    format_preset: humanize
-=======
-    format_preset: ""
-  - display_name: "Total volume"
-    expression: sum(volume)
-    description: ""
-    format_preset: ""
-  - display_name: "Total impressions"
-    expression: sum(impressions)
   - display_name: "Total clicks"
     expression: sum(clicks)
->>>>>>> 8bf01025
+    format_preset: humanize