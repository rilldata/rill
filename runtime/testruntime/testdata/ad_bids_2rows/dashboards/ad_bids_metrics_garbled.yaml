--- conflicted
+++ resolved
@@ -19,21 +19,14 @@
   - display_name: "Number of bids"
     expression: count(*)
     description: ""
-<<<<<<< HEAD
     format_preset: humanize
-  - label: "Total volume"
+  - display_name: "Total volume"
     expression: sum(volume)
     description: ""
     format_preset: humanize
-  - label: "Total impressions"
-=======
-    format_preset: ""
-  - display_name: "Total volume"
-    expression: sum(volume)
-    description: ""
-    format_preset: ""
   - display_name: "Total impressions"
->>>>>>> 8bf01025
     expression: sum(impressions)
+    format_preset: humanize
   - display_name: "Total clicks"
-    expression: sum(clicks)+    expression: sum(clicks)
+    format_preset: humanize