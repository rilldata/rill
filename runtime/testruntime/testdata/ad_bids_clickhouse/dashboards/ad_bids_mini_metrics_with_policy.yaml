model: ad_bids_mini
display_name: Ad bids
display_name: ""

timeseries: timestamp

dimensions:
  - display_name: Publisher
    name: publisher
    expression: upper(publisher)
    description: ""
  - display_name: Domain
    property: domain
    description: ""

measures:
  - display_name: "Number of bids"
    name: bid's number
    expression: count(*)
<<<<<<< HEAD
    format_preset: humanize
  - label: "Total volume"
=======
  - display_name: "Total volume"
>>>>>>> 8bf01025
    name: total volume
    format_preset: humanize
    expression: sum(volume)
  - display_name: "Total impressions"
    name: total impressions
    expression: sum(impressions)
<<<<<<< HEAD
    format_preset: humanize
  - label: "Total clicks"
=======
  - display_name: "Total clicks"
>>>>>>> 8bf01025
    name: total click"s
    expression: sum(clicks)
    format_preset: humanize

security:
  access: true
  row_filter: "domain = '{{ .user.domain }}'"  
  exclude:
    - if: "'{{ .user.domain }}' != 'msn.com'"
      names: 
        - total volume<|MERGE_RESOLUTION|>--- conflicted
+++ resolved
@@ -17,24 +17,14 @@
   - display_name: "Number of bids"
     name: bid's number
     expression: count(*)
-<<<<<<< HEAD
-    format_preset: humanize
-  - label: "Total volume"
-=======
   - display_name: "Total volume"
->>>>>>> 8bf01025
     name: total volume
     format_preset: humanize
     expression: sum(volume)
   - display_name: "Total impressions"
     name: total impressions
     expression: sum(impressions)
-<<<<<<< HEAD
-    format_preset: humanize
-  - label: "Total clicks"
-=======
   - display_name: "Total clicks"
->>>>>>> 8bf01025
     name: total click"s
     expression: sum(clicks)
     format_preset: humanize
