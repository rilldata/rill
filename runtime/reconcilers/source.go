--- conflicted
+++ resolved
@@ -406,7 +406,6 @@
 	if ingestionLimit != nil {
 		opts.LimitInBytes = *ingestionLimit
 	}
-<<<<<<< HEAD
 
 	transferStart := time.Now()
 	defer func() {
@@ -424,10 +423,7 @@
 		// TODO: emit the number of bytes ingested (this might be extracted from a progress)
 	}()
 
-	err = t.Transfer(ctx, srcConfig, sinkConfig, opts, drivers.NoOpProgress{})
-=======
 	err = t.Transfer(ctx, srcConfig, sinkConfig, opts)
->>>>>>> 0c42d999
 	if limitExceeded {
 		return drivers.ErrIngestionLimitExceeded
 	}
