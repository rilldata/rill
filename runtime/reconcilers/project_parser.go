package reconcilers

import (
	"context"
	"errors"
	"fmt"
	"slices"
	"strings"

	runtimev1 "github.com/rilldata/rill/proto/gen/rill/runtime/v1"
	"github.com/rilldata/rill/runtime"
	compilerv1 "github.com/rilldata/rill/runtime/compilers/rillv1"
	"github.com/rilldata/rill/runtime/drivers"
	"go.uber.org/zap"
	"google.golang.org/protobuf/proto"
)

var ErrParserHasParseErrors = errors.New("encountered parse errors")

func init() {
	runtime.RegisterReconcilerInitializer(runtime.ResourceKindProjectParser, newProjectParser)
}

type ProjectParserReconciler struct {
	C *runtime.Controller
}

func newProjectParser(c *runtime.Controller) runtime.Reconciler {
	return &ProjectParserReconciler{C: c}
}

func (r *ProjectParserReconciler) Close(ctx context.Context) error {
	return nil
}

func (r *ProjectParserReconciler) AssignSpec(from, to *runtimev1.Resource) error {
	a := from.GetProjectParser()
	b := to.GetProjectParser()
	if a == nil || b == nil {
		return fmt.Errorf("cannot assign spec from %T to %T", from.Resource, to.Resource)
	}
	b.Spec = a.Spec
	return nil
}

func (r *ProjectParserReconciler) AssignState(from, to *runtimev1.Resource) error {
	a := from.GetProjectParser()
	b := to.GetProjectParser()
	if a == nil || b == nil {
		return fmt.Errorf("cannot assign state from %T to %T", from.Resource, to.Resource)
	}
	b.State = a.State
	return nil
}

func (r *ProjectParserReconciler) ResetState(res *runtimev1.Resource) error {
	res.GetProjectParser().State = &runtimev1.ProjectParserState{}
	return nil
}

func (r *ProjectParserReconciler) Reconcile(ctx context.Context, n *runtimev1.ResourceName) runtime.ReconcileResult {
	// Get ProjectParser resource
	self, err := r.C.Get(ctx, n, true)
	if err != nil {
		return runtime.ReconcileResult{Err: err}
	}
	pp := self.GetProjectParser()
	if pp == nil {
		return runtime.ReconcileResult{Err: errors.New("not a project parser")}
	}

	// Reset watching to false (in case of a crash during a previous watch)
	if pp.State.Watching {
		pp.State.Watching = false
		if err = r.C.UpdateState(ctx, n, self); err != nil {
			return runtime.ReconcileResult{Err: err}
		}
	}

	// Does not support renames
	if self.Meta.RenamedFrom != nil {
		return runtime.ReconcileResult{Err: fmt.Errorf("project parser cannot be renamed")}
	}

	// If deleted, remove all resources created by self
	if self.Meta.DeletedOn != nil {
		r.C.Lock(ctx)
		defer r.C.Unlock(ctx)

		resources, err := r.C.List(ctx, "", false)
		if err != nil {
			return runtime.ReconcileResult{Err: err}
		}

		for _, resource := range resources {
			if equalResourceName(resource.Meta.Owner, self.Meta.Name) {
				err := r.C.Delete(ctx, resource.Meta.Name)
				if err != nil {
					return runtime.ReconcileResult{Err: err}
				}
			}
		}

		return runtime.ReconcileResult{}
	}

	// Get and sync repo
	repo, release, err := r.C.Runtime.Repo(ctx, r.C.InstanceID)
	if err != nil {
		return runtime.ReconcileResult{Err: fmt.Errorf("failed to access repo: %w", err)}
	}
	defer release()
	err = repo.Sync(ctx)
	if err != nil {
		return runtime.ReconcileResult{Err: fmt.Errorf("failed to sync repo: %w", err)}
	}

	// Update commit sha
	hash, err := repo.CommitHash(ctx)
	if err != nil {
		// Not worth failing the reconcile for this. On error, it'll just set CurrentCommitSha to "".
		r.C.Logger.Error("failed to get commit hash", zap.String("error", err.Error()))
	}
	if pp.State.CurrentCommitSha != hash {
		pp.State.CurrentCommitSha = hash
		err = r.C.UpdateState(ctx, n, self)
		if err != nil {
			return runtime.ReconcileResult{Err: err}
		}
	}

	// Get instance
	inst, err := r.C.Runtime.Instance(ctx, r.C.InstanceID)
	if err != nil {
		return runtime.ReconcileResult{Err: fmt.Errorf("failed to find instance: %w", err)}
	}

	// Parse the project
	// NOTE: Explicitly passing inst.OLAPConnector instead of inst.ResolveOLAPConnector() since the parser expects the base name to use if not overridden in rill.yaml.
	parser, err := compilerv1.Parse(ctx, repo, r.C.InstanceID, inst.Environment, inst.OLAPConnector)
	if err != nil {
		return runtime.ReconcileResult{Err: fmt.Errorf("failed to parse: %w", err)}
	}

	// Do the actual reconciliation of parsed resources and catalog resources
	err = r.reconcileParser(ctx, inst, self, parser, nil, nil)

	// If err is not for parse errors, always return. Otherwise, only return it if we're not watching for changes.
	if err != nil && !errors.Is(err, ErrParserHasParseErrors) {
		return runtime.ReconcileResult{Err: err}
	}
	if !inst.WatchRepo {
		return runtime.ReconcileResult{Err: err}
	}

	// Set watching to true and add a defer to ensure it's set to false on exit
	pp.State.Watching = true
	if err = r.C.UpdateState(ctx, n, self); err != nil {
		return runtime.ReconcileResult{Err: err}
	}
	defer func() {
		pp.State.Watching = false
		if err = r.C.UpdateState(ctx, n, self); err != nil {
			r.C.Logger.Error("failed to update watch state", zap.Any("error", err))
		}
	}()

	// Start a watcher that incrementally reparses the project.
	// This is a blocking and long-running call, which is supported by the controller.
	// If pp.Spec is changed, the controller will cancel the context and call Reconcile again.
	var reparseErr error
	ctx, cancel := context.WithCancel(ctx)
	err = repo.Watch(ctx, func(events []drivers.WatchEvent) {
		// Get changed paths that are not directories
		changedPaths := make([]string, 0, len(events))
		for _, e := range events {
			if e.Dir {
				continue
			}
			if parser.IsIgnored(e.Path) {
				continue
			}
			changedPaths = append(changedPaths, e.Path)
		}

		if len(changedPaths) == 0 {
			return
		}

		// If reparsing fails, we cancel repo.Watch and exit.
		// NOTE: Parse errors are not returned here (they're stored in p.Errors). Errors returned from Reparse are mainly file system errors.
		diff, err := parser.Reparse(ctx, changedPaths)
		if err == nil {
			err = r.reconcileParser(ctx, inst, self, parser, diff, changedPaths)
		}
		if err != nil && !errors.Is(err, ErrParserHasParseErrors) {
			if reparseErr == nil { // In case a callback is somehow invoked after cancel() is called in a previous callback
				reparseErr = err
				cancel()
			}
			return
		}
	})
	if reparseErr != nil {
		err = fmt.Errorf("re-parse failed: %w", reparseErr)
	} else if err != nil {
		if errors.Is(err, ctx.Err()) {
			// The controller cancelled the context. It means pp.Spec was changed. Will be rescheduled.
			return runtime.ReconcileResult{Err: err}
		}
		err = fmt.Errorf("watch failed: %w", err)
	}

	// If the watch failed, we return without rescheduling.
	// TODO: Should we have some kind of retry?
	r.C.Logger.Error("Stopped watching for file changes", zap.String("error", err.Error()))
	return runtime.ReconcileResult{Err: err}
}

// reconcileParser reconciles a parser's output with the current resources in the catalog.
func (r *ProjectParserReconciler) reconcileParser(ctx context.Context, inst *drivers.Instance, self *runtimev1.Resource, parser *compilerv1.Parser, diff *compilerv1.Diff, changedPaths []string) error {
	// Update parse errors
	pp := self.GetProjectParser()
	pp.State.ParseErrors = parser.Errors
	err := r.C.UpdateState(ctx, self.Meta.Name, self)
	if err != nil {
		return err
	}

	// Log parse errors
	if diff == nil {
		// This handles a very specific case - when opening the application on an uninitialized directory, we do not want to print an error for "rill.yaml not found".
		// But if the user subsequently in the session, after initializing the project, breaks rill.yaml, then we DO want to log the error.
		// So we rely on StateVersion == 1 on the first call to the reconciler.
		// (The UpdateState calls above do not mutate `self`, which is a cloned object, so the starting StateVersion is preserved here. Also quite hacky.)
		skipRillYAMLErr := inst.IgnoreInitialInvalidProjectError && self.Meta.StateVersion == 1

		for _, e := range parser.Errors {
			if skipRillYAMLErr && e.FilePath == "/rill.yaml" {
				continue
			}
			r.C.Logger.Warn("Parser error", zap.String("path", e.FilePath), zap.String("error", e.Message))
		}
	} else if diff.Skipped {
		r.C.Logger.Warn("Not parsing changed paths due to missing or broken rill.yaml")
	} else {
		for _, e := range parser.Errors {
			if slices.Contains(changedPaths, e.FilePath) {
				r.C.Logger.Warn("Parser error", zap.String("path", e.FilePath), zap.String("error", e.Message))
			}
		}
	}

	// Set an error without returning to mark if there are parse errors (if not, force error to nil in case there previously were parse errors)
	var parseErrsErr error
	if len(parser.Errors) > 0 {
		parseErrsErr = ErrParserHasParseErrors
	}
	err = r.C.UpdateError(ctx, self.Meta.Name, parseErrsErr)
	if err != nil {
		return err
	}

	// If RillYAML is missing, don't reconcile anything
	if parser.RillYAML == nil {
		return parseErrsErr
	}

	// Treat reloads the same as a fresh parse (where there's no diff)
	if diff != nil && diff.Reloaded {
		diff = nil
	}

	// Update state from rill.yaml and .env
	if diff == nil || diff.ModifiedDotEnv {
		err := r.reconcileProjectConfig(ctx, parser)
		if err != nil {
			return err
		}
	}

	// Reconcile resources.
	// The lock serves to delay the controller from triggering reconciliation until all resources have been updated.
	// By delaying reconciliation until all resources have been updated, we don't need to worry about making changes in DAG order here.
	r.C.Lock(ctx)
	defer r.C.Unlock(ctx)
	if diff != nil {
		err = r.reconcileResourcesDiff(ctx, inst, self, parser, diff)
		if err != nil {
			return err
		}
		return parseErrsErr // Keep the parseErrsErr in this case
	}

	err = r.reconcileResources(ctx, inst, self, parser)
	if err != nil {
		return err
	}
	return parseErrsErr // Keep the parseErrsErr in this case
}

// reconcileProjectConfig updates instance config derived from rill.yaml and .env
func (r *ProjectParserReconciler) reconcileProjectConfig(ctx context.Context, parser *compilerv1.Parser) error {
	inst, err := r.C.Runtime.Instance(ctx, r.C.InstanceID)
	if err != nil {
		return err
	}

	// Shallow clone for editing
	tmp := *inst
	inst = &tmp

	inst.ProjectOLAPConnector = parser.RillYAML.OLAPConnector

	conns := make([]*runtimev1.Connector, 0, len(parser.RillYAML.Connectors))
	for _, c := range parser.RillYAML.Connectors {
		conns = append(conns, &runtimev1.Connector{
			Type:   c.Type,
			Name:   c.Name,
			Config: c.Defaults,
		})
	}
	inst.ProjectConnectors = conns

	vars := make(map[string]string)
	for _, v := range parser.RillYAML.Variables {
		vars[v.Name] = v.Default
	}
	for k, v := range parser.DotEnv {
		vars[k] = v
	}
	inst.ProjectVariables = vars

	// TODO: Passing "false" guards against infinite cancellations and restarts of the controller,
	// but it also ignores potential consistency issues where we update connector config without evicting cached connctions,
	// or where we update variables and don't re-evaluate all resources.
	err = r.C.Runtime.EditInstance(ctx, inst, false)
	if err != nil {
		return err
	}

	return nil
}

// reconcileResources creates, updates and deletes resources as necessary to match the parser's output with the current resources in the catalog.
func (r *ProjectParserReconciler) reconcileResources(ctx context.Context, inst *drivers.Instance, self *runtimev1.Resource, parser *compilerv1.Parser) error {
	// Gather resources to delete so we can check for renames.
	var deleteResources []*runtimev1.Resource

	// Pass over all existing resources in the catalog.
	resources, err := r.C.List(ctx, "", false)
	if err != nil {
		return err
	}
	seen := make(map[compilerv1.ResourceName]bool, len(resources))
	for _, rr := range resources {
		// Skip if the resource was not created by the parser.
		// If a code file is added for a currently ad-hoc resource, the putParserResourceDef call for it will fail.
		if !equalResourceName(rr.Meta.Owner, self.Meta.Name) {
			continue
		}

		n := resourceNameToCompiler(rr.Meta.Name).Normalized()
		def, ok := parser.Resources[n]

		// If the existing resource is in the parser output, update it.
		// NOTE: putParserResourceDef renames if the casing of the name has changed.
		if ok {
			seen[n] = true
			err = r.putParserResourceDef(ctx, inst, self, def, rr)
			if err != nil {
				return err
			}
			continue
		}

		// If the existing resource is not in the parser output, delete it
		deleteResources = append(deleteResources, rr)
	}

	// Insert resources for the parser outputs that were not seen when passing over the existing resources
	for _, def := range parser.Resources {
		if seen[def.Name.Normalized()] {
			continue
		}

		// Rename if possible
		renamed := false
		for idx, rr := range deleteResources {
			if rr == nil {
				// Already renamed
				continue
			}
			renamed, err = r.attemptRename(ctx, inst, self, def, rr)
			if err != nil {
				return err
			}
			if renamed {
				deleteResources[idx] = nil
				break
			}
		}
		if renamed {
			continue
		}

		// Insert resource
		err = r.putParserResourceDef(ctx, inst, self, def, nil)
		if err != nil {
			return err
		}
	}

	// Delete resources that did not get renamed
	for _, rr := range deleteResources {
		// The ones that got renamed were set to nil
		if rr == nil {
			continue
		}

		err = r.C.Delete(ctx, rr.Meta.Name)
		if err != nil {
			return err
		}
	}

	return nil
}

// reconcileResourcesDiff is similar to reconcileResources, but uses a diff from parser.Reparse instead of doing a full comparison of all resources.
func (r *ProjectParserReconciler) reconcileResourcesDiff(ctx context.Context, inst *drivers.Instance, self *runtimev1.Resource, parser *compilerv1.Parser, diff *compilerv1.Diff) error {
	// Gather resource to delete so we can check for renames.
	deleteResources := make([]*runtimev1.Resource, 0, len(diff.Deleted))
	for _, n := range diff.Deleted {
		r, err := r.C.Get(ctx, resourceNameFromCompiler(n), false)
		if err != nil {
			return err
		}
		deleteResources = append(deleteResources, r)
	}

	// Updates
	for _, n := range diff.Modified {
		existing, err := r.C.Get(ctx, resourceNameFromCompiler(n), false)
		if err != nil {
			return err
		}
		def := parser.Resources[n.Normalized()]
		err = r.putParserResourceDef(ctx, inst, self, def, existing)
		if err != nil {
			return err
		}
	}

	// Inserts
	for _, n := range diff.Added {
		def := parser.Resources[n.Normalized()]

		// Rename if possible
		renamed := false
		for idx, rr := range deleteResources {
			var err error
			renamed, err = r.attemptRename(ctx, inst, self, def, rr)
			if err != nil {
				return err
			}
			if renamed {
				deleteResources[idx] = nil
				break
			}
		}
		if renamed {
			continue
		}

		// Insert resource
		err := r.putParserResourceDef(ctx, inst, self, def, nil)
		if err != nil {
			return err
		}
	}

	// Deletes
	for _, rr := range deleteResources {
		// The ones that got renamed were set to nil
		if rr == nil {
			continue
		}

		err := r.C.Delete(ctx, rr.Meta.Name)
		if err != nil {
			return err
		}
	}

	return nil
}

// putParserResourceDef creates or updates a resource in the catalog based on a parser resource definition.
// It does an insert if existing is nil, otherwise it does an update.
// If existing is not nil, it compares values and only updates meta/spec values if they have changed (ensuring stable resource version numbers).
func (r *ProjectParserReconciler) putParserResourceDef(ctx context.Context, inst *drivers.Instance, self *runtimev1.Resource, def *compilerv1.Resource, existing *runtimev1.Resource) error {
	// Apply defaults
	def = applySpecDefaults(inst, def)

	// Make resource spec to insert/update.
	// res should be nil if no spec changes are needed.
	var res *runtimev1.Resource
	switch def.Name.Kind {
	case compilerv1.ResourceKindSource:
		if existing == nil || !equalSourceSpec(existing.GetSource().Spec, def.SourceSpec) {
			res = &runtimev1.Resource{Resource: &runtimev1.Resource_Source{Source: &runtimev1.SourceV2{Spec: def.SourceSpec}}}
		}
	case compilerv1.ResourceKindModel:
		if existing == nil || !equalModelSpec(existing.GetModel().Spec, def.ModelSpec) {
			res = &runtimev1.Resource{Resource: &runtimev1.Resource_Model{Model: &runtimev1.ModelV2{Spec: def.ModelSpec}}}
		}
	case compilerv1.ResourceKindMetricsView:
		if existing == nil || !equalMetricsViewSpec(existing.GetMetricsView().Spec, def.MetricsViewSpec) {
			res = &runtimev1.Resource{Resource: &runtimev1.Resource_MetricsView{MetricsView: &runtimev1.MetricsViewV2{Spec: def.MetricsViewSpec}}}
		}
	case compilerv1.ResourceKindMigration:
		if existing == nil || !equalMigrationSpec(existing.GetMigration().Spec, def.MigrationSpec) {
			res = &runtimev1.Resource{Resource: &runtimev1.Resource_Migration{Migration: &runtimev1.Migration{Spec: def.MigrationSpec}}}
		}
	case compilerv1.ResourceKindReport:
		if existing == nil || !equalReportSpec(existing.GetReport().Spec, def.ReportSpec) {
			res = &runtimev1.Resource{Resource: &runtimev1.Resource_Report{Report: &runtimev1.Report{Spec: def.ReportSpec}}}
		}
	case compilerv1.ResourceKindAlert:
		if existing == nil || !equalAlertSpec(existing.GetAlert().Spec, def.AlertSpec) {
			res = &runtimev1.Resource{Resource: &runtimev1.Resource_Alert{Alert: &runtimev1.Alert{Spec: def.AlertSpec}}}
		}
	case compilerv1.ResourceKindTheme:
		if existing == nil || !equalThemeSpec(existing.GetTheme().Spec, def.ThemeSpec) {
			res = &runtimev1.Resource{Resource: &runtimev1.Resource_Theme{Theme: &runtimev1.Theme{Spec: def.ThemeSpec}}}
		}
<<<<<<< HEAD
	case compilerv1.ResourceKindAPI:
		if existing == nil || !equalAPISpec(existing.GetApi().Spec, def.APISpec) {
			res = &runtimev1.Resource{Resource: &runtimev1.Resource_Api{Api: &runtimev1.API{Spec: def.APISpec}}}
=======
	case compilerv1.ResourceKindChart:
		if existing == nil || !equalChartSpec(existing.GetChart().Spec, def.ChartSpec) {
			res = &runtimev1.Resource{Resource: &runtimev1.Resource_Chart{Chart: &runtimev1.Chart{Spec: def.ChartSpec}}}
		}
	case compilerv1.ResourceKindDashboard:
		if existing == nil || !equalDashboardSpec(existing.GetDashboard().Spec, def.DashboardSpec) {
			res = &runtimev1.Resource{Resource: &runtimev1.Resource_Dashboard{Dashboard: &runtimev1.Dashboard{Spec: def.DashboardSpec}}}
>>>>>>> d857d9ba
		}
	default:
		panic(fmt.Errorf("unknown resource kind %q", def.Name.Kind))
	}

	// Make refs for the resource meta
	refs := make([]*runtimev1.ResourceName, 0, len(def.Refs))
	for _, r := range def.Refs {
		refs = append(refs, resourceNameFromCompiler(r))
	}

	// Create and return if not updating
	n := resourceNameFromCompiler(def.Name)
	if existing == nil {
		return r.C.Create(ctx, n, refs, self.Meta.Name, def.Paths, false, res)
	}

	// The name may have changed to a different case (e.g. aAa -> Aaa)
	if n.Kind == existing.Meta.Name.Kind && n.Name != existing.Meta.Name.Name {
		err := r.C.UpdateName(ctx, existing.Meta.Name, n, self.Meta.Name, def.Paths)
		if err != nil {
			return err
		}
	}

	// Update meta if refs or file paths changed
	if !slices.Equal(existing.Meta.FilePaths, def.Paths) || !equalResourceNames(existing.Meta.Refs, refs) {
		err := r.C.UpdateMeta(ctx, n, refs, self.Meta.Name, def.Paths)
		if err != nil {
			return err
		}
	}

	// Update spec if it changed
	if res != nil {
		err := r.C.UpdateMeta(ctx, n, refs, self.Meta.Name, def.Paths)
		if err != nil {
			return err
		}
		err = r.C.UpdateSpec(ctx, n, res)
		if err != nil {
			return err
		}
	}

	return nil
}

// attemptRename renames an existing resource if its spec matches a parser resource definition.
// It returns false if no rename was done.
// In addition to renaming, it also updates the resource's meta to match the parser resource definition.
func (r *ProjectParserReconciler) attemptRename(ctx context.Context, inst *drivers.Instance, self *runtimev1.Resource, def *compilerv1.Resource, existing *runtimev1.Resource) (bool, error) {
	newName := resourceNameFromCompiler(def.Name)
	if existing.Meta.Name.Kind != newName.Kind {
		return false, nil
	}

	// Check refs are the same (note: refs are always sorted)
	if len(existing.Meta.Refs) != len(def.Refs) {
		return false, nil
	}
	for i, n := range existing.Meta.Refs {
		if resourceNameToCompiler(n) != def.Refs[i] {
			return false, nil
		}
	}

	// Apply defaults before comparing specs
	def = applySpecDefaults(inst, def)

	// Check spec is the same
	switch def.Name.Kind {
	case compilerv1.ResourceKindSource:
		if !equalSourceSpec(existing.GetSource().Spec, def.SourceSpec) {
			return false, nil
		}
	case compilerv1.ResourceKindModel:
		if !equalModelSpec(existing.GetModel().Spec, def.ModelSpec) {
			return false, nil
		}
	case compilerv1.ResourceKindMetricsView:
		if !equalMetricsViewSpec(existing.GetMetricsView().Spec, def.MetricsViewSpec) {
			return false, nil
		}
	case compilerv1.ResourceKindMigration:
		if !equalMigrationSpec(existing.GetMigration().Spec, def.MigrationSpec) {
			return false, nil
		}
	default:
		// NOTE: No panic because we don't need to support renames for all resource kinds.
		// If renaming is not supported, it will just do a delete + insert instead.
		return false, nil
	}

	// NOTE: Not comparing owner and paths since changing those are allowed when renaming.

	// Run rename
	err := r.C.UpdateName(ctx, existing.Meta.Name, newName, self.Meta.Name, def.Paths)
	if err != nil {
		return false, err
	}

	return true, nil
}

// applySpecDefaults applies instance-level default properties to a resource spec.
func applySpecDefaults(inst *drivers.Instance, def *compilerv1.Resource) *compilerv1.Resource {
	switch def.Name.Kind {
	case compilerv1.ResourceKindSource:
		def.SourceSpec.StageChanges = inst.StageChanges
	case compilerv1.ResourceKindModel:
		def.ModelSpec.StageChanges = inst.StageChanges
		if def.ModelSpec.Materialize == nil {
			def.ModelSpec.Materialize = &inst.ModelDefaultMaterialize
		}
		def.ModelSpec.MaterializeDelaySeconds = inst.ModelMaterializeDelaySeconds
	default:
		// Nothing to do
	}
	return def
}

func resourceNameFromCompiler(name compilerv1.ResourceName) *runtimev1.ResourceName {
	switch name.Kind {
	case compilerv1.ResourceKindSource:
		return &runtimev1.ResourceName{Kind: runtime.ResourceKindSource, Name: name.Name}
	case compilerv1.ResourceKindModel:
		return &runtimev1.ResourceName{Kind: runtime.ResourceKindModel, Name: name.Name}
	case compilerv1.ResourceKindMetricsView:
		return &runtimev1.ResourceName{Kind: runtime.ResourceKindMetricsView, Name: name.Name}
	case compilerv1.ResourceKindMigration:
		return &runtimev1.ResourceName{Kind: runtime.ResourceKindMigration, Name: name.Name}
	case compilerv1.ResourceKindReport:
		return &runtimev1.ResourceName{Kind: runtime.ResourceKindReport, Name: name.Name}
	case compilerv1.ResourceKindAlert:
		return &runtimev1.ResourceName{Kind: runtime.ResourceKindAlert, Name: name.Name}
	case compilerv1.ResourceKindTheme:
		return &runtimev1.ResourceName{Kind: runtime.ResourceKindTheme, Name: name.Name}
<<<<<<< HEAD
	case compilerv1.ResourceKindAPI:
		return &runtimev1.ResourceName{Kind: runtime.ResourceKindAPI, Name: name.Name}
=======
	case compilerv1.ResourceKindChart:
		return &runtimev1.ResourceName{Kind: runtime.ResourceKindChart, Name: name.Name}
	case compilerv1.ResourceKindDashboard:
		return &runtimev1.ResourceName{Kind: runtime.ResourceKindDashboard, Name: name.Name}
>>>>>>> d857d9ba
	default:
		panic(fmt.Errorf("unknown resource kind %q", name.Kind))
	}
}

func resourceNameToCompiler(name *runtimev1.ResourceName) compilerv1.ResourceName {
	switch name.Kind {
	case runtime.ResourceKindSource:
		return compilerv1.ResourceName{Kind: compilerv1.ResourceKindSource, Name: name.Name}
	case runtime.ResourceKindModel:
		return compilerv1.ResourceName{Kind: compilerv1.ResourceKindModel, Name: name.Name}
	case runtime.ResourceKindMetricsView:
		return compilerv1.ResourceName{Kind: compilerv1.ResourceKindMetricsView, Name: name.Name}
	case runtime.ResourceKindMigration:
		return compilerv1.ResourceName{Kind: compilerv1.ResourceKindMigration, Name: name.Name}
	case runtime.ResourceKindReport:
		return compilerv1.ResourceName{Kind: compilerv1.ResourceKindReport, Name: name.Name}
	case runtime.ResourceKindAlert:
		return compilerv1.ResourceName{Kind: compilerv1.ResourceKindAlert, Name: name.Name}
	case runtime.ResourceKindTheme:
		return compilerv1.ResourceName{Kind: compilerv1.ResourceKindTheme, Name: name.Name}
<<<<<<< HEAD
	case runtime.ResourceKindAPI:
		return compilerv1.ResourceName{Kind: compilerv1.ResourceKindAPI, Name: name.Name}
=======
	case runtime.ResourceKindChart:
		return compilerv1.ResourceName{Kind: compilerv1.ResourceKindChart, Name: name.Name}
	case runtime.ResourceKindDashboard:
		return compilerv1.ResourceName{Kind: compilerv1.ResourceKindDashboard, Name: name.Name}
>>>>>>> d857d9ba
	default:
		panic(fmt.Errorf("unknown resource kind %q", name.Kind))
	}
}

func equalResourceName(a, b *runtimev1.ResourceName) bool {
	return a != nil && b != nil && a.Kind == b.Kind && strings.EqualFold(a.Name, b.Name)
}

func equalResourceNames(a, b []*runtimev1.ResourceName) bool {
	if len(a) != len(b) {
		return false
	}
	for i, v := range a {
		if !equalResourceName(v, b[i]) {
			return false
		}
	}
	return true
}

func equalSourceSpec(a, b *runtimev1.SourceSpec) bool {
	return proto.Equal(a, b)
}

func equalModelSpec(a, b *runtimev1.ModelSpec) bool {
	return proto.Equal(a, b)
}

func equalMetricsViewSpec(a, b *runtimev1.MetricsViewSpec) bool {
	return proto.Equal(a, b)
}

func equalMigrationSpec(a, b *runtimev1.MigrationSpec) bool {
	return proto.Equal(a, b)
}

func equalReportSpec(a, b *runtimev1.ReportSpec) bool {
	return proto.Equal(a, b)
}

func equalAlertSpec(a, b *runtimev1.AlertSpec) bool {
	return proto.Equal(a, b)
}

func equalThemeSpec(a, b *runtimev1.ThemeSpec) bool {
	return proto.Equal(a, b)
}

<<<<<<< HEAD
func equalAPISpec(a, b *runtimev1.APISpec) bool {
=======
func equalChartSpec(a, b *runtimev1.ChartSpec) bool {
	return proto.Equal(a, b)
}

func equalDashboardSpec(a, b *runtimev1.DashboardSpec) bool {
>>>>>>> d857d9ba
	return proto.Equal(a, b)
}<|MERGE_RESOLUTION|>--- conflicted
+++ resolved
@@ -535,19 +535,17 @@
 		if existing == nil || !equalThemeSpec(existing.GetTheme().Spec, def.ThemeSpec) {
 			res = &runtimev1.Resource{Resource: &runtimev1.Resource_Theme{Theme: &runtimev1.Theme{Spec: def.ThemeSpec}}}
 		}
-<<<<<<< HEAD
+	case compilerv1.ResourceKindChart:
+		if existing == nil || !equalChartSpec(existing.GetChart().Spec, def.ChartSpec) {
+			res = &runtimev1.Resource{Resource: &runtimev1.Resource_Chart{Chart: &runtimev1.Chart{Spec: def.ChartSpec}}}
+		}
+	case compilerv1.ResourceKindDashboard:
+		if existing == nil || !equalDashboardSpec(existing.GetDashboard().Spec, def.DashboardSpec) {
+			res = &runtimev1.Resource{Resource: &runtimev1.Resource_Dashboard{Dashboard: &runtimev1.Dashboard{Spec: def.DashboardSpec}}}
+		}
 	case compilerv1.ResourceKindAPI:
 		if existing == nil || !equalAPISpec(existing.GetApi().Spec, def.APISpec) {
 			res = &runtimev1.Resource{Resource: &runtimev1.Resource_Api{Api: &runtimev1.API{Spec: def.APISpec}}}
-=======
-	case compilerv1.ResourceKindChart:
-		if existing == nil || !equalChartSpec(existing.GetChart().Spec, def.ChartSpec) {
-			res = &runtimev1.Resource{Resource: &runtimev1.Resource_Chart{Chart: &runtimev1.Chart{Spec: def.ChartSpec}}}
-		}
-	case compilerv1.ResourceKindDashboard:
-		if existing == nil || !equalDashboardSpec(existing.GetDashboard().Spec, def.DashboardSpec) {
-			res = &runtimev1.Resource{Resource: &runtimev1.Resource_Dashboard{Dashboard: &runtimev1.Dashboard{Spec: def.DashboardSpec}}}
->>>>>>> d857d9ba
 		}
 	default:
 		panic(fmt.Errorf("unknown resource kind %q", def.Name.Kind))
@@ -686,15 +684,12 @@
 		return &runtimev1.ResourceName{Kind: runtime.ResourceKindAlert, Name: name.Name}
 	case compilerv1.ResourceKindTheme:
 		return &runtimev1.ResourceName{Kind: runtime.ResourceKindTheme, Name: name.Name}
-<<<<<<< HEAD
-	case compilerv1.ResourceKindAPI:
-		return &runtimev1.ResourceName{Kind: runtime.ResourceKindAPI, Name: name.Name}
-=======
 	case compilerv1.ResourceKindChart:
 		return &runtimev1.ResourceName{Kind: runtime.ResourceKindChart, Name: name.Name}
 	case compilerv1.ResourceKindDashboard:
 		return &runtimev1.ResourceName{Kind: runtime.ResourceKindDashboard, Name: name.Name}
->>>>>>> d857d9ba
+	case compilerv1.ResourceKindAPI:
+		return &runtimev1.ResourceName{Kind: runtime.ResourceKindAPI, Name: name.Name}
 	default:
 		panic(fmt.Errorf("unknown resource kind %q", name.Kind))
 	}
@@ -716,15 +711,12 @@
 		return compilerv1.ResourceName{Kind: compilerv1.ResourceKindAlert, Name: name.Name}
 	case runtime.ResourceKindTheme:
 		return compilerv1.ResourceName{Kind: compilerv1.ResourceKindTheme, Name: name.Name}
-<<<<<<< HEAD
-	case runtime.ResourceKindAPI:
-		return compilerv1.ResourceName{Kind: compilerv1.ResourceKindAPI, Name: name.Name}
-=======
 	case runtime.ResourceKindChart:
 		return compilerv1.ResourceName{Kind: compilerv1.ResourceKindChart, Name: name.Name}
 	case runtime.ResourceKindDashboard:
 		return compilerv1.ResourceName{Kind: compilerv1.ResourceKindDashboard, Name: name.Name}
->>>>>>> d857d9ba
+	case runtime.ResourceKindAPI:
+		return compilerv1.ResourceName{Kind: compilerv1.ResourceKindAPI, Name: name.Name}
 	default:
 		panic(fmt.Errorf("unknown resource kind %q", name.Kind))
 	}
@@ -774,14 +766,14 @@
 	return proto.Equal(a, b)
 }
 
-<<<<<<< HEAD
+func equalChartSpec(a, b *runtimev1.ChartSpec) bool {
+	return proto.Equal(a, b)
+}
+
+func equalDashboardSpec(a, b *runtimev1.DashboardSpec) bool {
+	return proto.Equal(a, b)
+}
+
 func equalAPISpec(a, b *runtimev1.APISpec) bool {
-=======
-func equalChartSpec(a, b *runtimev1.ChartSpec) bool {
-	return proto.Equal(a, b)
-}
-
-func equalDashboardSpec(a, b *runtimev1.DashboardSpec) bool {
->>>>>>> d857d9ba
 	return proto.Equal(a, b)
 }