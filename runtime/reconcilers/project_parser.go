--- conflicted
+++ resolved
@@ -136,12 +136,8 @@
 	}
 
 	// Parse the project
-<<<<<<< HEAD
-	parser, err := compilerv1.Parse(ctx, repo, r.C.InstanceID, inst.Environment, inst.OLAPConnector, duckdbConnectors)
-=======
 	// NOTE: Explicitly passing inst.OLAPConnector instead of inst.ResolveOLAPConnector() since the parser expects the base name to use if not overridden in rill.yaml.
 	parser, err := compilerv1.Parse(ctx, repo, r.C.InstanceID, inst.Environment, inst.OLAPConnector)
->>>>>>> de65733d
 	if err != nil {
 		return runtime.ReconcileResult{Err: fmt.Errorf("failed to parse: %w", err)}
 	}
