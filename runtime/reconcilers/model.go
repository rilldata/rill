package reconcilers

import (
	"context"
	"crypto/md5"
	"encoding/binary"
	"encoding/hex"
	"errors"
	"fmt"
	"time"

	runtimev1 "github.com/rilldata/rill/proto/gen/rill/runtime/v1"
	"github.com/rilldata/rill/runtime"
	compilerv1 "github.com/rilldata/rill/runtime/compilers/rillv1"
	"golang.org/x/exp/slog"
	"google.golang.org/protobuf/types/known/timestamppb"
)

const _defaultMaterializeTimeout = 15 * time.Minute

func init() {
	runtime.RegisterReconcilerInitializer(runtime.ResourceKindModel, newModelReconciler)
}

type ModelReconciler struct {
	C *runtime.Controller
}

func newModelReconciler(c *runtime.Controller) runtime.Reconciler {
	return &ModelReconciler{C: c}
}

func (r *ModelReconciler) Close(ctx context.Context) error {
	return nil
}

func (r *ModelReconciler) AssignSpec(from, to *runtimev1.Resource) error {
	a := from.GetModel()
	b := to.GetModel()
	if a == nil || b == nil {
		return fmt.Errorf("cannot assign spec from %T to %T", from.Resource, to.Resource)
	}
	b.Spec = a.Spec
	return nil
}

func (r *ModelReconciler) AssignState(from, to *runtimev1.Resource) error {
	a := from.GetModel()
	b := to.GetModel()
	if a == nil || b == nil {
		return fmt.Errorf("cannot assign state from %T to %T", from.Resource, to.Resource)
	}
	b.State = a.State
	return nil
}

func (r *ModelReconciler) ResetState(res *runtimev1.Resource) error {
	res.GetModel().State = &runtimev1.ModelState{}
	return nil
}

func (r *ModelReconciler) Reconcile(ctx context.Context, n *runtimev1.ResourceName) runtime.ReconcileResult {
	self, err := r.C.Get(ctx, n, true)
	if err != nil {
		return runtime.ReconcileResult{Err: err}
	}
	model := self.GetModel()
	if model == nil {
		return runtime.ReconcileResult{Err: errors.New("not a model")}
	}

	// The view/table name is derived from the resource name.
	// We only set src.State.Table after it has been created,
	tableName := self.Meta.Name.Name

	// Handle deletion
	if self.Meta.DeletedOn != nil {
		if t, ok := olapTableInfo(ctx, r.C, model.State.Connector, model.State.Table); ok {
			olapDropTableIfExists(ctx, r.C, model.State.Connector, model.State.Table, t.View)
		}
		if t, ok := olapTableInfo(ctx, r.C, model.State.Connector, r.stagingTableName(tableName)); ok {
			olapDropTableIfExists(ctx, r.C, model.State.Connector, t.Name, t.View)
		}
		return runtime.ReconcileResult{}
	}

	// Handle renames
	if self.Meta.RenamedFrom != nil {
		if t, ok := olapTableInfo(ctx, r.C, model.State.Connector, model.State.Table); ok {
			// Rename and update state
			err = olapForceRenameTable(ctx, r.C, model.State.Connector, model.State.Table, t.View, tableName)
			if err != nil {
				return runtime.ReconcileResult{Err: fmt.Errorf("failed to rename model: %w", err)}
			}
			model.State.Table = tableName
			err = r.C.UpdateState(ctx, self.Meta.Name, self)
			if err != nil {
				return runtime.ReconcileResult{Err: err}
			}
		}
		// Note: Not exiting early. It might need to be created/materialized., and we need to set the correct retrigger time based on the refresh schedule.
	}

	// Check refs - stop if any of them are invalid
	err = checkRefs(ctx, r.C, self.Meta.Refs)
	if err != nil {
		if !model.Spec.StageChanges && model.State.Table != "" {
			// Remove previously ingested table
			if t, ok := olapTableInfo(ctx, r.C, model.State.Connector, model.State.Table); ok {
				olapDropTableIfExists(ctx, r.C, model.State.Connector, model.State.Table, t.View)
			}
			model.State.Connector = ""
			model.State.Table = ""
			model.State.SpecHash = ""
			model.State.RefreshedOn = nil
			subErr := r.C.UpdateState(ctx, self.Meta.Name, self)
			if subErr != nil {
				r.C.Logger.Error("refs check: failed to update state", slog.Any("err", subErr))
			}
		}
		return runtime.ReconcileResult{Err: err}
	}

	// Determine if we should materialize
	var materialize bool
	if model.Spec.Materialize != nil && *model.Spec.Materialize {
		materialize = true
	}

	// Use a hash of execution-related fields from the spec to determine if something has changed
	hash, err := r.executionSpecHash(ctx, self.Meta.Refs, model.Spec, materialize)
	if err != nil {
		return runtime.ReconcileResult{Err: fmt.Errorf("failed to compute hash: %w", err)}
	}

	// Compute next time to refresh based on the RefreshSchedule (if any)
	var refreshOn time.Time
	if model.State.RefreshedOn != nil {
		refreshOn, err = nextRefreshTime(model.State.RefreshedOn.AsTime(), model.Spec.RefreshSchedule)
		if err != nil {
			return runtime.ReconcileResult{Err: err}
		}
	}

	// Check if the model still exists (might have been corrupted/lost somehow)
	t, exists := olapTableInfo(ctx, r.C, model.State.Connector, model.State.Table)

	// Decide if we should trigger an update
	trigger := model.Spec.Trigger
	trigger = trigger || model.State.Table == ""
	trigger = trigger || model.State.Table != tableName
	trigger = trigger || model.State.RefreshedOn == nil
	trigger = trigger || model.State.SpecHash != hash
	trigger = trigger || !exists
	trigger = trigger || !refreshOn.IsZero() && time.Now().After(refreshOn)

	// We support "delayed materialization" for models. It will materialize a model if it stays unchanged for a duration of time.
	// This is useful to support keystroke-by-keystroke editing.
	var delayedMaterializeOn time.Time
	var delayedMaterialize bool
	if !trigger && materialize && t.View {
		var refreshedOn time.Time
		if model.State.RefreshedOn != nil {
			refreshedOn = model.State.RefreshedOn.AsTime()
		}
		delayedMaterializeOn = r.delayedMaterializeTime(model.Spec, refreshedOn)
		if !delayedMaterializeOn.IsZero() && !delayedMaterializeOn.After(time.Now()) {
			delayedMaterialize = true
		}
	}

	// Reschedule if we're not triggering
	if !trigger && !delayedMaterialize {
		// In theory there are some more cases to cover here, but we assume materialize delays are shorter than refresh schedules.
		if !delayedMaterializeOn.IsZero() {
			return runtime.ReconcileResult{Retrigger: delayedMaterializeOn}
		}
		return runtime.ReconcileResult{Retrigger: refreshOn}
	}

	// If the Connector was changed, drop data in the old connector
	if model.State.Table != "" && model.State.Connector != model.Spec.Connector {
		if t, ok := olapTableInfo(ctx, r.C, model.State.Connector, model.State.Table); ok {
			olapDropTableIfExists(ctx, r.C, model.State.Connector, model.State.Table, t.View)
		}
		if t, ok := olapTableInfo(ctx, r.C, model.State.Connector, r.stagingTableName(model.State.Table)); ok {
			olapDropTableIfExists(ctx, r.C, model.State.Connector, t.Name, t.View)
		}
	}

	// Always stage changes if running a delayed materialization
	stage := model.Spec.StageChanges || delayedMaterialize
	stagingTableName := tableName
	if stage {
		stagingTableName = r.stagingTableName(tableName)
	}

	// Determine if we should delay materialization (note difference between "delayedMaterialize" and "delayingMaterialize")
	delayingMaterialize := false
	if !delayedMaterialize && materialize && model.State.SpecHash != hash && model.Spec.MaterializeDelaySeconds > 0 {
		delayingMaterialize = true
		materialize = false
	}

	// Log delayed materialization info
	if delayingMaterialize {
		delay := time.Duration(model.Spec.MaterializeDelaySeconds) * time.Second
		r.C.Logger.Info("Delaying model materialization", slog.String("name", n.Name), slog.String("delay", delay.String()))
	}
	if delayedMaterialize {
		r.C.Logger.Info("Materializing model", slog.String("name", n.Name))
	}

	// Drop the staging table if it exists
	connector := model.Spec.Connector
	if t, ok := olapTableInfo(ctx, r.C, connector, stagingTableName); ok {
		olapDropTableIfExists(ctx, r.C, connector, t.Name, t.View)
	}

	// Create the model
	createErr := r.createModel(ctx, self, stagingTableName, !materialize)
	if createErr != nil {
		createErr = fmt.Errorf("failed to create model: %w", createErr)
	}
	if createErr == nil && stage {
		// Rename the staging table to main view/table
		err = olapForceRenameTable(ctx, r.C, connector, stagingTableName, !materialize, tableName)
		if err != nil {
			return runtime.ReconcileResult{Err: fmt.Errorf("failed to rename staged model: %w", err)}
		}
	}

	// How we handle ingestErr depends on several things:
	// If ctx was cancelled, we cleanup and exit
	// If StageChanges is true, we retain the existing table, but still return the error.
	// If StageChanges is false, we clear the existing table and return the error.

	// ctx will only be cancelled in cases where the Controller guarantees a new call to Reconcile.
	// We just clean up temp tables and state, then return.
	cleanupCtx := ctx
	if ctx.Err() != nil {
		var cancel context.CancelFunc
		cleanupCtx, cancel = context.WithTimeout(context.Background(), 20*time.Second)
		defer cancel()
	}

	// Update state
	update := false
	if createErr == nil {
		// Successful ingestion
		update = true
		model.State.Connector = connector
		model.State.Table = tableName
		model.State.SpecHash = hash
		model.State.RefreshedOn = timestamppb.Now()
	} else if model.Spec.StageChanges {
		// Failed ingestion to staging table
		olapDropTableIfExists(cleanupCtx, r.C, connector, stagingTableName, !materialize)
	} else {
		// Failed ingestion to main table
		update = true
		olapDropTableIfExists(cleanupCtx, r.C, connector, tableName, !materialize)
		model.State.Connector = ""
		model.State.Table = ""
		model.State.SpecHash = ""
		model.State.RefreshedOn = nil
	}
	if update {
		// We don't UpdateState for delayed materializations to avoid triggering derived models to re-compute materializations redundantly (since ref's state versions are incorporated into the hash).
		// The only downside to this is that delayed materializations do not update RefreshedOn, which is an acceptable limitation.
		if !delayedMaterialize {
			err = r.C.UpdateState(ctx, self.Meta.Name, self)
			if err != nil {
				return runtime.ReconcileResult{Err: err}
			}
		}
	}

	// See earlier note – essential cleanup is done, we can return now.
	if ctx.Err() != nil {
		return runtime.ReconcileResult{Err: createErr}
	}

	// Reset spec.Trigger
	if model.Spec.Trigger {
		err := r.setTriggerFalse(ctx, n)
		if err != nil {
			return runtime.ReconcileResult{Err: err}
		}
	}

	// If we're delaying materialization, we need to retrigger after the delay
	if createErr == nil && delayingMaterialize {
		t := r.delayedMaterializeTime(model.Spec, time.Now())
		return runtime.ReconcileResult{Retrigger: t}
	}

	// Compute next refresh time
	refreshOn, err = nextRefreshTime(time.Now(), model.Spec.RefreshSchedule)
	if err != nil {
		return runtime.ReconcileResult{Err: err}
	}

	return runtime.ReconcileResult{Err: createErr, Retrigger: refreshOn}
}

// stagingTableName returns a stable temporary table name for a destination table.
// By using a stable temporary table name, we can ensure proper garbage collection without managing additional state.
func (r *ModelReconciler) stagingTableName(table string) string {
	return "__rill_tmp_model_" + table
}

// delayedMaterializeTime derives the timestamp (if any) to materialize a model with delayed materialization configured.
func (r *ModelReconciler) delayedMaterializeTime(spec *runtimev1.ModelSpec, since time.Time) time.Time {
	if spec.MaterializeDelaySeconds == 0 {
		return time.Time{}
	}
	return since.Add(time.Duration(spec.MaterializeDelaySeconds) * time.Second)
}

// executionSpecHash computes a hash of only those model properties that impact execution.
func (r *ModelReconciler) executionSpecHash(ctx context.Context, refs []*runtimev1.ResourceName, spec *runtimev1.ModelSpec, materialize bool) (string, error) {
	hash := md5.New()

	for _, ref := range refs { // Refs are always sorted
		// Write name
		_, err := hash.Write([]byte(ref.Kind))
		if err != nil {
			return "", err
		}
		_, err = hash.Write([]byte(ref.Name))
		if err != nil {
			return "", err
		}

		// Write state version (doesn't matter how the spec or meta has changed, only if/when state changes)
		r, err := r.C.Get(ctx, ref, false)
		var stateVersion int64
		if err == nil {
			stateVersion = r.Meta.StateVersion
		} else {
			stateVersion = -1
		}
		err = binary.Write(hash, binary.BigEndian, stateVersion)
		if err != nil {
			return "", err
		}
	}

	_, err := hash.Write([]byte(spec.Connector))
	if err != nil {
		return "", err
	}

	_, err = hash.Write([]byte(spec.Sql))
	if err != nil {
		return "", err
	}

	err = binary.Write(hash, binary.BigEndian, spec.TimeoutSeconds)
	if err != nil {
		return "", err
	}

	err = binary.Write(hash, binary.BigEndian, materialize)
	if err != nil {
		return "", err
	}

	err = binary.Write(hash, binary.BigEndian, spec.UsesTemplating)
	if err != nil {
		return "", err
	}

	return hex.EncodeToString(hash.Sum(nil)), nil
}

// setTriggerFalse sets the model's spec.Trigger to false.
// Unlike the State, the Spec may be edited concurrently with a Reconcile call, so we need to read and edit it under a lock.
func (r *ModelReconciler) setTriggerFalse(ctx context.Context, n *runtimev1.ResourceName) error {
	r.C.Lock(ctx)
	defer r.C.Unlock(ctx)

	self, err := r.C.Get(ctx, n, false)
	if err != nil {
		return err
	}

	model := self.GetModel()
	if model == nil {
		return fmt.Errorf("not a model")
	}

	model.Spec.Trigger = false
	return r.C.UpdateSpec(ctx, self.Meta.Name, self)
}

// createModel creates or updates the model in the OLAP connector.
func (r *ModelReconciler) createModel(ctx context.Context, self *runtimev1.Resource, tableName string, view bool) error {
	inst, err := r.C.Runtime.Instance(ctx, r.C.InstanceID)
	if err != nil {
		return err
	}

	spec := self.Resource.(*runtimev1.Resource_Model).Model.Spec
	state := self.Resource.(*runtimev1.Resource_Model).Model.State

	var sql string
	if spec.UsesTemplating {
		sql, err = compilerv1.ResolveTemplate(spec.Sql, compilerv1.TemplateData{
			User:      map[string]interface{}{},
			Variables: inst.ResolveVariables(),
			Self: compilerv1.TemplateResource{
				Meta:  self.Meta,
				Spec:  spec,
				State: state,
			},
			Resolve: func(ref compilerv1.ResourceName) (string, error) {
				return safeSQLName(ref.Name), nil
			},
			Lookup: func(name compilerv1.ResourceName) (compilerv1.TemplateResource, error) {
				if name.Kind == compilerv1.ResourceKindUnspecified {
					return compilerv1.TemplateResource{}, fmt.Errorf("can't resolve name %q without kind specified", name.Name)
				}
				res, err := r.C.Get(ctx, resourceNameFromCompiler(name), false)
				if err != nil {
					return compilerv1.TemplateResource{}, err
				}
				return compilerv1.TemplateResource{
					Meta:  res.Meta,
					Spec:  res.Resource.(*runtimev1.Resource_Model).Model.Spec,
					State: res.Resource.(*runtimev1.Resource_Model).Model.State,
				}, nil
			},
		})
		if err != nil {
			return fmt.Errorf("failed to resolve template: %w", err)
		}
	} else {
		sql = spec.Sql
	}

	olap, release, err := r.C.AcquireOLAP(ctx, spec.Connector)
	if err != nil {
		return err
	}
	defer release()

	// If materializing, set timeout on ctx
	if !view {
		timeout := _defaultMaterializeTimeout
		if spec.TimeoutSeconds > 0 {
			timeout = time.Duration(spec.TimeoutSeconds) * time.Second
		}
		var cancel context.CancelFunc
		ctx, cancel = context.WithTimeout(ctx, timeout)
		defer cancel()
	}

<<<<<<< HEAD
	var typ string
	if view {
		typ = "VIEW"
	} else {
		typ = "TABLE"
	}

	return olap.Exec(ctx, &drivers.Statement{
		Query:       fmt.Sprintf("CREATE OR REPLACE %s %s AS (%s\n)", typ, safeSQLName(tableName), sql),
		Priority:    100,
		LongRunning: !view, // Only mark long-running if materializing
	})
=======
	return olap.CreateTableAsSelect(ctx, tableName, view, sql)
>>>>>>> 23185acb
}<|MERGE_RESOLUTION|>--- conflicted
+++ resolved
@@ -457,20 +457,5 @@
 		defer cancel()
 	}
 
-<<<<<<< HEAD
-	var typ string
-	if view {
-		typ = "VIEW"
-	} else {
-		typ = "TABLE"
-	}
-
-	return olap.Exec(ctx, &drivers.Statement{
-		Query:       fmt.Sprintf("CREATE OR REPLACE %s %s AS (%s\n)", typ, safeSQLName(tableName), sql),
-		Priority:    100,
-		LongRunning: !view, // Only mark long-running if materializing
-	})
-=======
 	return olap.CreateTableAsSelect(ctx, tableName, view, sql)
->>>>>>> 23185acb
 }