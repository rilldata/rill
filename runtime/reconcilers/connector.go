package reconcilers

import (
	"context"
	"crypto/md5"
	"encoding/binary"
	"encoding/hex"
	"errors"
	"fmt"
	"slices"

	runtimev1 "github.com/rilldata/rill/proto/gen/rill/runtime/v1"
	"github.com/rilldata/rill/runtime"
	"github.com/rilldata/rill/runtime/pkg/pbutil"
	"golang.org/x/exp/maps"
	"google.golang.org/protobuf/types/known/structpb"
)

func init() {
	runtime.RegisterReconcilerInitializer(runtime.ResourceKindConnector, newConnectorReconciler)
}

type ConnectorReconciler struct {
	C *runtime.Controller
}

func newConnectorReconciler(ctx context.Context, c *runtime.Controller) (runtime.Reconciler, error) {
	return &ConnectorReconciler{C: c}, nil
}

func (r *ConnectorReconciler) Close(ctx context.Context) error {
	return nil
}

func (r *ConnectorReconciler) AssignSpec(from, to *runtimev1.Resource) error {
	a := from.GetConnector()
	b := to.GetConnector()
	if a == nil || b == nil {
		return fmt.Errorf("cannot assign spec from %T to %T", from.Resource, to.Resource)
	}
	b.Spec = a.Spec
	return nil
}

func (r *ConnectorReconciler) AssignState(from, to *runtimev1.Resource) error {
	a := from.GetConnector()
	b := to.GetConnector()
	if a == nil || b == nil {
		return fmt.Errorf("cannot assign state from %T to %T", from.Resource, to.Resource)
	}
	b.State = a.State
	return nil
}

func (r *ConnectorReconciler) ResetState(res *runtimev1.Resource) error {
	res.GetConnector().State = &runtimev1.ConnectorState{}
	return nil
}

func (r *ConnectorReconciler) Reconcile(ctx context.Context, n *runtimev1.ResourceName) runtime.ReconcileResult {
	self, err := r.C.Get(ctx, n, true)
	if err != nil {
		return runtime.ReconcileResult{Err: err}
	}
	t := self.GetConnector()
	if t == nil {
		return runtime.ReconcileResult{Err: errors.New("not a connector")}
	}

	// Exit early for deletion
	if self.Meta.DeletedOn != nil {
		err = r.C.Runtime.UpdateInstanceConnector(ctx, r.C.InstanceID, self.Meta.Name.Name, nil)
		if err != nil {
			return runtime.ReconcileResult{Err: err}
		}
		return runtime.ReconcileResult{}
	}

	// Check if the spec has changed
	specHash, err := r.executionSpecHash(ctx, t.Spec)
	if err != nil {
		return runtime.ReconcileResult{Err: err}
	}

	if specHash == t.State.SpecHash {
		return runtime.ReconcileResult{}
	}

	// Update instance connectors
	err = r.C.Runtime.UpdateInstanceConnector(ctx, r.C.InstanceID, self.Meta.Name.Name, t.Spec)
	if err != nil {
		return runtime.ReconcileResult{Err: err}
	}

	// Test the connector configuration
	err = r.testConnector(ctx, self.Meta.Name.Name)
	if err != nil {
<<<<<<< HEAD
		return runtime.ReconcileResult{Err: err}
=======
		return runtime.ReconcileResult{Err: fmt.Errorf("validation failed: %w", err)}
>>>>>>> ca5f3cbf
	}

	t.State.SpecHash = specHash

	err = r.C.UpdateState(ctx, self.Meta.Name, self)
	if err != nil {
		return runtime.ReconcileResult{Err: err}
	}

	return runtime.ReconcileResult{}
}

func (r *ConnectorReconciler) executionSpecHash(ctx context.Context, spec *runtimev1.ConnectorSpec) (string, error) {
	instance, err := r.C.Runtime.Instance(ctx, r.C.InstanceID)
	if err != nil {
		return "", err
	}
	vars := instance.ResolveVariables(false)

	hash := md5.New()

	_, err = hash.Write([]byte(spec.Driver))
	if err != nil {
		return "", err
	}

	err = binary.Write(hash, binary.BigEndian, spec.Provision)
	if err != nil {
		return "", err
	}

	if spec.ProvisionArgs != nil {
		err = pbutil.WriteHash(structpb.NewStructValue(spec.ProvisionArgs), hash)
		if err != nil {
			return "", err
		}
	}

	// write properties to hash
	props, err := runtime.ResolveConnectorProperties(instance.Environment, vars, &runtimev1.Connector{
		Type:                spec.Driver,
		Config:              spec.Properties,
		TemplatedProperties: spec.TemplatedProperties,
		Provision:           spec.Provision,
		ProvisionArgs:       spec.ProvisionArgs,
	})
	if err != nil {
		return "", err
	}
	keys := maps.Keys(props)
	slices.Sort(keys)
	for _, k := range keys {
		_, err = hash.Write([]byte(k))
		if err != nil {
			return "", err
		}
		_, err = hash.Write([]byte(props[k]))
		if err != nil {
			return "", err
		}
	}

	return hex.EncodeToString(hash.Sum(nil)), nil
}

func (r *ConnectorReconciler) testConnector(ctx context.Context, connectorName string) error {
	// Get the connector configuration
	handle, release, err := r.C.Runtime.AcquireHandle(ctx, r.C.InstanceID, connectorName)
	if err != nil {
		return err
	}
	defer release()

	return handle.Ping(ctx)
}<|MERGE_RESOLUTION|>--- conflicted
+++ resolved
@@ -95,11 +95,7 @@
 	// Test the connector configuration
 	err = r.testConnector(ctx, self.Meta.Name.Name)
 	if err != nil {
-<<<<<<< HEAD
-		return runtime.ReconcileResult{Err: err}
-=======
 		return runtime.ReconcileResult{Err: fmt.Errorf("validation failed: %w", err)}
->>>>>>> ca5f3cbf
 	}
 
 	t.State.SpecHash = specHash
