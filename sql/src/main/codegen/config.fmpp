--- conflicted
+++ resolved
@@ -12,17 +12,12 @@
     # List of additional classes and packages to import.
     # Example: "org.apache.calcite.sql.*", "java.util.List".
     imports: [
-<<<<<<< HEAD
       "org.apache.calcite.sql.SqlCreate",
-      "com.rilldata.calcite.extensions.SqlCreateMetric"
+      "com.rilldata.calcite.models.SqlCreateMetricsView"
+      "com.rilldata.calcite.models.SqlCreateSource"
       "org.apache.calcite.schema.ColumnStrategy"
       "org.apache.calcite.sql.SqlDrop"
       "org.apache.calcite.sql.ddl.SqlDdlNodes"
-=======
-      "org.apache.calcite.sql.SqlCreate"
-      "com.rilldata.calcite.models.SqlCreateMetricsView"
-      "com.rilldata.calcite.models.SqlCreateSource"
->>>>>>> 15d4f56b
       "java.util.Map"
       "java.util.HashMap"
     ]
@@ -52,8 +47,8 @@
     # Each must accept arguments "(SqlParserPos pos, boolean replace)".
     # Example: "SqlCreateForeignSchema".
     createStatementParserMethods: [
-<<<<<<< HEAD
-      "SqlCreateMetric"
+      "SqlCreateMetricsView"
+      "SqlCreateSource"
       "SqlCreateMaterializedView"
       "SqlCreateTable"
       "SqlCreateView"
@@ -63,10 +58,6 @@
       "SqlDropMaterializedView"
       "SqlDropTable"
       "SqlDropView"
-=======
-      "SqlCreateMetricsView"
-      "SqlCreateSource"
->>>>>>> 15d4f56b
     ]
 
     # List of files in @includes directory that have parser method
