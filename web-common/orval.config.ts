import { defineConfig } from "orval";

export default defineConfig({
  api: {
    input: "../proto/gen/rill/runtime/v1/runtime.swagger.yaml",
    output: {
      workspace: "./src/runtime-client/",
      target: "gen/index.ts",
      client: "svelte-query",
      mode: "tags-split",
      mock: false,
      prettier: true,
      override: {
        mutator: {
          path: "http-client.ts", // Relative to workspace path set above
          name: "httpClient",
        },

        // Override queries and mutations here
        operations: {
          // Turn MetricsViewMeta into a query even though it's a POST request
          QueryService_MetricsViewMeta: {
            query: {
              useQuery: true,
              useMutation: false,
            },
          },
          QueryService_ColumnRollupInterval: {
            query: {
              useQuery: true,
              useMutation: false,
            },
          },
          QueryService_ColumnTopK: {
            query: {
              useQuery: true,
              useMutation: false,
            },
          },
          QueryService_ColumnTimeSeries: {
            query: {
              useQuery: true,
              useMutation: false,
            },
          },
          QueryService_TableColumns: {
            query: {
              useQuery: true,
              useMutation: false,
            },
          },
          QueryService_MetricsViewAggregation: {
            query: {
              useQuery: true,
              useMutation: false,
            },
          },
          QueryService_MetricsViewTotals: {
            query: {
              useQuery: true,
              useMutation: false,
            },
          },
          QueryService_MetricsViewTimeSeries: {
            query: {
              useQuery: true,
              useMutation: false,
            },
          },
          QueryService_MetricsViewToplist: {
            query: {
              useQuery: true,
              useMutation: false,
            },
          },
          QueryService_MetricsViewComparison: {
            query: {
              useQuery: true,
              useMutation: false,
            },
          },
          QueryService_MetricsViewRows: {
            query: {
              useQuery: true,
              useMutation: false,
            },
          },
          QueryService_MetricsViewTimeRange: {
            query: {
              useQuery: true,
              useMutation: false,
            },
          },
          QueryService_MetricsViewSearch: {
            query: {
              useQuery: true,
              useMutation: false,
            },
          },
<<<<<<< HEAD
          QueryService_MetricsViewAnnotations: {
=======
          QueryService_MetricsViewTimeRanges: {
>>>>>>> 961dee5c
            query: {
              useQuery: true,
              useMutation: false,
            },
          },
          QueryService_ResolveComponent: {
            query: {
              useQuery: true,
              useMutation: false,
            },
          },
          QueryService_ResolveCanvas: {
            query: {
              useQuery: true,
              useMutation: false,
            },
          },
          RuntimeService_IssueDevJWT: {
            query: {
              useQuery: true,
              useMutation: false,
            },
          },
          RuntimeService_GetModelPartitions: {
            query: {
              useInfinite: true,
              useInfiniteQueryParam: "pageToken",
            },
          },
        },
      },
    },
  },
});<|MERGE_RESOLUTION|>--- conflicted
+++ resolved
@@ -97,11 +97,13 @@
               useMutation: false,
             },
           },
-<<<<<<< HEAD
+          QueryService_MetricsViewTimeRanges: {
+            query: {
+              useQuery: true,
+              useMutation: false,
+            },
+          },
           QueryService_MetricsViewAnnotations: {
-=======
-          QueryService_MetricsViewTimeRanges: {
->>>>>>> 961dee5c
             query: {
               useQuery: true,
               useMutation: false,
