--- conflicted
+++ resolved
@@ -1,12 +1,3 @@
-<<<<<<< HEAD
-import type { HTTPError } from "@rilldata/web-common/runtime-client/fetchWrapper";
-import type { CreateQueryResult } from "@tanstack/svelte-query";
-import { derived } from "svelte/store";
-
-export function getCompoundQuery<R, T>(
-  queries: CreateQueryResult<R, HTTPError>[],
-  getter: (data: (R | undefined)[]) => T,
-=======
 import type {
   CreateQueryResult,
   QueryObserverResult,
@@ -43,7 +34,6 @@
 export function getCompoundQuery<Queries extends CompoundQueryResults, T>(
   queries: Queries,
   getter: (data: CreateQueryResponses<Queries>) => T,
->>>>>>> 53606fd5
 ) {
   return derived(queries, ($queries) => {
     const someQueryFetching = $queries.some((q) => q.isFetching);
