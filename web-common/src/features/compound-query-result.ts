--- conflicted
+++ resolved
@@ -22,19 +22,6 @@
     : never;
 };
 
-<<<<<<< HEAD
-// Adapted from type defined for svelte/store::derived
-type QueryResults =
-  | [
-      CreateQueryResult<any> | CompoundQueryResult<any>,
-      ...Array<CreateQueryResult<any> | CompoundQueryResult<any>>,
-    ]
-  | Array<CreateQueryResult<any> | CompoundQueryResult<any>>;
-export function getCompoundQuery<Queries extends QueryResults, T>(
-  queries: Queries,
-  getter: (data: CreateQueryResponses<Queries>) => T,
-): CompoundQueryResult<T> {
-=======
 // Query types that are supported as arguments to getCompoundQuery
 export type SupportedCompoundQueryResult<R = any, E = any> =
   | CreateQueryResult<R, E>
@@ -48,7 +35,6 @@
   queries: Queries,
   getter: (data: CreateQueryResponses<Queries>) => T,
 ) {
->>>>>>> f828ef29
   return derived(queries, ($queries) => {
     const someQueryFetching = $queries.some((q) => q.isFetching);
     const someQueryLoading = $queries.some((q) => q.isLoading);
