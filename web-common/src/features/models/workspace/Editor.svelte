<script lang="ts">
  import {
    acceptCompletion,
    autocompletion,
    closeBrackets,
    closeBracketsKeymap,
    completionKeymap,
  } from "@codemirror/autocomplete";
  import {
    defaultKeymap,
    history,
    historyKeymap,
    indentWithTab,
    insertNewline,
  } from "@codemirror/commands";
  import {
    keywordCompletionSource,
    schemaCompletionSource,
    sql,
    SQLDialect,
  } from "@codemirror/lang-sql";
  import {
    bracketMatching,
    defaultHighlightStyle,
    indentOnInput,
    syntaxHighlighting,
  } from "@codemirror/language";
  import { lintKeymap } from "@codemirror/lint";
  import { highlightSelectionMatches, searchKeymap } from "@codemirror/search";
  import type { SelectionRange } from "@codemirror/state";
  import {
    Compartment,
    EditorState,
    Prec,
    StateEffect,
    StateField,
  } from "@codemirror/state";
  import {
    Decoration,
    DecorationSet,
    drawSelection,
    dropCursor,
    EditorView,
    highlightActiveLine,
    highlightActiveLineGutter,
    highlightSpecialChars,
    keymap,
    lineNumbers,
    rectangularSelection,
  } from "@codemirror/view";
  import { Debounce } from "@rilldata/web-common/features/models/utils/Debounce";
  import { createResizeListenerActionFactory } from "@rilldata/web-common/lib/actions/create-resize-listener-factory";
  import {
    useRuntimeServiceGetCatalogEntry,
    useRuntimeServiceListCatalogEntries,
    V1Model,
  } from "@rilldata/web-common/runtime-client";
  import { runtimeStore } from "@rilldata/web-local/lib/application-state-stores/application-store";
  import { createEventDispatcher, onMount } from "svelte";

  export let modelName: string;
  export let content: string;
  export let editorHeight = 0;
  export let selections: SelectionRange[] = [];
  export let focusOnMount = false;

  const dispatch = createEventDispatcher();

  const QUERY_UPDATE_DEBOUNCE_TIMEOUT = 0; // disables debouncing
  // const QUERY_SYNC_DEBOUNCE_TIMEOUT = 1000;

  $: getModel = useRuntimeServiceGetCatalogEntry(
    $runtimeStore.instanceId,
    modelName
  );
  let model: V1Model;
  $: model = $getModel?.data?.entry?.model;

  const { observedNode, listenToNodeResize } =
    createResizeListenerActionFactory();

  $: editorHeight = $observedNode?.offsetHeight || 0;

  let latestContent = content;
  const debounce = new Debounce();

  let editor: EditorView;
  let editorContainer;
  let editorContainerComponent;

  // DESIGN

  const highlightBackground = "#f3f9ff";

  // TODO: These hardcoded colors ain't good. Try to move this to app.css and use Tailwind
  // colors. Might have to navigated CodeMirror generated classes.
  const rillTheme = EditorView.theme({
    "&.cm-editor": {
      overflowX: "hidden",
      width: "100%",
      height: "100%",
      "&.cm-focused": {
        outline: "none",
      },
    },
    "&.cm-focused .cm-selectionBackground, .cm-selectionBackground, .cm-content ::selection":
      { backgroundColor: "rgb(65 99 255 / 25%)" },
    ".cm-selectionMatch": { backgroundColor: "rgb(189 233 255)" },
    ".cm-activeLine": { backgroundColor: highlightBackground },

    ".cm-activeLineGutter": {
      backgroundColor: highlightBackground,
    },
    ".cm-lineNumbers .cm-gutterElement": {
      paddingLeft: "5px",
      paddingRight: "10px",
      minWidth: "32px",
      backgroundColor: "white",
    },
    ".cm-breakpoint-gutter .cm-gutterElement": {
      color: "red",
      paddingLeft: "24px",
      paddingRight: "24px",
      cursor: "default",
    },
    ".cm-tooltip": {
      border: "none",
      borderRadius: "0.25rem",
      backgroundColor: "rgb(243 249 255)",
      color: "black",
    },
    ".cm-tooltip-autocomplete": {
      "& > ul > li[aria-selected]": {
        border: "none",
        borderRadius: "0.25rem",
        backgroundColor: "rgb(15 119 204 / .25)",
        color: "black",
      },
    },
    ".cm-completionLabel": {
      fontSize: "13px",
      fontFamily: "MD IO",
    },
    ".cm-completionMatchedText": {
      textDecoration: "none",
      color: "rgb(15 119 204)",
    },
    ".cm-underline": {
      backgroundColor: "rgb(254 240 138)",
    },
  });

  // AUTOCOMPLETE

  let autocompleteCompartment = new Compartment();

  $: sourceCatalogsQuery = useRuntimeServiceListCatalogEntries(
    $runtimeStore.instanceId,
    {
      type: "OBJECT_TYPE_SOURCE",
    }
  );

  let schema: { [table: string]: string[] };

  /** Track embedded sources separately*/
  let embeddedSources = [];
  $: if ($sourceCatalogsQuery?.data?.entries) {
    schema = {};
    embeddedSources = [];
    for (const sourceTable of $sourceCatalogsQuery.data.entries) {
      const sourceIdentifier = sourceTable?.embedded
        ? sourceTable?.source?.properties?.path
        : sourceTable?.name;
      if (sourceTable?.embedded) embeddedSources.push(sourceIdentifier);
      schema[sourceIdentifier] =
        sourceTable.source?.schema?.fields?.map((field) => field.name) ?? [];
    }
  }

  const DuckDBSQL: SQLDialect = SQLDialect.define({
    keywords:
      "select from where group by all having order limit sample unnest with window qualify values filter exclude replace like ilike glob as case when then end in cast left join on not desc asc sum union",
  });

  function makeAutocompleteConfig(
    schema: { [table: string]: string[] },
    embeddedSources: string[]
  ) {
    return autocompletion({
      override: [
        keywordCompletionSource(DuckDBSQL),
        schemaCompletionSource({ schema }),
      ],
      icons: false,
    });
  }

  // UNDERLINES

  const addUnderline = StateEffect.define<{
    from: number;
    to: number;
  }>();
  const underlineMark = Decoration.mark({ class: "cm-underline" });
  const underlineField = StateField.define<DecorationSet>({
    create() {
      return Decoration.none;
    },
    update(underlines, tr) {
      underlines = underlines.map(tr.changes);
      underlines = underlines.update({
        filter: () => false,
      });

      for (let e of tr.effects)
        if (e.is(addUnderline)) {
          underlines = underlines.update({
            add: [underlineMark.range(e.value.from, e.value.to)],
          });
        }
      return underlines;
    },
    provide: (f) => EditorView.decorations.from(f),
  });

  onMount(() => {
    editor = new EditorView({
      state: EditorState.create({
        doc: latestContent,
        extensions: [
          lineNumbers(),
          highlightActiveLineGutter(),
          highlightSpecialChars(),
          history(),
          drawSelection(),
          dropCursor(),
          EditorState.allowMultipleSelections.of(true),
          indentOnInput(),
          syntaxHighlighting(defaultHighlightStyle, { fallback: true }),
          bracketMatching(),
          closeBrackets(),
          autocompleteCompartment.of(
            makeAutocompleteConfig(schema, embeddedSources)
          ), // a compartment makes the config dynamic
          rectangularSelection(),
          highlightActiveLine(),
          highlightSelectionMatches(),
          keymap.of([
            ...closeBracketsKeymap,
            ...defaultKeymap,
            ...searchKeymap,
            ...historyKeymap,
            ...completionKeymap,
            ...lintKeymap,
            indentWithTab,
          ]),
          Prec.high(
            keymap.of([
              {
                key: "Enter",
                run: insertNewline,
              },
            ])
          ),
          Prec.highest(
            keymap.of([
              {
                key: "Tab",
                run: acceptCompletion,
              },
            ])
          ),
          sql({ dialect: DuckDBSQL }),
          keymap.of([indentWithTab]),
          rillTheme,
          EditorView.updateListener.of((v) => {
            if (v.focusChanged && v.view.hasFocus) {
              dispatch("receive-focus");
            }
            if (v.docChanged) {
              latestContent = v.state.doc.toString();
              debounce.debounce(
                "write",
                () => {
                  dispatch("write", {
                    content: latestContent,
                  });
                },
                QUERY_UPDATE_DEBOUNCE_TIMEOUT
              );
            }
          }),
        ],
      }),
      parent: editorContainerComponent,
    });
    if (focusOnMount) editor.focus();
  });

  // REACTIVE FUNCTIONS

  function updateEditorContents(newContent: string) {
    if (editor && !editor.hasFocus) {
      let curContent = editor.state.doc.toString();
      if (newContent != curContent) {
        // TODO: should we debounce this?
        editor.dispatch({
          changes: {
            from: 0,
            to: curContent.length,
            insert: newContent,
          },
        });
      }
    }
  }

  function updateAutocompleteSources(
    schema: { [table: string]: string[] },
    embeddedSources
  ) {
    if (editor) {
      editor.dispatch({
        effects: autocompleteCompartment.reconfigure(
          makeAutocompleteConfig(schema, embeddedSources)
        ),
      });
    }
  }

  // FIXME: resolve type issues incurred when we type selections as SelectionRange[]
  function underlineSelection(selections: any) {
    if (editor) {
      const effects = selections.map(({ from, to }) =>
        addUnderline.of({ from, to })
      );

      if (!editor.state.field(underlineField, false))
        effects.push(StateEffect.appendConfig.of([underlineField]));
      editor.dispatch({ effects });
      return true;
    }
  }

  // reactive statements to dynamically update the editor when inputs change
<<<<<<< HEAD
  $: updateEditorContents(content);
  $: updateAutocompleteSources(schema);
=======
  // $: updateEditorContents(content);
  $: updateAutocompleteSources(schema, embeddedSources);
>>>>>>> f8feae76
  $: underlineSelection(selections || []);
</script>

<div class="h-full w-full overflow-x-auto" use:listenToNodeResize>
  <div
    bind:this={editorContainer}
    class="editor-container  h-full w-full overflow-x-auto"
  >
    <div
      class="w-full overflow-x-auto h-full"
      bind:this={editorContainerComponent}
      on:click={() => {
        /** give the editor focus no matter where we click */
        if (!editor.hasFocus) editor.focus();
      }}
    />
  </div>
</div>

<style>
  .editor-container {
    padding: 0.5rem;
    background-color: white;
    border-radius: 0.25rem;
    /* min-height: 400px; */
    min-height: 100%;
    display: grid;
    align-items: stretch;
  }
</style><|MERGE_RESOLUTION|>--- conflicted
+++ resolved
@@ -344,13 +344,8 @@
   }
 
   // reactive statements to dynamically update the editor when inputs change
-<<<<<<< HEAD
   $: updateEditorContents(content);
-  $: updateAutocompleteSources(schema);
-=======
-  // $: updateEditorContents(content);
   $: updateAutocompleteSources(schema, embeddedSources);
->>>>>>> f8feae76
   $: underlineSelection(selections || []);
 </script>
 
