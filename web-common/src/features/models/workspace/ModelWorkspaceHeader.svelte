--- conflicted
+++ resolved
@@ -92,12 +92,8 @@
 
 <WorkspaceHeader
   let:width
-<<<<<<< HEAD
   {...{ titleInput: formatModelName(titleInput), onChangeCallback }}
-  showStatus={false}
-=======
   appRunning={$appQueryStatusStore}
->>>>>>> 57b874f1
 >
   <svelte:fragment slot="workspace-controls">
     <IconButton
