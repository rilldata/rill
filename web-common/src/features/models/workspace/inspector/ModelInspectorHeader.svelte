--- conflicted
+++ resolved
@@ -9,16 +9,10 @@
   } from "@rilldata/web-common/lib/formatters";
   import {
     useRuntimeServiceGetCatalogEntry,
-<<<<<<< HEAD
+    useRuntimeServiceListCatalogEntries,
     useQueryServiceTableCardinality,
     useQueryServiceTableColumns,
     V1TableCardinalityResponse,
-=======
-    useRuntimeServiceGetTableCardinality,
-    useRuntimeServiceListCatalogEntries,
-    useRuntimeServiceProfileColumns,
-    V1GetTableCardinalityResponse,
->>>>>>> db495509
     V1Model,
   } from "@rilldata/web-common/runtime-client";
   import { runtimeStore } from "@rilldata/web-local/lib/application-state-stores/application-store";
@@ -76,31 +70,21 @@
     ]
   );
   $: if (sourceTableReferences?.length) {
-<<<<<<< HEAD
-    cardinalityQueries = sourceTableReferences.map((table) => {
-      return useQueryServiceTableCardinality(
-=======
     // first, pull out all references that are in the catalog.
 
     // then get the cardinalities.
     cardinalityQueries = referencedThings?.map(([entity, reference]) => {
-      return useRuntimeServiceGetTableCardinality(
->>>>>>> db495509
+      return useQueryServiceTableCardinality(
         $runtimeStore?.instanceId,
         entity.name,
         {},
         { query: { select: (data) => +data?.cardinality || 0 } }
       );
     });
-<<<<<<< HEAD
-    sourceProfileColumns = sourceTableReferences.map((table) => {
-      return useQueryServiceTableColumns(
-=======
 
     // then we'll get the total number of columns for comparison.
     sourceProfileColumns = referencedThings?.map(([entity]) => {
-      return useRuntimeServiceProfileColumns(
->>>>>>> db495509
+      return useQueryServiceTableColumns(
         $runtimeStore?.instanceId,
         entity.name,
         {},
