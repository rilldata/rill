--- conflicted
+++ resolved
@@ -34,14 +34,7 @@
 
       {#if showColumns}
         <div transition:slide|local={{ duration: LIST_SLIDE_DURATION }}>
-<<<<<<< HEAD
-          <ColumnProfile
-            objectName={$modelQuery.data?.meta?.name?.name}
-            indentLevel={0}
-          />
-=======
           <ColumnProfile objectName={model?.state?.table} indentLevel={0} />
->>>>>>> abbc73d6
         </div>
       {/if}
     </div>
