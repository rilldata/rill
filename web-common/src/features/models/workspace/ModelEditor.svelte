<script lang="ts">
  import { autocompletion } from "@codemirror/autocomplete";
  import {
    keywordCompletionSource,
    schemaCompletionSource,
  } from "@codemirror/lang-sql";
  import { Compartment } from "@codemirror/state";
  import { EditorView } from "@codemirror/view";
  import { queryClient } from "@rilldata/web-common/lib/svelte-query/globalQueryClient";
  import { DuckDBSQL } from "../../../components/editor/presets/duckDBDialect";
  import { runtime } from "../../../runtime-client/runtime-store";
  import Editor from "../../editor/Editor.svelte";
  import { getExtensionsForFile } from "../../editor/getExtensionsForFile";
  import { FileArtifact } from "../../entity-management/file-artifact";
  import { useAllSourceColumns } from "../../sources/selectors";
  import { useAllModelColumns } from "../selectors";
  import { yaml } from "@codemirror/lang-yaml";

  const schema: { [table: string]: string[] } = {};

  export let autoSave = true;
  export let fileArtifact: FileArtifact;
  export let onSave: (content: string) => void = () => {};

  $: ({ instanceId } = $runtime);

  $: ({ remoteContent, fileExtension } = fileArtifact);

  let editor: EditorView;
  let autocompleteCompartment = new Compartment();

  // Autocomplete: source tables
  $: allSourceColumns = useAllSourceColumns(queryClient, instanceId);
  $: if ($allSourceColumns?.length) {
    for (const sourceTable of $allSourceColumns) {
      const sourceIdentifier = sourceTable?.tableName;
      schema[sourceIdentifier] = sourceTable.profileColumns
        ?.filter((c) => c.name !== undefined)
        // CAST SAFETY: already filtered out undefined values
        .map((c) => c.name as string);
    }
  }

  // Autocomplete: model tables
  $: allModelColumns = useAllModelColumns(queryClient, instanceId);
  $: if ($allModelColumns?.length) {
    for (const modelTable of $allModelColumns) {
      const modelIdentifier = modelTable?.tableName;
      schema[modelIdentifier] = modelTable.profileColumns
        ?.filter((c) => c.name !== undefined)
        // CAST SAFETY: already filtered out undefined values
        ?.map((c) => c.name as string);
    }
  }

  $: defaultTable = getTableNameFromFromClause($remoteContent ?? "", schema);
  $: updateAutocompleteSources(schema, defaultTable);

  const sqlExtensions = [
    autocompleteCompartment.of(makeAutocompleteConfig(schema, defaultTable)),
    sql({ dialect: DuckDBSQL }),
  ];
  const yamlExtensins = [yaml()];

  function getTableNameFromFromClause(
    sql: string,
    schema: { [table: string]: string[] },
  ): string | undefined {
    if (!sql || !schema) return undefined;

    const fromMatch = sql.toUpperCase().match(/\bFROM\b\s+(\w+)/);
    const tableName = fromMatch ? fromMatch[1] : undefined;

    // Get the tableName from the schema map, so we can use the correct case
    for (const schemaTableName of Object.keys(schema)) {
      if (schemaTableName.toUpperCase() === tableName) {
        return schemaTableName;
      }
    }

    return undefined;
  }

  function makeAutocompleteConfig(
    schema: { [table: string]: string[] },
    defaultTable?: string,
  ) {
    return autocompletion({
      override: [
        keywordCompletionSource(DuckDBSQL),
        schemaCompletionSource({ schema, defaultTable }),
      ],
      icons: false,
    });
  }

  function updateAutocompleteSources(
    schema: { [table: string]: string[] },
    defaultTable?: string,
  ) {
    if (editor) {
      queueMicrotask(() => {
        editor.dispatch({
          effects: autocompleteCompartment.reconfigure(
            makeAutocompleteConfig(schema, defaultTable),
          ),
        });
      });
    }
  }
</script>

<Editor
  {onSave}
  bind:autoSave
  bind:editor
  {fileArtifact}
<<<<<<< HEAD
  extensions={fileExtension === ".sql" ? sqlExtensions : yamlExtensins}
=======
  extensions={[
    autocompleteCompartment.of(makeAutocompleteConfig(schema, defaultTable)),
    ...getExtensionsForFile(fileArtifact.path),
  ]}
>>>>>>> be4868d6
/><|MERGE_RESOLUTION|>--- conflicted
+++ resolved
@@ -115,12 +115,8 @@
   bind:autoSave
   bind:editor
   {fileArtifact}
-<<<<<<< HEAD
-  extensions={fileExtension === ".sql" ? sqlExtensions : yamlExtensins}
-=======
   extensions={[
     autocompleteCompartment.of(makeAutocompleteConfig(schema, defaultTable)),
     ...getExtensionsForFile(fileArtifact.path),
   ]}
->>>>>>> be4868d6
 />