import {
  ResourceKind,
  useClientFilteredResources,
  useResource,
} from "@rilldata/web-common/features/entity-management/resource-selectors";
import type { QueryClient } from "@tanstack/query-core";
import type { Readable } from "svelte/motion";
import { derived } from "svelte/store";
import {
  createTableColumnsWithName,
  type TableColumnsWithName,
} from "../sources/selectors";

export function useModels(instanceId: string) {
<<<<<<< HEAD
  return useClientFilteredResources(
    instanceId,
    ResourceKind.Model,
    (res) => res.meta?.name?.name === res.model?.state?.table,
=======
  return useFilteredResources(instanceId, ResourceKind.Model, (data) =>
    data.resources?.filter(
      (r) => r.meta?.name?.name === r.model?.state?.resultTable,
    ),
>>>>>>> d8f5dc87
  );
}

export function useModel(instanceId: string, name: string) {
  return useResource(instanceId, name, ResourceKind.Model);
}

export function useAllModelColumns(
  queryClient: QueryClient,
  instanceId: string,
): Readable<Array<TableColumnsWithName>> {
  return derived([useModels(instanceId)], ([allModels], set) => {
    if (!allModels.data?.length) {
      set([]);
      return;
    }

    derived(
      allModels.data.map((r) =>
        createTableColumnsWithName(
          queryClient,
          instanceId,
          r.meta?.name?.name ?? "",
        ),
      ),
      (modelColumnResponses) =>
        modelColumnResponses.filter((res) => !!res.data).map((res) => res.data),
    ).subscribe(set);
  });
}<|MERGE_RESOLUTION|>--- conflicted
+++ resolved
@@ -12,17 +12,10 @@
 } from "../sources/selectors";
 
 export function useModels(instanceId: string) {
-<<<<<<< HEAD
   return useClientFilteredResources(
     instanceId,
     ResourceKind.Model,
-    (res) => res.meta?.name?.name === res.model?.state?.table,
-=======
-  return useFilteredResources(instanceId, ResourceKind.Model, (data) =>
-    data.resources?.filter(
-      (r) => r.meta?.name?.name === r.model?.state?.resultTable,
-    ),
->>>>>>> d8f5dc87
+    (res) => res.meta?.name?.name === res.model?.state?.resultTable,
   );
 }
 
