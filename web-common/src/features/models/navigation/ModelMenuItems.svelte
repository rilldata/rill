--- conflicted
+++ resolved
@@ -29,13 +29,9 @@
   const queryClient = useQueryClient();
   const dispatch = createEventDispatcher();
 
-<<<<<<< HEAD
   const { customDashboards } = featureFlags;
 
-  $: modelNames = useModelFileNames($runtime.instanceId);
-=======
   $: modelRoutes = useModelRoutes($runtime.instanceId);
->>>>>>> b41c8303
   $: modelHasError = getFileHasErrors(
     queryClient,
     $runtime.instanceId,
