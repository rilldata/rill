--- conflicted
+++ resolved
@@ -29,13 +29,7 @@
   import PartitionsBrowser from "../partitions/PartitionsBrowser.svelte";
   import References from "./References.svelte";
   import WithModelResultTooltip from "./WithModelResultTooltip.svelte";
-<<<<<<< HEAD
-  import { getMatchingReferencesAndEntries } from "./utils";
-  import Inspector from "@rilldata/web-common/layout/workspace/Inspector.svelte";
-  import SimpleMessage from "@rilldata/web-common/layout/inspector/SimpleMessage.svelte";
   import { keepPreviousData } from "@tanstack/svelte-query";
-=======
->>>>>>> 043aa8e3
 
   export let hasUnsavedChanges: boolean;
   export let connector: string;
@@ -114,21 +108,7 @@
       ? formatBigNumberPercentage(totalNulls / totalCells)
       : undefined;
 
-<<<<<<< HEAD
-  $: sourceTableReferences =
-    model &&
-    getTableReferences(
-      (model?.spec?.inputProperties?.sql as string | undefined) ?? "",
-    );
-
-  $: getAllSources = useSources(instanceId);
-  $: getAllModels = useModels(instanceId);
-
-  $: allSources = $getAllSources?.data ?? [];
-  $: allModels = $getAllModels?.data ?? [];
-=======
   $: resourceRefs = resource?.meta?.refs ?? [];
->>>>>>> 043aa8e3
 
   $: cardinalityQueries = resourceRefs.map((ref) => {
     return createQueryServiceTableCardinality(
