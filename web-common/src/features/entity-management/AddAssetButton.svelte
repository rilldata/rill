<script lang="ts">
  import { goto } from "$app/navigation";
  import { page } from "$app/stores";
  import * as DropdownMenu from "@rilldata/web-common/components/dropdown-menu";
  import { getScreenNameFromPage } from "@rilldata/web-common/features/file-explorer/telemetry";
  import { Folder, PlusCircleIcon } from "lucide-svelte";
  import CaretDownIcon from "../../components/icons/CaretDownIcon.svelte";
  import File from "../../components/icons/File.svelte";
  import { behaviourEvent } from "../../metrics/initMetrics";
  import {
    BehaviourEventAction,
    BehaviourEventMedium,
  } from "../../metrics/service/BehaviourEventTypes";
  import { MetricsEventSpace } from "../../metrics/service/MetricsTypes";
  import {
    createRuntimeServiceCreateDirectory,
    createRuntimeServicePutFile,
  } from "../../runtime-client";
  import { runtime } from "../../runtime-client/runtime-store";
  import { useIsModelingSupportedForCurrentOlapDriver } from "../connectors/olap/selectors";
  import { featureFlags } from "../feature-flags";
  import { directoryState } from "../file-explorer/directory-store";
  import { handleEntityCreate } from "../file-explorer/new-files";
  import { addSourceModal } from "../sources/modal/add-source-visibility";
  import { removeLeadingSlash } from "./entity-mappers";
  import {
    useDirectoryNamesInDirectory,
    useFileNamesInDirectory,
  } from "./file-selectors";
  import { getName } from "./name-utils";
  import { resourceIconMapping } from "./resource-icon-mapping";
  import { ResourceKind } from "./resource-selectors";
  import Button from "@rilldata/web-common/components/button/Button.svelte";

  let active = false;

  const createFile = createRuntimeServicePutFile();
  const createFolder = createRuntimeServiceCreateDirectory();
  const { customDashboards } = featureFlags;

  $: instanceId = $runtime.instanceId;
  $: currentFile = $page.params.file;
  $: currentDirectory = currentFile
    ? currentFile.split("/").slice(0, -1).join("/")
    : "";

  $: currentDirectoryFileNamesQuery = useFileNamesInDirectory(
    instanceId,
    currentDirectory,
  );
  $: currentDirectoryDirectoryNamesQuery = useDirectoryNamesInDirectory(
    instanceId,
    currentDirectory,
  );

  $: isModelingSupportedForCurrentOlapDriver =
    useIsModelingSupportedForCurrentOlapDriver($runtime.instanceId);

  async function wrapNavigation(toPath: string | undefined) {
    if (!toPath) return;
    const previousScreenName = getScreenNameFromPage();
    await goto(toPath);
    await behaviourEvent?.fireSourceTriggerEvent(
      BehaviourEventAction.Navigate,
      BehaviourEventMedium.Button,
      previousScreenName,
      MetricsEventSpace.LeftPanel,
    );
  }

  /**
   * Open the add source modal
   */
  async function handleAddSource() {
    addSourceModal.open();

    await behaviourEvent?.fireSourceTriggerEvent(
      BehaviourEventAction.SourceAdd,
      BehaviourEventMedium.Button,
      getScreenNameFromPage(),
      MetricsEventSpace.LeftPanel,
    );
  }

  /**
   * Put an example Model file in the `models` directory
   */
  async function handleAddModel() {
    const newRoute = await handleEntityCreate(ResourceKind.Model);
    await wrapNavigation(newRoute);
  }

  /**
   * Put an example Dashboard file in the `dashboards` directory
   */
  async function handleAddDashboard() {
    const newRoute = await handleEntityCreate(ResourceKind.MetricsView);
    await wrapNavigation(newRoute);
  }

  /**
   * Put a folder in the current directory
   */
  async function handleAddFolder() {
    const nextFolderName = getName(
      "untitled_folder",
      $currentDirectoryDirectoryNamesQuery?.data ?? [],
    );
    const path =
      currentDirectory !== ""
        ? `${removeLeadingSlash(currentDirectory)}/${nextFolderName}`
        : nextFolderName;

    await $createFolder.mutateAsync({
      instanceId: instanceId,
      data: {
        path: path,
      },
    });

    // Expand the directory to show the new folder
    const pathWithLeadingSlash = `/${path}`;
    directoryState.expand(pathWithLeadingSlash);
  }

  /**
   * Put a blank file in the current directory
   */
  async function handleAddBlankFile() {
    const nextFileName = getName(
      "untitled_file",
      $currentDirectoryFileNamesQuery?.data ?? [],
    );

    const path =
      currentDirectory !== ""
        ? `${removeLeadingSlash(currentDirectory)}/${nextFileName}`
        : nextFileName;

    await $createFile.mutateAsync({
      instanceId: instanceId,
      data: {
        path,
        blob: undefined,
        create: true,
        createOnly: true,
      },
    });

    await goto(`/files/${path}`);
  }

  /**
   * Put an example API file in the `apis` directory
   */
  async function handleAddAPI() {
    const newRoute = await handleEntityCreate(ResourceKind.API);
    if (newRoute) await goto(newRoute);
  }

  /**
   * Put an example Chart file in the `charts` directory
   */
  async function handleAddChart() {
    const newRoute = await handleEntityCreate(ResourceKind.Component);
    await wrapNavigation(newRoute);
  }

  /**
   * Put an example Custom Dashboard file in the `custom-dashbaords` directory
   */
  async function handleAddCustomDashboard() {
    const newRoute = await handleEntityCreate(ResourceKind.Dashboard);
    await wrapNavigation(newRoute);
  }

  /**
   * Put an example Theme file in the `themes` directory
   */
  async function handleAddTheme() {
    const newRoute = await handleEntityCreate(ResourceKind.Theme);
    await wrapNavigation(newRoute);
  }

  /**
   * Put an example Report file in the `reports` directory
   */
  // async function handleAddReport() {
  //   const newRoute = await handleEntityCreate(ResourceKind.Report);
  //   if (newRoute) await goto(newRoute);
  // }

  /**
   * Put an example Alert file in the `alerts` directory
   */
  // async function handleAddAlert() {
  //   const newRoute = await handleEntityCreate(ResourceKind.Alert);
  //   if (newRoute) await goto(newRoute);
  // }
</script>

<DropdownMenu.Root bind:open={active}>
  <DropdownMenu.Trigger asChild let:builder>
    <Button
      builders={[builder]}
      label="Add Asset"
      class="w-full"
      type="subtle"
      selected={active}
    >
      <PlusCircleIcon size="14px" />
      <div class="flex gap-x-1 items-center">
        Add
        <span class="transition-transform" class:-rotate-180={active}>
          <CaretDownIcon size="10px" />
        </span>
      </div>
    </Button>
  </DropdownMenu.Trigger>
  <DropdownMenu.Content align="start" class="w-[240px]">
    {#if $isModelingSupportedForCurrentOlapDriver.data}
      <DropdownMenu.Item
        aria-label="Add Source"
        class="flex gap-x-2"
        on:click={handleAddSource}
      >
<<<<<<< HEAD
        <svelte:component
          this={resourceIconMapping[ResourceKind.Source]}
          className="text-gray-900"
          size="16px"
        />
        Source
      </DropdownMenu.Item>
=======
        <PlusCircleIcon size="14px" />
        <div class="flex gap-x-1 items-center">
          Add
          <span class="transition-transform" class:-rotate-180={active}>
            <CaretDownIcon size="10px" />
          </span>
        </div>
      </button>
    </DropdownMenu.Trigger>
    <DropdownMenu.Content align="start" class="w-[240px]">
      {#if $isModelingSupportedForCurrentOlapDriver.data}
        <DropdownMenu.Item
          aria-label="Add Source"
          class="flex gap-x-2"
          on:click={handleAddSource}
        >
          <svelte:component
            this={resourceIconMapping[ResourceKind.Source]}
            className="text-gray-900"
            size="16px"
          />
          Data
        </DropdownMenu.Item>
        <DropdownMenu.Item
          aria-label="Add Model"
          class="flex gap-x-2"
          on:click={handleAddModel}
        >
          <svelte:component
            this={resourceIconMapping[ResourceKind.Model]}
            className="text-gray-900"
            size="16px"
          />
          Model
        </DropdownMenu.Item>
      {/if}
>>>>>>> e39ce28f
      <DropdownMenu.Item
        aria-label="Add Model"
        class="flex gap-x-2"
        on:click={handleAddModel}
      >
        <svelte:component
          this={resourceIconMapping[ResourceKind.Model]}
          className="text-gray-900"
          size="16px"
        />
        Model
      </DropdownMenu.Item>
    {/if}
    <DropdownMenu.Item
      aria-label="Add Dashboard"
      class="flex gap-x-2"
      on:click={handleAddDashboard}
    >
      <svelte:component
        this={resourceIconMapping[ResourceKind.MetricsView]}
        className="text-gray-900"
        size="16px"
      />
      Dashboard
    </DropdownMenu.Item>
    <DropdownMenu.Sub>
      <DropdownMenu.SubTrigger>More</DropdownMenu.SubTrigger>
      <DropdownMenu.SubContent class="w-[240px]">
        <DropdownMenu.Item class="flex gap-x-2" on:click={handleAddFolder}>
          <Folder size="16px" /> Folder
        </DropdownMenu.Item>
        <DropdownMenu.Item class="flex gap-x-2" on:click={handleAddBlankFile}>
          <File size="16px" /> Blank file
        </DropdownMenu.Item>
        <DropdownMenu.Separator />
        <DropdownMenu.Item class="flex gap-x-2" on:click={handleAddAPI}>
          <svelte:component
            this={resourceIconMapping[ResourceKind.API]}
            className="text-gray-900"
            size="16px"
          />
          API
          <DropdownMenu.Separator />
        </DropdownMenu.Item>
        {#if $customDashboards}
          <DropdownMenu.Item class="flex gap-x-2" on:click={handleAddChart}>
            <svelte:component
              this={resourceIconMapping[ResourceKind.Component]}
              className="text-gray-900"
              size="16px"
            />
            Chart
          </DropdownMenu.Item>
          <DropdownMenu.Item
            class="flex gap-x-2"
            on:click={handleAddCustomDashboard}
          >
            <svelte:component
              this={resourceIconMapping[ResourceKind.Dashboard]}
              className="text-gray-900"
              size="16px"
            />
            Custom Dashboard
          </DropdownMenu.Item>
        {/if}
        <DropdownMenu.Item class="flex gap-x-2" on:click={handleAddTheme}>
          <svelte:component
            this={resourceIconMapping[ResourceKind.Theme]}
            className="text-gray-900"
            size="16px"
          />
          Theme
        </DropdownMenu.Item>
        <!-- Temporarily hide Report and Alert options -->
        <!-- <DropdownMenu.Item class="flex gap-x-2" on:click={handleAddReport}>
            <svelte:component
              this={resourceIconMapping[ResourceKind.Report]}
              className="text-gray-900"
              size="16px"
            />
            Report
          </DropdownMenu.Item>
          <DropdownMenu.Item class="flex gap-x-2" on:click={handleAddAlert}>
            <svelte:component
              this={resourceIconMapping[ResourceKind.Alert]}
              className="text-gray-900"
              size="16px"
            />
            Alert
          </DropdownMenu.Item> -->
      </DropdownMenu.SubContent>
    </DropdownMenu.Sub>
  </DropdownMenu.Content>
</DropdownMenu.Root><|MERGE_RESOLUTION|>--- conflicted
+++ resolved
@@ -224,52 +224,13 @@
         class="flex gap-x-2"
         on:click={handleAddSource}
       >
-<<<<<<< HEAD
         <svelte:component
           this={resourceIconMapping[ResourceKind.Source]}
           className="text-gray-900"
           size="16px"
         />
-        Source
+        Data
       </DropdownMenu.Item>
-=======
-        <PlusCircleIcon size="14px" />
-        <div class="flex gap-x-1 items-center">
-          Add
-          <span class="transition-transform" class:-rotate-180={active}>
-            <CaretDownIcon size="10px" />
-          </span>
-        </div>
-      </button>
-    </DropdownMenu.Trigger>
-    <DropdownMenu.Content align="start" class="w-[240px]">
-      {#if $isModelingSupportedForCurrentOlapDriver.data}
-        <DropdownMenu.Item
-          aria-label="Add Source"
-          class="flex gap-x-2"
-          on:click={handleAddSource}
-        >
-          <svelte:component
-            this={resourceIconMapping[ResourceKind.Source]}
-            className="text-gray-900"
-            size="16px"
-          />
-          Data
-        </DropdownMenu.Item>
-        <DropdownMenu.Item
-          aria-label="Add Model"
-          class="flex gap-x-2"
-          on:click={handleAddModel}
-        >
-          <svelte:component
-            this={resourceIconMapping[ResourceKind.Model]}
-            className="text-gray-900"
-            size="16px"
-          />
-          Model
-        </DropdownMenu.Item>
-      {/if}
->>>>>>> e39ce28f
       <DropdownMenu.Item
         aria-label="Add Model"
         class="flex gap-x-2"
