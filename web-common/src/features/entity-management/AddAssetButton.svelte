--- conflicted
+++ resolved
@@ -172,7 +172,7 @@
   </DropdownMenu.Trigger>
   <DropdownMenu.Content align="start" class="w-[240px]">
     <DropdownMenu.Item
-      aria-label="Add Source"
+      aria-label="Add Data"
       class="flex gap-x-2"
       on:click={handleAddData}
     >
@@ -181,17 +181,6 @@
     </DropdownMenu.Item>
     {#if $isModelingSupportedForDefaultOlapDriver}
       <DropdownMenu.Item
-<<<<<<< HEAD
-        aria-label="Add Data"
-        class="flex gap-x-2"
-        on:click={handleAddSource}
-      >
-        <svelte:component this={Database} color="#C026D3" size="16px" />
-        Data
-      </DropdownMenu.Item>
-      <DropdownMenu.Item
-=======
->>>>>>> c408137a
         aria-label="Add Model"
         class="flex gap-x-2"
         on:click={() => handleAddResource(ResourceKind.Model)}
