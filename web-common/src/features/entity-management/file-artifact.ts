--- conflicted
+++ resolved
@@ -216,11 +216,7 @@
 
       // Optimistically update the remote content
       this.remoteContent.set(blob);
-<<<<<<< HEAD
-      this.remoteCallbacks.forEach((cb) => cb(blob));
-=======
       this.remoteCallbacks.forEach((cb) => cb(blob, true));
->>>>>>> 68383e1d
 
       this.updateLocalContent(null);
     } catch (e) {
