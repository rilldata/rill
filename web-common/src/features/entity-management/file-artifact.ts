--- conflicted
+++ resolved
@@ -167,11 +167,7 @@
 
       if (inferred) this.inferredResourceKind.set(inferred);
 
-<<<<<<< HEAD
-      if (editorContent === null || !get(this.hasUnsavedChanges)) {
-=======
       if (editorContent === null || fileUntouched) {
->>>>>>> 520503d2
         this.updateEditorContent(fetchedContent, false, false, true);
       } else if (!isSaveConfirmation) {
         // This is the secondary sequence wherein a file is saved in an external editor
