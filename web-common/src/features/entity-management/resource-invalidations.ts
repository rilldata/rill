--- conflicted
+++ resolved
@@ -1,72 +1,8 @@
-import { ThrottlerMap } from "@rilldata/web-common/lib/throttler";
 import {
   getRuntimeServiceGetResourceQueryKey,
   V1Resource,
 } from "@rilldata/web-common/runtime-client";
 import type { QueryClient } from "@tanstack/svelte-query";
-
-const throttler = new ThrottlerMap(100);
-
-export function throttledRefreshResource(
-  queryClient: QueryClient,
-  instanceId: string,
-  res: V1Resource,
-) {
-<<<<<<< HEAD
-  const key = `${res.meta?.name?.kind}/${res.meta?.name?.name}`;
-  throttler.throttle(key, () => {
-    queryClient.setQueryData(
-      getRuntimeServiceGetResourceQueryKey(instanceId, {
-        "name.name": res.meta?.name?.name,
-        "name.kind": res.meta?.name?.kind,
-=======
-  if (!resource.meta) return;
-  void refreshResource(queryClient, instanceId, resource);
-  if (!resource.meta?.filePaths?.[0]) return;
-  const lastStateUpdatedOn = fileArtifacts.getFileArtifact(
-    resource.meta?.filePaths?.[0],
-  ).lastStateUpdatedOn;
-  if (
-    resource.meta.reconcileStatus !== V1ReconcileStatus.RECONCILE_STATUS_IDLE &&
-    !lastStateUpdatedOn
-  ) {
-    // When a resource is created it can send an event with status = IDLE just before it is queued for reconcile.
-    // So handle the case when it is 1st queued and status != IDLE
-    fileArtifacts.updateLastUpdated(resource);
-    return;
-  }
-
-  // avoid refreshing for cases where event is sent for a resource that has not changed since we last saw it
-  if (
-    resource.meta.reconcileStatus !== V1ReconcileStatus.RECONCILE_STATUS_IDLE ||
-    lastStateUpdatedOn === resource.meta.stateUpdatedOn
-  )
-    return;
-
-  if (
-    (resource.meta.name?.kind === ResourceKind.Source ||
-      resource.meta.name?.kind === ResourceKind.Model) &&
-    (fileArtifacts.wasRenaming(resource) ||
-      fileArtifacts.tableStatusChanged(resource))
-  ) {
-    void queryClient.invalidateQueries(
-      getConnectorServiceOLAPListTablesQueryKey({
-        instanceId: get(runtime).instanceId,
-        connector:
-          resource.source?.spec?.sinkConnector ??
-          resource.model?.spec?.outputConnector ??
-          "",
->>>>>>> 64a3b69f
-      }),
-      {
-        resource: res,
-      },
-      {
-        updatedAt: Date.now(),
-      },
-    );
-  });
-}
 
 export function refreshResource(
   queryClient: QueryClient,
