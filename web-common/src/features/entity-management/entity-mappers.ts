--- conflicted
+++ resolved
@@ -27,13 +27,9 @@
     case EntityType.Model:
       return `models/${name}.sql`;
     case EntityType.MetricsDefinition:
-<<<<<<< HEAD
-      return `/dashboards/${name}.yaml`;
+      return `dashboards/${name}.yaml`;
     case EntityType.Chart:
-      return `/charts/${name}.yaml`;
-=======
-      return `dashboards/${name}.yaml`;
->>>>>>> 625d0179
+      return `charts/${name}.yaml`;
     default:
       throw new Error(
         "type must be either 'Table', 'Model', or 'MetricsDefinition'",
