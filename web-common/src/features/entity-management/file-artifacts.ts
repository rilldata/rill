--- conflicted
+++ resolved
@@ -10,13 +10,10 @@
   useProjectParser,
   useResource,
 } from "@rilldata/web-common/features/entity-management/resource-selectors";
-<<<<<<< HEAD
 import {
   extractFileExtension,
   extractFileName,
 } from "@rilldata/web-common/features/sources/extract-file-name";
-=======
->>>>>>> 76fb94b4
 import { queryClient } from "@rilldata/web-common/lib/svelte-query/globalQueryClient";
 import {
   V1ReconcileStatus,
@@ -28,17 +25,18 @@
   runtimeServiceGetFile,
 } from "@rilldata/web-common/runtime-client";
 import { runtime } from "@rilldata/web-common/runtime-client/runtime-store";
-<<<<<<< HEAD
 import type { QueryClient, QueryObserverResult } from "@tanstack/svelte-query";
-import { derived, get, type Readable, writable, Writable } from "svelte/store";
+import {
+  derived,
+  get,
+  type Readable,
+  writable,
+  type Writable,
+} from "svelte/store";
 import { runtimeServicePutFile } from "@rilldata/web-common/runtime-client";
 import { HTTPError } from "@rilldata/web-common/runtime-client/fetchWrapper";
 
 const UNSUPPORTED_EXTENSIONS = [".parquet", ".db", ".db.wal"];
-=======
-import type { QueryClient } from "@tanstack/svelte-query";
-import { derived, get, writable, type Readable } from "svelte/store";
->>>>>>> 76fb94b4
 
 export class FileArtifact {
   readonly path: string;
