--- conflicted
+++ resolved
@@ -6,10 +6,6 @@
   import { Dialog } from "@rilldata/web-common/components/modal/index";
   import { splitFolderAndName } from "@rilldata/web-common/features/entity-management/file-selectors";
   import { useAllNames } from "@rilldata/web-common/features/entity-management/resource-selectors";
-<<<<<<< HEAD
-=======
-  import { EntityType } from "@rilldata/web-common/features/entity-management/types";
->>>>>>> 9784fb5d
   import { createForm } from "svelte-forms-lib";
   import * as yup from "yup";
   import { runtime } from "../../runtime-client/runtime-store";
@@ -50,7 +46,6 @@
         return;
       }
       try {
-<<<<<<< HEAD
         const newPath = (folder ? `${folder}/` : "") + values.newName;
         await renameFileArtifact(runtimeInstanceId, filePath, newPath);
         if (isDir) {
@@ -64,22 +59,10 @@
             );
           }
         } else {
-          void goto(`/files/${newPath}`, {
+          await goto(`/files/${newPath}`, {
             replaceState: true,
           });
         }
-=======
-        await renameFileArtifact(
-          runtimeInstanceId,
-          getFileAPIPathFromNameAndType(currentAssetName, entityType),
-          getFileAPIPathFromNameAndType(values.newName, entityType),
-          entityType,
-        );
-        const edit = entityType === EntityType.MetricsDefinition ? "/edit" : "";
-        await goto(getRouteFromName(values.newName, entityType) + edit, {
-          replaceState: true,
-        });
->>>>>>> 9784fb5d
         closeModal();
       } catch (err) {
         error = err.response.data.message;
