import { queryClient } from "@rilldata/web-common/lib/svelte-query/globalQueryClient";
import { writable } from "svelte/store";
import { debounce } from "../lib/create-debouncer";
import {
  createRuntimeServiceGetInstance,
  type V1InstanceFeatureFlags,
} from "../runtime-client";
import { runtime } from "../runtime-client/runtime-store";

class FeatureFlag {
  private _internal = false;
  private state = writable(false);
  subscribe = this.state.subscribe;

  constructor(scope: "user" | "rill", initial: boolean) {
    this._internal = scope === "rill";
    this.set(initial);
  }

  get internalOnly() {
    return this._internal;
  }

  toggle = () => this.state.update((n) => !n);
  set = (n: boolean) => this.state.set(n);
}

type FeatureFlagKey = keyof Omit<FeatureFlags, "set">;

class FeatureFlags {
  adminServer = new FeatureFlag("rill", false);
  readOnly = new FeatureFlag("rill", false);

  ai = new FeatureFlag("user", !import.meta.env.VITE_PLAYWRIGHT_TEST);
  exports = new FeatureFlag("user", true);
  cloudDataViewer = new FeatureFlag("user", false);
  canvasDashboards = new FeatureFlag("user", false);
  dimensionSearch = new FeatureFlag("user", false);
  clickhouseModeling = new FeatureFlag("user", false);
  twoTieredNavigation = new FeatureFlag("user", false);
<<<<<<< HEAD
  rillTime = new FeatureFlag("user", false);
=======
  hidePublicUrl = new FeatureFlag("user", false);
>>>>>>> 8ab43bbd

  constructor() {
    const updateFlags = debounce((userFlags: V1InstanceFeatureFlags) => {
      for (const key in userFlags) {
        const flag = this[key] as FeatureFlag | undefined;
        if (!flag || flag.internalOnly) return;
        flag.set(userFlags[key]);
      }
    }, 400);

    // Responsively update flags based rill.yaml
    runtime.subscribe((runtime) => {
      if (!runtime?.instanceId) return;

      createRuntimeServiceGetInstance(runtime.instanceId, undefined, {
        query: {
          select: (data) => data?.instance?.featureFlags,
          queryClient,
        },
      }).subscribe((features) => {
        if (features.data) updateFlags(features.data);
      });
    });
  }

  get set() {
    return (bool: boolean, ...toggleFlags: FeatureFlagKey[]) => {
      toggleFlags.forEach((n) => {
        const flag = this[n] as FeatureFlag | undefined;
        if (!flag) return;
        flag.set(bool);
      });
    };
  }
}

export const featureFlags = new FeatureFlags();<|MERGE_RESOLUTION|>--- conflicted
+++ resolved
@@ -38,11 +38,8 @@
   dimensionSearch = new FeatureFlag("user", false);
   clickhouseModeling = new FeatureFlag("user", false);
   twoTieredNavigation = new FeatureFlag("user", false);
-<<<<<<< HEAD
   rillTime = new FeatureFlag("user", false);
-=======
   hidePublicUrl = new FeatureFlag("user", false);
->>>>>>> 8ab43bbd
 
   constructor() {
     const updateFlags = debounce((userFlags: V1InstanceFeatureFlags) => {
