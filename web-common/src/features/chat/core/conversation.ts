--- conflicted
+++ resolved
@@ -370,9 +370,9 @@
           ...old,
           conversation: {
             ...old.conversation,
-            messages: [...existingMessages, message],
             updatedOn: new Date().toISOString(),
           },
+          messages: [...existingMessages, message],
         };
       }
 
@@ -389,17 +389,13 @@
         ...old,
         conversation: {
           ...old.conversation,
-<<<<<<< HEAD
-          messages: [
-            ...existingMessages.slice(0, existingIndex),
-            message,
-            ...existingMessages.slice(existingIndex + 1),
-          ],
-=======
->>>>>>> a28f4e94
           updatedOn: new Date().toISOString(),
         },
-        messages: [...existingMessages, message],
+        messages: [
+          ...existingMessages.slice(0, existingIndex),
+          message,
+          ...existingMessages.slice(existingIndex + 1),
+        ],
       };
     });
   }
