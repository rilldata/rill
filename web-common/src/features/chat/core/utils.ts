/**
 * Shared utilities for chat functionality
 *
 * Common functions used across ConversationManager and Conversation classes to avoid duplication
 * and maintain consistency in ID generation and message content extraction.
 */
import {
  getRuntimeServiceListConversationsQueryKey,
  type V1Message,
} from "@rilldata/web-common/runtime-client";
import { MessageContentType, ToolName } from "./types";
import { queryClient } from "@rilldata/web-common/lib/svelte-query/globalQueryClient.ts";

// =============================================================================
// ID GENERATION
// =============================================================================

export const NEW_CONVERSATION_ID = "new";

const OPTIMISTIC_MESSAGE_ID_PREFIX = "optimistic-message-";

export function getOptimisticMessageId(): string {
  return `${OPTIMISTIC_MESSAGE_ID_PREFIX}${Date.now()}`;
}

// =============================================================================
// MESSAGE CONTENT EXTRACTION
// =============================================================================

/**
 * Extract text content from a message based on content type
 *
 * Handles all three content types (text, json, error) with special parsing
 * for router_agent JSON messages to extract prompt/response fields.
 */
export function extractMessageText(message: V1Message): string {
  const rawContent = message.contentData || "";

  switch (message.contentType) {
    case MessageContentType.JSON:
      // For router_agent, parse JSON and extract prompt/response field
      if (message.tool === ToolName.ROUTER_AGENT) {
        try {
          const parsed = JSON.parse(rawContent);
          return parsed.prompt || parsed.response || rawContent;
        } catch {
          return rawContent;
        }
      }

      // For non-router_agent JSON messages, return raw content
      return rawContent;

    case MessageContentType.TEXT:
      return rawContent;

    case MessageContentType.ERROR:
      return rawContent;

    default:
      return rawContent;
  }
<<<<<<< HEAD
=======
}

// =============================================================================
// CHART UTILITIES
// =============================================================================

// Helper to check if a tool result contains chart data
export function isChartToolResult(toolResult: any, toolCall: any): boolean {
  if (toolResult?.isError || toolCall?.name !== "create_chart") return false;
  try {
    // Check if input is already an object or needs parsing
    const parsed =
      typeof toolCall?.input === "string"
        ? JSON.parse(toolCall.input)
        : toolCall?.input;
    return !!(parsed?.chart_type && parsed?.spec);
  } catch {
    return false;
  }
}

// Helper to parse chart data from tool result
export function parseChartData(toolCall: any) {
  try {
    // Check if input is already an object or needs parsing
    const parsed =
      typeof toolCall?.input === "string"
        ? JSON.parse(toolCall.input)
        : toolCall?.input;

    return {
      chartType: parsed.chart_type,
      chartSpec: parsed.spec,
    };
  } catch (error) {
    console.error("Failed to parse chart data:", error);
    return null;
  }
}

export function invalidateConversationsList(instanceId: string) {
  const listConversationsKey = getRuntimeServiceListConversationsQueryKey(
    instanceId,
    {
      userAgentPattern: "rill%",
    },
  );
  return queryClient.invalidateQueries({ queryKey: listConversationsKey });
>>>>>>> b0584b70
}<|MERGE_RESOLUTION|>--- conflicted
+++ resolved
@@ -4,12 +4,12 @@
  * Common functions used across ConversationManager and Conversation classes to avoid duplication
  * and maintain consistency in ID generation and message content extraction.
  */
+import { queryClient } from "@rilldata/web-common/lib/svelte-query/globalQueryClient.ts";
 import {
   getRuntimeServiceListConversationsQueryKey,
   type V1Message,
 } from "@rilldata/web-common/runtime-client";
 import { MessageContentType, ToolName } from "./types";
-import { queryClient } from "@rilldata/web-common/lib/svelte-query/globalQueryClient.ts";
 
 // =============================================================================
 // ID GENERATION
@@ -60,8 +60,6 @@
     default:
       return rawContent;
   }
-<<<<<<< HEAD
-=======
 }
 
 // =============================================================================
@@ -110,5 +108,4 @@
     },
   );
   return queryClient.invalidateQueries({ queryKey: listConversationsKey });
->>>>>>> b0584b70
 }