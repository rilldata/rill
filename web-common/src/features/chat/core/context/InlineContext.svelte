<script lang="ts">
  import * as Tooltip from "@rilldata/web-common/components/tooltip-v2/index.ts";
  import { builderActions, getAttrs } from "bits-ui";
  import { ChevronDownIcon } from "lucide-svelte";
  import { getInlineChatContextMetadata } from "@rilldata/web-common/features/chat/core/context/inline-context-data.ts";
  import {
    InlineContextType,
    InlineContextConfig,
    type InlineContext,
  } from "@rilldata/web-common/features/chat/core/context/inline-context.ts";
<<<<<<< HEAD
  import type { ConversationManager } from "@rilldata/web-common/features/chat/core/conversation-manager.ts";
  import InlineContextPicker from "@rilldata/web-common/features/chat/core/context/picker/InlineContextPicker.svelte";
=======
  import InlineContextPicker from "@rilldata/web-common/features/chat/core/context/InlineContextPicker.svelte";
>>>>>>> 2bb66d6e

  type InlineContextReadonlyProps = {
    mode: "readonly";
  };

  type InlineContextEditableProps = {
    mode: "editable";
    onSelect: (ctx: InlineContext) => void;
    onDropdownToggle: (open: boolean) => void;
    focusEditor: () => void;
  };

  export let selectedChatContext: InlineContext;
  export let props: InlineContextReadonlyProps | InlineContextEditableProps;

  let chatElement: HTMLSpanElement;
  let open = false;
  let tooltipOpen = false;

  const contextMetadataStore = getInlineChatContextMetadata();

  $: typeData = selectedChatContext.type
    ? InlineContextConfig[selectedChatContext.type]
    : undefined;
  $: label =
    typeData?.getLabel(selectedChatContext!, $contextMetadataStore) ?? "";

  $: isMetricsViewContext =
    selectedChatContext.type === InlineContextType.Measure ||
    selectedChatContext.type === InlineContextType.Dimension;
  $: metricsViewName = isMetricsViewContext
    ? InlineContextConfig[InlineContextType.MetricsView]!.getLabel(
        selectedChatContext,
        $contextMetadataStore,
      )
    : "";

<<<<<<< HEAD
  $: supportsEditing = !!typeData?.editable;
=======
  $: isEditableContextType =
    selectedChatContext.type === InlineContextType.MetricsView ||
    selectedChatContext.type === InlineContextType.Measure ||
    selectedChatContext.type === InlineContextType.Dimension;
  $: isEditable = props.mode === "editable" && isEditableContextType;
>>>>>>> 2bb66d6e

  function toggleDropdown() {
    if (props.mode !== "editable") return;

    open = !open;
    props.onDropdownToggle(open);
    tooltipOpen = false;
  }

  /**
   * Called from editor plugins. Used to make sure opening another component's dropdowns closes this.
   */
  export function closeDropdown() {
    open = false;
  }

  function handleKeyDown(event: KeyboardEvent) {
    if (props.mode !== "editable") return;

    if (open && event.key === "Escape") {
      open = false;
      props.onDropdownToggle(false);
      props.focusEditor();
    }
  }
</script>

<svelte:window on:keydown={handleKeyDown} />

<span
  bind:this={chatElement}
  class="inline-chat-context"
  contenteditable="false"
>
  <svelte:element
    this={isEditable ? "button" : "div"}
    class="inline-chat-context-value"
    class:cursor-default={!isEditable}
    on:click={toggleDropdown}
    type="button"
    role="button"
    tabindex="-1"
  >
    {#if metricsViewName}
      <Tooltip.Root bind:open={tooltipOpen}>
        <Tooltip.Trigger asChild let:builder>
          <span
            {...getAttrs([builder])}
            use:builderActions={{ builders: [builder] }}
            class="cursor-pointer"
          >
            {label}
          </span>
        </Tooltip.Trigger>
        <!-- TODO: we do not have the correct styles for tooltip. Update app wise in a future PR. -->
        <Tooltip.Content class="bg-black text-white">
          From {metricsViewName}
        </Tooltip.Content>
      </Tooltip.Root>
    {:else}
      <span>{label}</span>
    {/if}
    {#if isEditable}
      <ChevronDownIcon size="12px" />
    {/if}
  </svelte:element>

  <!-- props.mode === "editable" check helps with type safety. Explainer variable doesnt propagate to typescript checks -->
  {#if props.mode === "editable" && isEditable && open}
    <InlineContextPicker
      {selectedChatContext}
      refNode={chatElement}
      onSelect={props.onSelect}
      focusEditor={props.focusEditor}
    />
  {/if}
</span>

<style lang="postcss">
  .inline-chat-context {
    @apply inline-block gap-1 text-sm underline;
  }

  .inline-chat-context-value {
    @apply flex flex-row items-center gap-x-0.5;
  }
</style><|MERGE_RESOLUTION|>--- conflicted
+++ resolved
@@ -8,12 +8,7 @@
     InlineContextConfig,
     type InlineContext,
   } from "@rilldata/web-common/features/chat/core/context/inline-context.ts";
-<<<<<<< HEAD
-  import type { ConversationManager } from "@rilldata/web-common/features/chat/core/conversation-manager.ts";
   import InlineContextPicker from "@rilldata/web-common/features/chat/core/context/picker/InlineContextPicker.svelte";
-=======
-  import InlineContextPicker from "@rilldata/web-common/features/chat/core/context/InlineContextPicker.svelte";
->>>>>>> 2bb66d6e
 
   type InlineContextReadonlyProps = {
     mode: "readonly";
@@ -51,15 +46,8 @@
       )
     : "";
 
-<<<<<<< HEAD
-  $: supportsEditing = !!typeData?.editable;
-=======
-  $: isEditableContextType =
-    selectedChatContext.type === InlineContextType.MetricsView ||
-    selectedChatContext.type === InlineContextType.Measure ||
-    selectedChatContext.type === InlineContextType.Dimension;
+  $: isEditableContextType = !!typeData?.editable;
   $: isEditable = props.mode === "editable" && isEditableContextType;
->>>>>>> 2bb66d6e
 
   function toggleDropdown() {
     if (props.mode !== "editable") return;
