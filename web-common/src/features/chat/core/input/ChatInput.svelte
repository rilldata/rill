--- conflicted
+++ resolved
@@ -157,13 +157,8 @@
     margin: 0;
   }
 
-<<<<<<< HEAD
   :global(.tiptap) {
     @apply px-2 py-2 min-h-[2.5rem] outline-none;
-=======
-  :global(.chat-input-container .tiptap) {
-    @apply p-2 min-h-16 outline-none;
->>>>>>> d6f85668
     @apply text-sm leading-relaxed;
   }
 
