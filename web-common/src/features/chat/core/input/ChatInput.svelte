<script lang="ts">
  import { getEditorPlugins } from "@rilldata/web-common/features/chat/core/context/inline-context-plugins.ts";
  import { chatMounted } from "@rilldata/web-common/features/chat/layouts/sidebar/sidebar-store.ts";
  import { eventBus } from "@rilldata/web-common/lib/event-bus/event-bus.ts";
  import { Editor } from "@tiptap/core";
  import { onMount, tick } from "svelte";
  import IconButton from "../../../../components/button/IconButton.svelte";
  import SendIcon from "../../../../components/icons/SendIcon.svelte";
  import StopCircle from "../../../../components/icons/StopCircle.svelte";
  import type { ConversationManager } from "../conversation-manager";
  import type { ChatConfig } from "@rilldata/web-common/features/chat/core/types.ts";
  import { waitUntil } from "@rilldata/web-common/lib/waitUtils.ts";
  import { get } from "svelte/store";

  export let conversationManager: ConversationManager;
  export let onSend: (() => void) | undefined = undefined;
  export let noMargin = false;
  export let height: string | undefined = undefined;
  export let config: ChatConfig;

  let value = "";

  $: ({ placeholder, additionalContextStoreGetter, enableMention } = config);
  $: additionalContextStore = additionalContextStoreGetter();

  $: currentConversationStore = conversationManager.getCurrentConversation();
  $: currentConversation = $currentConversationStore;
  $: getConversationQuery = currentConversation.getConversationQuery();
  $: draftMessageStore = currentConversation.draftMessage;
  $: isStreamingStore = currentConversation.isStreaming;

  $: value = $draftMessageStore;
  $: disabled = $getConversationQuery?.isLoading || $isStreamingStore;
  $: canSend = !disabled && value.trim();
  $: canCancel = $isStreamingStore;

  let element: HTMLDivElement;
  let editor: Editor;

  async function sendMessage() {
    if (!canSend) return;

    // Message handling with input focus
    try {
      await currentConversation.sendMessage($additionalContextStore, {
        onStreamStart: () => editor.commands.setContent(""),
      });
      onSend?.();
    } catch (error) {
      console.error("Failed to send message:", error);
    }

    // Let the parent component manage the input value
    await tick();
    editor.commands.focus();
  }

  function cancelStream() {
    currentConversation.cancelStream();
  }

  // Public method to focus input (can be called from parent)
  export function focusInput() {
    tick().then(() => {
      setTimeout(() => {
        editor?.commands.focus();
      }, 100);
    });
  }

  function startMention() {
    editor.commands.startMention();
  }

  function startChat(prompt: string) {
    editor.commands.setContent(prompt);
    // Wait for `value` and `canSend` to update before sending the message.`
    tick().then(sendMessage).catch(console.error);
  }

  onMount(() => {
    editor = new Editor({
      element,
      extensions: getEditorPlugins({
        enableMention,
        placeholder,
        onSubmit: () => void sendMessage(),
      }),
      content: "",
      editorProps: {
        attributes: {
          class: config.minChatHeight,
          style: height ? `height: ${height};` : "",
        },
      },
      onTransaction: () => {
        // force re-render so `editor.isActive` works as expected
        editor = editor;
      },
      onUpdate: ({ editor }) => {
        draftMessageStore.set(editor.getText());
      },
    });

<<<<<<< HEAD
    const unsubStartChatEvent = eventBus.on(
      "start-chat",
      async ({ prompt, submit }) => {
        editor.commands.setContent(prompt);
        if (!submit) editor.commands.focus();
        await waitUntil(() => get(draftMessageStore) === prompt);
        void sendMessage();
      },
    );
=======
    const unsubStartChatEvent = eventBus.on("start-chat", startChat);
>>>>>>> eb03a9cf

    chatMounted.set(true);

    return () => {
      chatMounted.set(false);
      editor.destroy();
      unsubStartChatEvent();
    };
  });
</script>

<form
  class="chat-input-form"
  class:no-margin={noMargin}
  on:submit|preventDefault={sendMessage}
>
  <div class="chat-input-container" bind:this={element} />
  <div class="chat-input-footer">
    {#if enableMention}
      <button class="text-base ml-1" type="button" on:click={startMention}>
        @
      </button>
    {/if}
    <div class="grow"></div>
    <div>
      {#if canCancel}
        <IconButton ariaLabel="Cancel streaming" on:click={cancelStream}>
          <span class="stop-icon">
            <StopCircle size="1.2em" />
          </span>
        </IconButton>
      {:else}
        <IconButton
          ariaLabel="Send message"
          disabled={!canSend}
          on:click={sendMessage}
        >
          <SendIcon size="1.3em" disabled={!canSend} />
        </IconButton>
      {/if}
    </div>
  </div>
</form>

<style lang="postcss">
  .chat-input-form {
    @apply flex flex-col gap-1 py-1 mx-4 mb-4;
    @apply bg-background border rounded-md;
    transition: border-color 0.2s;
  }

  .chat-input-form:focus-within {
    @apply border-primary-400;
  }

  .chat-input-form.no-margin {
    margin: 0;
  }

  :global(.tiptap) {
    @apply px-2 py-2 outline-none;
    @apply text-sm leading-relaxed;
  }

  .chat-input-container {
    @apply w-full max-h-32 overflow-auto;
  }

  :global(.tiptap p.is-editor-empty:first-child::before) {
    content: attr(data-placeholder);
    @apply text-gray-400 pointer-events-none absolute;
  }

  .stop-icon {
    color: #9ca3af; /* gray-400 base */
    display: flex;
    align-items: center;
    justify-content: center;
    transition:
      transform 120ms ease,
      color 160ms ease,
      filter 160ms ease;
    will-change: transform;
  }
  .stop-icon:hover {
    color: #6b7280; /* gray-500 on hover */
    transform: scale(1.04);
    filter: drop-shadow(0 1px 0 rgba(0, 0, 0, 0.02));
  }
  .stop-icon:active {
    transform: scale(0.97);
  }

  .chat-input-footer {
    @apply flex flex-row px-1;
  }
</style><|MERGE_RESOLUTION|>--- conflicted
+++ resolved
@@ -9,8 +9,6 @@
   import StopCircle from "../../../../components/icons/StopCircle.svelte";
   import type { ConversationManager } from "../conversation-manager";
   import type { ChatConfig } from "@rilldata/web-common/features/chat/core/types.ts";
-  import { waitUntil } from "@rilldata/web-common/lib/waitUtils.ts";
-  import { get } from "svelte/store";
 
   export let conversationManager: ConversationManager;
   export let onSend: (() => void) | undefined = undefined;
@@ -102,19 +100,7 @@
       },
     });
 
-<<<<<<< HEAD
-    const unsubStartChatEvent = eventBus.on(
-      "start-chat",
-      async ({ prompt, submit }) => {
-        editor.commands.setContent(prompt);
-        if (!submit) editor.commands.focus();
-        await waitUntil(() => get(draftMessageStore) === prompt);
-        void sendMessage();
-      },
-    );
-=======
     const unsubStartChatEvent = eventBus.on("start-chat", startChat);
->>>>>>> eb03a9cf
 
     chatMounted.set(true);
 
