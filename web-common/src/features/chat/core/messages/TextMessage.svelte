<!--
  Renders conversational text exchanges between user and AI assistant.
  Handles router_agent messages (user prompts and assistant responses).
-->
<script lang="ts">
  import { page } from "$app/stores";
  import { convertContextToHtml } from "@rilldata/web-common/features/chat/core/context/conversions.ts";
  import { getContextMetadataStore } from "@rilldata/web-common/features/chat/core/context/get-context-metadata-store.ts";
  import {
    getCitationUrlRewriter,
    getMetricsResolverQueryToUrlParamsMapperStore,
  } from "@rilldata/web-common/features/chat/core/messages/rewrite-citation-urls.ts";
  import { derived } from "svelte/store";
  import Markdown from "../../../../components/markdown/Markdown.svelte";
  import type { V1Message } from "../../../../runtime-client";
  import { extractMessageText } from "../utils";
  import DOMPurify from "dompurify";

  export let message: V1Message;

  // Message content and styling
  $: role = message.role || "assistant";
  $: content = extractMessageText(message);

  // Citation URL rewriting for explore dashboards
  // When rendered in an explore context, converts relative citation URLs to full dashboard URLs
  const exploreNameStore = derived(
    page,
    (pageState) => pageState.params.dashboard ?? pageState.params.name ?? "",
  );
  const mapperStore =
    getMetricsResolverQueryToUrlParamsMapperStore(exploreNameStore);

  $: renderedInExplore = !!$exploreNameStore;
<<<<<<< HEAD
  $: hasMapper = !!$mapperStore.data;
  $: convertCitationUrls =
    renderedInExplore && hasMapper
      ? getCitationUrlRewriter($mapperStore.data!)
      : undefined;

  const contextMetadataStore = getContextMetadataStore();
=======
  $: convertCitationUrls = renderedInExplore
    ? getCitationUrlRewriter($mapperStore.data)
    : undefined;
>>>>>>> 8c547c31
</script>

<div class="chat-message chat-message--{role}">
  <div class="chat-message-content">
    {#if role === "assistant"}
      <Markdown {content} converter={convertCitationUrls} />
    {:else}
      {@html DOMPurify.sanitize(
        convertContextToHtml(content, $contextMetadataStore),
      )}
    {/if}
  </div>
</div>

<style lang="postcss">
  .chat-message {
    @apply max-w-[90%];
  }

  .chat-message--user {
    @apply self-end;
  }

  .chat-message--assistant {
    @apply self-start;
  }

  .chat-message-content {
    @apply px-4 py-2 rounded-2xl;
    @apply text-sm leading-relaxed break-words;
  }

  .chat-message--user .chat-message-content {
    @apply bg-primary-100/50 text-foreground rounded-br-lg;
  }

  .chat-message--assistant .chat-message-content {
    @apply text-gray-700;
  }
</style><|MERGE_RESOLUTION|>--- conflicted
+++ resolved
@@ -32,19 +32,11 @@
     getMetricsResolverQueryToUrlParamsMapperStore(exploreNameStore);
 
   $: renderedInExplore = !!$exploreNameStore;
-<<<<<<< HEAD
-  $: hasMapper = !!$mapperStore.data;
-  $: convertCitationUrls =
-    renderedInExplore && hasMapper
-      ? getCitationUrlRewriter($mapperStore.data!)
-      : undefined;
-
-  const contextMetadataStore = getContextMetadataStore();
-=======
   $: convertCitationUrls = renderedInExplore
     ? getCitationUrlRewriter($mapperStore.data)
     : undefined;
->>>>>>> 8c547c31
+
+  const contextMetadataStore = getContextMetadataStore();
 </script>
 
 <div class="chat-message chat-message--{role}">
