<script lang="ts">
  import FormSection from "@rilldata/web-common/components/forms/FormSection.svelte";
  import { translateFilter } from "@rilldata/web-common/features/alerts/alert-filter-utils";
  import CriteriaGroup from "@rilldata/web-common/features/alerts/criteria-tab/CriteriaGroup.svelte";
<<<<<<< HEAD
  import DataPreview from "@rilldata/web-common/features/alerts/DataPreview.svelte";
=======
  import AlertDataPreview from "@rilldata/web-common/features/alerts/AlertDataPreview.svelte";
>>>>>>> 4e84945f

  export let formState: any; // svelte-forms-lib's FormState

  const { form } = formState;
</script>

<div class="flex flex-col gap-y-3">
  <FormSection
    description="Trigger alert when these conditions are met"
    title="Criteria"
  >
    <CriteriaGroup {formState} />
  </FormSection>
  <FormSection title="Alert Preview">
<<<<<<< HEAD
    <DataPreview
      metricsView={$form["metricsViewName"]}
      criteria={translateFilter($form["criteria"], $form["criteriaOperation"])}
      dimension={$form["splitByDimension"]}
      filter={$form["whereFilter"]}
      measure={$form["measure"]}
      timeRange={$form["timeRange"]}
=======
    <AlertDataPreview
      criteria={translateFilter($form["criteria"], $form["criteriaOperation"])}
      dimension={$form["splitByDimension"]}
      measure={$form["measure"]}
      splitByTimeGrain={$form["splitByTimeGrain"]}
>>>>>>> 4e84945f
    />
  </FormSection>
</div><|MERGE_RESOLUTION|>--- conflicted
+++ resolved
@@ -2,11 +2,7 @@
   import FormSection from "@rilldata/web-common/components/forms/FormSection.svelte";
   import { translateFilter } from "@rilldata/web-common/features/alerts/alert-filter-utils";
   import CriteriaGroup from "@rilldata/web-common/features/alerts/criteria-tab/CriteriaGroup.svelte";
-<<<<<<< HEAD
-  import DataPreview from "@rilldata/web-common/features/alerts/DataPreview.svelte";
-=======
   import AlertDataPreview from "@rilldata/web-common/features/alerts/AlertDataPreview.svelte";
->>>>>>> 4e84945f
 
   export let formState: any; // svelte-forms-lib's FormState
 
@@ -21,21 +17,14 @@
     <CriteriaGroup {formState} />
   </FormSection>
   <FormSection title="Alert Preview">
-<<<<<<< HEAD
-    <DataPreview
-      metricsView={$form["metricsViewName"]}
-      criteria={translateFilter($form["criteria"], $form["criteriaOperation"])}
-      dimension={$form["splitByDimension"]}
-      filter={$form["whereFilter"]}
-      measure={$form["measure"]}
-      timeRange={$form["timeRange"]}
-=======
     <AlertDataPreview
       criteria={translateFilter($form["criteria"], $form["criteriaOperation"])}
-      dimension={$form["splitByDimension"]}
       measure={$form["measure"]}
+      metricsViewName={$form["metricsViewName"]}
+      splitByDimension={$form["splitByDimension"]}
       splitByTimeGrain={$form["splitByTimeGrain"]}
->>>>>>> 4e84945f
+      timeRange={$form["timeRange"]}
+      whereFilter={$form["whereFilter"]}
     />
   </FormSection>
 </div>