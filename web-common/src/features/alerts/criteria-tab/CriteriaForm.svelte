--- conflicted
+++ resolved
@@ -76,11 +76,7 @@
   <InputV2
     alwaysShowError
     bind:value
-<<<<<<< HEAD
     error=""
-=======
-    error={""}
->>>>>>> fc7a4d9a
     id="value"
     on:input={valueUpdater}
     placeholder={"0"}
