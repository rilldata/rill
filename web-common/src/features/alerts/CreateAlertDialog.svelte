--- conflicted
+++ resolved
@@ -107,11 +107,7 @@
               intervalDuration: undefined, // TODO: this is the "for every" field I think?
               queryName: "MetricsViewAggregation",
               queryArgsJson: queryArgsJson,
-<<<<<<< HEAD
-              dashboardName: $metricsViewName,
-=======
               metricsViewName: $metricsViewName,
->>>>>>> f81eb9be
               recipients: values.recipients.map((r) => r.email).filter(Boolean),
               emailRenotify: false, // TODO: get from snooze
               emailRenotifyAfterSeconds: 0, // TODO: get from snooze
