<script lang="ts">
  import { AlertIntervalOptions } from "@rilldata/web-common/features/alerts/data-tab/intervals";
  import FormSection from "../../../components/forms/FormSection.svelte";
  import InputV2 from "../../../components/forms/InputV2.svelte";
  import Select from "../../../components/forms/Select.svelte";
<<<<<<< HEAD
  import { runtime } from "../../../runtime-client/runtime-store";
  import { useMetricsView } from "../../dashboards/selectors";
  import DataPreview from "./../DataPreview.svelte";
=======
  import FilterChips from "../../dashboards/filters/FilterChips.svelte";
  import AlertDataPreview from "web-common/src/features/alerts/AlertDataPreview.svelte";
>>>>>>> 4e84945f
  import NoFiltersSelected from "./NoFiltersSelected.svelte";

  export let formState: any; // svelte-forms-lib's FormState

  const { form, errors, handleChange } = formState;

<<<<<<< HEAD
  $: metricsView = useMetricsView(
    $runtime.instanceId,
    $form["metricsViewName"],
  );
=======
  const {
    selectors: {
      measures: { allMeasures },
      dimensions: { allDimensions },
      measureFilters: { hasAtLeastOneMeasureFilter },
      dimensionFilters: { hasAtLeastOneDimensionFilter },
    },
  } = getStateManagers();
>>>>>>> 4e84945f

  $: measureOptions =
    $metricsView.data?.measures?.map((m) => ({
      value: m.name as string,
      label: m.label?.length ? m.label : m.expression,
    })) ?? [];
  $: dimensionOptions =
    $metricsView.data?.dimensions?.map((d) => ({
      value: d.name as string,
      label: d.label?.length ? d.label : d.expression,
    })) ?? [];

  $: hasAtLeastOneFilter = $form.whereFilter.cond.exprs.length > 0;
</script>

<div class="flex flex-col gap-y-3">
  <FormSection title="Alert name">
    <InputV2
      error={$errors["name"]}
      id="name"
      on:change={handleChange}
      placeholder="My alert"
      value={$form["name"]}
    />
  </FormSection>
  <FormSection
    description={hasAtLeastOneFilter
      ? "These are inherited from the underlying dashboard view."
      : ""}
    title="Filters"
  >
    {#if hasAtLeastOneFilter}
      TODO: read-only FilterChips without StateManagers ctx
      <!-- <FilterChips readOnly /> -->
    {:else}
      <NoFiltersSelected />
    {/if}
  </FormSection>
  <FormSection
    description="Select the measures you want to monitor."
    title="Alert data"
  >
    <Select
      bind:value={$form["measure"]}
      id="measure"
      label="Measure"
      options={measureOptions}
      placeholder="Select a measure"
    />
    <Select
      bind:value={$form["splitByDimension"]}
      id="splitByDimension"
      label="Split by dimension"
      optional
      options={dimensionOptions}
      placeholder="Select a dimension"
      optional
    />
    <Select
      bind:value={$form["splitByTimeGrain"]}
      id="splitByTimeGrain"
      label="Split by time grain"
<<<<<<< HEAD
      optional
=======
>>>>>>> 4e84945f
      options={AlertIntervalOptions}
      placeholder="Select a time grain"
      optional
    />
  </FormSection>
  <FormSection title="Data preview">
    <AlertDataPreview
      dimension={$form["splitByDimension"]}
<<<<<<< HEAD
      filter={$form["whereFilter"]}
      measure={$form["measure"]}
      metricsView={$form["metricsViewName"]}
=======
      measure={$form["measure"]}
      splitByTimeGrain={$form["splitByTimeGrain"]}
>>>>>>> 4e84945f
    />
  </FormSection>
</div><|MERGE_RESOLUTION|>--- conflicted
+++ resolved
@@ -1,37 +1,22 @@
 <script lang="ts">
+  import { translateFilter } from "@rilldata/web-common/features/alerts/alert-filter-utils";
   import { AlertIntervalOptions } from "@rilldata/web-common/features/alerts/data-tab/intervals";
   import FormSection from "../../../components/forms/FormSection.svelte";
   import InputV2 from "../../../components/forms/InputV2.svelte";
   import Select from "../../../components/forms/Select.svelte";
-<<<<<<< HEAD
   import { runtime } from "../../../runtime-client/runtime-store";
   import { useMetricsView } from "../../dashboards/selectors";
-  import DataPreview from "./../DataPreview.svelte";
-=======
-  import FilterChips from "../../dashboards/filters/FilterChips.svelte";
   import AlertDataPreview from "web-common/src/features/alerts/AlertDataPreview.svelte";
->>>>>>> 4e84945f
   import NoFiltersSelected from "./NoFiltersSelected.svelte";
 
   export let formState: any; // svelte-forms-lib's FormState
 
   const { form, errors, handleChange } = formState;
 
-<<<<<<< HEAD
   $: metricsView = useMetricsView(
     $runtime.instanceId,
     $form["metricsViewName"],
   );
-=======
-  const {
-    selectors: {
-      measures: { allMeasures },
-      dimensions: { allDimensions },
-      measureFilters: { hasAtLeastOneMeasureFilter },
-      dimensionFilters: { hasAtLeastOneDimensionFilter },
-    },
-  } = getStateManagers();
->>>>>>> 4e84945f
 
   $: measureOptions =
     $metricsView.data?.measures?.map((m) => ({
@@ -88,32 +73,25 @@
       optional
       options={dimensionOptions}
       placeholder="Select a dimension"
-      optional
     />
     <Select
       bind:value={$form["splitByTimeGrain"]}
       id="splitByTimeGrain"
       label="Split by time grain"
-<<<<<<< HEAD
       optional
-=======
->>>>>>> 4e84945f
       options={AlertIntervalOptions}
       placeholder="Select a time grain"
-      optional
     />
   </FormSection>
   <FormSection title="Data preview">
     <AlertDataPreview
-      dimension={$form["splitByDimension"]}
-<<<<<<< HEAD
-      filter={$form["whereFilter"]}
+      criteria={translateFilter($form["criteria"], $form["criteriaOperation"])}
       measure={$form["measure"]}
-      metricsView={$form["metricsViewName"]}
-=======
-      measure={$form["measure"]}
+      metricsViewName={$form["metricsViewName"]}
+      splitByDimension={$form["splitByDimension"]}
       splitByTimeGrain={$form["splitByTimeGrain"]}
->>>>>>> 4e84945f
+      timeRange={$form["timeRange"]}
+      whereFilter={$form["whereFilter"]}
     />
   </FormSection>
 </div>