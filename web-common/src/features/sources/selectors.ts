--- conflicted
+++ resolved
@@ -1,17 +1,17 @@
 import { useMainEntityFiles } from "@rilldata/web-common/features/entity-management/file-selectors";
 import {
   ResourceKind,
+  useFilteredResourceNames,
   useFilteredResources,
-  useFilteredResourceNames,
   useResource,
 } from "@rilldata/web-common/features/entity-management/resource-selectors";
 import {
+  V1ProfileColumn,
   createQueryServiceTableColumns,
   createRuntimeServiceGetFile,
-  V1ProfileColumn,
 } from "@rilldata/web-common/runtime-client";
 import type { CreateQueryResult, QueryClient } from "@tanstack/svelte-query";
-import { derived, Readable } from "svelte/store";
+import { Readable, derived } from "svelte/store";
 import { parse } from "yaml";
 import { getFilePathFromNameAndType } from "../entity-management/entity-mappers";
 import { EntityType } from "../entity-management/types";
@@ -65,7 +65,6 @@
     }
   );
 }
-<<<<<<< HEAD
 /**
  * This client-side YAML parsing is a rudimentary hack to check if the source is a local file.
  */
@@ -84,7 +83,10 @@
           // Check that the `type` is `duckdb` and that the `sql` includes 'data/'
           return yaml?.type === "duckdb" && yaml?.sql?.includes("data/");
         },
-=======
+      },
+    }
+  );
+}
 
 type TableColumnsWithName = {
   tableName: string;
@@ -132,7 +134,6 @@
           };
         },
         queryClient,
->>>>>>> abbc73d6
       },
     }
   );
