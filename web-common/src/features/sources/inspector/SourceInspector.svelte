<script lang="ts">
  import ColumnProfile from "@rilldata/web-common/components/column-profile/ColumnProfile.svelte";
  import {
    ColumnSummary,
    getSummaries,
  } from "@rilldata/web-common/components/column-profile/queries";
  import Tooltip from "@rilldata/web-common/components/tooltip/Tooltip.svelte";
  import TooltipContent from "@rilldata/web-common/components/tooltip/TooltipContent.svelte";
  import { fileArtifactsStore } from "@rilldata/web-common/features/entity-management/file-artifacts-store";
  import ReconcilingSpinner from "@rilldata/web-common/features/entity-management/ReconcilingSpinner.svelte";
  import {
    formatConnectorType,
    getFileExtension,
  } from "@rilldata/web-common/features/sources/inspector/helpers";
  import CollapsibleSectionTitle from "@rilldata/web-common/layout/CollapsibleSectionTitle.svelte";
  import {
    formatBigNumberPercentage,
    formatInteger,
  } from "@rilldata/web-common/lib/formatters";
  import {
    createQueryServiceTableCardinality,
    createQueryServiceTableColumns,
    V1SourceV2,
  } from "@rilldata/web-common/runtime-client";
  import { useQueryClient } from "@tanstack/svelte-query";
  import type { Readable } from "svelte/store";
  import { slide } from "svelte/transition";
  import { GridCell, LeftRightGrid } from "../../../components/grid";
  import { LIST_SLIDE_DURATION } from "../../../layout/config";
  import { runtime } from "../../../runtime-client/runtime-store";
  import { resourceIsLoading } from "../../entity-management/resource-selectors";
  import { useIsSourceUnsaved } from "../selectors";
  import { useSourceStore } from "../sources-store";

  export let filePath: string;

  const queryClient = useQueryClient();
  $: runtimeInstanceId = $runtime.instanceId;

  $: sourceQuery = fileArtifactsStore.getResourceForFile(
    queryClient,
    runtimeInstanceId,
    filePath,
  );
  let source: V1SourceV2 | undefined;
  $: source = $sourceQuery.data?.source;
  $: tableName = source?.state?.table ?? "";

  let showColumns = true;

  // get source table references.

  // toggle state for inspector sections

  /** source summary information */
  let rowCount;
  let columnCount;
  let nullPercentage: number | undefined;

  $: connectorType = source && formatConnectorType(source);
  $: fileExtension = source && getFileExtension(source);

  $: cardinalityQuery = createQueryServiceTableCardinality(
    $runtime.instanceId,
    tableName,
  );
  $: cardinality = $cardinalityQuery?.data?.cardinality
    ? Number($cardinalityQuery?.data?.cardinality)
    : 0;

  $: profileColumns = createQueryServiceTableColumns(
    $runtime?.instanceId,
    tableName,
    {},
    { query: { keepPreviousData: true } },
  );
  $: profileColumnsCount = $profileColumns?.data?.profileColumns?.length ?? 0;

  /** get the current row count */
  $: {
    rowCount = `${formatInteger(cardinality)} row${
      cardinality !== 1 ? "s" : ""
    }`;
  }

  /** get the current column count */
  $: {
    columnCount = `${formatInteger(profileColumnsCount)} columns`;
  }

  /** total % null cells */

  let summaries: Readable<Array<ColumnSummary>>;
  $: if ($profileColumns?.data?.profileColumns) {
    summaries = getSummaries(tableName, $runtime?.instanceId, $profileColumns);
  }

  let totalNulls: number | undefined = undefined;

  $: if (summaries) {
    totalNulls = $summaries.reduce(
      (total, column) => total + (column?.nullCount ?? 0),
      0,
    );
  }
  $: {
    const totalCells = profileColumnsCount * cardinality;
    nullPercentage =
      totalNulls !== undefined
        ? formatBigNumberPercentage(totalNulls / totalCells)
        : undefined;
  }

<<<<<<< HEAD
  const sourceStore = useSourceStore(tableName);
=======
  $: sourceStore = useSourceStore(sourceName);
>>>>>>> d58f339c

  $: isSourceUnsavedQuery = useIsSourceUnsaved(
    $runtime.instanceId,
    tableName,
    $sourceStore.clientYAML,
  );
  $: isSourceUnsaved = $isSourceUnsavedQuery.data;
</script>

<div class="{isSourceUnsaved && 'grayscale'} transition duration-200">
  {#if resourceIsLoading($sourceQuery?.data)}
    <div class="mt-6">
      <ReconcilingSpinner />
    </div>
  {:else if source && !$sourceQuery.isError}
    <!-- summary info -->
    <div class="p-4 pt-2">
      <LeftRightGrid>
        <GridCell side="left"
          >{connectorType}
          {fileExtension !== "" ? `(${fileExtension})` : ""}</GridCell
        >
        <GridCell side="right" classes="text-gray-800 font-bold">
          {rowCount}
        </GridCell>

        <Tooltip location="left" alignment="start" distance={24}>
          <GridCell side="left" classes="text-gray-600">
            {#if nullPercentage !== undefined}
              {nullPercentage} null
            {/if}
          </GridCell>
          <TooltipContent slot="tooltip-content">
            {#if nullPercentage !== undefined}
              {nullPercentage} of table values are null
            {:else}
              awaiting calculation of total null table values
            {/if}
          </TooltipContent>
        </Tooltip>
        <GridCell side="right" classes="text-gray-800 font-bold">
          {columnCount}
        </GridCell>
      </LeftRightGrid>
    </div>

    <hr />

    <div class="pb-4 pt-4">
      <div class=" pl-4 pr-4">
        <CollapsibleSectionTitle
          tooltipText="available columns"
          bind:active={showColumns}
        >
          columns
        </CollapsibleSectionTitle>
      </div>

      {#if showColumns && source?.state?.table}
        <div transition:slide={{ duration: LIST_SLIDE_DURATION }}>
          <ColumnProfile objectName={source?.state?.table} indentLevel={0} />
        </div>
      {/if}
    </div>
  {/if}
</div><|MERGE_RESOLUTION|>--- conflicted
+++ resolved
@@ -6,7 +6,7 @@
   } from "@rilldata/web-common/components/column-profile/queries";
   import Tooltip from "@rilldata/web-common/components/tooltip/Tooltip.svelte";
   import TooltipContent from "@rilldata/web-common/components/tooltip/TooltipContent.svelte";
-  import { fileArtifactsStore } from "@rilldata/web-common/features/entity-management/file-artifacts-store";
+  import { fileArtifacts } from "@rilldata/web-common/features/entity-management/file-artifacts";
   import ReconcilingSpinner from "@rilldata/web-common/features/entity-management/ReconcilingSpinner.svelte";
   import {
     formatConnectorType,
@@ -33,15 +33,12 @@
   import { useSourceStore } from "../sources-store";
 
   export let filePath: string;
+  $: fileArtifact = fileArtifacts.getFileArtifact(filePath);
 
   const queryClient = useQueryClient();
   $: runtimeInstanceId = $runtime.instanceId;
 
-  $: sourceQuery = fileArtifactsStore.getResourceForFile(
-    queryClient,
-    runtimeInstanceId,
-    filePath,
-  );
+  $: sourceQuery = fileArtifact.getResource(queryClient, runtimeInstanceId);
   let source: V1SourceV2 | undefined;
   $: source = $sourceQuery.data?.source;
   $: tableName = source?.state?.table ?? "";
@@ -111,11 +108,7 @@
         : undefined;
   }
 
-<<<<<<< HEAD
-  const sourceStore = useSourceStore(tableName);
-=======
-  $: sourceStore = useSourceStore(sourceName);
->>>>>>> d58f339c
+  $: sourceStore = useSourceStore(tableName);
 
   $: isSourceUnsavedQuery = useIsSourceUnsaved(
     $runtime.instanceId,
