<script lang="ts">
  import Tooltip from "@rilldata/web-common/components/tooltip/Tooltip.svelte";
  import TooltipContent from "@rilldata/web-common/components/tooltip/TooltipContent.svelte";
  import { fileArtifactsStore } from "@rilldata/web-common/features/entity-management/file-artifacts-store";
  import CollapsibleSectionTitle from "@rilldata/web-common/layout/CollapsibleSectionTitle.svelte";
  import {
    formatBigNumberPercentage,
    formatInteger,
  } from "@rilldata/web-common/lib/formatters";
  import {
    useRuntimeServiceGetCatalogEntry,
    useRuntimeServiceGetTableCardinality,
    useRuntimeServiceProfileColumns,
    V1CatalogEntry,
    V1Source,
  } from "@rilldata/web-common/runtime-client";
  import { runtimeStore } from "@rilldata/web-local/lib/application-state-stores/application-store";
  import ColumnProfile from "@rilldata/web-local/lib/components/column-profile/ColumnProfile.svelte";
<<<<<<< HEAD
  import {
    ColumnSummary,
    getSummaries,
  } from "@rilldata/web-local/lib/components/column-profile/queries";
  import {
    GridCell,
    LeftRightGrid,
  } from "@rilldata/web-local/lib/components/left-right-grid";
  import type { Readable } from "svelte/store";
=======
  import { getSummaries } from "@rilldata/web-local/lib/components/column-profile/queries";
>>>>>>> c1c019fd
  import { slide } from "svelte/transition";
  import { GridCell, LeftRightGrid } from "../../../components/grid";
  import { LIST_SLIDE_DURATION } from "../../../layout/config";
  import ReferenceModels from "./ReferenceModels.svelte";

  export let sourceName: string;

  $: runtimeInstanceId = $runtimeStore.instanceId;

  $: getSource = useRuntimeServiceGetCatalogEntry(
    runtimeInstanceId,
    sourceName
  );
  let sourceCatalog: V1CatalogEntry;
  $: sourceCatalog = $getSource?.data?.entry;
  $: if (sourceCatalog?.embedded) {
    // TODO: add this for non embedded items as well
    fileArtifactsStore.setName(sourceCatalog.path, sourceCatalog.name);
  }

  let showColumns = true;
  let showModelReferences = true;

  // get source table references.

  // toggle state for inspector sections

  /** source summary information */
  let rowCount;
  let columnCount;
  let nullPercentage;

  function formatConnectorType(connectorType: string) {
    switch (connectorType) {
      case "s3":
        return "S3";
      case "gcs":
        return "GCS";
      case "https":
        return "http(s)";
      case "local_file":
        return "Local file";
      default:
        return "";
    }
  }

  function getFileExtension(source: V1Source): string {
    const path = source?.properties?.path?.toLowerCase();
    if (path?.includes(".csv")) return "CSV";
    if (path?.includes(".parquet")) return "Parquet";
    return "";
  }

  $: connectorType = formatConnectorType(sourceCatalog?.source?.connector);
  $: fileExtension = getFileExtension(sourceCatalog);

  $: cardinalityQuery = useRuntimeServiceGetTableCardinality(
    $runtimeStore.instanceId,
    sourceName
  );
  $: cardinality = $cardinalityQuery?.data?.cardinality
    ? Number($cardinalityQuery?.data?.cardinality)
    : 0;

  /** get the current row count */
  $: {
    rowCount = `${formatInteger(cardinality)} row${
      cardinality !== 1 ? "s" : ""
    }`;
  }

  /** get the current column count */
  $: {
    columnCount = `${formatInteger(
      sourceCatalog?.source?.schema?.fields?.length
    )} columns`;
  }

  /** total % null cells */

  $: profileColumns = useRuntimeServiceProfileColumns(
    $runtimeStore?.instanceId,
    sourceName,
    {},
    { query: { keepPreviousData: true } }
  );

  let summaries: Readable<Array<ColumnSummary>>;
  $: summaries = getSummaries(
    sourceName,
    $runtimeStore?.instanceId,
    $profileColumns?.data?.profileColumns
  );

  let totalNulls = undefined;

  $: if (summaries) {
    totalNulls = $summaries.reduce(
      (total, column) => total + (+column.nullCount || 0),
      0
    );
  }
  $: {
    const totalCells =
      sourceCatalog?.source?.schema?.fields?.length * cardinality;
    nullPercentage = formatBigNumberPercentage(totalNulls / totalCells);
  }
</script>

<div class="table-profile">
  {#if sourceCatalog}
    <!-- summary info -->
    <div class=" p-4 pt-2">
      <LeftRightGrid>
        <GridCell side="left"
          >{connectorType}
          {fileExtension !== "" ? `(${fileExtension})` : ""}</GridCell
        >
        <GridCell side="right" classes="text-gray-800 font-bold">
          {rowCount}
        </GridCell>

        <Tooltip location="left" alignment="start" distance={24}>
          <GridCell side="left" classes="text-gray-600">
            {#if totalNulls !== undefined}
              {nullPercentage} null
            {/if}
          </GridCell>
          <TooltipContent slot="tooltip-content">
            {#if totalNulls !== undefined}
              {nullPercentage} of table values are null
            {:else}
              awaiting calculation of total null table values
            {/if}
          </TooltipContent>
        </Tooltip>
        <GridCell side="right" classes="text-gray-800 font-bold">
          {columnCount}
        </GridCell>
      </LeftRightGrid>
    </div>

    <hr />

    {#if sourceCatalog?.embedded}
      <ReferenceModels {sourceCatalog} />
      <hr />
    {/if}

    <div class="pb-4 pt-4">
      <div class=" pl-4 pr-4">
        <CollapsibleSectionTitle
          tooltipText="available columns"
          bind:active={showColumns}
        >
          columns
        </CollapsibleSectionTitle>
      </div>

      {#if showColumns}
        <div transition:slide|local={{ duration: LIST_SLIDE_DURATION }}>
          <ColumnProfile objectName={sourceName} indentLevel={0} />
        </div>
      {/if}
    </div>
  {/if}
</div><|MERGE_RESOLUTION|>--- conflicted
+++ resolved
@@ -16,19 +16,7 @@
   } from "@rilldata/web-common/runtime-client";
   import { runtimeStore } from "@rilldata/web-local/lib/application-state-stores/application-store";
   import ColumnProfile from "@rilldata/web-local/lib/components/column-profile/ColumnProfile.svelte";
-<<<<<<< HEAD
-  import {
-    ColumnSummary,
-    getSummaries,
-  } from "@rilldata/web-local/lib/components/column-profile/queries";
-  import {
-    GridCell,
-    LeftRightGrid,
-  } from "@rilldata/web-local/lib/components/left-right-grid";
-  import type { Readable } from "svelte/store";
-=======
   import { getSummaries } from "@rilldata/web-local/lib/components/column-profile/queries";
->>>>>>> c1c019fd
   import { slide } from "svelte/transition";
   import { GridCell, LeftRightGrid } from "../../../components/grid";
   import { LIST_SLIDE_DURATION } from "../../../layout/config";
