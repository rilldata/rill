--- conflicted
+++ resolved
@@ -13,9 +13,9 @@
     formatInteger,
   } from "@rilldata/web-common/lib/formatters";
   import {
-    useRuntimeServiceGetCatalogEntry,
     useQueryServiceTableCardinality,
     useQueryServiceTableColumns,
+    useRuntimeServiceGetCatalogEntry,
     V1CatalogEntry,
     V1Source,
   } from "@rilldata/web-common/runtime-client";
@@ -79,13 +79,8 @@
   $: connectorType = formatConnectorType(sourceCatalog?.source?.connector);
   $: fileExtension = getFileExtension(sourceCatalog);
 
-<<<<<<< HEAD
-  $: cardinalityQuery = useRuntimeServiceGetTableCardinality(
+  $: cardinalityQuery = useQueryServiceTableCardinality(
     $runtime.instanceId,
-=======
-  $: cardinalityQuery = useQueryServiceTableCardinality(
-    $runtimeStore.instanceId,
->>>>>>> 1e6861aa
     sourceName
   );
   $: cardinality = $cardinalityQuery?.data?.cardinality
@@ -108,13 +103,8 @@
 
   /** total % null cells */
 
-<<<<<<< HEAD
-  $: profileColumns = useRuntimeServiceProfileColumns(
+  $: profileColumns = useQueryServiceTableColumns(
     $runtime?.instanceId,
-=======
-  $: profileColumns = useQueryServiceTableColumns(
-    $runtimeStore?.instanceId,
->>>>>>> 1e6861aa
     sourceName,
     {},
     { query: { keepPreviousData: true } }
