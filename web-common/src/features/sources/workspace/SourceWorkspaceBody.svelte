<script lang="ts">
  import { fileArtifacts } from "@rilldata/web-common/features/entity-management/file-artifacts";
  import WorkspaceTableContainer from "@rilldata/web-common/layout/workspace/WorkspaceTableContainer.svelte";
  import WorkspaceEditorContainer from "@rilldata/web-common/layout/workspace/WorkspaceEditorContainer.svelte";
  import { ConnectedPreviewTable } from "@rilldata/web-common/components/preview-table";
  import { resourceIsLoading } from "@rilldata/web-common/features/entity-management/resource-selectors.js";
  import { useQueryClient } from "@tanstack/svelte-query";
  import { createRuntimeServiceGetFile } from "../../../runtime-client";
  import { runtime } from "../../../runtime-client/runtime-store";
  import SourceEditor from "../editor/SourceEditor.svelte";
  import ErrorPane from "../errors/ErrorPane.svelte";
  import { useIsSourceUnsaved } from "../selectors";
  import { useSourceStore } from "../sources-store";

  export let filePath: string;

  const queryClient = useQueryClient();
<<<<<<< HEAD
  const sourceStore = useSourceStore(filePath);
=======
  const sourceStore = useSourceStore(sourceName);

  $: filePath = getFilePathFromNameAndType(sourceName, EntityType.Table);
  $: fileArtifact = fileArtifacts.getFileArtifact(filePath);
>>>>>>> bcbbeb13

  $: file = createRuntimeServiceGetFile($runtime.instanceId, filePath, {
    query: {
      // this will ensure that any changes done outside our app is pulled in.
      refetchOnWindowFocus: true,
    },
  });

  $: yaml = $file.data?.blob || "";

  $: allErrors = fileArtifact.getAllErrors(queryClient, $runtime.instanceId);

  $: sourceQuery = fileArtifactsStore.getResourceForFile(
    queryClient,
    $runtime.instanceId,
    filePath,
  );

  $: isSourceUnsavedQuery = useIsSourceUnsaved(
    $runtime.instanceId,
    filePath,
    $sourceStore.clientYAML,
  );
  $: isSourceUnsaved = $isSourceUnsavedQuery.data;
</script>

<div class="editor-pane h-full overflow-hidden w-full flex flex-col">
  <WorkspaceEditorContainer>
    <SourceEditor {filePath} {yaml} />
  </WorkspaceEditorContainer>

  <WorkspaceTableContainer fade={isSourceUnsaved}>
    {#if !$allErrors?.length}
      <ConnectedPreviewTable
        objectName={$sourceQuery?.data?.source?.state?.table}
        loading={resourceIsLoading($sourceQuery?.data)}
      />
    {:else if $allErrors[0].message}
      <ErrorPane {filePath} errorMessage={$allErrors[0].message} />
    {/if}
  </WorkspaceTableContainer>
</div><|MERGE_RESOLUTION|>--- conflicted
+++ resolved
@@ -15,14 +15,9 @@
   export let filePath: string;
 
   const queryClient = useQueryClient();
-<<<<<<< HEAD
   const sourceStore = useSourceStore(filePath);
-=======
-  const sourceStore = useSourceStore(sourceName);
 
-  $: filePath = getFilePathFromNameAndType(sourceName, EntityType.Table);
   $: fileArtifact = fileArtifacts.getFileArtifact(filePath);
->>>>>>> bcbbeb13
 
   $: file = createRuntimeServiceGetFile($runtime.instanceId, filePath, {
     query: {
@@ -35,11 +30,7 @@
 
   $: allErrors = fileArtifact.getAllErrors(queryClient, $runtime.instanceId);
 
-  $: sourceQuery = fileArtifactsStore.getResourceForFile(
-    queryClient,
-    $runtime.instanceId,
-    filePath,
-  );
+  $: sourceQuery = fileArtifact.getResource(queryClient, $runtime.instanceId);
 
   $: isSourceUnsavedQuery = useIsSourceUnsaved(
     $runtime.instanceId,
