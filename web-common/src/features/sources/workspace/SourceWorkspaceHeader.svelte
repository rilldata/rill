<script lang="ts">
  import { goto } from "$app/navigation";
  import {
    Button,
    IconSpaceFixer,
  } from "@rilldata/web-common/components/button";
  import RefreshIcon from "@rilldata/web-common/components/icons/RefreshIcon.svelte";
  import PanelCTA from "@rilldata/web-common/components/panel/PanelCTA.svelte";
  import ResponsiveButtonText from "@rilldata/web-common/components/panel/ResponsiveButtonText.svelte";
<<<<<<< HEAD
  import { fileArtifactsStore } from "@rilldata/web-common/features/entity-management/file-artifacts-store";
  import { splitFolderAndName } from "@rilldata/web-common/features/entity-management/file-selectors";
  import { resourceIsLoading } from "@rilldata/web-common/features/entity-management/resource-selectors";
=======
  import { fileArtifacts } from "@rilldata/web-common/features/entity-management/file-artifacts";
  import {
    resourceIsLoading,
    useAllNames,
  } from "@rilldata/web-common/features/entity-management/resource-selectors";
>>>>>>> bcbbeb13
  import { EntityType } from "@rilldata/web-common/features/entity-management/types";
  import { handleEntityRename } from "@rilldata/web-common/features/entity-management/ui-actions";
  import { checkSourceImported } from "@rilldata/web-common/features/sources/source-imported-utils";
  import { overlay } from "@rilldata/web-common/layout/overlay-store";
  import { slideRight } from "@rilldata/web-common/lib/transitions";
  import {
    V1SourceV2,
    createRuntimeServiceGetFile,
    createRuntimeServiceRefreshAndReconcile,
  } from "@rilldata/web-common/runtime-client";
  import { useQueryClient } from "@tanstack/svelte-query";
  import { fade } from "svelte/transition";
  import { WithTogglableFloatingElement } from "../../../components/floating-element";
  import CaretDownIcon from "../../../components/icons/CaretDownIcon.svelte";
  import EnterIcon from "../../../components/icons/EnterIcon.svelte";
  import UndoIcon from "../../../components/icons/UndoIcon.svelte";
  import { Menu, MenuItem } from "../../../components/menu";
  import { WorkspaceHeader } from "../../../layout/workspace";
  import { behaviourEvent } from "../../../metrics/initMetrics";
  import { BehaviourEventMedium } from "../../../metrics/service/BehaviourEventTypes";
  import {
    MetricsEventScreenName,
    MetricsEventSpace,
  } from "../../../metrics/service/MetricsTypes";
  import { runtime } from "../../../runtime-client/runtime-store";
  import { createModelFromSourceV2 } from "../createModel";
  import {
    refreshSource,
    replaceSourceWithUploadedFile,
  } from "../refreshSource";
  import { saveAndRefresh } from "../saveAndRefresh";
  import { useIsLocalFileConnector, useIsSourceUnsaved } from "../selectors";
  import { useSourceStore } from "../sources-store";

<<<<<<< HEAD
  export let filePath: string;

  // let fileName: string;
  // let folder: string;
  $: [fileName] = splitFolderAndName(filePath);
=======
  export let sourceName: string;
  $: filePath = getFilePathFromNameAndType(sourceName, EntityType.Table);
  $: fileArtifact = fileArtifacts.getFileArtifact(filePath);
>>>>>>> bcbbeb13

  const queryClient = useQueryClient();

  const refreshSourceMutation = createRuntimeServiceRefreshAndReconcile();

  $: runtimeInstanceId = $runtime.instanceId;
  $: sourceQuery = fileArtifactsStore.getResourceForFile(
    queryClient,
    runtimeInstanceId,
    filePath,
  );
  $: file = createRuntimeServiceGetFile(runtimeInstanceId, filePath);

  let source: V1SourceV2 | undefined;
  $: source = $sourceQuery.data?.source;
  $: sourceIsReconciling = resourceIsLoading($sourceQuery.data);

  let connector: string | undefined;
  $: connector = source?.state?.connector;

  const onChangeCallback = (e) => {
    return handleEntityRename(
      queryClient,
      runtimeInstanceId,
      e,
      filePath,
      EntityType.Table,
    );
  };

  function onRevertChanges() {
    sourceStore.set({ clientYAML: $file.data?.blob || "" });
  }

  const onSaveAndRefreshClick = async () => {
    overlay.set({ title: `Importing ${filePath}` });
    await saveAndRefresh(filePath, $sourceStore.clientYAML);
    checkSourceImported(queryClient, filePath);
    overlay.set(null);
  };

  const onRefreshClick = async () => {
    // no-op if connector is undefined
    if (connector === undefined) return;

    try {
      await refreshSource(
        connector,
        filePath,
        $sourceQuery.data?.meta?.name?.name ?? "",
        runtimeInstanceId,
      );
    } catch (err) {
      // no-op
    }
  };

  $: isLocalFileConnectorQuery = useIsLocalFileConnector(
    $runtime.instanceId,
    filePath,
  );
  $: isLocalFileConnector = $isLocalFileConnectorQuery.data;

  async function onReplaceSource() {
    await replaceSourceWithUploadedFile(runtimeInstanceId, filePath);
  }

  function formatRefreshedOn(refreshedOn: string) {
    const date = new Date(refreshedOn);
    return date.toLocaleString(undefined, {
      month: "short",
      day: "numeric",
      year: "numeric",
      hour: "numeric",
      minute: "numeric",
    });
  }

  const sourceStore = useSourceStore(filePath);

  $: isSourceUnsavedQuery = useIsSourceUnsaved(
    $runtime.instanceId,
    filePath,
    $sourceStore.clientYAML,
  );
  $: isSourceUnsaved = $isSourceUnsavedQuery.data;

  const handleCreateModelFromSource = async () => {
    const modelName = await createModelFromSourceV2(
      queryClient,
      source?.state?.table ?? "",
    );
    goto(`/model/${modelName}`);
    behaviourEvent.fireNavigationEvent(
      modelName,
      BehaviourEventMedium.Button,
      MetricsEventSpace.RightPanel,
      MetricsEventScreenName.Source,
      MetricsEventScreenName.Model,
    );
  };

  $: hasErrors = fileArtifact.getHasErrors(queryClient, $runtime.instanceId);

  function isHeaderWidthSmall(width: number) {
    return width < 800;
  }
</script>

<div class="grid items-center" style:grid-template-columns="auto max-content">
  <WorkspaceHeader {...{ titleInput: fileName, onChangeCallback }}>
    <svelte:fragment slot="workspace-controls">
      {#if $refreshSourceMutation.isLoading}
        Refreshing...
      {:else}
        <div class="flex items-center pr-2 gap-x-2">
          {#if $sourceQuery && source?.state?.refreshedOn}
            <div
              class="ml-2 ui-copy-muted line-clamp-2"
              style:font-size="11px"
              transition:fade={{ duration: 200 }}
            >
              Ingested on {formatRefreshedOn(source?.state?.refreshedOn)}
            </div>
          {/if}
        </div>
      {/if}
    </svelte:fragment>
    <svelte:fragment let:width={headerWidth} slot="cta">
      <PanelCTA side="right">
        <Button
          disabled={!isSourceUnsaved}
          on:click={() => onRevertChanges()}
          type="secondary"
        >
          <IconSpaceFixer pullLeft pullRight={isHeaderWidthSmall(headerWidth)}>
            <UndoIcon size="14px" />
          </IconSpaceFixer>
          <ResponsiveButtonText collapse={isHeaderWidthSmall(headerWidth)}>
            Revert changes
          </ResponsiveButtonText>
        </Button>
        <WithTogglableFloatingElement
          alignment="end"
          distance={8}
          let:toggleFloatingElement
          location="bottom"
        >
          <Button
            disabled={sourceIsReconciling}
            label={isSourceUnsaved ? "Save and refresh" : "Refresh"}
            on:click={() =>
              isSourceUnsaved
                ? onSaveAndRefreshClick()
                : isLocalFileConnector
                  ? toggleFloatingElement()
                  : onRefreshClick()}
            type={isSourceUnsaved ? "primary" : "secondary"}
          >
            <IconSpaceFixer
              pullLeft
              pullRight={isHeaderWidthSmall(headerWidth)}
            >
              <RefreshIcon size="14px" />
            </IconSpaceFixer>
            <ResponsiveButtonText collapse={isHeaderWidthSmall(headerWidth)}>
              <div class="flex">
                {#if isSourceUnsaved}<div
                    class="pr-1"
                    transition:slideRight|global={{ duration: 250 }}
                  >
                    Save and
                  </div>{/if}
                {#if !isSourceUnsaved}R{:else}r{/if}efresh
              </div>
            </ResponsiveButtonText>
            {#if !isSourceUnsaved && isLocalFileConnector}
              <CaretDownIcon size="14px" />
            {/if}
          </Button>
          <Menu
            dark
            let:toggleFloatingElement
            on:click-outside={toggleFloatingElement}
            on:escape={toggleFloatingElement}
            slot="floating-element"
          >
            <MenuItem
              on:select={() => {
                toggleFloatingElement();
                onRefreshClick();
              }}
            >
              Refresh source
            </MenuItem>
            <MenuItem
              on:select={() => {
                toggleFloatingElement();
                onReplaceSource();
              }}
            >
              Replace source with uploaded file
            </MenuItem>
          </Menu>
        </WithTogglableFloatingElement>
        <Button
          disabled={isSourceUnsaved || $hasErrors}
          on:click={handleCreateModelFromSource}
        >
          <ResponsiveButtonText collapse={isHeaderWidthSmall(headerWidth)}>
            Create model
          </ResponsiveButtonText>
          <IconSpaceFixer pullLeft pullRight={isHeaderWidthSmall(headerWidth)}>
            <EnterIcon size="14px" />
          </IconSpaceFixer>
        </Button>
      </PanelCTA>
    </svelte:fragment>
  </WorkspaceHeader>
</div><|MERGE_RESOLUTION|>--- conflicted
+++ resolved
@@ -7,17 +7,9 @@
   import RefreshIcon from "@rilldata/web-common/components/icons/RefreshIcon.svelte";
   import PanelCTA from "@rilldata/web-common/components/panel/PanelCTA.svelte";
   import ResponsiveButtonText from "@rilldata/web-common/components/panel/ResponsiveButtonText.svelte";
-<<<<<<< HEAD
-  import { fileArtifactsStore } from "@rilldata/web-common/features/entity-management/file-artifacts-store";
+  import { fileArtifacts } from "@rilldata/web-common/features/entity-management/file-artifacts";
   import { splitFolderAndName } from "@rilldata/web-common/features/entity-management/file-selectors";
   import { resourceIsLoading } from "@rilldata/web-common/features/entity-management/resource-selectors";
-=======
-  import { fileArtifacts } from "@rilldata/web-common/features/entity-management/file-artifacts";
-  import {
-    resourceIsLoading,
-    useAllNames,
-  } from "@rilldata/web-common/features/entity-management/resource-selectors";
->>>>>>> bcbbeb13
   import { EntityType } from "@rilldata/web-common/features/entity-management/types";
   import { handleEntityRename } from "@rilldata/web-common/features/entity-management/ui-actions";
   import { checkSourceImported } from "@rilldata/web-common/features/sources/source-imported-utils";
@@ -52,28 +44,20 @@
   import { useIsLocalFileConnector, useIsSourceUnsaved } from "../selectors";
   import { useSourceStore } from "../sources-store";
 
-<<<<<<< HEAD
   export let filePath: string;
 
   // let fileName: string;
   // let folder: string;
   $: [fileName] = splitFolderAndName(filePath);
-=======
-  export let sourceName: string;
-  $: filePath = getFilePathFromNameAndType(sourceName, EntityType.Table);
+
   $: fileArtifact = fileArtifacts.getFileArtifact(filePath);
->>>>>>> bcbbeb13
 
   const queryClient = useQueryClient();
 
   const refreshSourceMutation = createRuntimeServiceRefreshAndReconcile();
 
   $: runtimeInstanceId = $runtime.instanceId;
-  $: sourceQuery = fileArtifactsStore.getResourceForFile(
-    queryClient,
-    runtimeInstanceId,
-    filePath,
-  );
+  $: sourceQuery = fileArtifact.getResource(queryClient, runtimeInstanceId);
   $: file = createRuntimeServiceGetFile(runtimeInstanceId, filePath);
 
   let source: V1SourceV2 | undefined;
