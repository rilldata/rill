<!--  Intercepted navigation follows this example:
https://github.com/sveltejs/kit/pull/3293#issuecomment-1011553037 -->

<script lang="ts">
  import { beforeNavigate, goto } from "$app/navigation";
  import { useIsSourceUnsaved } from "@rilldata/web-common/features/sources/selectors";
  import { emitNavigationTelemetry } from "../../../layout/navigation/navigation-utils";
  import { createRuntimeServiceGetFile } from "../../../runtime-client";
  import { runtime } from "../../../runtime-client/runtime-store";
  import { useSourceStore } from "../sources-store";
  import UnsavedSourceDialog from "./UnsavedSourceDialog.svelte";

  export let filePath: string;

<<<<<<< HEAD
  const sourceStore = useSourceStore(filePath);
=======
  $: sourceStore = useSourceStore(sourceName);
>>>>>>> d58f339c

  let interceptedNavigation: string | null = null;

  $: isSourceUnsavedQuery = useIsSourceUnsaved(
    $runtime.instanceId,
    filePath,
    $sourceStore.clientYAML,
  );

  $: isSourceUnsaved = $isSourceUnsavedQuery.data;

  $: file = createRuntimeServiceGetFile($runtime.instanceId, filePath);

  function handleCancel() {
    interceptedNavigation = null;
  }

  async function handleConfirm() {
    // Revert clientYAML to the last saved version
    sourceStore.set({ clientYAML: $file.data?.blob || "" });

    // Navigate to the new page
    if (interceptedNavigation) {
      emitNavigationTelemetry(interceptedNavigation, "source").catch(
        console.error,
      );
      await goto(interceptedNavigation);
    }

    // Reset the intercepted navigation
    interceptedNavigation = null;
  }

  beforeNavigate(({ to, cancel }) => {
    if (!isSourceUnsaved || interceptedNavigation) {
      emitNavigationTelemetry(to?.url.href ?? "", "source").catch(
        console.error,
      );
      return;
    }

    // The current source is unsaved AND the confirmation dialog has not yet been shown
    cancel();

    if (to) {
      interceptedNavigation = to.url.href;
    }
  });
</script>

<slot />

{#if interceptedNavigation}
  <UnsavedSourceDialog on:confirm={handleConfirm} on:cancel={handleCancel} />
{/if}<|MERGE_RESOLUTION|>--- conflicted
+++ resolved
@@ -12,11 +12,7 @@
 
   export let filePath: string;
 
-<<<<<<< HEAD
-  const sourceStore = useSourceStore(filePath);
-=======
-  $: sourceStore = useSourceStore(sourceName);
->>>>>>> d58f339c
+  $: sourceStore = useSourceStore(filePath);
 
   let interceptedNavigation: string | null = null;
 
