<script lang="ts">
  import InformationalField from "@rilldata/web-common/components/forms/InformationalField.svelte";
  import Input from "@rilldata/web-common/components/forms/Input.svelte";
  import { queryClient } from "@rilldata/web-common/lib/svelte-query/globalQueryClient";
  import {
    ConnectorDriverPropertyType,
    type V1ConnectorDriver,
  } from "@rilldata/web-common/runtime-client";
  import {
    defaults,
    superForm,
    type SuperValidated,
  } from "sveltekit-superforms";
  import { yup } from "sveltekit-superforms/adapters";
  import Tabs from "@rilldata/web-common/components/forms/Tabs.svelte";
  import { TabsContent } from "@rilldata/web-common/components/tabs";
  import { inferSourceName } from "../sourceUtils";
  import { humanReadableErrorMessage } from "../errors/errors";
  import { submitAddConnectorForm } from "./submitAddDataForm";
  import type { ConnectorType } from "./types";
  import { dsnSchema, getYupSchema } from "./yupSchemas";
  import Checkbox from "@rilldata/web-common/components/forms/Checkbox.svelte";
  import { isEmpty, normalizeErrors } from "./utils";
  import {
    CONNECTOR_TYPE_OPTIONS,
    CONNECTION_TAB_OPTIONS,
    type ClickHouseConnectorType,
  } from "./constants";
  import ConnectorTypeSelector from "@rilldata/web-common/components/forms/ConnectorTypeSelector.svelte";
  import { getInitialFormValuesFromProperties } from "../sourceUtils";

  export let connector: V1ConnectorDriver;
  export let formId: string;
  export let isSubmitting: boolean;
  export let isSubmitDisabled: boolean;
  export let connectorType: ClickHouseConnectorType = "self-hosted";
  export let connectionTab: ConnectorType = "parameters";
  export let showSaveAnyway: boolean = false;
  export let onClose: () => void;
  export let setError: (
    error: string | null,
    details?: string,
  ) => void = () => {};

  export { paramsForm, dsnForm };
  export { handleSaveAnyway };

  // ClickHouse schema includes the 'managed' property for backend compatibility
  const clickhouseSchema = yup(getYupSchema["clickhouse"]);
  const initialFormValues = getInitialFormValuesFromProperties(
    connector.configProperties ?? [],
  );
  const paramsFormId = `add-clickhouse-data-${connector.name}-form`;
  const {
    form: paramsForm,
    errors: paramsErrors,
    enhance: paramsEnhance,
    tainted: paramsTainted,
    submit: paramsSubmit,
    submitting: paramsSubmitting,
  } = superForm(initialFormValues, {
    SPA: true,
    validators: clickhouseSchema,
    onUpdate: handleOnUpdate,
    resetForm: false,
  });
  let paramsError: string | null = null;
  let paramsErrorDetails: string | undefined = undefined;

  const dsnFormId = `add-clickhouse-data-${connector.name}-dsn-form`;
  const dsnProperties =
    connector.configProperties?.filter((property) => property.key === "dsn") ??
    [];
  const dsnYupSchema = yup(dsnSchema);
  const {
    form: dsnForm,
    errors: dsnErrors,
    enhance: dsnEnhance,
    tainted: dsnTainted,
    submit: dsnSubmit,
    submitting: dsnSubmitting,
  } = superForm(defaults(dsnYupSchema), {
    SPA: true,
    validators: dsnYupSchema,
    onUpdate: handleOnUpdate,
    resetForm: false,
  });
  let dsnError: string | null = null;
  let dsnErrorDetails: string | undefined = undefined;

  $: submitting =
    connectionTab === "parameters" ? $paramsSubmitting : $dsnSubmitting;
<<<<<<< HEAD
  $: isSubmitting = submitting;
=======

  $: isSubmitting = submitting;

>>>>>>> c9083eec
  $: formId = connectionTab === "parameters" ? paramsFormId : dsnFormId;

  // Reset connectionTab if switching to Rill-managed
  $: if (connectorType === "rill-managed") {
    connectionTab = "parameters";
  }

  // Reset errors when form is modified
  $: if (connectionTab === "parameters") {
    if ($paramsTainted) paramsError = null;
  } else if (connectionTab === "dsn") {
    if ($dsnTainted) dsnError = null;
  }

  // Clear errors when switching tabs
  $: if (connectionTab === "dsn") {
    paramsError = null;
    paramsErrorDetails = undefined;
  } else {
    dsnError = null;
    dsnErrorDetails = undefined;
  }

  let prevConnectorType = connectorType;
  $: {
    // Switching to Rill-managed: set managed=true and clear other properties
    if (
      connectorType === "rill-managed" &&
      Object.keys($paramsForm).length > 1
    ) {
      paramsForm.update(() => ({ managed: true }), { taint: false });
      resetError();
    }
    // Switching to self-managed: restore defaults and set managed=false
    else if (
      prevConnectorType === "rill-managed" &&
      connectorType === "self-hosted"
    ) {
      paramsForm.update(() => ({ ...initialFormValues, managed: false }), {
        taint: false,
      });
    }
    // Switching to ClickHouse Cloud: set specific defaults
    else if (
      prevConnectorType !== "clickhouse-cloud" &&
      connectorType === "clickhouse-cloud"
    ) {
      paramsForm.update(
        () => ({
          ...initialFormValues,
          managed: false,
          port: "8443",
          ssl: true,
        }),
        {
          taint: false,
        },
      );
    }
    // Switching from ClickHouse Cloud to self-hosted: restore defaults
    else if (
      prevConnectorType === "clickhouse-cloud" &&
      connectorType === "self-hosted"
    ) {
      paramsForm.update(() => ({ ...initialFormValues, managed: false }), {
        taint: false,
      });
    }
    // Switching from self-hosted to ClickHouse Cloud: set ClickHouse Cloud defaults
    else if (
      prevConnectorType === "self-hosted" &&
      connectorType === "clickhouse-cloud"
    ) {
      paramsForm.update(
        () => ({
          ...initialFormValues,
          managed: false,
          port: "8443",
          ssl: true,
        }),
        {
          taint: false,
        },
      );
    }
    prevConnectorType = connectorType;
  }

  function onStringInputChange(event: Event) {
    const target = event.target as HTMLInputElement;
    const { name, value } = target;
    if (name === "path") {
      if ($paramsTainted?.name) return;
      const nameVal = inferSourceName(connector, value);
      if (nameVal)
        paramsForm.update(
          ($form) => {
            $form.name = nameVal;
            return $form;
          },
          { taint: false },
        );
    }
  }

  async function handleSaveAnyway() {
    // Delegate to parent component's handleSaveAnyway function
    // The parent will handle all the logic including form validation bypass
    const values = connectionTab === "dsn" ? $dsnForm : $paramsForm;

    try {
      await submitAddConnectorForm(
        queryClient,
        connector,
        values,
        true, // saveAnyway = true
      );

      onClose();
    } catch (e) {
      // Delegate error handling to parent component
      setError(e?.message || "Unknown error", e?.details);
    }
  }

  async function handleOnUpdate<
    T extends Record<string, unknown>,
    M = any,
    In extends Record<string, unknown> = T,
  >(event: {
    form: SuperValidated<T, M, In>;
    cancel: () => void;
    result: Extract<
      import("@sveltejs/kit").ActionResult,
      { type: "success" | "failure" }
    >;
  }) {
    // Show Save Anyway button as soon as form submission starts
    showSaveAnyway = true;

    // Form validation is handled by the parent component
    if (!event.form.valid) {
      return;
    }
    const values = { ...event.form.data };

    // Ensure ClickHouse Cloud specific requirements are met
    // Only apply these when using parameters tab, not DSN tab
    if (
      connectorType === "clickhouse-cloud" &&
      connectionTab === "parameters"
    ) {
      (values as any).ssl = true;
      (values as any).port = "8443";
    }

    try {
      await submitAddConnectorForm(
        queryClient,
        connector,
        values,
        false, // Normal submission, not saveAnyway
      );
      onClose();
    } catch (e) {
      let error: string;
      let details: string | undefined = undefined;
      if (e instanceof Error) {
        error = e.message;
        details = undefined;
      } else if (e?.message && e?.details) {
        error = e.message;
        details = e.details !== e.message ? e.details : undefined;
      } else if (e?.response?.data) {
        const originalMessage = e.response.data.message;
        const humanReadable = humanReadableErrorMessage(
          connector.name,
          e.response.data.code,
          originalMessage,
        );
        error = humanReadable;
        details =
          humanReadable !== originalMessage ? originalMessage : undefined;
      } else if (e?.message) {
        error = e.message;
        details = undefined;
      } else {
        error = "Unknown error";
        details = undefined;
      }
      if (connectionTab === "parameters") {
        paramsError = error;
        paramsErrorDetails = details;
        setError(paramsError, paramsErrorDetails);
      } else if (connectionTab === "dsn") {
        dsnError = error;
        dsnErrorDetails = details;
        setError(dsnError, dsnErrorDetails);
      }
    }
  }

  $: properties = (() => {
    if (connectorType === "rill-managed") {
      return connector.sourceProperties ?? [];
    } else if (connectorType === "clickhouse-cloud") {
      // ClickHouse Cloud: show all config properties except dsn (same as self-hosted)
      return (connector.configProperties ?? []).filter((p) =>
        connectionTab !== "dsn" ? p.key !== "dsn" : true,
      );
    } else {
      // Self-managed: show all config properties except dsn
      return (connector.configProperties ?? []).filter((p) =>
        connectionTab !== "dsn" ? p.key !== "dsn" : true,
      );
    }
  })();

  $: filteredProperties = properties.filter(
    (property) => !property.noPrompt && property.key !== "managed",
  );

  // TODO: move to utils.ts
  // Compute disabled state for the submit button
  // Refer to `runtime/drivers/clickhouse/clickhouse.go` for the required properties
  $: isSubmitDisabled = (() => {
    if (connectorType === "rill-managed") {
      // Rill-managed form: check all required properties including 'managed'
      for (const property of filteredProperties) {
        if (property.required) {
          const key = String(property.key);
          const value = $paramsForm[key];
          if (isEmpty(value) || $paramsErrors[key]?.length) return true;
        }
      }
      return false;
    } else if (connectionTab === "dsn") {
      // Self-managed or Cloud DSN form
      for (const property of dsnProperties) {
        if (property.required) {
          const key = String(property.key);
          const value = $dsnForm[key];
          if (isEmpty(value) || $dsnErrors[key]?.length) return true;
        }
      }
      return false;
    } else {
      // Parameters form: check required properties based on connector type
      for (const property of filteredProperties) {
        if (property.required && property.key !== "managed") {
          const key = String(property.key);
          const value = $paramsForm[key];
          if (isEmpty(value) || $paramsErrors[key]?.length) return true;
        }
      }

      // For ClickHouse Cloud, ensure SSL is enabled
      if (connectorType === "clickhouse-cloud") {
        if (!$paramsForm.ssl) return true;
      }

      return false;
    }
  })();

  function resetError() {
    paramsError = null;
    paramsErrorDetails = undefined;
    dsnError = null;
    dsnErrorDetails = undefined;
    setError(null, undefined);
  }
</script>

<div class="h-full w-full flex flex-col">
  <div>
    <ConnectorTypeSelector
      bind:value={connectorType}
      options={CONNECTOR_TYPE_OPTIONS}
    />
    {#if connectorType === "rill-managed"}
      <div class="mt-4">
        <InformationalField
          description="This option uses ClickHouse as an OLAP engine with Rill-managed infrastructure. No additional configuration is required - Rill will handle the setup and management of your ClickHouse instance."
        />
      </div>
    {/if}
  </div>

  {#if connectorType === "self-hosted" || connectorType === "clickhouse-cloud"}
    <Tabs bind:value={connectionTab} options={CONNECTION_TAB_OPTIONS}>
      <TabsContent value="parameters">
        <form
          id={paramsFormId}
          class="flex-grow overflow-y-auto"
          use:paramsEnhance
          on:submit|preventDefault={paramsSubmit}
        >
          {#each filteredProperties as property (property.key)}
            {@const propertyKey = property.key ?? ""}
            {@const isPortField = propertyKey === "port"}
            {@const isSSLField = propertyKey === "ssl"}

            <div class="py-1.5 first:pt-0 last:pb-0">
              {#if property.type === ConnectorDriverPropertyType.TYPE_STRING || property.type === ConnectorDriverPropertyType.TYPE_NUMBER}
                <Input
                  id={propertyKey}
                  label={property.displayName}
                  placeholder={property.placeholder}
                  optional={!property.required}
                  secret={property.secret}
                  hint={property.hint}
                  errors={normalizeErrors($paramsErrors[propertyKey])}
                  bind:value={$paramsForm[propertyKey]}
                  onInput={(_, e) => onStringInputChange(e)}
                  alwaysShowError
                  disabled={connectorType === "clickhouse-cloud" && isPortField}
                />
              {:else if property.type === ConnectorDriverPropertyType.TYPE_BOOLEAN}
                <Checkbox
                  id={propertyKey}
                  bind:checked={$paramsForm[propertyKey]}
                  label={property.displayName}
                  hint={property.hint}
                  optional={connectorType === "clickhouse-cloud" && isSSLField
                    ? false
                    : !property.required}
                  disabled={connectorType === "clickhouse-cloud" && isSSLField}
                />
              {:else if property.type === ConnectorDriverPropertyType.TYPE_INFORMATIONAL}
                <InformationalField
                  description={property.description}
                  hint={property.hint}
                  href={property.docsUrl}
                />
              {/if}
            </div>
          {/each}
        </form>
      </TabsContent>
      <TabsContent value="dsn">
        <form
          id={dsnFormId}
          class="flex-grow overflow-y-auto"
          use:dsnEnhance
          on:submit|preventDefault={dsnSubmit}
        >
          {#each dsnProperties as property (property.key)}
            {@const propertyKey = property.key ?? ""}
            <div class="py-1.0 first:pt-0 last:pb-0">
              <Input
                id={propertyKey}
                label={property.displayName}
                placeholder={property.placeholder}
                secret={property.secret}
                hint={property.hint}
                errors={normalizeErrors($dsnErrors[propertyKey])}
                bind:value={$dsnForm[propertyKey]}
                alwaysShowError
              />
            </div>
          {/each}
        </form>
      </TabsContent>
    </Tabs>
  {:else}
    <!-- Only managed form -->
    <form
      id={paramsFormId}
      class="flex-grow overflow-y-auto"
      use:paramsEnhance
      on:submit|preventDefault={paramsSubmit}
    >
      {#each filteredProperties as property (property.key)}
        {@const propertyKey = property.key ?? ""}
        <div class="py-1.5 first:pt-0 last:pb-0">
          {#if property.type === ConnectorDriverPropertyType.TYPE_STRING || property.type === ConnectorDriverPropertyType.TYPE_NUMBER}
            <Input
              id={propertyKey}
              label={property.displayName}
              placeholder={property.placeholder}
              optional={!property.required}
              secret={property.secret}
              hint={property.hint}
              errors={normalizeErrors($paramsErrors[propertyKey])}
              bind:value={$paramsForm[propertyKey]}
              onInput={(_, e) => onStringInputChange(e)}
              alwaysShowError
            />
          {:else if property.type === ConnectorDriverPropertyType.TYPE_BOOLEAN}
            <Checkbox
              id={propertyKey}
              bind:checked={$paramsForm[propertyKey]}
              label={property.displayName}
              hint={property.hint}
              optional={!property.required}
            />
          {:else if property.type === ConnectorDriverPropertyType.TYPE_INFORMATIONAL}
            <InformationalField
              description={property.description}
              hint={property.hint}
              href={property.docsUrl}
            />
          {/if}
        </div>
      {/each}
    </form>
  {/if}
</div><|MERGE_RESOLUTION|>--- conflicted
+++ resolved
@@ -90,13 +90,7 @@
 
   $: submitting =
     connectionTab === "parameters" ? $paramsSubmitting : $dsnSubmitting;
-<<<<<<< HEAD
   $: isSubmitting = submitting;
-=======
-
-  $: isSubmitting = submitting;
-
->>>>>>> c9083eec
   $: formId = connectionTab === "parameters" ? paramsFormId : dsnFormId;
 
   // Reset connectionTab if switching to Rill-managed
