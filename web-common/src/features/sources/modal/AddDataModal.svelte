--- conflicted
+++ resolved
@@ -196,41 +196,6 @@
             {/if}
           </Dialog.Title>
 
-<<<<<<< HEAD
-        {#if $duplicateSourceName}
-          <DuplicateSource onCancel={resetModal} onComplete={resetModal} />
-        {:else if requestConnector}
-          <RequestConnectorForm on:close={resetModal} on:back={back} />
-        {:else if step === 1}
-          <div class="connector-grid">
-            {#each connectors.filter((c) => c.name && SOURCES.includes(c.name)) as connector (connector.name)}
-              {#if connector.name}
-                <button
-                  id={connector.name}
-                  on:click={() => goToConnectorForm(connector)}
-                  class="connector-tile-button"
-                >
-                  <div class="connector-wrapper">
-                    <svelte:component this={ICONS[connector.name]} />
-                  </div>
-                </button>
-              {/if}
-            {/each}
-          </div>
-        {:else if step === 2 && selectedConnector}
-          {#if selectedConnector.name === "local_file"}
-            <LocalSourceUpload on:close={resetModal} on:back={back} />
-          {:else if selectedConnector && selectedConnector.name}
-            <AddDataForm
-              connector={selectedConnector}
-              formType={OLAP_CONNECTORS.includes(selectedConnector.name)
-                ? "connector"
-                : "source"}
-              onClose={resetModal}
-              onBack={back}
-              on:submitting={handleSubmittingChange}
-            />
-=======
           {#if $duplicateSourceName}
             <DuplicateSource onCancel={resetModal} onComplete={resetModal} />
           {:else if step === 1}
@@ -260,9 +225,9 @@
                   : "source"}
                 onClose={resetModal}
                 onBack={back}
+                on:submitting={handleSubmittingChange}
               />
             {/if}
->>>>>>> 7b423f3a
           {/if}
         </section>
       {/if}
