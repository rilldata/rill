<script lang="ts">
  import { Button } from "@rilldata/web-common/components/button";

  import SubmissionError from "@rilldata/web-common/components/forms/SubmissionError.svelte";
  import { queryClient } from "@rilldata/web-common/lib/svelte-query/globalQueryClient";
  import { type V1ConnectorDriver } from "@rilldata/web-common/runtime-client";
  import type { ActionResult } from "@sveltejs/kit";
  import { createEventDispatcher } from "svelte";
  import {
    defaults,
    superForm,
    type SuperValidated,
  } from "sveltekit-superforms";
  import { yup } from "sveltekit-superforms/adapters";
  import {
    inferSourceName,
    prepareSourceFormData,
    compileSourceYAML,
  } from "../sourceUtils";

  import {
    submitAddConnectorForm,
    submitAddSourceForm,
  } from "./submitAddDataForm";
  import type { AddDataFormType, ConnectorType } from "./types";
  import {
    dsnSchema as dsnValidation,
    getValidationSchemaForConnector,
  } from "./FormValidation";
  import AddClickHouseForm from "./AddClickHouseForm.svelte";
  import NeedHelpText from "./NeedHelpText.svelte";
  import Tabs from "@rilldata/web-common/components/forms/Tabs.svelte";
  import { TabsContent } from "@rilldata/web-common/components/tabs";
<<<<<<< HEAD
  import { isEmpty, normalizeErrors, normalizeConnectorError } from "./utils";
=======
  import { isEmpty } from "./utils";
>>>>>>> a643a6cd
  import {
    CONNECTION_TAB_OPTIONS,
    type ClickHouseConnectorType,
  } from "./constants";
  import { getInitialFormValuesFromProperties } from "../sourceUtils";
  import { compileConnectorYAML } from "../../connectors/code-utils";
  import { MULTI_STEP_CONNECTORS } from "./constants";
  import {
    connectorStepStore,
    setStep,
    setConnectorConfig,
  } from "./connectorStepStore";
  import FormRenderer from "./FormRenderer.svelte";
  import YamlPreview from "./YamlPreview.svelte";
  import GCSMultiStepForm from "./GCSMultiStepForm.svelte";

  const dispatch = createEventDispatcher();

  export let connector: V1ConnectorDriver;
  export let formType: AddDataFormType;
  export let onBack: () => void;
  export let onClose: () => void;

  let saveAnyway = false;
  let showSaveAnyway = false;

  const isSourceForm = formType === "source";
  const isConnectorForm = formType === "connector";

  let connectionTab: ConnectorType = "parameters";

  // Simple multi-step state management
  const isMultiStepConnector = MULTI_STEP_CONNECTORS.includes(
    connector.name ?? "",
  );
  $: stepState = $connectorStepStore;

  // Reactive properties based on current step
  $: stepProperties =
    isMultiStepConnector && stepState.step === "source"
      ? (connector.sourceProperties ?? [])
      : properties;

  // Update form when transitioning to step 2
  $: if (
    isMultiStepConnector &&
    stepState.step === "source" &&
    stepState.connectorConfig
  ) {
    // Initialize form with source properties and default values
    const sourceProperties = connector.sourceProperties ?? [];
    const initialValues = getInitialFormValuesFromProperties(sourceProperties);

    // Merge with stored connector config
    const combinedValues = { ...stepState.connectorConfig, ...initialValues };

    paramsForm.update(() => combinedValues, { taint: false });
  }

  // Determine effective form type
  $: effectiveFormType =
    isMultiStepConnector && stepState.step === "source" ? "source" : formType;

  $: formHeight = ["clickhouse", "snowflake", "salesforce"].includes(
    connector.name ?? "",
  )
    ? "max-h-[38.5rem] min-h-[38.5rem]"
    : "max-h-[34.5rem] min-h-[34.5rem]";

  // Form 1: Individual parameters
  const paramsFormId = `add-data-${connector.name}-form`;
  const properties =
    (isSourceForm
      ? connector.sourceProperties
      : connector.configProperties?.filter(
          (property) => property.key !== "dsn",
        )) ?? [];

  // Filter properties based on connector type
  const filteredParamsProperties = (() => {
    // FIXME: https://linear.app/rilldata/issue/APP-408/support-ducklake-in-the-ui
    if (connector.name === "duckdb") {
      return properties.filter(
        (property) => property.key !== "attach" && property.key !== "mode",
      );
    }
    // For other connectors, filter out noPrompt properties
    return properties.filter((property) => !property.noPrompt);
  })();
  const schema = yup(getValidationSchemaForConnector(connector.name as string));
  const initialFormValues = getInitialFormValuesFromProperties(properties);
  const {
    form: paramsForm,
    errors: paramsErrors,
    enhance: paramsEnhance,
    tainted: paramsTainted,
    submit: paramsSubmit,
    submitting: paramsSubmitting,
  } = superForm(initialFormValues, {
    SPA: true,
    validators: schema,
    onUpdate: handleOnUpdate,
    resetForm: false,
  });
  let paramsError: string | null = null;
  let paramsErrorDetails: string | undefined = undefined;

  // Form 2: DSN
  // SuperForms are not meant to have dynamic schemas, so we use a different form instance for the DSN form
  const hasDsnFormOption =
    isConnectorForm &&
    connector.configProperties?.some((property) => property.key === "dsn") &&
    connector.configProperties?.some((property) => property.key !== "dsn");
  const dsnFormId = `add-data-${connector.name}-dsn-form`;
  const dsnProperties =
    connector.configProperties?.filter((property) => property.key === "dsn") ??
    [];

  const filteredDsnProperties = dsnProperties;
  const dsnYupSchema = yup(dsnValidation);
  const {
    form: dsnForm,
    errors: dsnErrors,
    enhance: dsnEnhance,
    tainted: dsnTainted,
    submit: dsnSubmit,
    submitting: dsnSubmitting,
  } = superForm(defaults(dsnYupSchema), {
    SPA: true,
    validators: dsnYupSchema,
    onUpdate: handleOnUpdate,
    resetForm: false,
  });
  let dsnError: string | null = null;
  let dsnErrorDetails: string | undefined = undefined;

  let clickhouseError: string | null = null;
  let clickhouseErrorDetails: string | undefined = undefined;

  let clickhouseFormId: string = "";
  let clickhouseSubmitting: boolean;
  let clickhouseIsSubmitDisabled: boolean;
  let clickhouseConnectorType: ClickHouseConnectorType = "self-hosted";
  let clickhouseParamsForm;
  let clickhouseDsnForm;
  let clickhouseShowSaveAnyway: boolean = false;
  let clickhouseHandleSaveAnyway: () => Promise<void>;

  // Helper function to check if connector only has DSN (no tabs)
  function hasOnlyDsn() {
    return (
      isConnectorForm &&
      connector.configProperties?.some((property) => property.key === "dsn") &&
      !connector.configProperties?.some((property) => property.key !== "dsn")
    );
  }

  // Helper function to apply ClickHouse Cloud specific requirements
  function applyClickHouseCloudRequirements(values: Record<string, unknown>) {
    if (
      connector.name === "clickhouse" &&
      clickhouseConnectorType === "clickhouse-cloud"
    ) {
      (values as any).ssl = true;
      (values as any).port = "8443";
    }
    return values;
  }

  // Compute disabled state for the submit button
  $: isSubmitDisabled = (() => {
    if (hasOnlyDsn() || connectionTab === "dsn") {
      // DSN form: check required DSN properties
      for (const property of dsnProperties) {
        const key = String(property.key);
        const value = $dsnForm[key];
        // DSN should be present even if not marked required in metadata
        const mustBePresent = property.required || key === "dsn";
        if (mustBePresent && (isEmpty(value) || $dsnErrors[key]?.length)) {
          return true;
        }
      }
      return false;
    } else {
      // Parameters form: check required properties
      // Use stepProperties for multi-step connectors, otherwise use properties
      const propertiesToCheck = isMultiStepConnector
        ? stepProperties
        : properties;

      for (const property of propertiesToCheck) {
        if (property.required) {
          const key = String(property.key);
          const value = $paramsForm[key];

          // Normal validation for all properties
          if (isEmpty(value) || $paramsErrors[key]?.length) return true;
        }
      }
      return false;
    }
  })();

  $: formId = (() => {
    if (hasOnlyDsn() || connectionTab === "dsn") {
      return dsnFormId;
    } else {
      return paramsFormId;
    }
  })();

  $: submitting = (() => {
    if (hasOnlyDsn() || connectionTab === "dsn") {
      return $dsnSubmitting;
    } else {
      return $paramsSubmitting;
    }
  })();

  // Reset errors when form is modified
  $: (() => {
    if (hasOnlyDsn() || connectionTab === "dsn") {
      if ($dsnTainted) dsnError = null;
    } else {
      if ($paramsTainted) paramsError = null;
    }
  })();

  // Clear errors when switching tabs
  $: (() => {
    if (hasDsnFormOption) {
      if (connectionTab === "dsn") {
        paramsError = null;
        paramsErrorDetails = undefined;
      } else {
        dsnError = null;
        dsnErrorDetails = undefined;
      }
    }
  })();

  // Emit the submitting state to the parent
  $: dispatch("submitting", { submitting });

  async function handleSaveAnyway() {
    // Save Anyway should only work for connector forms
    if (!isConnectorForm) {
      return;
    }

    // For ClickHouse, delegate to the child component's handleSaveAnyway function
    if (connector.name === "clickhouse") {
      await clickhouseHandleSaveAnyway();
      return;
    }

    // For other connectors, use the original logic
    saveAnyway = true;

    // Get the current form values based on the active form
    const values =
      hasOnlyDsn() || connectionTab === "dsn" ? $dsnForm : $paramsForm;

    // Apply ClickHouse Cloud requirements if needed
    const processedValues = applyClickHouseCloudRequirements(values);

    try {
      // Only call submitAddConnectorForm since Save Anyway is connector-only
      await submitAddConnectorForm(
        queryClient,
        connector,
        processedValues,
        true,
      );
      onClose();
    } catch (e) {
      const { message, details } = normalizeConnectorError(
        connector.name ?? "",
        e,
      );

      // Keep error state for each form - match the display logic
      if (hasOnlyDsn() || connectionTab === "dsn") {
        dsnError = message;
        dsnErrorDetails = details;
      } else {
        paramsError = message;
        paramsErrorDetails = details;
      }
    } finally {
      // Reset saveAnyway state after submission completes
      saveAnyway = false;
    }
  }

  function getClickHouseYamlPreview(
    values: Record<string, unknown>,
    connectorType: ClickHouseConnectorType,
  ) {
    // Convert connectorType to managed boolean for YAML compatibility
    const managed = connectorType === "rill-managed";

    // Ensure ClickHouse Cloud specific requirements are met in preview
    const previewValues = { ...values, managed } as Record<string, unknown>;
    if (connectorType === "clickhouse-cloud") {
      previewValues.ssl = true;
      previewValues.port = "8443";
    }

    return compileConnectorYAML(connector, previewValues, {
      fieldFilter: (property) => {
        // When in DSN mode, don't filter out noPrompt properties
        // because the DSN field itself might have noPrompt: true
        if (hasOnlyDsn() || connectionTab === "dsn") {
          return true; // Show all DSN properties
        }
        return !property.noPrompt;
      },
      orderedProperties:
        connectionTab === "dsn"
          ? filteredDsnProperties
          : filteredParamsProperties,
    });
  }

  function getConnectorYamlPreview(values: Record<string, unknown>) {
    return compileConnectorYAML(connector, values, {
      fieldFilter: (property) => {
        // When in DSN mode, don't filter out noPrompt properties
        // because the DSN field itself might have noPrompt: true
        if (hasOnlyDsn() || connectionTab === "dsn") {
          return true; // Show all DSN properties
        }
        return !property.noPrompt;
      },
      orderedProperties:
        hasOnlyDsn() || connectionTab === "dsn"
          ? filteredDsnProperties
          : filteredParamsProperties,
    });
  }

  function getSourceYamlPreview(values: Record<string, unknown>) {
    // For multi-step connectors in step 2, filter out connector properties
    let filteredValues = values;
    if (isMultiStepConnector && stepState.step === "source") {
      // Get connector property keys to filter out
      const connectorPropertyKeys = new Set(
        connector.configProperties?.map((prop) => prop.key).filter(Boolean) ||
          [],
      );

      // Filter out connector properties, keeping only source properties and other necessary fields
      filteredValues = Object.fromEntries(
        Object.entries(values).filter(
          ([key]) => !connectorPropertyKeys.has(key),
        ),
      );
    }

    const [rewrittenConnector, rewrittenFormValues] = prepareSourceFormData(
      connector,
      filteredValues,
    );

    // Check if the connector was rewritten to DuckDB
    const isRewrittenToDuckDb = rewrittenConnector.name === "duckdb";

    if (isRewrittenToDuckDb) {
      return compileSourceYAML(rewrittenConnector, rewrittenFormValues);
    } else {
      return getConnectorYamlPreview(rewrittenFormValues);
    }
  }

  $: yamlPreview = (() => {
    // ClickHouse special case
    if (connector.name === "clickhouse") {
      // Reactive form values
      const values =
        connectionTab === "dsn" ? $clickhouseDsnForm : $clickhouseParamsForm;
      return getClickHouseYamlPreview(values, clickhouseConnectorType);
    }

    // Multi-step connector special case - show different preview based on step
    if (isMultiStepConnector) {
      if (stepState.step === "connector") {
        // Step 1: Show connector preview
        return getConnectorYamlPreview($paramsForm);
      } else {
        // Step 2: Show source preview with stored connector config
        const combinedValues = { ...stepState.connectorConfig, ...$paramsForm };
        return getSourceYamlPreview(combinedValues);
      }
    }

    const values =
      hasOnlyDsn() || connectionTab === "dsn" ? $dsnForm : $paramsForm;

    if (isConnectorForm) {
      // Connector form
      return getConnectorYamlPreview(values);
    } else {
      // Source form
      return getSourceYamlPreview(values);
    }
  })();

<<<<<<< HEAD
  $: isClickhouse = connector.name === "clickhouse";

  $: shouldShowSaveAnywayButton =
    isConnectorForm && (showSaveAnyway || clickhouseShowSaveAnyway);

  $: primaryDisabled = isClickhouse
    ? clickhouseSubmitting || clickhouseIsSubmitDisabled || saveAnyway
    : submitting || isSubmitDisabled || saveAnyway;

  $: primaryLoading = isClickhouse
    ? clickhouseSubmitting && !saveAnyway
    : submitting && !saveAnyway;

  $: saveAnywayLoading = isClickhouse
    ? clickhouseSubmitting && saveAnyway
    : submitting && saveAnyway;

  $: primaryLoadingCopy = isClickhouse
    ? saveAnyway
      ? "Saving..."
      : "Connecting..."
    : "Testing connection...";

  $: primaryLabel = (() => {
    if (isClickhouse) {
      if (clickhouseConnectorType === "rill-managed") {
        if (clickhouseSubmitting && saveAnyway) return "Saving...";
        if (clickhouseSubmitting && !saveAnyway) return "Connecting...";
        return "Connect";
      } else {
        if (clickhouseSubmitting && saveAnyway) return "Saving...";
        if (clickhouseSubmitting && !saveAnyway) return "Testing connection...";
        return "Test and Connect";
      }
    } else if (isConnectorForm) {
      if (submitting && !saveAnyway) return "Testing connection...";
      return "Test and Connect";
    } else {
      if (submitting && !saveAnyway) return "Testing connection...";
      return "Test and Add data";
    }
  })();

  function copyYamlPreview() {
    navigator.clipboard.writeText(yamlPreview);
    copied = true;
    setTimeout(() => {
      copied = false;
    }, 2_000);
  }
=======
  // YAML copy handled in YamlPreview component
>>>>>>> a643a6cd

  function onStringInputChange(event: Event) {
    const target = event.target as HTMLInputElement;
    const { name, value } = target;

    if (name === "path") {
      if ($paramsTainted?.name) return;
      const name = inferSourceName(connector, value);
      if (name)
        paramsForm.update(
          ($form) => {
            $form.name = name;
            return $form;
          },
          { taint: false },
        );
    }
  }

  async function handleOnUpdate<
    T extends Record<string, unknown>,
    M = any,
    In extends Record<string, unknown> = T,
  >(event: {
    form: SuperValidated<T, M, In>;
    formEl: HTMLFormElement;
    cancel: () => void;
    result: Extract<ActionResult, { type: "success" | "failure" }>;
  }) {
    // Show Save Anyway button as soon as form submission starts - only for connector forms
    if (isConnectorForm) {
      showSaveAnyway = true;
    }

    if (!event.form.valid && !saveAnyway) return;

    const values = event.form.data;

    try {
<<<<<<< HEAD
      // Apply ClickHouse Cloud requirements if needed
      let processedValues = applyClickHouseCloudRequirements(values);
=======
      let processedValues = values;
>>>>>>> a643a6cd

      if (isMultiStepConnector && stepState.step === "source") {
        // Step 2: Create source with stored connector config
        await submitAddSourceForm(queryClient, connector, processedValues);
        onClose();
      } else if (isMultiStepConnector && stepState.step === "connector") {
        // Step 1: Create connector and transition to step 2
        await submitAddConnectorForm(queryClient, connector, processedValues);
        setConnectorConfig(processedValues);
        setStep("source");
        return; // Don't close the modal, just transition to step 2
      } else if (effectiveFormType === "source") {
        // Regular source form
        await submitAddSourceForm(queryClient, connector, processedValues);
        onClose();
      } else {
<<<<<<< HEAD
        await submitAddConnectorForm(
          queryClient,
          connector,
          processedValues,
          saveAnyway,
        );
      }

      onClose();
=======
        // Regular connector form
        await submitAddConnectorForm(queryClient, connector, processedValues);
        onClose();
      }
>>>>>>> a643a6cd
    } catch (e) {
      const { message, details } = normalizeConnectorError(
        connector.name ?? "",
        e,
      );

      // Keep error state for each form - match the display logic
      if (hasOnlyDsn() || connectionTab === "dsn") {
        dsnError = message;
        dsnErrorDetails = details;
      } else {
        paramsError = message;
        paramsErrorDetails = details;
      }
    } finally {
      // Reset saveAnyway state after submission completes
      saveAnyway = false;
    }
  }

  // Handle file upload for credential files
  async function handleFileUpload(file: File): Promise<string> {
    try {
      const content = await file.text();

      // Parse and re-stringify JSON to sanitize whitespace
      const parsedJson = JSON.parse(content);
      const sanitizedJson = JSON.stringify(parsedJson);

      // For BigQuery, try to extract project_id from the credentials JSON
      if (connector.name === "bigquery" && parsedJson.project_id) {
        // Update the project_id field in the form
        paramsForm.update(
          ($form) => {
            $form.project_id = parsedJson.project_id;
            return $form;
          },
          { taint: false },
        );
      }

      return sanitizedJson;
    } catch (error) {
      if (error instanceof SyntaxError) {
        throw new Error(`Invalid JSON file: ${error.message}`);
      }
      throw new Error(`Failed to read file: ${error.message}`);
    }
  }

  // Handle skip button for multi-step connectors
  function handleSkip() {
    if (!isMultiStepConnector || stepState.step !== "connector") return;

    // Store current form values and transition to step 2
    setConnectorConfig($paramsForm);
    setStep("source");
  }

  function handleBack() {
    if (isMultiStepConnector && stepState.step === "source") {
      // Go back to step 1 (connector configuration)
      setStep("connector");
    } else {
      // Use the original back behavior for non-multi-step or step 1
      onBack();
    }
  }
</script>

<div class="add-data-layout flex flex-col h-full w-full md:flex-row">
  <!-- LEFT SIDE PANEL -->
  <div
    class="add-data-form-panel flex-1 flex flex-col min-w-0 md:pr-0 pr-0 relative"
  >
    <div class="flex flex-col flex-grow {formHeight} overflow-y-auto p-6">
      {#if connector.name === "clickhouse"}
        <AddClickHouseForm
          {connector}
          {onClose}
          setError={(error, details) => {
            clickhouseError = error;
            clickhouseErrorDetails = details;
          }}
          bind:formId={clickhouseFormId}
          bind:submitting={clickhouseSubmitting}
          bind:isSubmitDisabled={clickhouseIsSubmitDisabled}
          bind:connectorType={clickhouseConnectorType}
          bind:connectionTab
          bind:paramsForm={clickhouseParamsForm}
          bind:dsnForm={clickhouseDsnForm}
          bind:showSaveAnyway={clickhouseShowSaveAnyway}
          bind:handleSaveAnyway={clickhouseHandleSaveAnyway}
          on:submitting
        />
      {:else if hasDsnFormOption}
        <Tabs
          bind:value={connectionTab}
          options={CONNECTION_TAB_OPTIONS}
          disableMarginTop
        >
          <TabsContent value="parameters">
            <form
              id={paramsFormId}
              class="pb-5 flex-grow overflow-y-auto"
              use:paramsEnhance
              on:submit|preventDefault={paramsSubmit}
            >
              <FormRenderer
                properties={filteredParamsProperties}
                form={paramsForm}
                errors={$paramsErrors}
                {onStringInputChange}
                uploadFile={handleFileUpload}
              />
            </form>
          </TabsContent>
          <TabsContent value="dsn">
            <form
              id={dsnFormId}
              class="pb-5 flex-grow overflow-y-auto"
              use:dsnEnhance
              on:submit|preventDefault={dsnSubmit}
            >
              <FormRenderer
                properties={filteredDsnProperties}
                form={dsnForm}
                errors={$dsnErrors}
                {onStringInputChange}
                uploadFile={handleFileUpload}
              />
            </form>
          </TabsContent>
        </Tabs>
      {:else if isConnectorForm && connector.configProperties?.some((property) => property.key === "dsn")}
        <!-- Connector with only DSN - show DSN form directly -->
        <form
          id={dsnFormId}
          class="pb-5 flex-grow overflow-y-auto"
          use:dsnEnhance
          on:submit|preventDefault={dsnSubmit}
        >
          <FormRenderer
            properties={filteredDsnProperties}
            form={dsnForm}
            errors={$dsnErrors}
            {onStringInputChange}
            uploadFile={handleFileUpload}
          />
        </form>
      {:else if isMultiStepConnector}
        {#if stepState.step === "connector"}
          <!-- GCS Step 1: Connector configuration -->
          <form
            id={paramsFormId}
            class="pb-5 flex-grow overflow-y-auto"
            use:paramsEnhance
            on:submit|preventDefault={paramsSubmit}
          >
            <GCSMultiStepForm
              properties={filteredParamsProperties}
              {paramsForm}
              paramsErrors={$paramsErrors}
              {onStringInputChange}
              {handleFileUpload}
            />
          </form>
        {:else}
          <!-- GCS Step 2: Source configuration -->
          <form
            id={paramsFormId}
            class="pb-5 flex-grow overflow-y-auto"
            use:paramsEnhance
            on:submit|preventDefault={paramsSubmit}
          >
            <FormRenderer
              properties={stepProperties}
              form={paramsForm}
              errors={$paramsErrors}
              {onStringInputChange}
              uploadFile={handleFileUpload}
            />
          </form>
        {/if}
      {:else}
        <form
          id={paramsFormId}
          class="pb-5 flex-grow overflow-y-auto"
          use:paramsEnhance
          on:submit|preventDefault={paramsSubmit}
        >
          <FormRenderer
            properties={filteredParamsProperties}
            form={paramsForm}
            errors={$paramsErrors}
            {onStringInputChange}
            uploadFile={handleFileUpload}
          />
        </form>
      {/if}
    </div>

    <!-- LEFT FOOTER -->
    <div
      class="w-full bg-white border-t border-gray-200 p-6 flex justify-between gap-2"
    >
<<<<<<< HEAD
      <Button onClick={onBack} type="secondary">Back</Button>

      <div class="flex gap-2">
        {#if shouldShowSaveAnywayButton}
          <Button
            disabled={false}
            loading={saveAnywayLoading}
            loadingCopy="Saving..."
            onClick={handleSaveAnyway}
            type="secondary"
          >
            Save Anyway
          </Button>
        {/if}

        <Button
          disabled={primaryDisabled}
          loading={primaryLoading}
          loadingCopy={primaryLoadingCopy}
          form={isClickhouse ? clickhouseFormId : formId}
          submitForm
          type="primary"
        >
          {primaryLabel}
=======
      <Button onClick={handleBack} type="secondary">Back</Button>

      <div class="flex gap-2">
        {#if isMultiStepConnector && stepState.step === "connector"}
          <Button onClick={handleSkip} type="secondary">Skip</Button>
        {/if}

        <Button
          disabled={connector.name === "clickhouse"
            ? clickhouseSubmitting || clickhouseIsSubmitDisabled
            : submitting || isSubmitDisabled}
          loading={connector.name === "clickhouse"
            ? clickhouseSubmitting
            : submitting}
          loadingCopy={connector.name === "clickhouse"
            ? "Connecting..."
            : "Testing connection..."}
          form={connector.name === "clickhouse" ? clickhouseFormId : formId}
          submitForm
          type="primary"
        >
          {#if connector.name === "clickhouse"}
            {#if clickhouseConnectorType === "rill-managed"}
              {#if clickhouseSubmitting}
                Connecting...
              {:else}
                Connect
              {/if}
            {:else if clickhouseSubmitting}
              Testing connection...
            {:else}
              Test and Connect
            {/if}
          {:else if isConnectorForm}
            {#if isMultiStepConnector && stepState.step === "connector"}
              {#if submitting}
                Testing connection...
              {:else}
                Test and Connect
              {/if}
            {:else if isMultiStepConnector && stepState.step === "source"}
              {#if submitting}
                Creating model...
              {:else}
                Test and Add data
              {/if}
            {:else if submitting}
              Testing connection...
            {:else}
              Test and Connect
            {/if}
          {:else}
            Test and Add data
          {/if}
>>>>>>> a643a6cd
        </Button>
      </div>
    </div>
  </div>

  <!-- RIGHT SIDE PANEL -->
  <div
    class="add-data-side-panel flex flex-col gap-6 p-6 bg-[#FAFAFA] w-full max-w-full border-l-0 border-t mt-6 pl-0 pt-6 md:w-96 md:min-w-[320px] md:max-w-[400px] md:border-l md:border-t-0 md:mt-0 md:pl-6"
  >
    {#if dsnError || paramsError || clickhouseError}
      <SubmissionError
        message={clickhouseError ??
          (hasOnlyDsn() || connectionTab === "dsn" ? dsnError : paramsError) ??
          ""}
        details={clickhouseErrorDetails ??
          (hasOnlyDsn() || connectionTab === "dsn"
            ? dsnErrorDetails
            : paramsErrorDetails) ??
          ""}
      />
    {/if}

    <YamlPreview
      title={isMultiStepConnector
        ? stepState.step === "connector"
          ? "Connector preview"
          : "Model preview"
        : isSourceForm
          ? "Model preview"
          : "Connector preview"}
      yaml={yamlPreview}
    />

    <NeedHelpText {connector} />
  </div>
</div><|MERGE_RESOLUTION|>--- conflicted
+++ resolved
@@ -31,11 +31,7 @@
   import NeedHelpText from "./NeedHelpText.svelte";
   import Tabs from "@rilldata/web-common/components/forms/Tabs.svelte";
   import { TabsContent } from "@rilldata/web-common/components/tabs";
-<<<<<<< HEAD
-  import { isEmpty, normalizeErrors, normalizeConnectorError } from "./utils";
-=======
-  import { isEmpty } from "./utils";
->>>>>>> a643a6cd
+  import { isEmpty, normalizeConnectorError } from "./utils";
   import {
     CONNECTION_TAB_OPTIONS,
     type ClickHouseConnectorType,
@@ -444,7 +440,6 @@
     }
   })();
 
-<<<<<<< HEAD
   $: isClickhouse = connector.name === "clickhouse";
 
   $: shouldShowSaveAnywayButton =
@@ -487,17 +482,6 @@
       return "Test and Add data";
     }
   })();
-
-  function copyYamlPreview() {
-    navigator.clipboard.writeText(yamlPreview);
-    copied = true;
-    setTimeout(() => {
-      copied = false;
-    }, 2_000);
-  }
-=======
-  // YAML copy handled in YamlPreview component
->>>>>>> a643a6cd
 
   function onStringInputChange(event: Event) {
     const target = event.target as HTMLInputElement;
@@ -537,12 +521,8 @@
     const values = event.form.data;
 
     try {
-<<<<<<< HEAD
       // Apply ClickHouse Cloud requirements if needed
       let processedValues = applyClickHouseCloudRequirements(values);
-=======
-      let processedValues = values;
->>>>>>> a643a6cd
 
       if (isMultiStepConnector && stepState.step === "source") {
         // Step 2: Create source with stored connector config
@@ -550,7 +530,12 @@
         onClose();
       } else if (isMultiStepConnector && stepState.step === "connector") {
         // Step 1: Create connector and transition to step 2
-        await submitAddConnectorForm(queryClient, connector, processedValues);
+        await submitAddConnectorForm(
+          queryClient,
+          connector,
+          processedValues,
+          true,
+        );
         setConnectorConfig(processedValues);
         setStep("source");
         return; // Don't close the modal, just transition to step 2
@@ -559,22 +544,15 @@
         await submitAddSourceForm(queryClient, connector, processedValues);
         onClose();
       } else {
-<<<<<<< HEAD
+        // Regular connector form
         await submitAddConnectorForm(
           queryClient,
           connector,
           processedValues,
-          saveAnyway,
+          true,
         );
-      }
-
-      onClose();
-=======
-        // Regular connector form
-        await submitAddConnectorForm(queryClient, connector, processedValues);
         onClose();
       }
->>>>>>> a643a6cd
     } catch (e) {
       const { message, details } = normalizeConnectorError(
         connector.name ?? "",
@@ -781,8 +759,7 @@
     <div
       class="w-full bg-white border-t border-gray-200 p-6 flex justify-between gap-2"
     >
-<<<<<<< HEAD
-      <Button onClick={onBack} type="secondary">Back</Button>
+      <Button onClick={handleBack} type="secondary">Back</Button>
 
       <div class="flex gap-2">
         {#if shouldShowSaveAnywayButton}
@@ -797,19 +774,6 @@
           </Button>
         {/if}
 
-        <Button
-          disabled={primaryDisabled}
-          loading={primaryLoading}
-          loadingCopy={primaryLoadingCopy}
-          form={isClickhouse ? clickhouseFormId : formId}
-          submitForm
-          type="primary"
-        >
-          {primaryLabel}
-=======
-      <Button onClick={handleBack} type="secondary">Back</Button>
-
-      <div class="flex gap-2">
         {#if isMultiStepConnector && stepState.step === "connector"}
           <Button onClick={handleSkip} type="secondary">Skip</Button>
         {/if}
@@ -861,7 +825,6 @@
           {:else}
             Test and Add data
           {/if}
->>>>>>> a643a6cd
         </Button>
       </div>
     </div>
