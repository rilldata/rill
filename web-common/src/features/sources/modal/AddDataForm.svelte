<script lang="ts">
  import { Button } from "@rilldata/web-common/components/button";

  import SubmissionError from "@rilldata/web-common/components/forms/SubmissionError.svelte";
  import { queryClient } from "@rilldata/web-common/lib/svelte-query/globalQueryClient";
  import { type V1ConnectorDriver } from "@rilldata/web-common/runtime-client";
  import type { ActionResult } from "@sveltejs/kit";
  import type { SuperValidated } from "sveltekit-superforms";

  import type { AddDataFormType, ConnectorType } from "./types";
  import AddClickHouseForm from "./AddClickHouseForm.svelte";
  import NeedHelpText from "./NeedHelpText.svelte";
  import Tabs from "@rilldata/web-common/components/forms/Tabs.svelte";
  import { TabsContent } from "@rilldata/web-common/components/tabs";
  import { isEmpty } from "./utils";
  import {
    CONNECTION_TAB_OPTIONS,
    type ClickHouseConnectorType,
  } from "./constants";
  import { getInitialFormValuesFromProperties } from "../sourceUtils";

  import { connectorStepStore } from "./connectorStepStore";
  import FormRenderer from "./FormRenderer.svelte";
  import YamlPreview from "./YamlPreview.svelte";
  import GCSMultiStepForm from "./GCSMultiStepForm.svelte";
  import { AddDataFormManager } from "./AddDataFormManager";
  import { hasOnlyDsn } from "./utils";
  import AddDataFormSection from "./AddDataFormSection.svelte";
<<<<<<< HEAD
  import TableExplorerForm from "./TableExplorerForm.svelte";
  import { goto } from "$app/navigation";
  import {
    createSqlModelFromTable,
    createYamlModelFromTable,
  } from "../../connectors/code-utils";
  import { runtime } from "@rilldata/web-common/runtime-client/runtime-store";
  import { useIsModelingSupportedForConnectorOLAP as useIsModelingSupportedForConnector } from "../../connectors/selectors";
=======
>>>>>>> 696eae88

  export let connector: V1ConnectorDriver;
  export let formType: AddDataFormType;
  export let isSubmitting: boolean;
  export let onBack: () => void;
  export let onClose: () => void;

  let saveAnyway = false;
  let showSaveAnyway = false;
  let connectionTab: ConnectorType = "parameters";

  // Wire manager-provided onUpdate after declaration below
  let handleOnUpdate: <
    T extends Record<string, unknown>,
    M = any,
    In extends Record<string, unknown> = T,
  >(event: {
    form: SuperValidated<T, M, In>;
    formEl: HTMLFormElement;
    cancel: () => void;
    result: Extract<ActionResult, { type: "success" | "failure" }>;
  }) => Promise<void> = async (_event) => {};
<<<<<<< HEAD

  const formManager = new AddDataFormManager({
    connector,
    formType,
    onParamsUpdate: (e: any) => handleOnUpdate(e),
    onDsnUpdate: (e: any) => handleOnUpdate(e),
  });

=======

  const formManager = new AddDataFormManager({
    connector,
    formType,
    onParamsUpdate: (e: any) => handleOnUpdate(e),
    onDsnUpdate: (e: any) => handleOnUpdate(e),
  });

>>>>>>> 696eae88
  const isMultiStepConnector = formManager.isMultiStepConnector;
  const isSourceForm = formManager.isSourceForm;
  const isConnectorForm = formManager.isConnectorForm;
  const onlyDsn = hasOnlyDsn(connector, isConnectorForm);
  $: stepState = $connectorStepStore;
  $: stepProperties =
    isMultiStepConnector && stepState.step === "source"
      ? (connector.sourceProperties ?? [])
      : properties;
  $: if (
    isMultiStepConnector &&
    stepState.step === "source" &&
    stepState.connectorConfig
  ) {
    // Initialize form with source properties and default values
    const sourceProperties = connector.sourceProperties ?? [];
    const initialValues = getInitialFormValuesFromProperties(sourceProperties);

    // Merge with stored connector config
    const combinedValues = { ...stepState.connectorConfig, ...initialValues };

    paramsForm.update(() => combinedValues, { taint: false });
  }

  // Form 1: Individual parameters
  const paramsFormId = formManager.paramsFormId;
  const properties = formManager.properties;
  const filteredParamsProperties = formManager.filteredParamsProperties;
  const {
    form: paramsForm,
    errors: paramsErrors,
    enhance: paramsEnhance,
    tainted: paramsTainted,
    submit: paramsSubmit,
    submitting: paramsSubmitting,
  } = formManager.params;
  let paramsError: string | null = null;
  let paramsErrorDetails: string | undefined = undefined;

  // Form 2: DSN
  // SuperForms are not meant to have dynamic schemas, so we use a different form instance for the DSN form
  const hasDsnFormOption = formManager.hasDsnFormOption;
  const dsnFormId = formManager.dsnFormId;
  const dsnProperties = formManager.dsnProperties;
  const filteredDsnProperties = formManager.filteredDsnProperties;
  const {
    form: dsnForm,
    errors: dsnErrors,
    enhance: dsnEnhance,
    tainted: dsnTainted,
    submit: dsnSubmit,
    submitting: dsnSubmitting,
  } = formManager.dsn;
  let dsnError: string | null = null;
  let dsnErrorDetails: string | undefined = undefined;

  let clickhouseError: string | null = null;
  let clickhouseErrorDetails: string | undefined = undefined;
  let clickhouseFormId: string = "";
  let clickhouseSubmitting: boolean;
  let clickhouseIsSubmitDisabled: boolean;
  let clickhouseConnectorType: ClickHouseConnectorType = "self-hosted";
  let clickhouseParamsForm;
  let clickhouseDsnForm;
  let clickhouseShowSaveAnyway: boolean = false;
<<<<<<< HEAD
  let selectedConnectorForModel = "";
  let selectedDatabaseForModel = "";
  let selectedSchemaForModel = "";
  let selectedTableForModel = "";
  let creatingModel = false;
  $: ({ instanceId } = $runtime);
  $: modelingSupportQuery = useIsModelingSupportedForConnector(
    instanceId,
    selectedConnectorForModel || "",
  );
  $: isModelingSupportedForSelected = $modelingSupportQuery.data || false;
=======
>>>>>>> 696eae88

  $: isSubmitDisabled = (() => {
    if (onlyDsn || connectionTab === "dsn") {
      // DSN form: check required DSN properties
      for (const property of dsnProperties) {
        const key = String(property.key);
        const value = $dsnForm[key];
        // DSN should be present even if not marked required in metadata
        const mustBePresent = property.required || key === "dsn";
        if (
          mustBePresent &&
          (isEmpty(value) || /**/ ($dsnErrors[key] as any)?.length)
        ) {
          return true;
        }
      }
      return false;
    } else {
      // Parameters form: check required properties
      // Use stepProperties for multi-step connectors, otherwise use properties
      const propertiesToCheck = isMultiStepConnector
        ? stepProperties
        : properties;

      for (const property of propertiesToCheck) {
        if (property.required) {
          const key = String(property.key);
          const value = $paramsForm[key];

          // Normal validation for all properties
          if (isEmpty(value) || /**/ ($paramsErrors[key] as any)?.length)
            return true;
        }
      }
      return false;
    }
  })();

  $: formId = formManager.getActiveFormId({ connectionTab, onlyDsn });

  $: submitting = (() => {
    if (onlyDsn || connectionTab === "dsn") {
      return $dsnSubmitting;
    } else {
      return $paramsSubmitting;
    }
  })();

  $: isSubmitting = submitting;

  // Reset errors when form is modified
  $: (() => {
    if (onlyDsn || connectionTab === "dsn") {
      if ($dsnTainted) dsnError = null;
    } else {
      if ($paramsTainted) paramsError = null;
    }
  })();

  // Clear errors when switching tabs
  $: (() => {
    if (hasDsnFormOption) {
      if (connectionTab === "dsn") {
        paramsError = null;
        paramsErrorDetails = undefined;
      } else {
        dsnError = null;
        dsnErrorDetails = undefined;
      }
    }
  })();

  async function handleSaveAnyway() {
    // Save Anyway should only work for connector forms
    if (!isConnectorForm) {
      return;
    }

    // For other connectors, use manager helper
    saveAnyway = true;
    const values =
      connector.name === "clickhouse"
        ? connectionTab === "dsn"
          ? $clickhouseDsnForm
          : $clickhouseParamsForm
        : onlyDsn || connectionTab === "dsn"
          ? $dsnForm
          : $paramsForm;
    if (connector.name === "clickhouse") {
      clickhouseSubmitting = true;
    }
    const result = await formManager.saveConnectorAnyway({
      queryClient,
      values,
      clickhouseConnectorType,
    });
    if (result.ok) {
      onClose();
    } else {
      if (connector.name === "clickhouse") {
        if (connectionTab === "dsn") {
          dsnError = result.message;
          dsnErrorDetails = result.details;
        } else {
          paramsError = result.message;
          paramsErrorDetails = result.details;
        }
      } else if (onlyDsn || connectionTab === "dsn") {
        dsnError = result.message;
        dsnErrorDetails = result.details;
      } else {
        paramsError = result.message;
        paramsErrorDetails = result.details;
      }
    }
    saveAnyway = false;
    if (connector.name === "clickhouse") {
      clickhouseSubmitting = false;
    }
<<<<<<< HEAD
  }

  $: yamlPreview = formManager.computeYamlPreview({
    connectionTab,
    onlyDsn,
    filteredParamsProperties,
    filteredDsnProperties,
    stepState,
    isMultiStepConnector,
    isConnectorForm,
    paramsFormValues: $paramsForm,
    dsnFormValues: $dsnForm,
    clickhouseConnectorType,
    clickhouseParamsValues: $clickhouseParamsForm,
    clickhouseDsnValues: $clickhouseDsnForm,
  });
  $: isClickhouse = connector.name === "clickhouse";
  $: shouldShowSaveAnywayButton =
    isConnectorForm && (showSaveAnyway || clickhouseShowSaveAnyway);
  $: saveAnywayLoading = isClickhouse
    ? clickhouseSubmitting && saveAnyway
    : submitting && saveAnyway;

  handleOnUpdate = formManager.makeOnUpdate({
    onClose,
    queryClient,
    getConnectionTab: () => connectionTab,
    setParamsError: (message: string | null, details?: string) => {
      paramsError = message;
      paramsErrorDetails = details;
    },
    setDsnError: (message: string | null, details?: string) => {
      dsnError = message;
      dsnErrorDetails = details;
    },
  });

  async function handleFileUpload(file: File): Promise<string> {
    return formManager.handleFileUpload(file);
  }

  function onStringInputChange(event: Event) {
    formManager.onStringInputChange(
      event,
      $paramsTainted as Record<string, boolean> | null | undefined,
    );
  }

  async function handleCreateModel() {
    if (!selectedConnectorForModel || !selectedTableForModel) return;
    try {
      creatingModel = true;
      const [newModelPath] = isModelingSupportedForSelected
        ? await createSqlModelFromTable(
            queryClient,
            selectedConnectorForModel,
            selectedDatabaseForModel,
            selectedSchemaForModel,
            selectedTableForModel,
          )
        : await createYamlModelFromTable(
            queryClient,
            selectedConnectorForModel,
            selectedDatabaseForModel,
            selectedSchemaForModel,
            selectedTableForModel,
          );
      await goto(`/files${newModelPath}`);
      onClose();
    } finally {
      creatingModel = false;
    }
=======
  }

  $: yamlPreview = formManager.computeYamlPreview({
    connectionTab,
    onlyDsn,
    filteredParamsProperties,
    filteredDsnProperties,
    stepState,
    isMultiStepConnector,
    isConnectorForm,
    paramsFormValues: $paramsForm,
    dsnFormValues: $dsnForm,
    clickhouseConnectorType,
    clickhouseParamsValues: $clickhouseParamsForm,
    clickhouseDsnValues: $clickhouseDsnForm,
  });
  $: isClickhouse = connector.name === "clickhouse";
  $: shouldShowSaveAnywayButton =
    isConnectorForm && (showSaveAnyway || clickhouseShowSaveAnyway);
  $: saveAnywayLoading = isClickhouse
    ? clickhouseSubmitting && saveAnyway
    : submitting && saveAnyway;

  handleOnUpdate = formManager.makeOnUpdate({
    onClose,
    queryClient,
    getConnectionTab: () => connectionTab,
    setParamsError: (message: string | null, details?: string) => {
      paramsError = message;
      paramsErrorDetails = details;
    },
    setDsnError: (message: string | null, details?: string) => {
      dsnError = message;
      dsnErrorDetails = details;
    },
  });

  async function handleFileUpload(file: File): Promise<string> {
    return formManager.handleFileUpload(file);
  }

  function onStringInputChange(event: Event) {
    formManager.onStringInputChange(
      event,
      $paramsTainted as Record<string, boolean> | null | undefined,
    );
>>>>>>> 696eae88
  }
</script>

<div class="add-data-layout flex flex-col h-full w-full md:flex-row">
  <!-- LEFT SIDE PANEL -->
  <div
    class="add-data-form-panel flex-1 flex flex-col min-w-0 md:pr-0 pr-0 relative"
  >
    <div
      class="flex flex-col flex-grow {formManager.formHeight} overflow-y-auto p-6"
    >
<<<<<<< HEAD
      {#if stepState.step === "explorer"}
        <!-- Step 3: Table Explorer (for supported connectors) -->
        <TableExplorerForm
          onSelect={(detail) => {
            selectedConnectorForModel = detail.connector;
            selectedDatabaseForModel = detail.database;
            selectedSchemaForModel = detail.schema;
            selectedTableForModel = detail.table;
          }}
        />
      {:else if connector.name === "clickhouse"}
=======
      {#if connector.name === "clickhouse"}
>>>>>>> 696eae88
        <AddClickHouseForm
          {connector}
          {onClose}
          setError={(error, details) => {
            clickhouseError = error;
            clickhouseErrorDetails = details;
          }}
          bind:formId={clickhouseFormId}
          bind:isSubmitting={clickhouseSubmitting}
          bind:isSubmitDisabled={clickhouseIsSubmitDisabled}
          bind:connectorType={clickhouseConnectorType}
          bind:connectionTab
          bind:paramsForm={clickhouseParamsForm}
          bind:dsnForm={clickhouseDsnForm}
          bind:showSaveAnyway={clickhouseShowSaveAnyway}
        />
      {:else if hasDsnFormOption}
        <Tabs
          bind:value={connectionTab}
          options={CONNECTION_TAB_OPTIONS}
          disableMarginTop
        >
          <TabsContent value="parameters">
            <AddDataFormSection
              id={paramsFormId}
              enhance={paramsEnhance}
              onSubmit={paramsSubmit}
            >
              <FormRenderer
                properties={filteredParamsProperties}
                form={paramsForm}
                errors={$paramsErrors}
                {onStringInputChange}
                uploadFile={handleFileUpload}
              />
            </AddDataFormSection>
          </TabsContent>
          <TabsContent value="dsn">
            <AddDataFormSection
              id={dsnFormId}
              enhance={dsnEnhance}
              onSubmit={dsnSubmit}
            >
              <FormRenderer
                properties={filteredDsnProperties}
                form={dsnForm}
                errors={$dsnErrors}
                {onStringInputChange}
                uploadFile={handleFileUpload}
              />
            </AddDataFormSection>
          </TabsContent>
        </Tabs>
      {:else if isConnectorForm && connector.configProperties?.some((property) => property.key === "dsn")}
        <!-- Connector with only DSN - show DSN form directly -->
        <AddDataFormSection
          id={dsnFormId}
          enhance={dsnEnhance}
          onSubmit={dsnSubmit}
        >
          <FormRenderer
            properties={filteredDsnProperties}
            form={dsnForm}
            errors={$dsnErrors}
            {onStringInputChange}
            uploadFile={handleFileUpload}
          />
        </AddDataFormSection>
      {:else if isMultiStepConnector}
        {#if stepState.step === "connector"}
          <!-- GCS Step 1: Connector configuration -->
          <AddDataFormSection
            id={paramsFormId}
            enhance={paramsEnhance}
            onSubmit={paramsSubmit}
          >
            <GCSMultiStepForm
              properties={filteredParamsProperties}
              {paramsForm}
              paramsErrors={$paramsErrors}
              {onStringInputChange}
              {handleFileUpload}
            />
          </AddDataFormSection>
        {:else}
          <!-- GCS Step 2: Source configuration -->
          <AddDataFormSection
            id={paramsFormId}
            enhance={paramsEnhance}
            onSubmit={paramsSubmit}
          >
            <FormRenderer
              properties={stepProperties}
              form={paramsForm}
              errors={$paramsErrors}
              {onStringInputChange}
              uploadFile={handleFileUpload}
            />
          </AddDataFormSection>
        {/if}
      {:else}
        <AddDataFormSection
          id={paramsFormId}
          enhance={paramsEnhance}
          onSubmit={paramsSubmit}
        >
          <FormRenderer
            properties={filteredParamsProperties}
            form={paramsForm}
            errors={$paramsErrors}
            {onStringInputChange}
            uploadFile={handleFileUpload}
          />
        </AddDataFormSection>
      {/if}
    </div>

    <!-- LEFT FOOTER -->
    <div
      class="w-full bg-surface border-t border-gray-200 p-6 flex justify-between gap-2"
    >
      <Button onClick={() => formManager.handleBack(onBack)} type="secondary"
        >Back</Button
      >

      <div class="flex gap-2">
        {#if shouldShowSaveAnywayButton}
          <Button
            disabled={false}
            loading={saveAnywayLoading}
            loadingCopy="Saving..."
            onClick={handleSaveAnyway}
            type="secondary"
          >
            Save Anyway
          </Button>
        {/if}

        {#if isMultiStepConnector && stepState.step === "connector"}
          <Button onClick={() => formManager.handleSkip()} type="secondary"
            >Skip</Button
          >
        {/if}

<<<<<<< HEAD
        {#if stepState.step !== "explorer"}
          <Button
            disabled={connector.name === "clickhouse"
              ? clickhouseSubmitting || clickhouseIsSubmitDisabled
              : submitting || isSubmitDisabled}
            loading={connector.name === "clickhouse"
              ? clickhouseSubmitting
              : submitting}
            loadingCopy={connector.name === "clickhouse"
              ? "Connecting..."
              : "Testing connection..."}
            form={connector.name === "clickhouse" ? clickhouseFormId : formId}
            submitForm
            type="primary"
          >
            {formManager.getPrimaryButtonLabel({
              isConnectorForm,
              step: stepState.step,
              submitting,
              clickhouseConnectorType,
              clickhouseSubmitting,
            })}
          </Button>
        {:else}
          <Button
            disabled={!selectedTableForModel || creatingModel}
            loading={creatingModel}
            loadingCopy="Creating model..."
            onClick={handleCreateModel}
            type="primary"
          >
            Create model
          </Button>
        {/if}
=======
        <Button
          disabled={connector.name === "clickhouse"
            ? clickhouseSubmitting || clickhouseIsSubmitDisabled
            : submitting || isSubmitDisabled}
          loading={connector.name === "clickhouse"
            ? clickhouseSubmitting
            : submitting}
          loadingCopy={connector.name === "clickhouse"
            ? "Connecting..."
            : "Testing connection..."}
          form={connector.name === "clickhouse" ? clickhouseFormId : formId}
          submitForm
          type="primary"
        >
          {formManager.getPrimaryButtonLabel({
            isConnectorForm,
            step: stepState.step,
            submitting,
            clickhouseConnectorType,
            clickhouseSubmitting,
          })}
        </Button>
>>>>>>> 696eae88
      </div>
    </div>
  </div>

  <!-- RIGHT SIDE PANEL -->
<<<<<<< HEAD
  {#if stepState.step !== "explorer"}
    <div
      class="add-data-side-panel flex flex-col gap-6 p-6 bg-[#FAFAFA] w-full max-w-full border-l-0 border-t mt-6 pl-0 pt-6 md:w-96 md:min-w-[320px] md:max-w-[400px] md:border-l md:border-t-0 md:mt-0 md:pl-6"
    >
      {#if dsnError || paramsError || clickhouseError}
        <SubmissionError
          message={clickhouseError ??
            (onlyDsn || connectionTab === "dsn" ? dsnError : paramsError) ??
            ""}
          details={clickhouseErrorDetails ??
            (onlyDsn || connectionTab === "dsn"
              ? dsnErrorDetails
              : paramsErrorDetails) ??
            ""}
        />
      {/if}

      <YamlPreview
        title={isMultiStepConnector
          ? stepState.step === "connector"
            ? "Connector preview"
            : "Model preview"
          : isSourceForm
            ? "Model preview"
            : "Connector preview"}
        yaml={yamlPreview}
=======
  <div
    class="add-data-side-panel flex flex-col gap-6 p-6 bg-surface w-full max-w-full border-l-0 border-t mt-6 pl-0 pt-6 md:w-96 md:min-w-[320px] md:max-w-[400px] md:border-l md:border-t-0 md:mt-0 md:pl-6"
  >
    {#if dsnError || paramsError || clickhouseError}
      <SubmissionError
        message={clickhouseError ??
          (onlyDsn || connectionTab === "dsn" ? dsnError : paramsError) ??
          ""}
        details={clickhouseErrorDetails ??
          (onlyDsn || connectionTab === "dsn"
            ? dsnErrorDetails
            : paramsErrorDetails) ??
          ""}
>>>>>>> 696eae88
      />

      <NeedHelpText {connector} />
    </div>
  {/if}
</div><|MERGE_RESOLUTION|>--- conflicted
+++ resolved
@@ -26,7 +26,6 @@
   import { AddDataFormManager } from "./AddDataFormManager";
   import { hasOnlyDsn } from "./utils";
   import AddDataFormSection from "./AddDataFormSection.svelte";
-<<<<<<< HEAD
   import TableExplorerForm from "./TableExplorerForm.svelte";
   import { goto } from "$app/navigation";
   import {
@@ -35,8 +34,6 @@
   } from "../../connectors/code-utils";
   import { runtime } from "@rilldata/web-common/runtime-client/runtime-store";
   import { useIsModelingSupportedForConnectorOLAP as useIsModelingSupportedForConnector } from "../../connectors/selectors";
-=======
->>>>>>> 696eae88
 
   export let connector: V1ConnectorDriver;
   export let formType: AddDataFormType;
@@ -59,7 +56,6 @@
     cancel: () => void;
     result: Extract<ActionResult, { type: "success" | "failure" }>;
   }) => Promise<void> = async (_event) => {};
-<<<<<<< HEAD
 
   const formManager = new AddDataFormManager({
     connector,
@@ -68,16 +64,6 @@
     onDsnUpdate: (e: any) => handleOnUpdate(e),
   });
 
-=======
-
-  const formManager = new AddDataFormManager({
-    connector,
-    formType,
-    onParamsUpdate: (e: any) => handleOnUpdate(e),
-    onDsnUpdate: (e: any) => handleOnUpdate(e),
-  });
-
->>>>>>> 696eae88
   const isMultiStepConnector = formManager.isMultiStepConnector;
   const isSourceForm = formManager.isSourceForm;
   const isConnectorForm = formManager.isConnectorForm;
@@ -143,7 +129,6 @@
   let clickhouseParamsForm;
   let clickhouseDsnForm;
   let clickhouseShowSaveAnyway: boolean = false;
-<<<<<<< HEAD
   let selectedConnectorForModel = "";
   let selectedDatabaseForModel = "";
   let selectedSchemaForModel = "";
@@ -155,8 +140,6 @@
     selectedConnectorForModel || "",
   );
   $: isModelingSupportedForSelected = $modelingSupportQuery.data || false;
-=======
->>>>>>> 696eae88
 
   $: isSubmitDisabled = (() => {
     if (onlyDsn || connectionTab === "dsn") {
@@ -276,7 +259,6 @@
     if (connector.name === "clickhouse") {
       clickhouseSubmitting = false;
     }
-<<<<<<< HEAD
   }
 
   $: yamlPreview = formManager.computeYamlPreview({
@@ -349,54 +331,6 @@
     } finally {
       creatingModel = false;
     }
-=======
-  }
-
-  $: yamlPreview = formManager.computeYamlPreview({
-    connectionTab,
-    onlyDsn,
-    filteredParamsProperties,
-    filteredDsnProperties,
-    stepState,
-    isMultiStepConnector,
-    isConnectorForm,
-    paramsFormValues: $paramsForm,
-    dsnFormValues: $dsnForm,
-    clickhouseConnectorType,
-    clickhouseParamsValues: $clickhouseParamsForm,
-    clickhouseDsnValues: $clickhouseDsnForm,
-  });
-  $: isClickhouse = connector.name === "clickhouse";
-  $: shouldShowSaveAnywayButton =
-    isConnectorForm && (showSaveAnyway || clickhouseShowSaveAnyway);
-  $: saveAnywayLoading = isClickhouse
-    ? clickhouseSubmitting && saveAnyway
-    : submitting && saveAnyway;
-
-  handleOnUpdate = formManager.makeOnUpdate({
-    onClose,
-    queryClient,
-    getConnectionTab: () => connectionTab,
-    setParamsError: (message: string | null, details?: string) => {
-      paramsError = message;
-      paramsErrorDetails = details;
-    },
-    setDsnError: (message: string | null, details?: string) => {
-      dsnError = message;
-      dsnErrorDetails = details;
-    },
-  });
-
-  async function handleFileUpload(file: File): Promise<string> {
-    return formManager.handleFileUpload(file);
-  }
-
-  function onStringInputChange(event: Event) {
-    formManager.onStringInputChange(
-      event,
-      $paramsTainted as Record<string, boolean> | null | undefined,
-    );
->>>>>>> 696eae88
   }
 </script>
 
@@ -408,7 +342,6 @@
     <div
       class="flex flex-col flex-grow {formManager.formHeight} overflow-y-auto p-6"
     >
-<<<<<<< HEAD
       {#if stepState.step === "explorer"}
         <!-- Step 3: Table Explorer (for supported connectors) -->
         <TableExplorerForm
@@ -420,9 +353,6 @@
           }}
         />
       {:else if connector.name === "clickhouse"}
-=======
-      {#if connector.name === "clickhouse"}
->>>>>>> 696eae88
         <AddClickHouseForm
           {connector}
           {onClose}
@@ -567,7 +497,6 @@
           >
         {/if}
 
-<<<<<<< HEAD
         {#if stepState.step !== "explorer"}
           <Button
             disabled={connector.name === "clickhouse"
@@ -602,36 +531,11 @@
             Create model
           </Button>
         {/if}
-=======
-        <Button
-          disabled={connector.name === "clickhouse"
-            ? clickhouseSubmitting || clickhouseIsSubmitDisabled
-            : submitting || isSubmitDisabled}
-          loading={connector.name === "clickhouse"
-            ? clickhouseSubmitting
-            : submitting}
-          loadingCopy={connector.name === "clickhouse"
-            ? "Connecting..."
-            : "Testing connection..."}
-          form={connector.name === "clickhouse" ? clickhouseFormId : formId}
-          submitForm
-          type="primary"
-        >
-          {formManager.getPrimaryButtonLabel({
-            isConnectorForm,
-            step: stepState.step,
-            submitting,
-            clickhouseConnectorType,
-            clickhouseSubmitting,
-          })}
-        </Button>
->>>>>>> 696eae88
       </div>
     </div>
   </div>
 
   <!-- RIGHT SIDE PANEL -->
-<<<<<<< HEAD
   {#if stepState.step !== "explorer"}
     <div
       class="add-data-side-panel flex flex-col gap-6 p-6 bg-[#FAFAFA] w-full max-w-full border-l-0 border-t mt-6 pl-0 pt-6 md:w-96 md:min-w-[320px] md:max-w-[400px] md:border-l md:border-t-0 md:mt-0 md:pl-6"
@@ -658,21 +562,6 @@
             ? "Model preview"
             : "Connector preview"}
         yaml={yamlPreview}
-=======
-  <div
-    class="add-data-side-panel flex flex-col gap-6 p-6 bg-surface w-full max-w-full border-l-0 border-t mt-6 pl-0 pt-6 md:w-96 md:min-w-[320px] md:max-w-[400px] md:border-l md:border-t-0 md:mt-0 md:pl-6"
-  >
-    {#if dsnError || paramsError || clickhouseError}
-      <SubmissionError
-        message={clickhouseError ??
-          (onlyDsn || connectionTab === "dsn" ? dsnError : paramsError) ??
-          ""}
-        details={clickhouseErrorDetails ??
-          (onlyDsn || connectionTab === "dsn"
-            ? dsnErrorDetails
-            : paramsErrorDetails) ??
-          ""}
->>>>>>> 696eae88
       />
 
       <NeedHelpText {connector} />
