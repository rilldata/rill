--- conflicted
+++ resolved
@@ -415,7 +415,6 @@
       let processedValues = values;
 
       if (formType === "source") {
-<<<<<<< HEAD
         await submitAddSourceForm(queryClient, connector, values, saveAnyway);
       } else {
         await submitAddConnectorForm(
@@ -424,11 +423,6 @@
           values,
           saveAnyway,
         );
-=======
-        await submitAddSourceForm(queryClient, connector, processedValues);
-      } else {
-        await submitAddConnectorForm(queryClient, connector, processedValues);
->>>>>>> 77f96b4a
       }
       onClose();
     } catch (e) {
