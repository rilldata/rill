<script lang="ts">
  import { Button } from "@rilldata/web-common/components/button";
  import InformationalField from "@rilldata/web-common/components/forms/InformationalField.svelte";
  import Input from "@rilldata/web-common/components/forms/Input.svelte";
  import SubmissionError from "@rilldata/web-common/components/forms/SubmissionError.svelte";
  import { queryClient } from "@rilldata/web-common/lib/svelte-query/globalQueryClient";
  import {
    ConnectorDriverPropertyType,
    type V1ConnectorDriver,
  } from "@rilldata/web-common/runtime-client";
  import type { ActionResult } from "@sveltejs/kit";
  import { createEventDispatcher } from "svelte";
  import {
    defaults,
    superForm,
    type SuperValidated,
  } from "sveltekit-superforms";
  import { yup } from "sveltekit-superforms/adapters";
  import {
    inferSourceName,
    prepareSourceFormData,
    compileSourceYAML,
  } from "../sourceUtils";
  import { humanReadableErrorMessage } from "../errors/errors";
  import {
    submitAddConnectorForm,
    submitAddSourceForm,
  } from "./submitAddDataForm";
  import type { AddDataFormType, ConnectorType } from "./types";
  import { dsnSchema, getYupSchema } from "./yupSchemas";
  import AddClickHouseForm from "./AddClickHouseForm.svelte";
  import Checkbox from "@rilldata/web-common/components/forms/Checkbox.svelte";
  import NeedHelpText from "./NeedHelpText.svelte";
  import Tabs from "@rilldata/web-common/components/forms/Tabs.svelte";
  import { TabsContent } from "@rilldata/web-common/components/tabs";
  import { isEmpty, normalizeErrors } from "./utils";
  import {
    CONNECTION_TAB_OPTIONS,
    GCS_AUTH_OPTIONS,
    type ClickHouseConnectorType,
    type GCSAuthMethod,
  } from "./constants";
  import { getInitialFormValuesFromProperties } from "../sourceUtils";
  import { compileConnectorYAML } from "../../connectors/code-utils";
  import CopyIcon from "@rilldata/web-common/components/icons/CopyIcon.svelte";
  import Check from "@rilldata/web-common/components/icons/Check.svelte";
  import CredentialsInput from "@rilldata/web-common/components/forms/CredentialsInput.svelte";
<<<<<<< HEAD
  import Radio from "@rilldata/web-common/components/forms/Radio.svelte";
=======
>>>>>>> 77f96b4a

  const dispatch = createEventDispatcher();

  export let connector: V1ConnectorDriver;
  export let formType: AddDataFormType;
  export let onBack: () => void;
  export let onClose: () => void;

  const isSourceForm = formType === "source";
  const isConnectorForm = formType === "connector";

  let copied = false;
  let connectionTab: ConnectorType = "parameters";
  let gcsAuthMethod: GCSAuthMethod = "credentials";

  // Form 1: Individual parameters
  const paramsFormId = `add-data-${connector.name}-form`;
  const properties =
    (isSourceForm
      ? connector.sourceProperties
      : connector.configProperties?.filter(
          (property) => property.key !== "dsn",
        )) ?? [];

  // Filter properties based on connector type
  const filteredParamsProperties = (() => {
    // FIXME: https://linear.app/rilldata/issue/APP-408/support-ducklake-in-the-ui
    if (connector.name === "duckdb") {
      return properties.filter(
        (property) => property.key !== "attach" && property.key !== "mode",
      );
    }
    // For other connectors, filter out noPrompt properties
    return properties.filter((property) => !property.noPrompt);
  })();
  const schema = yup(getYupSchema[connector.name as keyof typeof getYupSchema]);
  const initialFormValues = getInitialFormValuesFromProperties(properties);
  const {
    form: paramsForm,
    errors: paramsErrors,
    enhance: paramsEnhance,
    tainted: paramsTainted,
    submit: paramsSubmit,
    submitting: paramsSubmitting,
  } = superForm(initialFormValues, {
    SPA: true,
    validators: schema,
    onUpdate: handleOnUpdate,
    resetForm: false,
  });
  let paramsError: string | null = null;
  let paramsErrorDetails: string | undefined = undefined;

  // Form 2: DSN
  // SuperForms are not meant to have dynamic schemas, so we use a different form instance for the DSN form
  const hasDsnFormOption =
    isConnectorForm &&
    connector.configProperties?.some((property) => property.key === "dsn") &&
    connector.configProperties?.some((property) => property.key !== "dsn");
  const dsnFormId = `add-data-${connector.name}-dsn-form`;
  const dsnProperties =
    connector.configProperties?.filter((property) => property.key === "dsn") ??
    [];

  const filteredDsnProperties = dsnProperties;
  const dsnYupSchema = yup(dsnSchema);
  const {
    form: dsnForm,
    errors: dsnErrors,
    enhance: dsnEnhance,
    tainted: dsnTainted,
    submit: dsnSubmit,
    submitting: dsnSubmitting,
  } = superForm(defaults(dsnYupSchema), {
    SPA: true,
    validators: dsnYupSchema,
    onUpdate: handleOnUpdate,
    resetForm: false,
  });
  let dsnError: string | null = null;
  let dsnErrorDetails: string | undefined = undefined;

  let clickhouseError: string | null = null;
  let clickhouseErrorDetails: string | undefined = undefined;

  let clickhouseFormId: string = "";
  let clickhouseSubmitting: boolean;
  let clickhouseIsSubmitDisabled: boolean;
  let clickhouseConnectorType: ClickHouseConnectorType = "self-hosted";
  let clickhouseParamsForm;
  let clickhouseDsnForm;

  // Helper function to check if connector only has DSN (no tabs)
  function hasOnlyDsn() {
    return (
      isConnectorForm &&
      connector.configProperties?.some((property) => property.key === "dsn") &&
      !connector.configProperties?.some((property) => property.key !== "dsn")
    );
  }

  // Compute disabled state for the submit button
  $: isSubmitDisabled = (() => {
    if (hasOnlyDsn() || connectionTab === "dsn") {
      // DSN form: check required DSN properties
      for (const property of dsnProperties) {
        if (property.required) {
          const key = String(property.key);
          const value = $dsnForm[key];
          if (isEmpty(value) || $dsnErrors[key]?.length) return true;
        }
      }
      return false;
    } else {
      // Parameters form: check required properties
      for (const property of properties) {
        if (property.required) {
          const key = String(property.key);
          const value = $paramsForm[key];

          // Normal validation for all properties
          if (isEmpty(value) || $paramsErrors[key]?.length) return true;
        }
      }
      return false;
    }
  })();

  $: formId = (() => {
    if (hasOnlyDsn() || connectionTab === "dsn") {
      return dsnFormId;
    } else {
      return paramsFormId;
    }
  })();

  $: submitting = (() => {
    if (hasOnlyDsn() || connectionTab === "dsn") {
      return $dsnSubmitting;
    } else {
      return $paramsSubmitting;
    }
  })();

  // Reset errors when form is modified
  $: (() => {
    if (hasOnlyDsn() || connectionTab === "dsn") {
      if ($dsnTainted) dsnError = null;
    } else {
      if ($paramsTainted) paramsError = null;
    }
  })();

  // Clear errors when switching tabs
  $: (() => {
    if (hasDsnFormOption) {
      if (connectionTab === "dsn") {
        paramsError = null;
        paramsErrorDetails = undefined;
      } else {
        dsnError = null;
        dsnErrorDetails = undefined;
      }
    }
  })();

  // Emit the submitting state to the parent
  $: dispatch("submitting", { submitting });

  function getClickHouseYamlPreview(
    values: Record<string, unknown>,
    connectorType: ClickHouseConnectorType,
  ) {
    // Convert connectorType to managed boolean for YAML compatibility
    const managed = connectorType === "rill-managed";

    // Ensure ClickHouse Cloud specific requirements are met in preview
    const previewValues = { ...values, managed } as Record<string, unknown>;
    if (connectorType === "clickhouse-cloud") {
      previewValues.ssl = true;
      previewValues.port = "8443";
    }

    return compileConnectorYAML(connector, previewValues, {
      fieldFilter: (property) => {
        // When in DSN mode, don't filter out noPrompt properties
        // because the DSN field itself might have noPrompt: true
        if (hasOnlyDsn() || connectionTab === "dsn") {
          return true; // Show all DSN properties
        }
        return !property.noPrompt;
      },
      orderedProperties:
        connectionTab === "dsn"
          ? filteredDsnProperties
          : filteredParamsProperties,
    });
  }

  function getConnectorYamlPreview(values: Record<string, unknown>) {
    return compileConnectorYAML(connector, values, {
      fieldFilter: (property) => {
        // When in DSN mode, don't filter out noPrompt properties
        // because the DSN field itself might have noPrompt: true
        if (hasOnlyDsn() || connectionTab === "dsn") {
          return true; // Show all DSN properties
        }
        return !property.noPrompt;
      },
      orderedProperties:
        hasOnlyDsn() || connectionTab === "dsn"
          ? filteredDsnProperties
          : filteredParamsProperties,
    });
  }

  function getSourceYamlPreview(values: Record<string, unknown>) {
    const [rewrittenConnector, rewrittenFormValues] = prepareSourceFormData(
      connector,
      values,
    );

    // Check if the connector was rewritten to DuckDB
    const isRewrittenToDuckDb = rewrittenConnector.name === "duckdb";

    if (isRewrittenToDuckDb) {
      return compileSourceYAML(rewrittenConnector, rewrittenFormValues);
    } else {
      return getConnectorYamlPreview(rewrittenFormValues);
    }
  }

  $: yamlPreview = (() => {
    // ClickHouse special case
    if (connector.name === "clickhouse") {
      // Reactive form values
      const values =
        connectionTab === "dsn" ? $clickhouseDsnForm : $clickhouseParamsForm;
      return getClickHouseYamlPreview(values, clickhouseConnectorType);
    }

    const values =
      hasOnlyDsn() || connectionTab === "dsn" ? $dsnForm : $paramsForm;

    if (isConnectorForm) {
      // Connector form
      return getConnectorYamlPreview(values);
    } else {
      // Source form
      return getSourceYamlPreview(values);
    }
  })();

  function copyYamlPreview() {
    navigator.clipboard.writeText(yamlPreview);
    copied = true;
    setTimeout(() => {
      copied = false;
    }, 2_000);
  }

  function onStringInputChange(event: Event) {
    const target = event.target as HTMLInputElement;
    const { name, value } = target;

    if (name === "path") {
      if ($paramsTainted?.name) return;
      const name = inferSourceName(connector, value);
      if (name)
        paramsForm.update(
          ($form) => {
            $form.name = name;
            return $form;
          },
          { taint: false },
        );
    }
  }

  async function handleOnUpdate<
    T extends Record<string, unknown>,
    M = any,
    In extends Record<string, unknown> = T,
  >(event: {
    form: SuperValidated<T, M, In>;
    formEl: HTMLFormElement;
    cancel: () => void;
    result: Extract<ActionResult, { type: "success" | "failure" }>;
  }) {
    if (!event.form.valid) return;
    const values = event.form.data;

    try {
<<<<<<< HEAD
      // For GCS, modify the form data based on authentication method
=======
      // Use values as-is
>>>>>>> 77f96b4a
      let processedValues = values;

      if (formType === "source") {
        await submitAddSourceForm(queryClient, connector, processedValues);
      } else {
        await submitAddConnectorForm(queryClient, connector, processedValues);
      }
      onClose();
    } catch (e) {
      let error: string;
      let details: string | undefined = undefined;

      // Handle different error types
      if (e instanceof Error) {
        error = e.message;
        details = undefined;
      } else if (e?.message && e?.details) {
        error = e.message;
        details = e.details !== e.message ? e.details : undefined;
      } else if (e?.response?.data) {
        const originalMessage = e.response.data.message;
        const humanReadable = humanReadableErrorMessage(
          connector.name,
          e.response.data.code,
          originalMessage,
        );
        error = humanReadable;
        details =
          humanReadable !== originalMessage ? originalMessage : undefined;
      } else if (e?.message) {
        error = e.message;
        details = undefined;
      } else {
        error = "Unknown error";
        details = undefined;
      }

      // Keep error state for each form - match the display logic
      if (hasOnlyDsn() || connectionTab === "dsn") {
        dsnError = error;
        dsnErrorDetails = details;
      } else {
        paramsError = error;
        paramsErrorDetails = details;
      }
    }
  }

  // Handle file upload for credential files
  async function handleFileUpload(file: File): Promise<string> {
    try {
      const content = await file.text();

      // Parse and re-stringify JSON to sanitize whitespace
      const parsedJson = JSON.parse(content);
      const sanitizedJson = JSON.stringify(parsedJson);

<<<<<<< HEAD
=======
      // For BigQuery, try to extract project_id from the credentials JSON
      if (connector.name === "bigquery" && parsedJson.project_id) {
        // Update the project_id field in the form
        paramsForm.update(
          ($form) => {
            $form.project_id = parsedJson.project_id;
            return $form;
          },
          { taint: false },
        );
      }

>>>>>>> 77f96b4a
      return sanitizedJson;
    } catch (error) {
      if (error instanceof SyntaxError) {
        throw new Error(`Invalid JSON file: ${error.message}`);
      }
      throw new Error(`Failed to read file: ${error.message}`);
    }
  }
</script>

<div class="add-data-layout flex flex-col h-full w-full md:flex-row">
  <!-- LEFT SIDE PANEL -->
  <div
    class="add-data-form-panel flex-1 flex flex-col min-w-0 md:pr-0 pr-0 relative"
  >
    <div
      class="flex flex-col flex-grow {[
        'clickhouse',
        'snowflake',
        'salesforce',
      ].includes(connector.name ?? '')
        ? 'max-h-[38.5rem] min-h-[38.5rem]'
        : 'max-h-[34.5rem] min-h-[34.5rem]'} overflow-y-auto p-6"
    >
      {#if connector.name === "clickhouse"}
        <AddClickHouseForm
          {connector}
          {onClose}
          setError={(error, details) => {
            clickhouseError = error;
            clickhouseErrorDetails = details;
          }}
          bind:formId={clickhouseFormId}
          bind:submitting={clickhouseSubmitting}
          bind:isSubmitDisabled={clickhouseIsSubmitDisabled}
          bind:connectorType={clickhouseConnectorType}
          bind:connectionTab
          bind:paramsForm={clickhouseParamsForm}
          bind:dsnForm={clickhouseDsnForm}
          on:submitting
        />
      {:else if hasDsnFormOption}
        <Tabs
          bind:value={connectionTab}
          options={CONNECTION_TAB_OPTIONS}
          disableMarginTop
        >
          <TabsContent value="parameters">
            <form
              id={paramsFormId}
              class="pb-5 flex-grow overflow-y-auto"
              use:paramsEnhance
              on:submit|preventDefault={paramsSubmit}
            >
              {#each filteredParamsProperties as property (property.key)}
                {@const propertyKey = property.key ?? ""}
                {@const label =
                  property.displayName +
                  (property.required ? "" : " (optional)")}
                <div class="py-1.5 first:pt-0 last:pb-0">
                  {#if property.type === ConnectorDriverPropertyType.TYPE_STRING || property.type === ConnectorDriverPropertyType.TYPE_NUMBER}
                    <Input
                      id={propertyKey}
                      label={property.displayName}
                      placeholder={property.placeholder}
                      optional={!property.required}
                      secret={property.secret}
                      hint={property.hint}
                      errors={normalizeErrors($paramsErrors[propertyKey])}
                      bind:value={$paramsForm[propertyKey]}
                      onInput={(_, e) => onStringInputChange(e)}
                      alwaysShowError
                    />
                  {:else if property.type === ConnectorDriverPropertyType.TYPE_BOOLEAN}
                    <Checkbox
                      id={propertyKey}
                      bind:checked={$paramsForm[propertyKey]}
                      {label}
                      hint={property.hint}
                      optional={!property.required}
                    />
                  {:else if property.type === ConnectorDriverPropertyType.TYPE_INFORMATIONAL}
                    <InformationalField
                      description={property.description}
                      hint={property.hint}
                      href={property.docsUrl}
                    />
                  {:else if property.type === ConnectorDriverPropertyType.TYPE_FILE}
                    <CredentialsInput
                      id={propertyKey}
                      label={property.displayName}
                      hint={property.hint}
                      optional={!property.required}
                      bind:value={$paramsForm[propertyKey]}
                      uploadFile={handleFileUpload}
                      accept=".json"
                    />
                  {/if}
                </div>
              {/each}
            </form>
          </TabsContent>
          <TabsContent value="dsn">
            <form
              id={dsnFormId}
              class="pb-5 flex-grow overflow-y-auto"
              use:dsnEnhance
              on:submit|preventDefault={dsnSubmit}
            >
              {#each filteredDsnProperties as property (property.key)}
                {@const propertyKey = property.key ?? ""}
                <div class="py-1.5 first:pt-0 last:pb-0">
                  {#if property.type === ConnectorDriverPropertyType.TYPE_FILE}
                    <CredentialsInput
                      id={propertyKey}
                      label={property.displayName}
                      hint={property.hint}
                      optional={!property.required}
                      bind:value={$dsnForm[propertyKey]}
                      uploadFile={handleFileUpload}
                      accept=".json"
                    />
                  {:else}
                    <Input
                      id={propertyKey}
                      label={property.displayName}
                      placeholder={property.placeholder}
                      secret={property.secret}
                      hint={property.hint}
                      errors={$dsnErrors[propertyKey]}
                      bind:value={$dsnForm[propertyKey]}
                      alwaysShowError
                    />
                  {/if}
                </div>
              {/each}
            </form>
          </TabsContent>
        </Tabs>
      {:else if isConnectorForm && connector.configProperties?.some((property) => property.key === "dsn")}
        <!-- Connector with only DSN - show DSN form directly -->
        <form
          id={dsnFormId}
          class="pb-5 flex-grow overflow-y-auto"
          use:dsnEnhance
          on:submit|preventDefault={dsnSubmit}
        >
          {#each filteredDsnProperties as property (property.key)}
            {@const propertyKey = property.key ?? ""}
            <div class="py-1.5 first:pt-0 last:pb-0">
              {#if property.type === ConnectorDriverPropertyType.TYPE_FILE}
                <CredentialsInput
                  id={propertyKey}
                  label={property.displayName}
                  hint={property.hint}
                  optional={!property.required}
                  bind:value={$dsnForm[propertyKey]}
                  uploadFile={handleFileUpload}
                  accept=".json"
                />
              {:else}
                <Input
                  id={propertyKey}
                  label={property.displayName}
                  placeholder={property.placeholder}
                  secret={property.secret}
                  hint={property.hint}
                  errors={$dsnErrors[propertyKey]}
                  bind:value={$dsnForm[propertyKey]}
                  alwaysShowError
                />
              {/if}
            </div>
          {/each}
        </form>
      {:else if connector.name === "gcs"}
        <!-- GCS with Radio UI for authentication methods -->
        <form
          id={paramsFormId}
          class="pb-5 flex-grow overflow-y-auto"
          use:paramsEnhance
          on:submit|preventDefault={paramsSubmit}
        >
          <!-- Authentication method selection -->
          <div class="py-1.5 first:pt-0 last:pb-0">
            <div class="text-sm font-medium mb-4">Authentication method</div>
            <Radio
              bind:value={gcsAuthMethod}
              options={GCS_AUTH_OPTIONS}
              name="gcs-auth-method"
            >
              <svelte:fragment slot="custom-content" let:option>
                {#if option.value === "credentials"}
                  <CredentialsInput
                    id="google_application_credentials"
                    hint="Upload a JSON key file for a service account with GCS access."
                    optional={false}
                    bind:value={$paramsForm.google_application_credentials}
                    uploadFile={handleFileUpload}
                    accept=".json"
                  />
                {:else if option.value === "hmac"}
                  <div class="space-y-3">
                    <Input
                      id="key_id"
                      label="Access Key ID"
                      placeholder="Enter your HMAC access key ID"
                      optional={false}
                      secret={false}
                      hint="HMAC access key ID for S3-compatible authentication"
                      errors={normalizeErrors($paramsErrors.key_id)}
                      bind:value={$paramsForm.key_id}
                      alwaysShowError
                    />
                    <Input
                      id="secret"
                      label="Secret Access Key"
                      placeholder="Enter your HMAC secret access key"
                      optional={false}
                      secret={true}
                      hint="HMAC secret access key for S3-compatible authentication"
                      errors={normalizeErrors($paramsErrors.secret)}
                      bind:value={$paramsForm.secret}
                      alwaysShowError
                    />
                  </div>
                {/if}
              </svelte:fragment>
            </Radio>
          </div>

          <!-- Render other properties (excluding path and auth fields) -->
          {#each filteredParamsProperties as property (property.key)}
            {@const propertyKey = property.key ?? ""}
            {#if propertyKey !== "path" && propertyKey !== "google_application_credentials" && propertyKey !== "key_id" && propertyKey !== "secret"}
              <div class="py-1.5 first:pt-0 last:pb-0">
                {#if property.type === ConnectorDriverPropertyType.TYPE_STRING || property.type === ConnectorDriverPropertyType.TYPE_NUMBER}
                  <Input
                    id={propertyKey}
                    label={property.displayName}
                    placeholder={property.placeholder}
                    optional={!property.required}
                    secret={property.secret}
                    hint={property.hint}
                    errors={normalizeErrors($paramsErrors[propertyKey])}
                    bind:value={$paramsForm[propertyKey]}
                    onInput={(_, e) => onStringInputChange(e)}
                    alwaysShowError
                  />
                {:else if property.type === ConnectorDriverPropertyType.TYPE_BOOLEAN}
                  <Checkbox
                    id={propertyKey}
                    bind:checked={$paramsForm[propertyKey]}
                    label={property.displayName}
                    hint={property.hint}
                    optional={!property.required}
                  />
                {:else if property.type === ConnectorDriverPropertyType.TYPE_INFORMATIONAL}
                  <InformationalField
                    description={property.description}
                    hint={property.hint}
                    href={property.docsUrl}
                  />
                {/if}
              </div>
            {/if}
          {/each}
        </form>
      {:else}
        <form
          id={paramsFormId}
          class="pb-5 flex-grow overflow-y-auto"
          use:paramsEnhance
          on:submit|preventDefault={paramsSubmit}
        >
          {#each filteredParamsProperties as property (property.key)}
            {@const propertyKey = property.key ?? ""}
            <div class="py-1.5 first:pt-0 last:pb-0">
              {#if property.type === ConnectorDriverPropertyType.TYPE_STRING || property.type === ConnectorDriverPropertyType.TYPE_NUMBER}
                <Input
                  id={propertyKey}
                  label={property.displayName}
                  placeholder={property.placeholder}
                  optional={!property.required}
                  secret={property.secret}
                  hint={property.hint}
                  errors={normalizeErrors($paramsErrors[propertyKey])}
                  bind:value={$paramsForm[propertyKey]}
                  onInput={(_, e) => onStringInputChange(e)}
                  alwaysShowError
                />
              {:else if property.type === ConnectorDriverPropertyType.TYPE_BOOLEAN}
                <Checkbox
                  id={propertyKey}
                  bind:checked={$paramsForm[propertyKey]}
                  label={property.displayName}
                  hint={property.hint}
                  optional={!property.required}
                />
              {:else if property.type === ConnectorDriverPropertyType.TYPE_INFORMATIONAL}
                <InformationalField
                  description={property.description}
                  hint={property.hint}
                  href={property.docsUrl}
                />
              {:else if property.type === ConnectorDriverPropertyType.TYPE_FILE}
                <CredentialsInput
                  id={propertyKey}
                  label={property.displayName}
                  hint={property.hint}
                  optional={!property.required}
                  bind:value={$paramsForm[propertyKey]}
                  uploadFile={handleFileUpload}
                  accept=".json"
                />
              {/if}
            </div>
          {/each}
        </form>
      {/if}
    </div>

    <!-- LEFT FOOTER -->
    <div
      class="w-full bg-white border-t border-gray-200 p-6 flex justify-between gap-2"
    >
      <Button onClick={onBack} type="secondary">Back</Button>

      <Button
        disabled={connector.name === "clickhouse"
          ? clickhouseSubmitting || clickhouseIsSubmitDisabled
          : submitting || isSubmitDisabled}
        loading={connector.name === "clickhouse"
          ? clickhouseSubmitting
          : submitting}
        loadingCopy={connector.name === "clickhouse"
          ? "Connecting..."
          : "Testing connection..."}
        form={connector.name === "clickhouse" ? clickhouseFormId : formId}
        submitForm
        type="primary"
      >
        {#if connector.name === "clickhouse"}
          {#if clickhouseConnectorType === "rill-managed"}
            {#if clickhouseSubmitting}
              Connecting...
            {:else}
              Connect
            {/if}
          {:else if clickhouseSubmitting}
            Testing connection...
          {:else}
            Test and Connect
          {/if}
        {:else if isConnectorForm}
          {#if submitting}
            Testing connection...
          {:else}
            Test and Connect
          {/if}
        {:else}
          Test and Add data
        {/if}
      </Button>
    </div>
  </div>

  <!-- RIGHT SIDE PANEL -->
  <div
    class="add-data-side-panel flex flex-col gap-6 p-6 bg-[#FAFAFA] w-full max-w-full border-l-0 border-t mt-6 pl-0 pt-6 md:w-96 md:min-w-[320px] md:max-w-[400px] md:border-l md:border-t-0 md:mt-0 md:pl-6"
  >
    {#if dsnError || paramsError || clickhouseError}
      <SubmissionError
        message={clickhouseError ??
          (hasOnlyDsn() || connectionTab === "dsn" ? dsnError : paramsError) ??
          ""}
        details={clickhouseErrorDetails ??
          (hasOnlyDsn() || connectionTab === "dsn"
            ? dsnErrorDetails
            : paramsErrorDetails) ??
          ""}
      />
    {/if}

    <div>
      <div class="text-sm leading-none font-medium mb-4">
        {isSourceForm ? "Model preview" : "Connector preview"}
      </div>
      <div class="relative">
        <button
          class="absolute top-2 right-2 p-1 rounded"
          type="button"
          aria-label="Copy YAML"
          on:click={copyYamlPreview}
        >
          {#if copied}
            <Check size="16px" />
          {:else}
            <CopyIcon size="16px" />
          {/if}
        </button>
        <pre
          class="bg-muted p-3 rounded text-xs border border-gray-200 overflow-x-auto">{yamlPreview}</pre>
      </div>
    </div>

    <NeedHelpText {connector} />
  </div>
</div><|MERGE_RESOLUTION|>--- conflicted
+++ resolved
@@ -45,10 +45,7 @@
   import CopyIcon from "@rilldata/web-common/components/icons/CopyIcon.svelte";
   import Check from "@rilldata/web-common/components/icons/Check.svelte";
   import CredentialsInput from "@rilldata/web-common/components/forms/CredentialsInput.svelte";
-<<<<<<< HEAD
   import Radio from "@rilldata/web-common/components/forms/Radio.svelte";
-=======
->>>>>>> 77f96b4a
 
   const dispatch = createEventDispatcher();
 
@@ -342,11 +339,7 @@
     const values = event.form.data;
 
     try {
-<<<<<<< HEAD
-      // For GCS, modify the form data based on authentication method
-=======
       // Use values as-is
->>>>>>> 77f96b4a
       let processedValues = values;
 
       if (formType === "source") {
@@ -404,8 +397,6 @@
       const parsedJson = JSON.parse(content);
       const sanitizedJson = JSON.stringify(parsedJson);
 
-<<<<<<< HEAD
-=======
       // For BigQuery, try to extract project_id from the credentials JSON
       if (connector.name === "bigquery" && parsedJson.project_id) {
         // Update the project_id field in the form
@@ -418,7 +409,6 @@
         );
       }
 
->>>>>>> 77f96b4a
       return sanitizedJson;
     } catch (error) {
       if (error instanceof SyntaxError) {
