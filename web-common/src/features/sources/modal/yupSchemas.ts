--- conflicted
+++ resolved
@@ -69,11 +69,7 @@
           .required("Source name is required"),
         project_id: yup.string().required("project_id is required"),
       });
-<<<<<<< HEAD
-    case "athena":
-=======
     case "postgres":
->>>>>>> 5e53c60e
       return yup.object().shape({
         sql: yup.string().required("sql is required"),
         sourceName: yup
@@ -83,15 +79,21 @@
             "Source name must start with a letter or underscore and contain only letters, numbers, and underscores"
           )
           .required("Source name is required"),
-<<<<<<< HEAD
+        database_url: yup.string(),
+      });
+    case "athena":
+      return yup.object().shape({
+        sql: yup.string().required("sql is required"),
+        sourceName: yup
+          .string()
+          .matches(
+            /^[a-zA-Z_][a-zA-Z0-9_]*$/,
+            "Source name must start with a letter or underscore and contain only letters, numbers, and underscores"
+          )
+          .required("Source name is required"),
         output_location: yup.string(),
         workgroup: yup.string(),
       });
-
-=======
-        database_url: yup.string(),
-      });
->>>>>>> 5e53c60e
     default:
       throw new Error(`Unknown connector: ${connector.name}`);
   }
