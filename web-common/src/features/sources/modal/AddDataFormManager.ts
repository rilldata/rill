--- conflicted
+++ resolved
@@ -310,15 +310,11 @@
           }
           onClose();
         } else {
-<<<<<<< HEAD
-          await submitAddConnectorForm(queryClient, connector, values, true);
+          await submitAddConnectorForm(queryClient, connector, values, false);
           if (supportsTableExplorer) {
             setStep("explorer");
             return;
           }
-=======
-          await submitAddConnectorForm(queryClient, connector, values, false);
->>>>>>> 0ad5451d
           onClose();
         }
       } catch (e) {
