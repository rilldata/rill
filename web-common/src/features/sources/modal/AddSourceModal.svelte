<script lang="ts">
  import Dialog from "@rilldata/web-common/components/dialog-v2/Dialog.svelte";
  import {
    createRuntimeServiceListConnectors,
    V1ConnectorSpec,
  } from "@rilldata/web-common/runtime-client";
  import { createEventDispatcher } from "svelte";
  import CaretDownIcon from "../../../components/icons/CaretDownIcon.svelte";
  import AmazonS3 from "../../../components/icons/connectors/AmazonS3.svelte";
  import GoogleBigQuery from "../../../components/icons/connectors/GoogleBigQuery.svelte";
  import GoogleCloudStorage from "../../../components/icons/connectors/GoogleCloudStorage.svelte";
  import Https from "../../../components/icons/connectors/HTTPS.svelte";
  import LocalFile from "../../../components/icons/connectors/LocalFile.svelte";
  import MotherDuck from "../../../components/icons/connectors/MotherDuck.svelte";
  import Postgres from "../../../components/icons/connectors/Postgres.svelte";
  import { appScreen } from "../../../layout/app-store";
  import { behaviourEvent } from "../../../metrics/initMetrics";
  import {
    BehaviourEventAction,
    BehaviourEventMedium,
  } from "../../../metrics/service/BehaviourEventTypes";
  import { MetricsEventSpace } from "../../../metrics/service/MetricsTypes";
  import LocalSourceUpload from "./LocalSourceUpload.svelte";
  import RemoteSourceForm from "./RemoteSourceForm.svelte";
  import RequestConnectorForm from "./RequestConnectorForm.svelte";

  export let open: boolean;

  let step = 1;
  let selectedConnector: V1ConnectorSpec;
  let requestConnector = false;

  const TAB_ORDER = [
    "gcs",
    "s3",
    // azure_blob_storage
    // duckdb
    "bigquery",
    // athena
    "motherduck",
<<<<<<< HEAD
    "sqlite",
    // postgres
=======
    "postgres",
>>>>>>> 12503924
    "local_file",
    "https",
  ];

  const ICONS = {
    gcs: GoogleCloudStorage,
    s3: AmazonS3,
    // azure_blob_storage: MicrosoftAzureBlobStorage,
    // duckdb: DuckDB,
    bigquery: GoogleBigQuery,
    // athena: AmazonAthena,
    motherduck: MotherDuck,
    postgres: Postgres,
    local_file: LocalFile,
    https: Https,
  };

  const connectors = createRuntimeServiceListConnectors({
    query: {
      // arrange connectors in the way we would like to display them
      select: (data) => {
        data.connectors =
          data.connectors &&
          data.connectors.sort(
            (a, b) => TAB_ORDER.indexOf(a.name) - TAB_ORDER.indexOf(b.name)
          );
        return data;
      },
    },
  });

  function goToConnectorForm(connector: V1ConnectorSpec) {
    selectedConnector = connector;
    step = 2;
  }
  function goToRequestConnector() {
    requestConnector = true;
    step = 2;
  }
  function resetModal() {
    requestConnector = false;
    selectedConnector = undefined;
    step = 1;
  }

  const dispatch = createEventDispatcher();

  function onCompleteDialog() {
    resetModal();
    dispatch("close");
  }

  function onCancelDialog() {
    behaviourEvent?.fireSourceTriggerEvent(
      BehaviourEventAction.SourceCancel,
      BehaviourEventMedium.Button,
      $appScreen,
      MetricsEventSpace.Modal
    );
    resetModal();
    dispatch("close");
  }
</script>

<!-- This precise width fits exactly 3 connectors per line  -->
<Dialog {open} on:close={onCancelDialog} widthOverride="w-[560px]">
  <div slot="title">
    {#if step === 1}
      Add a source
    {:else if step === 2}
      <h2 class="flex gap-x-1 items-center">
        <button
          on:click={resetModal}
          class="text-gray-500 text-sm font-semibold hover:text-gray-700"
        >
          Add a source
        </button>
        <CaretDownIcon
          size="14px"
          className="transform -rotate-90 text-gray-500"
        />
        <span>
          {#if selectedConnector}
            {selectedConnector?.displayName}
          {/if}

          {#if requestConnector}
            Request a connector
          {/if}
        </span>
      </h2>
    {/if}
  </div>
  <div slot="body" class="flex flex-col gap-y-4">
    {#if step === 1}
      {#if $connectors.data}
        <div class="grid grid-cols-3 gap-4">
          {#each $connectors.data.connectors as connector}
            <button
              id={connector.name}
              on:click={() => goToConnectorForm(connector)}
              class="w-40 h-20 rounded border border-gray-300 justify-center items-center gap-2.5 inline-flex hover:bg-gray-100 cursor-pointer"
            >
              <svelte:component this={ICONS[connector.name]} />
            </button>
          {/each}
        </div>
      {/if}
      <div>
        Don't see what you're looking for? <button
          on:click={goToRequestConnector}
          class="text-blue-500">Request a new connector</button
        >
      </div>
    {:else if step === 2}
      {#if selectedConnector}
        {#if selectedConnector.name === "local_file"}
          <LocalSourceUpload on:close={onCompleteDialog} />
        {:else}
          <RemoteSourceForm
            connector={selectedConnector}
            on:close={onCompleteDialog}
          />
        {/if}
      {/if}

      {#if requestConnector}
        <RequestConnectorForm on:close={onCompleteDialog} />
      {/if}
    {/if}
  </div>
</Dialog><|MERGE_RESOLUTION|>--- conflicted
+++ resolved
@@ -38,12 +38,8 @@
     "bigquery",
     // athena
     "motherduck",
-<<<<<<< HEAD
+    "postgres",
     "sqlite",
-    // postgres
-=======
-    "postgres",
->>>>>>> 12503924
     "local_file",
     "https",
   ];
