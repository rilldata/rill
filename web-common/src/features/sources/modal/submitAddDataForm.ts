import { goto, invalidate } from "$app/navigation";
import { getScreenNameFromPage } from "@rilldata/web-common/features/file-explorer/telemetry";
import type { QueryClient } from "@tanstack/query-core";
import { get } from "svelte/store";
import { behaviourEvent } from "../../../metrics/initMetrics";
import {
  BehaviourEventAction,
  BehaviourEventMedium,
} from "../../../metrics/service/BehaviourEventTypes";
import { MetricsEventSpace } from "../../../metrics/service/MetricsTypes";
import {
  type V1ConnectorDriver,
  getRuntimeServiceGetFileQueryKey,
  runtimeServiceDeleteFile,
  runtimeServiceGetFile,
  runtimeServicePutFile,
  runtimeServiceUnpackEmpty,
} from "../../../runtime-client";
import { runtime } from "../../../runtime-client/runtime-store";
import {
  compileConnectorYAML,
  updateDotEnvWithSecrets,
  updateRillYAMLWithOlapConnector,
} from "../../connectors/code-utils";
import {
  runtimeServicePutFileAndWaitForReconciliation,
  waitForResourceReconciliation,
} from "../../entity-management/actions";
import { getFileAPIPathFromNameAndType } from "../../entity-management/entity-mappers";
import { fileArtifacts } from "../../entity-management/file-artifacts";
import { getName } from "../../entity-management/name-utils";
import { ResourceKind } from "../../entity-management/resource-selectors";
import { EntityType } from "../../entity-management/types";
import { EMPTY_PROJECT_TITLE } from "../../welcome/constants";
import { isProjectInitialized } from "../../welcome/is-project-initialized";
import { compileSourceYAML, prepareSourceFormData } from "../sourceUtils";
import { OLAP_ENGINES } from "./constants";

interface AddDataFormValues {
  // name: string; // Commenting out until we add user-provided names for Connectors
  [key: string]: unknown;
}

// Track connector file paths that were created via Save Anyway so
// in-flight Test-and-Connect submissions don't roll them back.
const savedAnywayPaths = new Set<string>();

async function beforeSubmitForm(
  instanceId: string,
  connector?: V1ConnectorDriver,
) {
  // Emit telemetry
  behaviourEvent?.fireSourceTriggerEvent(
    BehaviourEventAction.SourceAdd,
    BehaviourEventMedium.Button,
    getScreenNameFromPage(),
    MetricsEventSpace.Modal,
  );

  // If project is uninitialized, initialize an empty project
  const projectInitialized = await isProjectInitialized(instanceId);
  if (!projectInitialized) {
    // Determine the OLAP engine based on the connector being added
    let olapEngine = "duckdb"; // Default for data sources

    if (connector && OLAP_ENGINES.includes(connector.name as string)) {
      // For OLAP engines, use the connector name as the OLAP engine
      olapEngine = connector.name as string;
    }

    await runtimeServiceUnpackEmpty(instanceId, {
      displayName: EMPTY_PROJECT_TITLE,
      olap: olapEngine, // Explicitly set OLAP based on connector type
    });

    // Race condition: invalidate("init") must be called before we navigate to
    // `/files/${newFilePath}`. invalidate("init") is also called in the
    // `WatchFilesClient`, but there it's not guaranteed to get invoked before we need it.
    await invalidate("init");
  }
}

async function rollbackChanges(
  instanceId: string,
  newFilePath: string,
  originalEnvBlob: string | undefined,
) {
  // Clean-up the file
  await runtimeServiceDeleteFile(instanceId, {
    path: newFilePath,
  });

  // Clean-up the `.env` file
  if (!originalEnvBlob) {
    // If .env file didn't exist before, delete it
    await runtimeServiceDeleteFile(instanceId, {
      path: ".env",
    });
  } else {
    // If .env file existed before, restore its original content
    await runtimeServicePutFile(instanceId, {
      path: ".env",
      blob: originalEnvBlob,
      create: true,
      createOnly: false,
    });
  }
}

async function setOlapConnectorInRillYAML(
  queryClient: QueryClient,
  instanceId: string,
  newConnectorName: string,
): Promise<void> {
  await runtimeServicePutFile(instanceId, {
    path: "rill.yaml",
    blob: await updateRillYAMLWithOlapConnector(queryClient, newConnectorName),
    create: true,
    createOnly: false,
  });
}

// Check for an existing `.env` file
// Store the original `.env` blob so we can restore it in case of errors
async function getOriginalEnvBlob(
  queryClient: QueryClient,
  instanceId: string,
): Promise<string | undefined> {
  try {
    const envFile = await queryClient.fetchQuery({
      queryKey: getRuntimeServiceGetFileQueryKey(instanceId, { path: ".env" }),
      queryFn: () => runtimeServiceGetFile(instanceId, { path: ".env" }),
    });
    return envFile.blob;
  } catch (error) {
    const fileNotFound =
      error?.response?.data?.message?.includes("no such file");
    if (fileNotFound) {
      // Do nothing. We'll create the `.env` file below.
      return undefined;
    } else {
      // We have a problem. Throw the error.
      throw error;
    }
  }
}

export async function submitAddSourceForm(
  queryClient: QueryClient,
  connector: V1ConnectorDriver,
  formValues: AddDataFormValues,
): Promise<void> {
  const instanceId = get(runtime).instanceId;
  await beforeSubmitForm(instanceId, connector);

  const newSourceName = formValues.name as string;

  const [rewrittenConnector, rewrittenFormValues] = prepareSourceFormData(
    connector,
    formValues,
  );

  // Make a new <source>.yaml file
  const newSourceFilePath = getFileAPIPathFromNameAndType(
    newSourceName,
    EntityType.Table,
  );
  await runtimeServicePutFile(instanceId, {
    path: newSourceFilePath,
    blob: compileSourceYAML(rewrittenConnector, rewrittenFormValues),
    create: true,
    createOnly: false,
  });

  const originalEnvBlob = await getOriginalEnvBlob(queryClient, instanceId);

  // Create or update the `.env` file
  const newEnvBlob = await updateDotEnvWithSecrets(
    queryClient,
    rewrittenConnector,
    rewrittenFormValues,
    "source",
  );

  // Make sure the file has reconciled before testing the connection
  await runtimeServicePutFileAndWaitForReconciliation(instanceId, {
    path: ".env",
    blob: newEnvBlob,
    create: true,
    createOnly: false,
  });

  // Wait for source resource-level reconciliation
  // This must happen after .env reconciliation since sources depend on secrets
  try {
    await waitForResourceReconciliation(
      instanceId,
      newSourceName,
      ResourceKind.Model,
    );
  } catch (error) {
    // The source file was already created, so we need to delete it
    await rollbackChanges(instanceId, newSourceFilePath, originalEnvBlob);
    const errorDetails = (error as any).details;

    throw {
      message: error.message || "Unable to establish a connection",
      details:
        errorDetails && errorDetails !== error.message
          ? errorDetails
          : undefined,
    };
  }

  // Check for file errors
  // If the model file has errors, rollback the changes
  const errorMessage = await fileArtifacts.checkFileErrors(
    queryClient,
    instanceId,
    newSourceFilePath,
  );
  if (errorMessage) {
    await rollbackChanges(instanceId, newSourceFilePath, originalEnvBlob);
    throw new Error(errorMessage);
  }

  await goto(`/files/${newSourceFilePath}`);
}

const connectorSubmissions = new Map<
  string,
  {
    promise: Promise<void>;
    connectorName: string;
  }
>();

async function saveConnectorAnyway(
  queryClient: QueryClient,
  connector: V1ConnectorDriver,
  formValues: AddDataFormValues,
  newConnectorName: string,
  instanceId?: string,
): Promise<void> {
  const resolvedInstanceId = instanceId ?? get(runtime).instanceId;

  // Create connector file
  const newConnectorFilePath = getFileAPIPathFromNameAndType(
    newConnectorName,
    EntityType.Connector,
  );

  // Mark to avoid rollback by concurrent submissions
  savedAnywayPaths.add(newConnectorFilePath);

  // Always create/overwrite to ensure the file is created immediately
  await runtimeServicePutFile(resolvedInstanceId, {
    path: newConnectorFilePath,
    blob: compileConnectorYAML(connector, formValues, {
      connectorInstanceName: newConnectorName,
    }),
    create: true,
    createOnly: false,
  });

  // Update .env file with secrets
  const newEnvBlob = await updateDotEnvWithSecrets(
    queryClient,
    connector,
    formValues,
    "connector",
    newConnectorName,
  );

  await runtimeServicePutFile(resolvedInstanceId, {
    path: ".env",
    blob: newEnvBlob,
    create: true,
    createOnly: false,
  });

  if (OLAP_ENGINES.includes(connector.name as string)) {
    await setOlapConnectorInRillYAML(
      queryClient,
      resolvedInstanceId,
      newConnectorName,
<<<<<<< HEAD
=======
      ResourceKind.Connector,
>>>>>>> a643a6cd
    );
  }

  // Go to the new connector file
  await goto(`/files/${newConnectorFilePath}`);
}

export async function submitAddConnectorForm(
  queryClient: QueryClient,
  connector: V1ConnectorDriver,
  formValues: AddDataFormValues,
  saveAnyway: boolean = false,
): Promise<void> {
  const instanceId = get(runtime).instanceId;
  await beforeSubmitForm(instanceId, connector);

  // Create a unique key for this connector submission
  const uniqueConnectorSubmissionKey = `${instanceId}:${connector.name}`;

  const newConnectorName = getName(
    connector.name as string,
    fileArtifacts.getNamesForKind(ResourceKind.Connector),
  );

  // Check if there's already an ongoing submission for this connector
  const existingSubmission = connectorSubmissions.get(
    uniqueConnectorSubmissionKey,
  );

  if (existingSubmission) {
    if (saveAnyway) {
      // If Save Anyway is clicked while Test and Connect is running,
      // proceed immediately without waiting for the ongoing operation
      // Clean up the existing submission
      connectorSubmissions.delete(uniqueConnectorSubmissionKey);

      // Use the same connector name from the ongoing operation
      const newConnectorName = existingSubmission.connectorName;

      // Proceed immediately with Save Anyway logic
      await saveConnectorAnyway(
        queryClient,
        connector,
        formValues,
        newConnectorName,
        instanceId,
      );
      return;
    } else {
      // If Test and Connect is clicked while another operation is running,
      // wait for it to complete
      await existingSubmission.promise;
      return;
    }
  }

  // Create abort controller for this submission
  const abortController = new AbortController();

  // Create a new submission promise
  const submissionPromise = (async () => {
    // Create connector file path outside try block for cleanup
    const newConnectorFilePath = getFileAPIPathFromNameAndType(
      newConnectorName,
      EntityType.Connector,
    );

    try {
      // Check if operation was aborted
      if (abortController.signal.aborted) {
        throw new Error("Operation cancelled");
      }
      /**
       * Optimistic updates:
       * 1. Make a new `<connector>.yaml` file
       * 2. Create/update the `.env` file with connector secrets
       */

      // Make a new `<connector>.yaml` file
      if (saveAnyway) {
        // Save Anyway: bypass reconciliation entirely via centralized helper
        await saveConnectorAnyway(
          queryClient,
          connector,
          formValues,
          newConnectorName,
          instanceId,
        );
        return;
      } else {
        // For Test and Connect, create file normally with abort signal
        await runtimeServicePutFile(
          instanceId,
          {
            path: newConnectorFilePath,
            blob: compileConnectorYAML(connector, formValues, {
              connectorInstanceName: newConnectorName,
            }),
            create: true,
            createOnly: false,
          },
          abortController.signal,
        );
      }

      const originalEnvBlob = await getOriginalEnvBlob(queryClient, instanceId);

      // Create or update the `.env` file
      const newEnvBlob = await updateDotEnvWithSecrets(
        queryClient,
        connector,
        formValues,
        "connector",
        newConnectorName,
      );

      if (!saveAnyway) {
        // Make sure the file has reconciled before testing the connection
        await runtimeServicePutFileAndWaitForReconciliation(instanceId, {
          path: ".env",
          blob: newEnvBlob,
          create: true,
          createOnly: false,
        });

        // Wait for connector resource-level reconciliation
        // This must happen after .env reconciliation since connectors depend on secrets
        try {
          await waitForResourceReconciliation(
            instanceId,
            newConnectorName,
            ResourceKind.Connector,
            connector.name as string,
          );
        } catch (error) {
          // The connector file was already created, so we would delete it
          // unless Save Anyway has already created it intentionally.
          if (!savedAnywayPaths.has(newConnectorFilePath)) {
            await rollbackChanges(
              instanceId,
              newConnectorFilePath,
              originalEnvBlob,
            );
          }
          const errorDetails = (error as any).details;

          throw {
            message: error.message || "Unable to establish a connection",
            details:
              errorDetails && errorDetails !== error.message
                ? errorDetails
                : undefined,
          };
        }

        // Check for file errors
        // If the connector file has errors, rollback the changes
        const errorMessage = await fileArtifacts.checkFileErrors(
          queryClient,
          instanceId,
          newConnectorFilePath,
        );
        if (errorMessage) {
          if (!savedAnywayPaths.has(newConnectorFilePath)) {
            await rollbackChanges(
              instanceId,
              newConnectorFilePath,
              originalEnvBlob,
            );
          }
          throw new Error(errorMessage);
        }
      }

      if (OLAP_ENGINES.includes(connector.name as string)) {
        await setOlapConnectorInRillYAML(
          queryClient,
          instanceId,
          newConnectorName,
        );
      }

      // Go to the new connector file
      await goto(`/files/${newConnectorFilePath}`);
    } catch (error) {
      // If the operation was aborted, don't treat it as an error
      if (abortController.signal.aborted) {
        console.log("Operation was cancelled");
        return;
      }
      throw error;
    } finally {
      // Clean up the submission
      connectorSubmissions.delete(uniqueConnectorSubmissionKey);
    }
  })();

  // Store the submission promise
  connectorSubmissions.set(uniqueConnectorSubmissionKey, {
    promise: submissionPromise,
    connectorName: newConnectorName,
  });

  // Wait for the submission to complete
  await submissionPromise;
}<|MERGE_RESOLUTION|>--- conflicted
+++ resolved
@@ -284,10 +284,6 @@
       queryClient,
       resolvedInstanceId,
       newConnectorName,
-<<<<<<< HEAD
-=======
-      ResourceKind.Connector,
->>>>>>> a643a6cd
     );
   }
 
