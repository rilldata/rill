import {
  openFileUploadDialog,
  uploadFile,
} from "@rilldata/web-common/features/sources/add-source/file-upload";
import { compileCreateSourceYAML } from "@rilldata/web-common/features/sources/sourceUtils";
import { EntityType } from "@rilldata/web-common/lib/entity";
import type {
  V1PutFileAndReconcileResponse,
  V1RefreshAndReconcileResponse,
} from "@rilldata/web-common/runtime-client";
import { fileArtifactsStore } from "@rilldata/web-local/lib/application-state-stores/file-artifacts-store";
import { overlay } from "@rilldata/web-local/lib/application-state-stores/overlay-store";
import { invalidateAfterReconcile } from "@rilldata/web-local/lib/svelte-query/invalidation";
import { getFilePathFromNameAndType } from "@rilldata/web-local/lib/util/entity-mappers";
import type { QueryClient, UseMutationResult } from "@sveltestack/svelte-query";

export async function refreshAndReconcile(
  sourceName: string,
  instanceId: string,
  refreshSource: UseMutationResult<V1RefreshAndReconcileResponse>,
  queryClient: QueryClient,
  path = getFilePathFromNameAndType(sourceName, EntityType.Table)
) {
  overlay.set({ title: `Importing ${sourceName}` });
  const resp = await refreshSource.mutateAsync({
    data: {
      instanceId,
      path,
    },
  });
  invalidateAfterReconcile(queryClient, instanceId, resp);
  fileArtifactsStore.setErrors(resp.affectedPaths, resp.errors);
  return resp;
}

export async function refreshSource(
  connector: string,
  sourceName: string,
  instanceId: string,
  refreshSource: UseMutationResult<V1RefreshAndReconcileResponse>,
  createSource: UseMutationResult<V1PutFileAndReconcileResponse>,
  queryClient: QueryClient
) {
  const artifactPath = getFilePathFromNameAndType(sourceName, EntityType.Table);

  if (connector !== "local_file") {
<<<<<<< HEAD
    return refreshAndReconcile(
      sourceName,
      instanceId,
      refreshSource,
      queryClient
    );
=======
    overlay.set({ title: `Importing ${sourceName}` });
    const resp = await refreshSource.mutateAsync({
      data: {
        instanceId,
        path: artifactPath,
      },
    });
    invalidateAfterReconcile(queryClient, instanceId, resp);
    fileArtifactsStore.setErrors(resp.affectedPaths, resp.errors);
    return resp;
>>>>>>> 740aa203
  }

  // different logic for the file connector

  const files = await openFileUploadDialog(false);
  if (!files.length) return Promise.reject();

  overlay.set({ title: `Importing ${sourceName}` });
  const filePath = await uploadFile(instanceId, files[0]);
  if (filePath === null) {
    return Promise.reject();
  }
  const yaml = compileCreateSourceYAML(
    {
      sourceName,
      path: filePath,
    },
    "local_file"
  );
  const resp = await createSource.mutateAsync({
    data: {
      instanceId,
      path: artifactPath,
      blob: yaml,
      create: true,
      strict: true,
    },
  });
  invalidateAfterReconcile(queryClient, instanceId, resp);
  fileArtifactsStore.setErrors(resp.affectedPaths, resp.errors);
  return resp;
}<|MERGE_RESOLUTION|>--- conflicted
+++ resolved
@@ -19,7 +19,7 @@
   instanceId: string,
   refreshSource: UseMutationResult<V1RefreshAndReconcileResponse>,
   queryClient: QueryClient,
-  path = getFilePathFromNameAndType(sourceName, EntityType.Table)
+  path: string
 ) {
   overlay.set({ title: `Importing ${sourceName}` });
   const resp = await refreshSource.mutateAsync({
@@ -44,25 +44,13 @@
   const artifactPath = getFilePathFromNameAndType(sourceName, EntityType.Table);
 
   if (connector !== "local_file") {
-<<<<<<< HEAD
     return refreshAndReconcile(
       sourceName,
       instanceId,
       refreshSource,
-      queryClient
+      queryClient,
+      artifactPath
     );
-=======
-    overlay.set({ title: `Importing ${sourceName}` });
-    const resp = await refreshSource.mutateAsync({
-      data: {
-        instanceId,
-        path: artifactPath,
-      },
-    });
-    invalidateAfterReconcile(queryClient, instanceId, resp);
-    fileArtifactsStore.setErrors(resp.affectedPaths, resp.errors);
-    return resp;
->>>>>>> 740aa203
   }
 
   // different logic for the file connector
