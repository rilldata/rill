--- conflicted
+++ resolved
@@ -188,13 +188,8 @@
   return [connectorCopy, formValues];
 }
 
-<<<<<<< HEAD
 export function getFileExtension(source: V1Source): string {
-  const path = source?.spec?.properties?.path?.toLowerCase();
-=======
-export function getFileExtension(source: V1SourceV2): string {
   const path = String(source?.spec?.properties?.path).toLowerCase();
->>>>>>> 4ba78580
   if (path?.includes(".csv")) return "CSV";
   if (path?.includes(".parquet")) return "Parquet";
   if (path?.includes(".json")) return "JSON";
