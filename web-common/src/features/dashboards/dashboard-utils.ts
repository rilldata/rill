import {
  ComparisonDeltaAbsoluteSuffix,
  ComparisonDeltaPreviousSuffix,
  ComparisonDeltaRelativeSuffix,
} from "@rilldata/web-common/features/dashboards/filters/measure-filters/measure-filter-entry";
import { sanitiseExpression } from "@rilldata/web-common/features/dashboards/stores/filter-utils";
import { DashboardState_LeaderboardSortType } from "@rilldata/web-common/proto/gen/rill/ui/v1/dashboard_pb";
import type {
  MetricsViewSpecDimensionV2,
  MetricsViewSpecMeasureV2,
  V1MetricsViewAggregationMeasure,
  V1Expression,
  QueryServiceMetricsViewAggregationBody,
} from "@rilldata/web-common/runtime-client";
import type { TimeControlState } from "./time-controls/time-control-store";
import { SortType } from "./proto-state/derived-types";

const countRegex = /count(?=[^(]*\()/i;
const sumRegex = /sum(?=[^(]*\()/i;

export function isSummableMeasure(measure: MetricsViewSpecMeasureV2): boolean {
  const expression = measure.expression?.toLowerCase();
  return !!(expression?.match(countRegex) || expression?.match(sumRegex));
}

/**
 * Returns a sanitized column name appropriate for use in e.g. filters.
 *
 * Even though this is a one-liner, we externalize it as a function
 * becuase it is used in a few places and we want to make sure we
 * are consistent in how we handle this.
 */
export function getDimensionColumn(
  dimension: MetricsViewSpecDimensionV2,
): string {
  return (dimension?.column || dimension?.name) as string;
}

export function prepareSortedQueryBody(
  dimensionName: string,
  measureNames: string[],
  timeControls: TimeControlState,
  // Note: sortMeasureName may be null if we are sorting by dimension values
  sortMeasureName: string | null,
  sortType: SortType,
  sortAscending: boolean,
  whereFilterForDimension: V1Expression,
  limit: number,
): QueryServiceMetricsViewAggregationBody {
  const measures = measureNames.map(
    (n) =>
      <V1MetricsViewAggregationMeasure>{
        name: n,
      },
  );

  let apiSortName = sortMeasureName;
  if (sortType === SortType.DIMENSION || sortMeasureName === null) {
    apiSortName = dimensionName;
  }

<<<<<<< HEAD
  let apiSortName = sortMeasureName;

  if (
    !!comparisonTimeRange?.start &&
    !!comparisonTimeRange?.end &&
    !!timeControls.selectedComparisonTimeRange
  ) {
    measures.push(...getComparisonRequestMeasures(sortMeasureName));
    switch (sortType) {
      case DashboardState_LeaderboardSortType.DELTA_ABSOLUTE:
        apiSortName += ComparisonDeltaAbsoluteSuffix;
        break;
      case DashboardState_LeaderboardSortType.DELTA_PERCENT:
        apiSortName += ComparisonDeltaRelativeSuffix;
        break;
=======
  if (!!timeControls.selectedComparisonTimeRange && sortMeasureName) {
    // insert beside the correct measure
    measures.splice(
      measures.findIndex((m) => m.name === sortMeasureName),
      0,
      ...getComparisonRequestMeasures(sortMeasureName),
    );
    if (apiSortName === sortMeasureName) {
      // only update if the sort was on measure
      switch (sortType) {
        case DashboardState_LeaderboardSortType.DELTA_ABSOLUTE:
          apiSortName += ComparisonDeltaAbsoluteSuffix;
          break;
        case DashboardState_LeaderboardSortType.DELTA_PERCENT:
          apiSortName += ComparisonDeltaRelativeSuffix;
          break;
      }
>>>>>>> 9293174a
    }
  }

  return {
    dimensions: [
      {
        name: dimensionName,
      },
    ],
    measures,
    timeRange: {
      start: timeControls.timeStart,
      end: timeControls.timeEnd,
    },
    ...(timeControls.selectedComparisonTimeRange
      ? {
          comparisonTimeRange: {
            start: timeControls.comparisonTimeStart,
            end: timeControls.comparisonTimeEnd,
          },
        }
      : {}),
    sort: apiSortName
      ? [
          {
            desc: !sortAscending,
            name: apiSortName,
          },
        ]
      : [],
    where: sanitiseExpression(whereFilterForDimension, undefined),
    limit: limit.toString(),
    offset: "0",
  };
}

/**
 * Gets comparison based measures used in MetricsViewAggregationRequest
 */
export function getComparisonRequestMeasures(
  measureName: string,
): V1MetricsViewAggregationMeasure[] {
  return [
    {
      name: measureName + ComparisonDeltaPreviousSuffix,
      comparisonValue: {
        measure: measureName,
      },
    },
    {
      name: measureName + ComparisonDeltaAbsoluteSuffix,
      comparisonDelta: {
        measure: measureName,
      },
    },
    {
      name: measureName + ComparisonDeltaRelativeSuffix,
      comparisonRatio: {
        measure: measureName,
      },
    },
  ];
}<|MERGE_RESOLUTION|>--- conflicted
+++ resolved
@@ -59,23 +59,6 @@
     apiSortName = dimensionName;
   }
 
-<<<<<<< HEAD
-  let apiSortName = sortMeasureName;
-
-  if (
-    !!comparisonTimeRange?.start &&
-    !!comparisonTimeRange?.end &&
-    !!timeControls.selectedComparisonTimeRange
-  ) {
-    measures.push(...getComparisonRequestMeasures(sortMeasureName));
-    switch (sortType) {
-      case DashboardState_LeaderboardSortType.DELTA_ABSOLUTE:
-        apiSortName += ComparisonDeltaAbsoluteSuffix;
-        break;
-      case DashboardState_LeaderboardSortType.DELTA_PERCENT:
-        apiSortName += ComparisonDeltaRelativeSuffix;
-        break;
-=======
   if (!!timeControls.selectedComparisonTimeRange && sortMeasureName) {
     // insert beside the correct measure
     measures.splice(
@@ -93,7 +76,6 @@
           apiSortName += ComparisonDeltaRelativeSuffix;
           break;
       }
->>>>>>> 9293174a
     }
   }
 
