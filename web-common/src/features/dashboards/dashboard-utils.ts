--- conflicted
+++ resolved
@@ -71,79 +71,6 @@
     comparisonTimeRange = undefined;
   }
 
-<<<<<<< HEAD
-  const { sortMeasureName: apiSortName, measures: apiMeasures } =
-    getMeasureNames(
-      sortMeasureName,
-      sortType,
-      !!comparisonTimeRange?.start &&
-        !!comparisonTimeRange?.end &&
-        !!timeControls.selectedComparisonTimeRange,
-    );
-  measures.push(...apiMeasures);
-
-  return {
-    dimensions: [
-      {
-        name: dimensionName,
-      },
-    ],
-    measures,
-    timeRange: {
-      start: timeControls.timeStart,
-      end: timeControls.timeEnd,
-    },
-    comparisonTimeRange,
-    sort: [
-      {
-        desc: !sortAscending,
-        name: apiSortName,
-      },
-    ],
-    where: sanitiseExpression(whereFilterForDimension, undefined),
-    limit: limit.toString(),
-    offset: "0",
-  };
-}
-
-/**
- * Gets the list of measures for a request by adding comparison based ones if enabled.
- * Also updates the sort measure name based on sort type.
- *
- * @param sortMeasureName
- * @param sortType
- * @param hasComparisonTimeRange
- */
-export function getMeasureNames(
-  sortMeasureName: string,
-  sortType: DashboardState_LeaderboardSortType,
-  hasComparisonTimeRange: boolean,
-) {
-  const measures: V1MetricsViewAggregationMeasure[] = [];
-
-  if (hasComparisonTimeRange && sortMeasureName) {
-    measures.push(
-      {
-        name: sortMeasureName + ComparisonDeltaPreviousSuffix,
-        comparisonValue: {
-          measure: sortMeasureName,
-        },
-      },
-      {
-        name: sortMeasureName + ComparisonDeltaAbsoluteSuffix,
-        comparisonDelta: {
-          measure: sortMeasureName,
-        },
-      },
-      {
-        name: sortMeasureName + ComparisonDeltaRelativeSuffix,
-        comparisonRatio: {
-          measure: sortMeasureName,
-        },
-      },
-    );
-
-=======
   let apiSortName = sortMeasureName;
   if (
     !!comparisonTimeRange?.start &&
@@ -151,7 +78,6 @@
     !!timeControls.selectedComparisonTimeRange
   ) {
     measures.push(...getComparisonRequestMeasures(sortMeasureName));
->>>>>>> 11c73d9e
     switch (sortType) {
       case DashboardState_LeaderboardSortType.DELTA_ABSOLUTE:
         apiSortName += ComparisonDeltaAbsoluteSuffix;
@@ -162,9 +88,6 @@
     }
   }
 
-<<<<<<< HEAD
-  return { measures, sortMeasureName };
-=======
   return {
     dimensions: [
       {
@@ -215,5 +138,4 @@
       },
     },
   ];
->>>>>>> 11c73d9e
 }