<script lang="ts">
  import { goto } from "$app/navigation";
  import { page } from "$app/stores";
<<<<<<< HEAD
  import DashboardMenuItems from "@rilldata/web-common/features/dashboards/DashboardMenuItems.svelte";
  import { useDashboardFileNames } from "@rilldata/web-common/features/dashboards/selectors";
  import { getFileAPIPathFromNameAndType } from "@rilldata/web-common/features/entity-management/entity-mappers";
=======
  import Cancel from "@rilldata/web-common/components/icons/Cancel.svelte";
  import EditIcon from "@rilldata/web-common/components/icons/EditIcon.svelte";
  import Explore from "@rilldata/web-common/components/icons/Explore.svelte";
  import MetricsIcon from "@rilldata/web-common/components/icons/Metrics.svelte";
  import Model from "@rilldata/web-common/components/icons/Model.svelte";
  import GenerateChartYAMLPrompt from "@rilldata/web-common/features/charts/prompt/GenerateChartYAMLPrompt.svelte";
  import {
    useDashboardFileNames,
    useDashboardRoutes,
    useValidDashboards,
  } from "@rilldata/web-common/features/dashboards/selectors";
  import { deleteFileArtifact } from "@rilldata/web-common/features/entity-management/actions";
  import {
    getFileAPIPathFromNameAndType,
    getFilePathFromNameAndType,
  } from "@rilldata/web-common/features/entity-management/entity-mappers";
  import {
    FileArtifactsData,
    fileArtifactsStore,
  } from "@rilldata/web-common/features/entity-management/file-artifacts-store";
>>>>>>> 0527d683
  import { getName } from "@rilldata/web-common/features/entity-management/name-utils";
  import { EntityType } from "@rilldata/web-common/features/entity-management/types";
  import { featureFlags } from "@rilldata/web-common/features/feature-flags";
  import { useModelFileNames } from "@rilldata/web-common/features/models/selectors";
  import { useSourceFileNames } from "@rilldata/web-common/features/sources/selectors";
<<<<<<< HEAD
  import { createRuntimeServicePutFile } from "@rilldata/web-common/runtime-client";
=======
  import { appScreen } from "@rilldata/web-common/layout/app-store";
  import NavigationMenuItem from "@rilldata/web-common/layout/navigation/NavigationMenuItem.svelte";
  import NavigationMenuSeparator from "@rilldata/web-common/layout/navigation/NavigationMenuSeparator.svelte";
  import { BehaviourEventMedium } from "@rilldata/web-common/metrics/service/BehaviourEventTypes";
  import {
    MetricsEventScreenName,
    MetricsEventSpace,
  } from "@rilldata/web-common/metrics/service/MetricsTypes";
  import type { V1ReconcileError } from "@rilldata/web-common/runtime-client";
  import {
    createRuntimeServicePutFile,
    runtimeServiceGetFile,
  } from "@rilldata/web-common/runtime-client";
  import { WandIcon } from "lucide-svelte";
>>>>>>> 0527d683
  import { flip } from "svelte/animate";
  import { slide } from "svelte/transition";
  import { LIST_SLIDE_DURATION as duration } from "../../layout/config";
  import NavigationEntry from "../../layout/navigation/NavigationEntry.svelte";
  import NavigationHeader from "../../layout/navigation/NavigationHeader.svelte";
  import { runtime } from "../../runtime-client/runtime-store";
  import AddAssetButton from "../entity-management/AddAssetButton.svelte";
  import RenameAssetModal from "../entity-management/RenameAssetModal.svelte";

  $: instanceId = $runtime.instanceId;

  $: sourceNames = useSourceFileNames(instanceId);
  $: modelNames = useModelFileNames(instanceId);
  $: dashboardNames = useDashboardFileNames(instanceId);

  const createDashboard = createRuntimeServicePutFile();

  const { readOnly, customDashboards } = featureFlags;

  let showMetricsDefs = true;

  let showRenameMetricsDefinitionModal = false;
  let renameMetricsDefName: string | null = null;

  const openRenameMetricsDefModal = (metricsDefName: string) => {
    showRenameMetricsDefinitionModal = true;
    renameMetricsDefName = metricsDefName;
  };

  const dispatchAddEmptyMetricsDef = async () => {
    if (!showMetricsDefs) {
      showMetricsDefs = true;
    }
    const newDashboardName = getName("dashboard", $dashboardNames?.data ?? []);
    await $createDashboard.mutateAsync({
      instanceId,
      path: getFileAPIPathFromNameAndType(
        newDashboardName,
        EntityType.MetricsDefinition,
      ),
      data: {
        blob: "",
        create: true,
        createOnly: true,
      },
    });

    await goto(`/dashboard/${newDashboardName}`);
  };

  $: canAddDashboard = $readOnly === false;

  $: hasSourceAndModelButNoDashboards =
    $sourceNames?.data &&
    $modelNames?.data &&
    $sourceNames?.data?.length > 0 &&
    $modelNames?.data?.length > 0 &&
    $dashboardNames?.data?.length === 0;

  let showGenerateChartModal = false;
  let generateChartMetricsView = "";
  function openGenerateChartModal(metricsView: string) {
    showGenerateChartModal = true;
    generateChartMetricsView = metricsView;
  }
</script>

<div class="h-fit flex flex-col">
  <NavigationHeader bind:show={showMetricsDefs}>Dashboards</NavigationHeader>
  {#if showMetricsDefs}
    <ol transition:slide={{ duration }} id="assets-metrics-list">
      {#if $dashboardNames.data}
        {#each $dashboardNames.data as dashboardName (dashboardName)}
          <li animate:flip={{ duration }} aria-label={dashboardName}>
            <NavigationEntry
              showContextMenu={!$readOnly}
              name={dashboardName}
              href={`/dashboard/${dashboardName}`}
              open={$page.url.pathname === `/dashboard/${dashboardName}` ||
                $page.url.pathname === `/dashboard/${dashboardName}/edit`}
            >
<<<<<<< HEAD
              <DashboardMenuItems
                slot="menu-items"
                metricsViewName={dashboardName}
                on:rename={() => openRenameMetricsDefModal(dashboardName)}
              />
=======
              <svelte:fragment slot="menu-items">
                {@const selectionError = MetricsSourceSelectionError(
                  dashboardData?.errors,
                )}
                {@const hasSourceError =
                  selectionError !== SourceModelValidationStatus.OK &&
                  selectionError !== ""}
                {#if referenceModelName}
                  <NavigationMenuItem
                    disabled={hasSourceError}
                    on:click={() => editModel(referenceModelName)}
                  >
                    <Model slot="icon" />
                    Edit model
                    <svelte:fragment slot="description">
                      {#if hasSourceError}
                        {selectionError}
                      {/if}
                    </svelte:fragment>
                  </NavigationMenuItem>
                {/if}
                <NavigationMenuItem
                  disabled={hasSourceError}
                  on:click={() => editMetrics(dashboardName)}
                >
                  <MetricsIcon slot="icon" />
                  Edit metrics
                </NavigationMenuItem>
                {#if customDashboards}
                  <NavigationMenuItem
                    on:click={() => openGenerateChartModal(dashboardName)}
                  >
                    <Explore slot="icon" />
                    <div class="flex gap-x-2 items-center">
                      Generate chart with AI
                      <WandIcon class="w-3 h-3" />
                    </div>
                    <svelte:fragment slot="description">
                      {#if hasSourceError}
                        Dashboard has errors
                      {/if}
                    </svelte:fragment>
                  </NavigationMenuItem>
                {/if}
                <NavigationMenuSeparator />
                <NavigationMenuItem
                  on:click={() => openRenameMetricsDefModal(dashboardName)}
                >
                  <EditIcon slot="icon" />
                  Rename...
                </NavigationMenuItem>
                <NavigationMenuItem
                  on:click={() => deleteMetricsDef(dashboardName)}
                >
                  <Cancel slot="icon" />
                  Delete
                </NavigationMenuItem>
              </svelte:fragment>
>>>>>>> 0527d683
            </NavigationEntry>
          </li>
        {/each}
        {#if canAddDashboard}
          <AddAssetButton
            id="add-dashboard"
            label="Add dashboard"
            bold={hasSourceAndModelButNoDashboards ?? false}
            on:click={() => dispatchAddEmptyMetricsDef()}
          />
        {/if}
      {/if}
    </ol>
  {/if}
</div>

{#if showRenameMetricsDefinitionModal && renameMetricsDefName}
  <RenameAssetModal
    entityType={EntityType.MetricsDefinition}
    closeModal={() => (showRenameMetricsDefinitionModal = false)}
    currentAssetName={renameMetricsDefName}
  />
{/if}

{#if showGenerateChartModal}
  <GenerateChartYAMLPrompt
    bind:open={showGenerateChartModal}
    metricsView={generateChartMetricsView}
  />
{/if}<|MERGE_RESOLUTION|>--- conflicted
+++ resolved
@@ -1,55 +1,16 @@
 <script lang="ts">
   import { goto } from "$app/navigation";
   import { page } from "$app/stores";
-<<<<<<< HEAD
+  import GenerateChartYAMLPrompt from "@rilldata/web-common/features/charts/prompt/GenerateChartYAMLPrompt.svelte";
   import DashboardMenuItems from "@rilldata/web-common/features/dashboards/DashboardMenuItems.svelte";
   import { useDashboardFileNames } from "@rilldata/web-common/features/dashboards/selectors";
   import { getFileAPIPathFromNameAndType } from "@rilldata/web-common/features/entity-management/entity-mappers";
-=======
-  import Cancel from "@rilldata/web-common/components/icons/Cancel.svelte";
-  import EditIcon from "@rilldata/web-common/components/icons/EditIcon.svelte";
-  import Explore from "@rilldata/web-common/components/icons/Explore.svelte";
-  import MetricsIcon from "@rilldata/web-common/components/icons/Metrics.svelte";
-  import Model from "@rilldata/web-common/components/icons/Model.svelte";
-  import GenerateChartYAMLPrompt from "@rilldata/web-common/features/charts/prompt/GenerateChartYAMLPrompt.svelte";
-  import {
-    useDashboardFileNames,
-    useDashboardRoutes,
-    useValidDashboards,
-  } from "@rilldata/web-common/features/dashboards/selectors";
-  import { deleteFileArtifact } from "@rilldata/web-common/features/entity-management/actions";
-  import {
-    getFileAPIPathFromNameAndType,
-    getFilePathFromNameAndType,
-  } from "@rilldata/web-common/features/entity-management/entity-mappers";
-  import {
-    FileArtifactsData,
-    fileArtifactsStore,
-  } from "@rilldata/web-common/features/entity-management/file-artifacts-store";
->>>>>>> 0527d683
   import { getName } from "@rilldata/web-common/features/entity-management/name-utils";
   import { EntityType } from "@rilldata/web-common/features/entity-management/types";
   import { featureFlags } from "@rilldata/web-common/features/feature-flags";
   import { useModelFileNames } from "@rilldata/web-common/features/models/selectors";
   import { useSourceFileNames } from "@rilldata/web-common/features/sources/selectors";
-<<<<<<< HEAD
   import { createRuntimeServicePutFile } from "@rilldata/web-common/runtime-client";
-=======
-  import { appScreen } from "@rilldata/web-common/layout/app-store";
-  import NavigationMenuItem from "@rilldata/web-common/layout/navigation/NavigationMenuItem.svelte";
-  import NavigationMenuSeparator from "@rilldata/web-common/layout/navigation/NavigationMenuSeparator.svelte";
-  import { BehaviourEventMedium } from "@rilldata/web-common/metrics/service/BehaviourEventTypes";
-  import {
-    MetricsEventScreenName,
-    MetricsEventSpace,
-  } from "@rilldata/web-common/metrics/service/MetricsTypes";
-  import type { V1ReconcileError } from "@rilldata/web-common/runtime-client";
-  import {
-    createRuntimeServicePutFile,
-    runtimeServiceGetFile,
-  } from "@rilldata/web-common/runtime-client";
-  import { WandIcon } from "lucide-svelte";
->>>>>>> 0527d683
   import { flip } from "svelte/animate";
   import { slide } from "svelte/transition";
   import { LIST_SLIDE_DURATION as duration } from "../../layout/config";
@@ -67,7 +28,7 @@
 
   const createDashboard = createRuntimeServicePutFile();
 
-  const { readOnly, customDashboards } = featureFlags;
+  const { readOnly } = featureFlags;
 
   let showMetricsDefs = true;
 
@@ -131,72 +92,12 @@
               open={$page.url.pathname === `/dashboard/${dashboardName}` ||
                 $page.url.pathname === `/dashboard/${dashboardName}/edit`}
             >
-<<<<<<< HEAD
               <DashboardMenuItems
                 slot="menu-items"
                 metricsViewName={dashboardName}
                 on:rename={() => openRenameMetricsDefModal(dashboardName)}
+                on:generate-chart={() => openGenerateChartModal(dashboardName)}
               />
-=======
-              <svelte:fragment slot="menu-items">
-                {@const selectionError = MetricsSourceSelectionError(
-                  dashboardData?.errors,
-                )}
-                {@const hasSourceError =
-                  selectionError !== SourceModelValidationStatus.OK &&
-                  selectionError !== ""}
-                {#if referenceModelName}
-                  <NavigationMenuItem
-                    disabled={hasSourceError}
-                    on:click={() => editModel(referenceModelName)}
-                  >
-                    <Model slot="icon" />
-                    Edit model
-                    <svelte:fragment slot="description">
-                      {#if hasSourceError}
-                        {selectionError}
-                      {/if}
-                    </svelte:fragment>
-                  </NavigationMenuItem>
-                {/if}
-                <NavigationMenuItem
-                  disabled={hasSourceError}
-                  on:click={() => editMetrics(dashboardName)}
-                >
-                  <MetricsIcon slot="icon" />
-                  Edit metrics
-                </NavigationMenuItem>
-                {#if customDashboards}
-                  <NavigationMenuItem
-                    on:click={() => openGenerateChartModal(dashboardName)}
-                  >
-                    <Explore slot="icon" />
-                    <div class="flex gap-x-2 items-center">
-                      Generate chart with AI
-                      <WandIcon class="w-3 h-3" />
-                    </div>
-                    <svelte:fragment slot="description">
-                      {#if hasSourceError}
-                        Dashboard has errors
-                      {/if}
-                    </svelte:fragment>
-                  </NavigationMenuItem>
-                {/if}
-                <NavigationMenuSeparator />
-                <NavigationMenuItem
-                  on:click={() => openRenameMetricsDefModal(dashboardName)}
-                >
-                  <EditIcon slot="icon" />
-                  Rename...
-                </NavigationMenuItem>
-                <NavigationMenuItem
-                  on:click={() => deleteMetricsDef(dashboardName)}
-                >
-                  <Cancel slot="icon" />
-                  Delete
-                </NavigationMenuItem>
-              </svelte:fragment>
->>>>>>> 0527d683
             </NavigationEntry>
           </li>
         {/each}
