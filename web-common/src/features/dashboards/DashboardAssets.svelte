<script lang="ts">
  import { goto } from "$app/navigation";
  import { page } from "$app/stores";
  import Cancel from "@rilldata/web-common/components/icons/Cancel.svelte";
  import EditIcon from "@rilldata/web-common/components/icons/EditIcon.svelte";
  import MetricsIcon from "@rilldata/web-common/components/icons/Metrics.svelte";
  import Model from "@rilldata/web-common/components/icons/Model.svelte";
  import {
    useDashboardFileNames,
<<<<<<< HEAD
    useDashboardRoutes,
=======
    useValidDashboards,
>>>>>>> a8f24f1e
  } from "@rilldata/web-common/features/dashboards/selectors";
  import { deleteFileArtifact } from "@rilldata/web-common/features/entity-management/actions";
  import {
    getFileAPIPathFromNameAndType,
    getFilePathFromNameAndType,
  } from "@rilldata/web-common/features/entity-management/entity-mappers";
  import {
    FileArtifactsData,
    fileArtifactsStore,
  } from "@rilldata/web-common/features/entity-management/file-artifacts-store";
  import { getName } from "@rilldata/web-common/features/entity-management/name-utils";
  import { EntityType } from "@rilldata/web-common/features/entity-management/types";
  import { featureFlags } from "@rilldata/web-common/features/feature-flags";
  import { SourceModelValidationStatus } from "@rilldata/web-common/features/metrics-views/errors.js";
  import { useModelFileNames } from "@rilldata/web-common/features/models/selectors";
  import { useSourceFileNames } from "@rilldata/web-common/features/sources/selectors";
  import { appScreen } from "@rilldata/web-common/layout/app-store";
  import NavigationMenuItem from "@rilldata/web-common/layout/navigation/NavigationMenuItem.svelte";
  import NavigationMenuSeparator from "@rilldata/web-common/layout/navigation/NavigationMenuSeparator.svelte";
  import { BehaviourEventMedium } from "@rilldata/web-common/metrics/service/BehaviourEventTypes";
  import {
    MetricsEventScreenName,
    MetricsEventSpace,
  } from "@rilldata/web-common/metrics/service/MetricsTypes";
  import type { V1ReconcileError } from "@rilldata/web-common/runtime-client";
  import {
    createRuntimeServicePutFile,
    runtimeServiceGetFile,
  } from "@rilldata/web-common/runtime-client";
  import { flip } from "svelte/animate";
  import { slide } from "svelte/transition";
  import { LIST_SLIDE_DURATION as duration } from "../../layout/config";
  import NavigationEntry from "../../layout/navigation/NavigationEntry.svelte";
  import NavigationHeader from "../../layout/navigation/NavigationHeader.svelte";
  import { behaviourEvent } from "../../metrics/initMetrics";
  import { runtime } from "../../runtime-client/runtime-store";
  import AddAssetButton from "../entity-management/AddAssetButton.svelte";
  import RenameAssetModal from "../entity-management/RenameAssetModal.svelte";
  import { ResourceKind } from "../entity-management/resource-selectors";

  $: instanceId = $runtime.instanceId;

  $: sourceNames = useSourceFileNames(instanceId);
  $: modelNames = useModelFileNames(instanceId);
  $: dashboardNames = useDashboardFileNames(instanceId);
<<<<<<< HEAD
  $: dashboardRoutes = useDashboardRoutes(instanceId);
=======
  $: dashboards = useValidDashboards(instanceId);
>>>>>>> a8f24f1e

  const MetricsSourceSelectionError = (
    errors: Array<V1ReconcileError> | undefined,
  ): string => {
    return (
      errors?.find((error) => error?.propertyPath?.length === 0)?.message ?? ""
    );
  };

  const createDashboard = createRuntimeServicePutFile();

  const { readOnly } = featureFlags;

  let showMetricsDefs = true;

  let showRenameMetricsDefinitionModal = false;
  let renameMetricsDefName: string | null = null;

  async function getDashboardArtifact(
    instanceId: string,
    metricViewName: string,
  ) {
    const filePath = getFilePathFromNameAndType(
      metricViewName,
      EntityType.MetricsDefinition,
    );
    const resp = await runtimeServiceGetFile(instanceId, filePath);
    const metricYAMLString = resp.blob as string;
    fileArtifactsStore.setJSONRep(filePath, metricYAMLString);
  }

  const openRenameMetricsDefModal = (metricsDefName: string) => {
    showRenameMetricsDefinitionModal = true;
    renameMetricsDefName = metricsDefName;
  };

  const dispatchAddEmptyMetricsDef = async () => {
    if (!showMetricsDefs) {
      showMetricsDefs = true;
    }
    const newDashboardName = getName("dashboard", $dashboardNames?.data ?? []);
    await $createDashboard.mutateAsync({
      instanceId,
      path: getFileAPIPathFromNameAndType(
        newDashboardName,
        EntityType.MetricsDefinition,
      ),
      data: {
        blob: "",
        create: true,
        createOnly: true,
      },
    });

    await goto(`/dashboard/${newDashboardName}`);
  };

  /**
   * Get the name of the dashboard's underlying model (if any).
   * Note that not all dashboards have an underlying model. Some dashboards are
   * underpinned by a source/table.
   */
  function getReferenceModelNameForDashboard(
    dashboardName: string,
  ): string | undefined {
    // Get the dashboard resource from the dashboard list
    const dashboard = $dashboards.data?.filter(
      (dashboard) => dashboard.meta?.name?.name === dashboardName,
    )[0];

    // Get the model reference (if any) from the dashboard resource
    const modelRef = dashboard?.meta?.refs?.filter(
      (ref) => ref?.kind === ResourceKind.Model,
    )[0];

    // Return the model name (if any)
    if (!modelRef) return undefined;
    return modelRef?.name;
  }

  const editModel = async (modelName: string) => {
    const previousActiveEntity = $appScreen?.type;
    await goto(`/model/${modelName}`);
    await behaviourEvent.fireNavigationEvent(
      modelName,
      BehaviourEventMedium.Menu,
      MetricsEventSpace.LeftPanel,
      previousActiveEntity,
      MetricsEventScreenName.Model,
    );
  };

  const editMetrics = async (dashboardName: string) => {
    await goto(`/dashboard/${dashboardName}/edit`);

    const previousActiveEntity = $appScreen?.type;
    await behaviourEvent.fireNavigationEvent(
      dashboardName,
      BehaviourEventMedium.Menu,
      MetricsEventSpace.LeftPanel,
      previousActiveEntity,
      MetricsEventScreenName.MetricsDefinition,
    );
  };

  const deleteMetricsDef = async (dashboardName: string) => {
    await getDashboardArtifact(instanceId, dashboardName);

    const dashboardData = getDashboardData(
      $fileArtifactsStore.entities,
      dashboardName,
    );
    await deleteFileArtifact(
      instanceId,
      getFileAPIPathFromNameAndType(
        dashboardName,
        EntityType.MetricsDefinition,
      ),
      EntityType.MetricsDefinition,
      $dashboardRoutes?.data ?? [],
    );

    // redirect to model when metric is deleted
    const sourceModelName = dashboardData?.jsonRepresentation?.model as string;
    if ($appScreen?.name === dashboardName) {
      if (sourceModelName) {
        await goto(`/model/${sourceModelName}`);

        await behaviourEvent.fireNavigationEvent(
          sourceModelName,
          BehaviourEventMedium.Menu,
          MetricsEventSpace.LeftPanel,
          MetricsEventScreenName.MetricsDefinition,
          MetricsEventScreenName.Model,
        );
      } else {
        await goto("/");
      }
    }
  };

  const getDashboardData = (
    entities: Record<string, FileArtifactsData>,
    name: string,
  ) => {
    const dashboardPath = getFilePathFromNameAndType(
      name,
      EntityType.MetricsDefinition,
    );
    return entities[dashboardPath];
  };

  $: canAddDashboard = $readOnly === false;

  $: hasSourceAndModelButNoDashboards =
    $sourceNames?.data &&
    $modelNames?.data &&
    $sourceNames?.data?.length > 0 &&
    $modelNames?.data?.length > 0 &&
    $dashboardNames?.data?.length === 0;
</script>

<div class="h-fit flex flex-col">
  <NavigationHeader bind:show={showMetricsDefs}>Dashboards</NavigationHeader>
  {#if showMetricsDefs}
    <ol transition:slide={{ duration }} id="assets-metrics-list">
      {#if $dashboardNames.data}
        {#each $dashboardNames.data as dashboardName (dashboardName)}
          {@const dashboardData = getDashboardData(
            $fileArtifactsStore.entities,
            dashboardName,
          )}
          {@const referenceModelName =
            getReferenceModelNameForDashboard(dashboardName)}
          <li animate:flip={{ duration }} aria-label={dashboardName}>
            <NavigationEntry
              showContextMenu={!$readOnly}
              name={dashboardName}
              href={`/dashboard/${dashboardName}`}
              open={$page.url.pathname === `/dashboard/${dashboardName}` ||
                $page.url.pathname === `/dashboard/${dashboardName}/edit`}
            >
              <svelte:fragment slot="menu-items">
                {@const selectionError = MetricsSourceSelectionError(
                  dashboardData?.errors,
                )}
                {@const hasSourceError =
                  selectionError !== SourceModelValidationStatus.OK &&
                  selectionError !== ""}
                {#if referenceModelName}
                  <NavigationMenuItem
                    disabled={hasSourceError}
                    on:click={() => editModel(referenceModelName)}
                  >
                    <Model slot="icon" />
                    Edit model
                    <svelte:fragment slot="description">
                      {#if hasSourceError}
                        {selectionError}
                      {/if}
                    </svelte:fragment>
                  </NavigationMenuItem>
                {/if}
                <NavigationMenuItem
                  disabled={hasSourceError}
                  on:click={() => editMetrics(dashboardName)}
                >
                  <MetricsIcon slot="icon" />
                  Edit metrics
                </NavigationMenuItem>
                <NavigationMenuSeparator />
                <NavigationMenuItem
                  on:click={() => openRenameMetricsDefModal(dashboardName)}
                >
                  <EditIcon slot="icon" />
                  Rename...
                </NavigationMenuItem>
                <NavigationMenuItem
                  on:click={() => deleteMetricsDef(dashboardName)}
                >
                  <Cancel slot="icon" />
                  Delete
                </NavigationMenuItem>
              </svelte:fragment>
            </NavigationEntry>
          </li>
        {/each}
        {#if canAddDashboard}
          <AddAssetButton
            id="add-dashboard"
            label="Add dashboard"
            bold={hasSourceAndModelButNoDashboards ?? false}
            on:click={() => dispatchAddEmptyMetricsDef()}
          />
        {/if}
      {/if}
    </ol>
  {/if}
</div>

{#if showRenameMetricsDefinitionModal && renameMetricsDefName}
  <RenameAssetModal
    entityType={EntityType.MetricsDefinition}
    closeModal={() => (showRenameMetricsDefinitionModal = false)}
    currentAssetName={renameMetricsDefName}
  />
{/if}<|MERGE_RESOLUTION|>--- conflicted
+++ resolved
@@ -7,11 +7,8 @@
   import Model from "@rilldata/web-common/components/icons/Model.svelte";
   import {
     useDashboardFileNames,
-<<<<<<< HEAD
     useDashboardRoutes,
-=======
     useValidDashboards,
->>>>>>> a8f24f1e
   } from "@rilldata/web-common/features/dashboards/selectors";
   import { deleteFileArtifact } from "@rilldata/web-common/features/entity-management/actions";
   import {
@@ -57,11 +54,8 @@
   $: sourceNames = useSourceFileNames(instanceId);
   $: modelNames = useModelFileNames(instanceId);
   $: dashboardNames = useDashboardFileNames(instanceId);
-<<<<<<< HEAD
   $: dashboardRoutes = useDashboardRoutes(instanceId);
-=======
   $: dashboards = useValidDashboards(instanceId);
->>>>>>> a8f24f1e
 
   const MetricsSourceSelectionError = (
     errors: Array<V1ReconcileError> | undefined,
