--- conflicted
+++ resolved
@@ -19,12 +19,7 @@
     MetricsViewFilterCond,
     V1MetricsViewFilter,
   } from "@rilldata/web-common/runtime-client";
-<<<<<<< HEAD
-  import { useRuntimeServiceMetricsViewToplist } from "@rilldata/web-common/runtime-client";
-=======
   import { useQueryServiceMetricsViewToplist } from "@rilldata/web-common/runtime-client";
-  import { runtimeStore } from "@rilldata/web-local/lib/application-state-stores/application-store";
->>>>>>> 1e6861aa
   import { getMapFromArray } from "@rilldata/web-local/lib/util/arrayUtils";
   import { flip } from "svelte/animate";
   import { fly } from "svelte/transition";
@@ -108,13 +103,8 @@
 
       // Use topList API to fetch the dimension names
       // We prune the measure values and use the dimension labels for the filter
-<<<<<<< HEAD
-      topListQuery = useRuntimeServiceMetricsViewToplist(
+      topListQuery = useQueryServiceMetricsViewToplist(
         $runtime.instanceId,
-=======
-      topListQuery = useQueryServiceMetricsViewToplist(
-        $runtimeStore.instanceId,
->>>>>>> 1e6861aa
         metricViewName,
         topListParams
       );
