--- conflicted
+++ resolved
@@ -36,33 +36,8 @@
   /** the minimum container height */
   const MIN_CONTAINER_HEIGHT = "34px";
 
-<<<<<<< HEAD
-  let metricsExplorer: MetricsExplorerEntity;
-  $: metricsExplorer = $metricsExplorerStore.entities[metricViewName];
-
-  let includeValues: Array<MetricsViewFilterCond>;
-  $: includeValues = metricsExplorer?.filters.include;
-  let excludeValues: Array<MetricsViewFilterCond>;
-  $: excludeValues = metricsExplorer?.filters.exclude;
-
-  $: visibleDimensionKeys = metricsExplorer?.visibleDimensionKeys;
-
-  $: metaQuery = useMetaQuery($runtime.instanceId, metricViewName);
-  let dimensions: Array<MetricsViewDimension>;
-  $: dimensions = $metaQuery.data?.dimensions;
-
-  function clearFilterForDimension(dimensionId, include: boolean) {
-    cancelDashboardQueries(queryClient, metricViewName);
-    metricsExplorerStore.clearFilterForDimension(
-      metricViewName,
-      dimensionId,
-      include
-    );
-  }
-=======
   const metaQuery = useMetaQuery(StateManagers);
   $: dimensions = $metaQuery.data?.dimensions ?? [];
->>>>>>> bbc104ae
 
   function isFiltered(filters: V1MetricsViewFilter): boolean {
     if (!filters) return false;
@@ -92,10 +67,6 @@
   $: hasFilters = isFiltered($dashboardStore.filters);
 
   /** prune the values and prepare for templating */
-<<<<<<< HEAD
-  let currentDimensionFilters = [];
-  $: if (includeValues && excludeValues && dimensions && visibleDimensionKeys) {
-=======
   let currentDimensionFilters: {
     name: string;
     label: string;
@@ -104,7 +75,6 @@
   }[] = [];
 
   $: {
->>>>>>> bbc104ae
     const dimensionIdMap = getMapFromArray(
       dimensions,
       (dimension) => dimension.name
@@ -115,7 +85,7 @@
         label: getDisplayName(dimensionIdMap.get(dimensionValues.name)),
         selectedValues: dimensionValues.in,
         filterType: "include",
-        isHidden: !visibleDimensionKeys.has(dimensionValues.name),
+        isHidden: !$dashboardStore?.visibleDimensionKeys.has(dimensionValues.name),
       })
     );
     const currentDimensionExcludeFilters = $dashboardStore.filters.exclude.map(
@@ -124,7 +94,7 @@
         label: getDisplayName(dimensionIdMap.get(dimensionValues.name)),
         selectedValues: dimensionValues.in,
         filterType: "exclude",
-        isHidden: !visibleDimensionKeys.has(dimensionValues.name),
+        isHidden: !$dashboardStore?.visibleDimensionKeys.has(dimensionValues.name),
       })
     );
     currentDimensionFilters = [
@@ -135,7 +105,6 @@
     currentDimensionFilters.sort((a, b) => (a.name > b.name ? 1 : -1));
   }
 
-<<<<<<< HEAD
   function getColorForChip(isHidden, isInclude) {
     if (isInclude) {
       return isHidden ? includeHiddenChipColors : defaultChipColors;
@@ -151,11 +120,9 @@
   function toggleFilterMode(dimensionName) {
     cancelDashboardQueries(queryClient, metricViewName);
     metricsExplorerStore.toggleFilterMode(metricViewName, dimensionName);
-=======
   function setActiveDimension(name, value) {
     activeDimensionName = name;
     searchText = value;
->>>>>>> bbc104ae
   }
 </script>
 
