<script lang="ts">
  import Button from "@rilldata/web-common/components/button/Button.svelte";
  import Calendar from "@rilldata/web-common/components/icons/Calendar.svelte";
  import Filter from "@rilldata/web-common/components/icons/Filter.svelte";
  import AdvancedFilter from "@rilldata/web-common/features/dashboards/filters/AdvancedFilter.svelte";
  import MeasureFilter from "@rilldata/web-common/features/dashboards/filters/measure-filters/MeasureFilter.svelte";
  import type { MeasureFilterEntry } from "@rilldata/web-common/features/dashboards/filters/measure-filters/measure-filter-entry";
  import { DashboardStateSync } from "@rilldata/web-common/features/dashboards/state-managers/loaders/DashboardStateSync";
  import { isExpressionUnsupported } from "@rilldata/web-common/features/dashboards/stores/filter-utils";
  import { isUrlTooLong } from "@rilldata/web-common/features/dashboards/url-state/url-length-limits";
  import { getMapFromArray } from "@rilldata/web-common/lib/arrayUtils";
  import type { TimeRange } from "@rilldata/web-common/lib/time/types";
  import {
    TimeComparisonOption,
    TimeRangePreset,
    type DashboardTimeControls,
  } from "@rilldata/web-common/lib/time/types";
  import type {
    V1ExploreTimeRange,
    V1TimeGrain,
  } from "@rilldata/web-common/runtime-client";
  import { DateTime, Interval } from "luxon";
  import { flip } from "svelte/animate";
  import { fly } from "svelte/transition";
  import { getStateManagers } from "../state-managers/state-managers";
  import { applyDimensionInListMode as applyDimensionInListModeDirectly } from "../state-managers/actions/dimension-filters";
  import {
    metricsExplorerStore,
    useExploreState,
  } from "../stores/dashboard-stores";
<<<<<<< HEAD
  import type { TimeRange } from "@rilldata/web-common/lib/time/types";
  import { DateTime, Interval } from "luxon";
=======
  import ComparisonPill from "../time-controls/comparison-pill/ComparisonPill.svelte";
  import {
    ALL_TIME_RANGE_ALIAS,
    CUSTOM_TIME_RANGE_ALIAS,
    deriveInterval,
    TIME_GRAIN_TO_SHORTHAND,
  } from "../time-controls/new-time-controls";
  import SuperPill from "../time-controls/super-pill/SuperPill.svelte";
  import { useTimeControlStore } from "../time-controls/time-control-store";
  import FilterButton from "./FilterButton.svelte";
  import DimensionFilter from "./dimension-filters/DimensionFilter.svelte";

>>>>>>> ab6fbeb9
  import Timestamp from "@rilldata/web-common/features/dashboards/time-controls/super-pill/components/Timestamp.svelte";
  import { getDefaultTimeGrain } from "@rilldata/web-common/lib/time/grains";
  import { Tooltip } from "bits-ui";
  import Metadata from "../time-controls/super-pill/components/Metadata.svelte";
  import { getValidComparisonOption } from "../time-controls/time-range-store";
  import { getPinnedTimeZones } from "../url-state/getDefaultExplorePreset";

  export let readOnly = false;
  export let timeRanges: V1ExploreTimeRange[];
  export let metricsViewName: string;
  export let hasTimeSeries: boolean;

  /** the height of a row of chips */
  const ROW_HEIGHT = "26px";

  const StateManagers = getStateManagers();
  const {
    exploreName,
    validSpecStore,
    actions: {
      dimensionsFilter: {
        toggleDimensionValueSelection,
        applyDimensionInListMode,
        applyDimensionContainsMode,
        removeDimensionFilter,
        toggleDimensionFilterMode,
      },
      measuresFilter: { setMeasureFilter, removeMeasureFilter },
      filters: { clearAllFilters, setTemporaryFilterName },
    },
    selectors: {
      dimensions: { allDimensions },
      dimensionFilters: {
        dimensionHasFilter,
        getDimensionFilterItems,
        getAllDimensionFilterItems,
        isFilterExcludeMode,
      },
      measures: { allMeasures, filteredSimpleMeasures },
      measureFilters: {
        getMeasureFilterItems,
        getAllMeasureFilterItems,
        measureHasFilter,
      },
      pivot: { showPivot },
      charts: { canPanLeft, canPanRight, getNewPanRange },
    },
    dashboardStore,
  } = StateManagers;

  const timeControlsStore = useTimeControlStore(StateManagers);

  const dashboardStateSync = DashboardStateSync.getFromContext();

  let showDefaultItem = false;

  $: ({
    selectedTimeRange,
    allTimeRange,
    showTimeComparison,
    selectedComparisonTimeRange,
    minTimeGrain,
    timeStart,
    timeEnd,
    ready: timeControlsReady,
  } = $timeControlsStore);

  $: exploreSpec = $validSpecStore.data?.explore ?? {};
  $: metricsViewSpec = $validSpecStore.data?.metricsView ?? {};

  $: exploreState = useExploreState($exploreName);
  $: activeTimeZone = $exploreState?.selectedTimezone;

  $: selectedRangeAlias = selectedTimeRange?.name;
  $: activeTimeGrain = selectedTimeRange?.interval;
  $: defaultTimeRange = exploreSpec.defaultPreset?.timeRange;

  $: dimensions = $allDimensions;
  $: dimensionIdMap = getMapFromArray(
    dimensions,
    (dimension) => (dimension.name || dimension.column) as string,
  );

  $: measures = $allMeasures;
  $: measureIdMap = getMapFromArray(measures, (m) => m.name as string);

  $: currentDimensionFilters = $getDimensionFilterItems(dimensionIdMap);
  $: allDimensionFilters = $getAllDimensionFilterItems(
    currentDimensionFilters,
    dimensionIdMap,
  );

  $: currentMeasureFilters = $getMeasureFilterItems(measureIdMap);
  $: allMeasureFilters = $getAllMeasureFilterItems(
    currentMeasureFilters,
    measureIdMap,
  );

  // hasFilter only checks for complete filters and excludes temporary ones
  $: hasFilters =
    currentDimensionFilters.length > 0 || currentMeasureFilters.length > 0;

  $: isComplexFilter = isExpressionUnsupported($dashboardStore.whereFilter);

  $: availableTimeZones = getPinnedTimeZones(exploreSpec);

  $: allTimeRangeInterval = allTimeRange
    ? Interval.fromDateTimes(allTimeRange.start, allTimeRange.end)
    : Interval.invalid("Invalid interval");

  $: interval = selectedTimeRange
    ? Interval.fromDateTimes(
        DateTime.fromJSDate(selectedTimeRange.start).setZone(activeTimeZone),
        DateTime.fromJSDate(selectedTimeRange.end).setZone(activeTimeZone),
      )
    : allTimeRange
      ? Interval.fromDateTimes(allTimeRange.start, allTimeRange.end)
      : Interval.invalid("Invalid interval");

  $: baseTimeRange = selectedTimeRange?.start &&
    selectedTimeRange?.end && {
      name: selectedTimeRange?.name,
      start: selectedTimeRange.start,
      end: selectedTimeRange.end,
    };

  function handleMeasureFilterApply(
    dimension: string,
    measureName: string,
    oldDimension: string,
    filter: MeasureFilterEntry,
  ) {
    if (oldDimension && oldDimension !== dimension) {
      removeMeasureFilter(oldDimension, measureName);
    }
    setMeasureFilter(dimension, filter);
  }

  function onPan(direction: "left" | "right") {
    const panRange = $getNewPanRange(direction);
    if (!panRange) return;
    const { start, end } = panRange;

    const timeRange = {
      name: CUSTOM_TIME_RANGE_ALIAS,
      start: start,
      end: end,
    };

    const comparisonTimeRange = {
      name: TimeComparisonOption.CONTIGUOUS,
    } as DashboardTimeControls; // FIXME wrong typecasting across application

    if (!activeTimeGrain) return;
    metricsExplorerStore.selectTimeRange(
      $exploreName,
      timeRange as TimeRange,
      activeTimeGrain,
      comparisonTimeRange,
      metricsViewSpec,
    );
  }

<<<<<<< HEAD
  async function onSelectRange(name: string) {
    if (!allTimeRange?.end) {
      return;
    }
=======
  async function onSelectRange(alias: string) {
    console.log({ alias });
    // If we don't have a valid time range, early return
    if (!allTimeRange?.end) return;
>>>>>>> ab6fbeb9

    if (alias === ALL_TIME_RANGE_ALIAS) {
      makeTimeSeriesTimeRangeAndUpdateAppState(
        allTimeRange,
        "TIME_GRAIN_DAY",
        undefined,
      );
      return;
    }

    const includesTimeZoneOffset = alias.includes("tz");

    if (includesTimeZoneOffset) {
      const timeZone = alias.match(/tz (.*)/)?.[1];

      if (timeZone) metricsExplorerStore.setTimeZone($exploreName, timeZone);
    }

<<<<<<< HEAD
    const interval = await deriveInterval(
      name,
=======
    const { interval, grain } = await deriveInterval(
      alias,
>>>>>>> ab6fbeb9
      DateTime.fromJSDate(allTimeRange.end),
      metricsViewName,
    );

    if (interval.isValid) {
      const validInterval = interval as Interval<true>;
      const baseTimeRange: TimeRange = {
        // Temporary fix for custom syntax
<<<<<<< HEAD
        name: name,
=======
        name: alias,
>>>>>>> ab6fbeb9
        start: validInterval.start.toJSDate(),
        end: validInterval.end.toJSDate(),
      };

      selectRange(baseTimeRange, grain);
    }
  }

  function makeTimeSeriesTimeRangeAndUpdateAppState(
    timeRange: TimeRange,
    timeGrain: V1TimeGrain,
    /** we should only reset the comparison range when the user has explicitly chosen a new
     * time range. Otherwise, the current comparison state should continue to be the
     * source of truth.
     */
    comparisonTimeRange: DashboardTimeControls | undefined,
  ) {
    metricsExplorerStore.selectTimeRange(
      $exploreName,
      timeRange,
      timeGrain,
      comparisonTimeRange,
      metricsViewSpec,
    );
  }

  function selectRange(range: TimeRange, grain?: V1TimeGrain) {
    const timeGrain =
      grain ?? getDefaultTimeGrain(range.start, range.end).grain;
    console.log({ timeGrain });

    // Get valid option for the new time range
    const validComparison =
      allTimeRange &&
      getValidComparisonOption(
        exploreSpec.timeRanges,
        range,
        $exploreState.selectedComparisonTimeRange?.name as
          | TimeComparisonOption
          | undefined,
        allTimeRange,
      );

    makeTimeSeriesTimeRangeAndUpdateAppState(range, timeGrain, {
      name: validComparison,
    } as DashboardTimeControls);
  }

  function onSelectTimeZone(timeZone: string) {
    if (!interval.isValid) return;

    if (selectedRangeAlias === TimeRangePreset.CUSTOM) {
      selectRange({
        name: TimeRangePreset.CUSTOM,
        start: interval.start
          ?.setZone(timeZone, { keepLocalTime: true })
          .toJSDate(),
        end: interval.end
          ?.setZone(timeZone, { keepLocalTime: true })
          .toJSDate(),
      });
    }

    metricsExplorerStore.setTimeZone($exploreName, timeZone);
  }

  $: usingRillTime =
    !selectedRangeAlias?.startsWith("P") &&
    !selectedRangeAlias?.startsWith("rill-");

  function onTimeGrainSelect(timeGrain: V1TimeGrain) {
    if (usingRillTime && selectedRangeAlias) {
      // Move this to method on RilltTime class after "by" bug is fixed
      const [range] = selectedRangeAlias.split(" by");
      const shorthandGrain = TIME_GRAIN_TO_SHORTHAND[timeGrain];
      if (!shorthandGrain) return;
      onSelectRange(range + ` by ${shorthandGrain}`);
    } else if (baseTimeRange) {
      makeTimeSeriesTimeRangeAndUpdateAppState(
        baseTimeRange,
        timeGrain,
        $dashboardStore?.selectedComparisonTimeRange,
      );
    }
  }

  function isUrlTooLongAfterInListFilter(
    dimensionName: string,
    values: string[],
  ) {
    if (!dashboardStateSync) return false;

    const exploreState = structuredClone($dashboardStore);
    applyDimensionInListModeDirectly(
      { dashboard: exploreState },
      dimensionName,
      values,
    );
    const url = dashboardStateSync.getUrlForExploreState(exploreState);
    return isUrlTooLong(url);
  }
</script>

<div class="flex flex-col gap-y-2 size-full">
  {#if hasTimeSeries}
    <div class="flex flex-row flex-wrap gap-x-2 gap-y-1.5 items-center">
      <Calendar size="16px" />
      {#if allTimeRange?.start && allTimeRange?.end}
        <SuperPill
          {allTimeRange}
          {selectedRangeAlias}
          showPivot={$showPivot}
          {minTimeGrain}
          {usingRillTime}
          {defaultTimeRange}
          {availableTimeZones}
          {timeRanges}
          complete={false}
          toggleComplete={() => {}}
          {interval}
          context={$exploreName}
          {timeStart}
          {timeEnd}
          lockTimeZone={exploreSpec.lockTimeZone}
          allowCustomTimeRange={exploreSpec.allowCustomTimeRange}
          {activeTimeGrain}
          {activeTimeZone}
          canPanLeft={$canPanLeft}
          canPanRight={$canPanRight}
          showPan
          {showDefaultItem}
          applyRange={selectRange}
          {onSelectRange}
          {onTimeGrainSelect}
          {onSelectTimeZone}
          {onPan}
        />
        <ComparisonPill
          {allTimeRange}
          {selectedTimeRange}
          showTimeComparison={!!showTimeComparison}
          {selectedComparisonTimeRange}
        />
      {/if}

      {#if allTimeRangeInterval?.end?.isValid}
        <Tooltip.Root openDelay={0}>
          <Tooltip.Trigger>
            <span class="text-gray-600 italic">
              as of <Timestamp
                italic
                suppress
                showDate={false}
                date={allTimeRangeInterval.end}
                zone={activeTimeZone}
              />
            </span>
          </Tooltip.Trigger>
          <Tooltip.Content side="bottom" sideOffset={10}>
            <Metadata
              smallestTimeGrain={minTimeGrain}
              timeZone={activeTimeZone}
              timeStart={allTimeRange?.start}
              timeEnd={allTimeRange?.end}
            />
          </Tooltip.Content>
        </Tooltip.Root>
      {/if}
    </div>
  {/if}

  <div class="relative flex flex-row gap-x-2 gap-y-2 items-start">
    {#if !readOnly}
      <Filter size="16px" className="ui-copy-icon flex-none mt-[5px]" />
    {/if}
    <div class="relative flex flex-row flex-wrap gap-x-2 gap-y-2">
      {#if isComplexFilter}
        <AdvancedFilter advancedFilter={$dashboardStore.whereFilter} />
      {:else if !allDimensionFilters.length && !allMeasureFilters.length}
        <div
          in:fly={{ duration: 200, x: 8 }}
          class="ui-copy-disabled grid ml-1 items-center"
          style:min-height={ROW_HEIGHT}
        >
          No filters selected
        </div>
      {:else}
        {#each allDimensionFilters as { name, label, mode, selectedValues, inputText } (name)}
          {@const dimension = dimensions.find(
            (d) => d.name === name || d.column === name,
          )}
          {@const dimensionName = dimension?.name || dimension?.column}
          <div animate:flip={{ duration: 200 }}>
            {#if dimensionName}
              <DimensionFilter
                whereFilter={$dashboardStore.whereFilter}
                metricsViewNames={[metricsViewName]}
                {readOnly}
                {name}
                {label}
                {mode}
                {selectedValues}
                {inputText}
                {timeStart}
                {timeEnd}
                {timeControlsReady}
                excludeMode={$isFilterExcludeMode(name)}
                onRemove={() => removeDimensionFilter(name)}
                onToggleFilterMode={() => toggleDimensionFilterMode(name)}
                onSelect={(value) =>
                  toggleDimensionValueSelection(name, value, true)}
                onApplyInList={(values) =>
                  applyDimensionInListMode(name, values)}
                onApplyContainsMode={(searchText) =>
                  applyDimensionContainsMode(name, searchText)}
                isUrlTooLongAfterInListFilter={(values) =>
                  isUrlTooLongAfterInListFilter(name, values)}
              />
            {/if}
          </div>
        {/each}
        {#each allMeasureFilters as { name, label, dimensionName, filter } (name)}
          <div animate:flip={{ duration: 200 }}>
            <MeasureFilter
              allDimensions={dimensions}
              {name}
              {label}
              {dimensionName}
              {filter}
              onRemove={() => removeMeasureFilter(dimensionName, name)}
              onApply={({ dimension, oldDimension, filter }) =>
                handleMeasureFilterApply(dimension, name, oldDimension, filter)}
            />
          </div>
        {/each}
      {/if}

      {#if !readOnly}
        <FilterButton
          allDimensions={dimensions}
          filteredSimpleMeasures={$filteredSimpleMeasures()}
          dimensionHasFilter={$dimensionHasFilter}
          measureHasFilter={$measureHasFilter}
          {setTemporaryFilterName}
        />
        <!-- if filters are present, place a chip at the end of the flex container 
      that enables clearing all filters -->
        {#if hasFilters}
          <Button type="text" onClick={clearAllFilters}>Clear filters</Button>
        {/if}
      {/if}
    </div>
  </div>
</div><|MERGE_RESOLUTION|>--- conflicted
+++ resolved
@@ -28,10 +28,6 @@
     metricsExplorerStore,
     useExploreState,
   } from "../stores/dashboard-stores";
-<<<<<<< HEAD
-  import type { TimeRange } from "@rilldata/web-common/lib/time/types";
-  import { DateTime, Interval } from "luxon";
-=======
   import ComparisonPill from "../time-controls/comparison-pill/ComparisonPill.svelte";
   import {
     ALL_TIME_RANGE_ALIAS,
@@ -44,7 +40,6 @@
   import FilterButton from "./FilterButton.svelte";
   import DimensionFilter from "./dimension-filters/DimensionFilter.svelte";
 
->>>>>>> ab6fbeb9
   import Timestamp from "@rilldata/web-common/features/dashboards/time-controls/super-pill/components/Timestamp.svelte";
   import { getDefaultTimeGrain } from "@rilldata/web-common/lib/time/grains";
   import { Tooltip } from "bits-ui";
@@ -208,17 +203,10 @@
     );
   }
 
-<<<<<<< HEAD
-  async function onSelectRange(name: string) {
-    if (!allTimeRange?.end) {
-      return;
-    }
-=======
   async function onSelectRange(alias: string) {
     console.log({ alias });
     // If we don't have a valid time range, early return
     if (!allTimeRange?.end) return;
->>>>>>> ab6fbeb9
 
     if (alias === ALL_TIME_RANGE_ALIAS) {
       makeTimeSeriesTimeRangeAndUpdateAppState(
@@ -237,13 +225,8 @@
       if (timeZone) metricsExplorerStore.setTimeZone($exploreName, timeZone);
     }
 
-<<<<<<< HEAD
-    const interval = await deriveInterval(
-      name,
-=======
     const { interval, grain } = await deriveInterval(
       alias,
->>>>>>> ab6fbeb9
       DateTime.fromJSDate(allTimeRange.end),
       metricsViewName,
     );
@@ -252,11 +235,7 @@
       const validInterval = interval as Interval<true>;
       const baseTimeRange: TimeRange = {
         // Temporary fix for custom syntax
-<<<<<<< HEAD
-        name: name,
-=======
         name: alias,
->>>>>>> ab6fbeb9
         start: validInterval.start.toJSDate(),
         end: validInterval.end.toJSDate(),
       };
