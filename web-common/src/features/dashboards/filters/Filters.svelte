<!-- @component
The main feature-set component for dashboard filters
 -->
<script context="module" lang="ts">
  import {
    Chip,
    ChipContainer,
    RemovableListChip,
  } from "@rilldata/web-common/components/chip";
  import {
    defaultChipColors,
    excludeChipColors,
  } from "@rilldata/web-common/components/chip/chip-types";
  import Filter from "@rilldata/web-common/components/icons/Filter.svelte";
  import FilterRemove from "@rilldata/web-common/components/icons/FilterRemove.svelte";
  import { useMetaQuery, getFilterSearchList } from "../selectors/index";
  import { getMapFromArray } from "@rilldata/web-common/lib/arrayUtils";
  import { flip } from "svelte/animate";
  import { fly } from "svelte/transition";
  import { getStateManagers } from "../state-managers/state-managers";
  import FilterButton from "./FilterButton.svelte";
</script>

<script lang="ts">
  const StateManagers = getStateManagers();
  const {
    dashboardStore,
    actions: {
      dimensionsFilter: {
        toggleDimensionValueSelection,
        toggleDimensionFilterMode,
        removeDimensionFilter,
      },
      filters: { clearAllFilters },
    },
    selectors: {
      dimensionFilters: { getDimensionFilterItems, getAllDimensionFilterItems },
    },
  } = StateManagers;

  /** the height of a row of chips */
  const ROW_HEIGHT = "26px";
  /** the minimum container height */
  const MIN_CONTAINER_HEIGHT = "34px";

  const metaQuery = useMetaQuery(StateManagers);
  $: dimensions = $metaQuery.data?.dimensions ?? [];

  let searchText = "";
  let allValues: Record<string, string[]> = {};
  let activeDimensionName: string;
  let topListQuery: ReturnType<typeof getFilterSearchList> | undefined;

  $: activeColumn =
    dimensions.find((d) => d.name === activeDimensionName)?.column ??
    activeDimensionName;

  $: if (activeDimensionName) {
    topListQuery = getFilterSearchList(StateManagers, {
      dimension: activeDimensionName,
      searchText,
      addNull: "null".includes(searchText),
    });
  }

  $: if (!$topListQuery?.isFetching) {
    const topListData = $topListQuery?.data?.data ?? [];
    allValues[activeDimensionName] =
      topListData.map((datum) => datum[activeColumn]) ?? [];
  }

  $: dimensionIdMap = getMapFromArray(
    dimensions,
    (dimension) => dimension.name as string,
  );

<<<<<<< HEAD
  $: currentDimensionFilters = $getDimensionFilterItems(dimensionIdMap);
  // hasFilter only checks for complete filters and excludes temporary ones
  $: hasFilters = currentDimensionFilters.length > 0;

  $: allDimensionFilters = $getAllDimensionFilterItems(
    currentDimensionFilters,
    dimensionIdMap
=======
  $: currentFormattedFilters = formatFilters(
    Object.values(filters).flat(),
    dimensionIdMap,
>>>>>>> dd04ee81
  );

  function setActiveDimension(name: string, value = "") {
    activeDimensionName = name;
    searchText = value;
  }

  function getColorForChip(isInclude: boolean) {
    return isInclude ? defaultChipColors : excludeChipColors;
  }
</script>

<section
  class="pl-2 grid gap-x-2 items-start"
  style:grid-template-columns="max-content auto"
  style:min-height={MIN_CONTAINER_HEIGHT}
>
  <div
    class="grid items-center place-items-center"
    class:ui-copy-icon={hasFilters}
    class:ui-copy-icon-inactive={!hasFilters}
    style:height={ROW_HEIGHT}
    style:width={ROW_HEIGHT}
  >
    <Filter size="16px" />
  </div>

  <ChipContainer>
    {#if !allDimensionFilters.length}
      <div
        in:fly|local={{ duration: 200, x: 8 }}
        class="ui-copy-disabled grid items-center"
        style:min-height={ROW_HEIGHT}
      >
        No filters selected
      </div>
    {:else}
      {#each allDimensionFilters as { name, label, selectedValues } (name)}
        {@const isInclude =
          !$dashboardStore.dimensionFilterExcludeMode.get(name)}
        <div animate:flip={{ duration: 200 }}>
          <RemovableListChip
            on:toggle={() => toggleDimensionFilterMode(name)}
            on:remove={() => {
              removeDimensionFilter(name);
            }}
            on:apply={(event) => {
              toggleDimensionValueSelection(name, event.detail, true);
            }}
            on:search={(event) => {
              setActiveDimension(name, event.detail);
            }}
            on:click={() => {
              setActiveDimension(name, "");
            }}
            on:mount={() => {
              setActiveDimension(name);
            }}
            typeLabel="dimension"
            name={isInclude ? label : `Exclude ${label}`}
            excludeMode={!isInclude}
            colors={getColorForChip(isInclude)}
            label="View filter"
            {selectedValues}
            allValues={allValues[activeDimensionName]}
          >
            <svelte:fragment slot="body-tooltip-content">
              Click to edit the the filters in this dimension
            </svelte:fragment>
          </RemovableListChip>
        </div>
      {/each}
    {/if}
    <FilterButton
      on:focus={({ detail: { name } }) => {
        setActiveDimension(name);
      }}
      on:hover={({ detail: { name } }) => {
        setActiveDimension(name);
      }}
    />
    <!-- if filters are present, place a chip at the end of the flex container 
      that enables clearing all filters -->
    {#if hasFilters}
      <div class="ml-auto">
        <Chip
          bgBaseClass="surface"
          bgHoverClass="hover:bg-gray-100 hover:dark:bg-gray-700"
          textClass="ui-copy-disabled-faint hover:text-gray-500 dark:text-gray-500"
          bgActiveClass="bg-gray-200 dark:bg-gray-600"
          outlineClass="outline-gray-400"
          on:click={clearAllFilters}
        >
          <span slot="icon" class="ui-copy-disabled-faint">
            <FilterRemove size="16px" />
          </span>
          <svelte:fragment slot="body">Clear filters</svelte:fragment>
        </Chip>
      </div>
    {/if}
  </ChipContainer>
</section><|MERGE_RESOLUTION|>--- conflicted
+++ resolved
@@ -74,19 +74,13 @@
     (dimension) => dimension.name as string,
   );
 
-<<<<<<< HEAD
   $: currentDimensionFilters = $getDimensionFilterItems(dimensionIdMap);
   // hasFilter only checks for complete filters and excludes temporary ones
   $: hasFilters = currentDimensionFilters.length > 0;
 
   $: allDimensionFilters = $getAllDimensionFilterItems(
     currentDimensionFilters,
-    dimensionIdMap
-=======
-  $: currentFormattedFilters = formatFilters(
-    Object.values(filters).flat(),
     dimensionIdMap,
->>>>>>> dd04ee81
   );
 
   function setActiveDimension(name: string, value = "") {
