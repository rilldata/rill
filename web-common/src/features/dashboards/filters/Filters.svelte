--- conflicted
+++ resolved
@@ -15,22 +15,12 @@
   import Filter from "@rilldata/web-common/components/icons/Filter.svelte";
   import FilterRemove from "@rilldata/web-common/components/icons/FilterRemove.svelte";
   import MeasureFilter from "@rilldata/web-common/features/dashboards/filters/measure-filter/MeasureFilter.svelte";
-  import type { FilteredDimension } from "@rilldata/web-common/features/dashboards/state-managers/selectors/dimension-filters";
-  import type { FilteredMeasure } from "@rilldata/web-common/features/dashboards/state-managers/selectors/measure-filters";
   import { useMetaQuery, getFilterSearchList } from "../selectors/index";
   import { getMapFromArray } from "@rilldata/web-common/lib/arrayUtils";
-<<<<<<< HEAD
   import { flip } from "svelte/animate";
   import { fly } from "svelte/transition";
   import { getStateManagers } from "../state-managers/state-managers";
   import { clearAllFilters } from "../actions";
-=======
-  import type { V1MetricsViewFilter } from "@rilldata/web-common/runtime-client";
-  import { flip } from "svelte/animate";
-  import { fly } from "svelte/transition";
-  import { getStateManagers } from "../state-managers/state-managers";
-  import { clearAllFilters, toggleFilterMode } from "../actions";
->>>>>>> 12b4aec7
   import FilterButton from "./FilterButton.svelte";
   import { formatFilters } from "./formatFilters";
   import { getDisplayName } from "./getDisplayName";
@@ -42,21 +32,18 @@
   const StateManagers = getStateManagers();
 
   const {
+    dashboardStore,
     selectors: {
-      dimensionFilters: { dimensionHasFilter, getAllFilteredDimensions },
-      measureFilters: { measureHasFilter, getAllMeasureFilters },
+      dimensionFilters: { dimensionHasFilter },
+      measureFilters: { measureHasFilter },
     },
     actions: {
       dimensionsFilter: {
         toggleDimensionNameSelection,
         toggleDimensionValueSelection,
-<<<<<<< HEAD
         toggleDimensionFilterMode,
       },
       measuresFilter: { toggleMeasureFilter },
-=======
-      },
->>>>>>> 12b4aec7
     },
   } = StateManagers;
 
@@ -67,21 +54,15 @@
 
   const metaQuery = useMetaQuery(StateManagers);
   $: dimensions = $metaQuery.data?.dimensions ?? [];
-<<<<<<< HEAD
   $: measures = $metaQuery.data?.measures ?? [];
-=======
->>>>>>> 12b4aec7
 
   let searchText = "";
   let allValues: Record<string, string[]> = {};
   let activeDimensionName: string;
-<<<<<<< HEAD
   let activeMeasureName: string;
-=======
   let topListQuery: ReturnType<typeof getFilterSearchList> | undefined;
 
   $: filters = $dashboardStore.filters;
->>>>>>> 12b4aec7
 
   $: activeColumn =
     dimensions.find((d) => d.name === activeDimensionName)?.column ??
@@ -105,41 +86,13 @@
     $dimensionHasFilter(activeDimensionName) ||
     $measureHasFilter(activeMeasureName);
 
-<<<<<<< HEAD
-  /** prune the values and prepare for templating */
-  let currentDimensionFilters: FilteredDimension[] = [];
-
-  $: {
-    const dimensionIdMap = getMapFromArray(
-      dimensions,
-      (dimension) => dimension.name as string
-    );
-    currentDimensionFilters = $getAllFilteredDimensions(dimensionIdMap);
-    // sort based on name to make sure toggling include/exclude is not jarring
-    currentDimensionFilters.sort((a, b) => (a.name > b.name ? 1 : -1));
-  }
-
-  let currentMeasureFilters: FilteredMeasure[] = [];
-
-  $: {
-    const measureIdMap = getMapFromArray(
-      measures,
-      (measure) => measure.name as string
-    );
-    currentMeasureFilters = $getAllMeasureFilters(measureIdMap);
-    // sort based on name to make sure toggling include/exclude is not jarring
-    currentMeasureFilters.sort((a, b) => (a.name > b.name ? 1 : -1));
-  }
-
-  function setActiveDimension(name, value = "") {
-=======
   $: dimensionIdMap = getMapFromArray(
     dimensions,
-    (dimension) => dimension.name
+    (dimension) => dimension.name as string
   );
 
   $: currentFormattedFilters = formatFilters(
-    Object.values(filters).flat(),
+    $dashboardStore.whereFilter,
     dimensionIdMap
   );
 
@@ -159,18 +112,12 @@
   ].sort((a, b) => (a.name > b.name ? 1 : -1));
 
   function setActiveDimension(name: string, value = "") {
->>>>>>> 12b4aec7
     activeDimensionName = name;
     searchText = value;
   }
 
   function getColorForChip(isInclude: boolean) {
     return isInclude ? defaultChipColors : excludeChipColors;
-  }
-
-  function isFiltered(filters: V1MetricsViewFilter): boolean {
-    if (!filters || !filters.include || !filters.exclude) return false;
-    return filters.include.length > 0 || filters.exclude.length > 0;
   }
 </script>
 
@@ -199,20 +146,12 @@
         No filters selected
       </div>
     {:else}
-<<<<<<< HEAD
-      {#each currentDimensionFilters as { name, label, selectedValues, isInclude } (name)}
-        <div animate:flip={{ duration: 200 }}>
-          <RemovableListChip
-            on:toggle={() => toggleDimensionFilterMode(name)}
-            on:remove={() => toggleDimensionNameSelection(name)}
-            on:apply={(event) => {
-=======
       {#each currentDimensionFilters as { name, label, selectedValues } (name)}
         {@const isInclude =
           !$dashboardStore.dimensionFilterExcludeMode.get(name)}
         <div animate:flip={{ duration: 200 }}>
           <RemovableListChip
-            on:toggle={() => toggleFilterMode(StateManagers, name)}
+            on:toggle={() => toggleDimensionFilterMode(name)}
             on:remove={() => {
               if ($potentialFilterName) {
                 $potentialFilterName = null;
@@ -224,7 +163,6 @@
               if ($potentialFilterName) {
                 $potentialFilterName = null;
               }
->>>>>>> 12b4aec7
               toggleDimensionValueSelection(name, event.detail);
             }}
             on:search={(event) => {
