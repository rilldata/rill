<script lang="ts">
  import Button from "@rilldata/web-common/components/button/Button.svelte";
  import Calendar from "@rilldata/web-common/components/icons/Calendar.svelte";
  import Filter from "@rilldata/web-common/components/icons/Filter.svelte";
  import AdvancedFilter from "@rilldata/web-common/features/dashboards/filters/AdvancedFilter.svelte";
  import MeasureFilter from "@rilldata/web-common/features/dashboards/filters/measure-filters/MeasureFilter.svelte";
  import type { MeasureFilterEntry } from "@rilldata/web-common/features/dashboards/filters/measure-filters/measure-filter-entry";
  import { useMetricsViewTimeRange } from "@rilldata/web-common/features/dashboards/selectors.ts";
  import { DashboardStateSync } from "@rilldata/web-common/features/dashboards/state-managers/loaders/DashboardStateSync";
  import { isExpressionUnsupported } from "@rilldata/web-common/features/dashboards/stores/filter-utils";
  import { isUrlTooLong } from "@rilldata/web-common/features/dashboards/url-state/url-length-limits";
  import { getMapFromArray } from "@rilldata/web-common/lib/arrayUtils";
  import { queryClient } from "@rilldata/web-common/lib/svelte-query/globalQueryClient.ts";
  import type { TimeRange } from "@rilldata/web-common/lib/time/types";
  import {
    TimeComparisonOption,
    TimeRangePreset,
    type DashboardTimeControls,
  } from "@rilldata/web-common/lib/time/types";
  import type {
    V1ExploreTimeRange,
    V1TimeGrain,
  } from "@rilldata/web-common/runtime-client";
  import { isMetricsViewQuery } from "@rilldata/web-common/runtime-client/invalidation.ts";
  import { DateTime, Interval } from "luxon";
  import { flip } from "svelte/animate";
  import { fly } from "svelte/transition";
  import { getStateManagers } from "../state-managers/state-managers";
  import { applyDimensionInListMode as applyDimensionInListModeDirectly } from "../state-managers/actions/dimension-filters";
  import {
    metricsExplorerStore,
    useExploreState,
  } from "../stores/dashboard-stores";
  import ComparisonPill from "../time-controls/comparison-pill/ComparisonPill.svelte";
  import {
    CUSTOM_TIME_RANGE_ALIAS,
    deriveInterval,
  } from "../time-controls/new-time-controls";
  import SuperPill from "../time-controls/super-pill/SuperPill.svelte";
  import { useTimeControlStore } from "../time-controls/time-control-store";
  import FilterButton from "./FilterButton.svelte";
  import DimensionFilter from "./dimension-filters/DimensionFilter.svelte";
<<<<<<< HEAD
  import {
    createQueryServiceMetricsViewTimeRange,
    createQueryServiceTableColumns,
  } from "@rilldata/web-common/runtime-client";
=======
>>>>>>> 433ad949
  import { featureFlags } from "../../feature-flags";
  import Timestamp from "@rilldata/web-common/features/dashboards/time-controls/super-pill/components/Timestamp.svelte";
  import { getDefaultTimeGrain } from "@rilldata/web-common/lib/time/grains";
  import { Tooltip } from "bits-ui";
  import Metadata from "../time-controls/super-pill/components/Metadata.svelte";
  import { getValidComparisonOption } from "../time-controls/time-range-store";
  import { getPinnedTimeZones } from "../url-state/getDefaultExplorePreset";
  import { runtime } from "@rilldata/web-common/runtime-client/runtime-store";
  import { TIMESTAMPS } from "@rilldata/web-common/lib/duckdb-data-types";

  const { rillTime } = featureFlags;

  export let readOnly = false;
  export let timeRanges: V1ExploreTimeRange[];
  export let metricsViewName: string;
  export let hasTimeSeries: boolean;

  /** the height of a row of chips */
  const ROW_HEIGHT = "26px";

  const StateManagers = getStateManagers();
  const {
    exploreName,
    validSpecStore,
    actions: {
      dimensionsFilter: {
        toggleMultipleDimensionValueSelections,
        applyDimensionInListMode,
        applyDimensionContainsMode,
        removeDimensionFilter,
        toggleDimensionFilterMode,
      },

      measuresFilter: { setMeasureFilter, removeMeasureFilter },
      filters: { clearAllFilters, setTemporaryFilterName },
    },
    selectors: {
      dimensions: { allDimensions },
      dimensionFilters: {
        dimensionHasFilter,
        getDimensionFilterItems,
        getAllDimensionFilterItems,
      },
      measures: { allMeasures, filteredSimpleMeasures },
      measureFilters: {
        getMeasureFilterItems,
        getAllMeasureFilterItems,
        measureHasFilter,
      },
      pivot: { showPivot },
      charts: { canPanLeft, canPanRight, getNewPanRange },
    },
    dashboardStore,
  } = StateManagers;

  const timeControlsStore = useTimeControlStore(StateManagers);

  const dashboardStateSync = DashboardStateSync.getFromContext();

  let showDefaultItem = false;

  $: ({ instanceId } = $runtime);

  $: timeRangeQuery = useMetricsViewTimeRange(instanceId, metricsViewName);

  $: timeRangeSummary = $timeRangeQuery.data?.timeRangeSummary;

  $: watermark = timeRangeSummary?.watermark;

  $: ({
    selectedTimeRange,
    allTimeRange,
    showTimeComparison,
    selectedComparisonTimeRange,
    minTimeGrain,
    timeStart,
    timeEnd,
    ready: timeControlsReady,
  } = $timeControlsStore);

  $: exploreSpec = $validSpecStore.data?.explore ?? {};
  $: metricsViewSpec = $validSpecStore.data?.metricsView ?? {};

  $: exploreState = useExploreState($exploreName);
  $: activeTimeZone = $exploreState?.selectedTimezone;

  $: selectedRangeAlias =
    selectedTimeRange?.name === TimeRangePreset.CUSTOM
      ? `${selectedTimeRange.start.toISOString()},${selectedTimeRange.end.toISOString()}`
      : selectedTimeRange?.name;

  $: activeTimeGrain = selectedTimeRange?.interval;
  $: defaultTimeRange = exploreSpec.defaultPreset?.timeRange;

  $: dimensions = $allDimensions;
  $: dimensionIdMap = getMapFromArray(
    dimensions,
    (dimension) => (dimension.name || dimension.column) as string,
  );

  $: measures = $allMeasures;
  $: measureIdMap = getMapFromArray(measures, (m) => m.name as string);

  $: currentDimensionFilters = $getDimensionFilterItems(dimensionIdMap);
  $: allDimensionFilters = $getAllDimensionFilterItems(
    currentDimensionFilters,
    dimensionIdMap,
  );

  $: currentMeasureFilters = $getMeasureFilterItems(measureIdMap);
  $: allMeasureFilters = $getAllMeasureFilterItems(
    currentMeasureFilters,
    measureIdMap,
  );

  // hasFilter only checks for complete filters and excludes temporary ones
  $: hasFilters =
    currentDimensionFilters.length > 0 || currentMeasureFilters.length > 0;

  $: ({ whereFilter, selectedTimeColumn } = $dashboardStore);

  $: isComplexFilter = isExpressionUnsupported(whereFilter);

  $: availableTimeZones = getPinnedTimeZones(exploreSpec);

  $: allTimeRangeInterval = allTimeRange
    ? Interval.fromDateTimes(allTimeRange.start, allTimeRange.end)
    : Interval.invalid("Invalid interval");

  $: maybeInterval = selectedTimeRange
    ? Interval.fromDateTimes(
        DateTime.fromJSDate(selectedTimeRange.start).setZone(activeTimeZone),
        DateTime.fromJSDate(selectedTimeRange.end).setZone(activeTimeZone),
      )
    : allTimeRange
      ? Interval.fromDateTimes(allTimeRange.start, allTimeRange.end)
      : undefined;

  $: interval = maybeInterval?.isValid ? maybeInterval : undefined;

  $: baseTimeRange = selectedTimeRange?.start &&
    selectedTimeRange?.end && {
      name: selectedTimeRange?.name,
      start: selectedTimeRange.start,
      end: selectedTimeRange.end,
    };

<<<<<<< HEAD
  $: selectedTimeDimension = selectedTimeColumn;

  $: model = metricsViewSpec.model ?? "";
  $: database = metricsViewSpec.database;
  $: connector = metricsViewSpec.connector;
  $: databaseSchema = metricsViewSpec.databaseSchema;
  $: primaryTimeDimension = metricsViewSpec.timeDimension;

  $: columnsQuery = createQueryServiceTableColumns(
    instanceId,
    model,
    {
      connector,
      database,
      databaseSchema,
    },
    {
      query: {
        enabled: !!model && !!connector,
      },
    },
  );

  $: ({ data: columnsResponse } = $columnsQuery);

  $: columns = columnsResponse?.profileColumns ?? [];

  $: timeColumns = columns
    .filter(({ type }) => type && TIMESTAMPS.has(type))
    .map(({ name }) => ({ value: name ?? "", label: name ?? "" }));
=======
  $: maybeMinDate = allTimeRange?.start
    ? DateTime.fromJSDate(allTimeRange.start)
    : undefined;
  $: maybeMaxDate = allTimeRange?.end
    ? DateTime.fromJSDate(allTimeRange.end)
    : undefined;

  $: minDate = maybeMinDate?.isValid ? maybeMinDate : undefined;
  $: maxDate = maybeMaxDate?.isValid ? maybeMaxDate : undefined;
>>>>>>> 433ad949

  function handleMeasureFilterApply(
    dimension: string,
    measureName: string,
    oldDimension: string,
    filter: MeasureFilterEntry,
  ) {
    if (oldDimension && oldDimension !== dimension) {
      removeMeasureFilter(oldDimension, measureName);
    }
    setMeasureFilter(dimension, filter);
  }

  function onTimeColumnSelect(column: string) {
    metricsExplorerStore.setTimeColumn($exploreName, column);
  }

  function onPan(direction: "left" | "right") {
    const panRange = $getNewPanRange(direction);
    if (!panRange) return;
    const { start, end } = panRange;

    const timeRange = {
      name: CUSTOM_TIME_RANGE_ALIAS,
      start: start,
      end: end,
    };

    const comparisonTimeRange = {
      name: TimeComparisonOption.CONTIGUOUS,
    } as DashboardTimeControls; // FIXME wrong typecasting across application

    if (!activeTimeGrain) return;
    metricsExplorerStore.selectTimeRange(
      $exploreName,
      timeRange as TimeRange,
      activeTimeGrain,
      comparisonTimeRange,
      metricsViewSpec,
    );
  }

  async function onSelectRange(alias: string) {
    // If we don't have a valid time range, early return
    if (!allTimeRange?.end) return;

    // This should be returned by the API, but it is not yet implemented
    const includesTimeZoneOffset = alias.includes("tz");

    if (includesTimeZoneOffset) {
      const timeZone = alias.match(/tz (.*)/)?.[1];

      if (timeZone) metricsExplorerStore.setTimeZone($exploreName, timeZone);
    }

    await queryClient.cancelQueries({
      predicate: (query) =>
        isMetricsViewQuery(query.queryHash, metricsViewName),
    });

    const { interval, grain } = await deriveInterval(
      alias,

      metricsViewName,
      activeTimeZone,
    );

    if (interval.isValid) {
      const validInterval = interval as Interval<true>;
      const baseTimeRange: TimeRange = {
        name: alias,
        start: validInterval.start.toJSDate(),
        end: validInterval.end.toJSDate(),
      };

      selectRange(baseTimeRange, grain);
    }
  }

  function makeTimeSeriesTimeRangeAndUpdateAppState(
    timeRange: TimeRange,
    timeGrain: V1TimeGrain,
    /** we should only reset the comparison range when the user has explicitly chosen a new
     * time range. Otherwise, the current comparison state should continue to be the
     * source of truth.
     */
    comparisonTimeRange: DashboardTimeControls | undefined,
  ) {
    metricsExplorerStore.selectTimeRange(
      $exploreName,
      timeRange,
      timeGrain,
      comparisonTimeRange,
      metricsViewSpec,
    );
  }

  function selectRange(range: TimeRange, grain?: V1TimeGrain) {
    const timeGrain =
      grain ?? getDefaultTimeGrain(range.start, range.end).grain;

    // Get valid option for the new time range
    const validComparison =
      allTimeRange &&
      getValidComparisonOption(
        exploreSpec.timeRanges,
        range,
        $exploreState.selectedComparisonTimeRange?.name as
          | TimeComparisonOption
          | undefined,
        allTimeRange,
      );

    makeTimeSeriesTimeRangeAndUpdateAppState(range, timeGrain, {
      name: validComparison,
    } as DashboardTimeControls);
  }

  function onSelectTimeZone(timeZone: string) {
    if (!interval?.isValid) return;

    if (selectedRangeAlias === TimeRangePreset.CUSTOM) {
      selectRange({
        name: TimeRangePreset.CUSTOM,
        start: interval.start
          ?.setZone(timeZone, { keepLocalTime: true })
          .toJSDate(),
        end: interval.end
          ?.setZone(timeZone, { keepLocalTime: true })
          .toJSDate(),
      });
    }

    metricsExplorerStore.setTimeZone($exploreName, timeZone);
  }

  $: usingRillTime =
    !selectedRangeAlias?.startsWith("P") &&
    !selectedRangeAlias?.startsWith("rill-");

  function onTimeGrainSelect(timeGrain: V1TimeGrain) {
    if (usingRillTime && selectedRangeAlias) {
      metricsExplorerStore.setTimeGrain($exploreName, timeGrain);
    } else if (baseTimeRange) {
      makeTimeSeriesTimeRangeAndUpdateAppState(
        baseTimeRange,
        timeGrain,
        $dashboardStore?.selectedComparisonTimeRange,
      );
    }
  }

  function isUrlTooLongAfterInListFilter(
    dimensionName: string,
    values: string[],
  ) {
    if (!dashboardStateSync) return false;

    const exploreState = structuredClone($dashboardStore);
    applyDimensionInListModeDirectly(
      { dashboard: exploreState },
      dimensionName,
      values,
    );
    const url = dashboardStateSync.getUrlForExploreState(exploreState);
    return isUrlTooLong(url);
  }
</script>

<div class="flex flex-col gap-y-2 size-full">
  {#if hasTimeSeries}
    <div class="flex flex-row flex-wrap gap-x-2 gap-y-1.5 items-center">
      <Tooltip.Root openDelay={0}>
        <Tooltip.Trigger class="cursor-default">
          <Calendar size="16px" />
        </Tooltip.Trigger>
        <Tooltip.Content side="bottom" sideOffset={10}>
          <Metadata
            timeZone={activeTimeZone}
            timeStart={allTimeRange?.start}
            timeEnd={allTimeRange?.end}
          />
        </Tooltip.Content>
      </Tooltip.Root>
      {#if allTimeRange?.start && allTimeRange?.end}
        <SuperPill
          {minDate}
          {maxDate}
          {selectedRangeAlias}
          showPivot={$showPivot}
          {minTimeGrain}
          {defaultTimeRange}
          {availableTimeZones}
          {timeRanges}
          complete={false}
          {interval}
          context={$exploreName}
          {timeStart}
          {timeEnd}
          lockTimeZone={exploreSpec.lockTimeZone}
          allowCustomTimeRange={exploreSpec.allowCustomTimeRange}
          {activeTimeGrain}
          {activeTimeZone}
          canPanLeft={$canPanLeft}
          canPanRight={$canPanRight}
<<<<<<< HEAD
          showPan
          {primaryTimeDimension}
          {selectedTimeDimension}
=======
>>>>>>> 433ad949
          {showDefaultItem}
          {timeColumns}
          watermark={watermark ? DateTime.fromISO(watermark) : undefined}
          applyRange={selectRange}
          {onTimeColumnSelect}
          {onSelectRange}
          {onTimeGrainSelect}
          {onSelectTimeZone}
          {onPan}
        />
        <ComparisonPill
          {minTimeGrain}
          {allTimeRange}
          {selectedTimeRange}
          showTimeComparison={!!showTimeComparison}
          {selectedComparisonTimeRange}
        />
      {/if}

      {#if !$rillTime && allTimeRangeInterval?.end?.isValid}
        <Tooltip.Root openDelay={0}>
          <Tooltip.Trigger>
            <span class="text-gray-600 italic">
              as of <Timestamp
                id="filter-bar-as-of"
                italic
                suppress
                showDate={false}
                date={allTimeRangeInterval.end}
                zone={activeTimeZone}
              />
            </span>
          </Tooltip.Trigger>
          <Tooltip.Content side="bottom" sideOffset={10}>
            <Metadata
              timeZone={activeTimeZone}
              timeStart={allTimeRange?.start}
              timeEnd={allTimeRange?.end}
            />
          </Tooltip.Content>
        </Tooltip.Root>
      {/if}
    </div>
  {/if}

  <div class="relative flex flex-row gap-x-2 gap-y-2 items-start">
    {#if !readOnly}
      <Filter size="16px" className="ui-copy-icon flex-none mt-[5px]" />
    {/if}
    <div class="relative flex flex-row flex-wrap gap-x-2 gap-y-2">
      {#if isComplexFilter}
        <AdvancedFilter advancedFilter={whereFilter} />
      {:else if !allDimensionFilters.length && !allMeasureFilters.length}
        <div
          in:fly={{ duration: 200, x: 8 }}
          class="ui-copy-disabled grid ml-1 items-center"
          style:min-height={ROW_HEIGHT}
        >
          No filters selected
        </div>
      {:else}
        {#each allDimensionFilters as filterData (filterData.name)}
          <div animate:flip={{ duration: 200 }}>
<<<<<<< HEAD
            {#if dimensionName}
              <DimensionFilter
                {whereFilter}
                metricsViewNames={[metricsViewName]}
                {readOnly}
                {name}
                {label}
                {mode}
                {selectedValues}
                {inputText}
                {timeStart}
                {timeEnd}
                {timeControlsReady}
                excludeMode={$isFilterExcludeMode(name)}
                onRemove={() => removeDimensionFilter(name)}
                onToggleFilterMode={() => toggleDimensionFilterMode(name)}
                onSelect={(value) =>
                  toggleMultipleDimensionValueSelections(name, [value], true)}
                onMultiSelect={(values) =>
                  toggleMultipleDimensionValueSelections(name, values, true)}
                onApplyInList={(values) =>
                  applyDimensionInListMode(name, values)}
                onApplyContainsMode={(searchText) =>
                  applyDimensionContainsMode(name, searchText)}
                isUrlTooLongAfterInListFilter={(values) =>
                  isUrlTooLongAfterInListFilter(name, values)}
              />
            {/if}
=======
            <DimensionFilter
              expressionMap={new Map([
                [metricsViewName, $dashboardStore.whereFilter],
              ])}
              {filterData}
              {readOnly}
              {timeStart}
              {timeEnd}
              {timeControlsReady}
              removeDimensionFilter={async (name) =>
                removeDimensionFilter(name)}
              toggleDimensionFilterMode={async (name) => {
                toggleDimensionFilterMode(name);
              }}
              toggleDimensionValueSelections={async (name, values) =>
                toggleMultipleDimensionValueSelections(name, values, true)}
              applyDimensionInListMode={async (name, values) =>
                applyDimensionInListMode(name, values)}
              applyDimensionContainsMode={async (name, searchText) =>
                applyDimensionContainsMode(name, searchText)}
              isUrlTooLongAfterInListFilter={(values) =>
                isUrlTooLongAfterInListFilter(filterData.name, values)}
            />
>>>>>>> 433ad949
          </div>
        {/each}
        {#each allMeasureFilters as filterData (filterData.name)}
          <div animate:flip={{ duration: 200 }}>
            <MeasureFilter
              {filterData}
              allDimensions={dimensions}
              onRemove={() =>
                removeMeasureFilter(filterData.dimensionName, filterData.name)}
              onApply={({ dimension, oldDimension, filter }) =>
                handleMeasureFilterApply(
                  dimension,
                  filterData.name,
                  oldDimension,
                  filter,
                )}
            />
          </div>
        {/each}
      {/if}

      {#if !readOnly}
        <FilterButton
          allDimensions={dimensions}
          filteredSimpleMeasures={$filteredSimpleMeasures()}
          dimensionHasFilter={$dimensionHasFilter}
          measureHasFilter={$measureHasFilter}
          {setTemporaryFilterName}
        />
        <!-- if filters are present, place a chip at the end of the flex container 
      that enables clearing all filters -->
        {#if hasFilters}
          <Button type="text" onClick={clearAllFilters}>Clear filters</Button>
        {/if}
      {/if}
    </div>
  </div>
</div><|MERGE_RESOLUTION|>--- conflicted
+++ resolved
@@ -40,13 +40,10 @@
   import { useTimeControlStore } from "../time-controls/time-control-store";
   import FilterButton from "./FilterButton.svelte";
   import DimensionFilter from "./dimension-filters/DimensionFilter.svelte";
-<<<<<<< HEAD
   import {
     createQueryServiceMetricsViewTimeRange,
     createQueryServiceTableColumns,
   } from "@rilldata/web-common/runtime-client";
-=======
->>>>>>> 433ad949
   import { featureFlags } from "../../feature-flags";
   import Timestamp from "@rilldata/web-common/features/dashboards/time-controls/super-pill/components/Timestamp.svelte";
   import { getDefaultTimeGrain } from "@rilldata/web-common/lib/time/grains";
@@ -194,7 +191,6 @@
       end: selectedTimeRange.end,
     };
 
-<<<<<<< HEAD
   $: selectedTimeDimension = selectedTimeColumn;
 
   $: model = metricsViewSpec.model ?? "";
@@ -225,7 +221,7 @@
   $: timeColumns = columns
     .filter(({ type }) => type && TIMESTAMPS.has(type))
     .map(({ name }) => ({ value: name ?? "", label: name ?? "" }));
-=======
+
   $: maybeMinDate = allTimeRange?.start
     ? DateTime.fromJSDate(allTimeRange.start)
     : undefined;
@@ -235,7 +231,6 @@
 
   $: minDate = maybeMinDate?.isValid ? maybeMinDate : undefined;
   $: maxDate = maybeMaxDate?.isValid ? maybeMaxDate : undefined;
->>>>>>> 433ad949
 
   function handleMeasureFilterApply(
     dimension: string,
@@ -441,12 +436,8 @@
           {activeTimeZone}
           canPanLeft={$canPanLeft}
           canPanRight={$canPanRight}
-<<<<<<< HEAD
-          showPan
           {primaryTimeDimension}
           {selectedTimeDimension}
-=======
->>>>>>> 433ad949
           {showDefaultItem}
           {timeColumns}
           watermark={watermark ? DateTime.fromISO(watermark) : undefined}
@@ -510,36 +501,6 @@
       {:else}
         {#each allDimensionFilters as filterData (filterData.name)}
           <div animate:flip={{ duration: 200 }}>
-<<<<<<< HEAD
-            {#if dimensionName}
-              <DimensionFilter
-                {whereFilter}
-                metricsViewNames={[metricsViewName]}
-                {readOnly}
-                {name}
-                {label}
-                {mode}
-                {selectedValues}
-                {inputText}
-                {timeStart}
-                {timeEnd}
-                {timeControlsReady}
-                excludeMode={$isFilterExcludeMode(name)}
-                onRemove={() => removeDimensionFilter(name)}
-                onToggleFilterMode={() => toggleDimensionFilterMode(name)}
-                onSelect={(value) =>
-                  toggleMultipleDimensionValueSelections(name, [value], true)}
-                onMultiSelect={(values) =>
-                  toggleMultipleDimensionValueSelections(name, values, true)}
-                onApplyInList={(values) =>
-                  applyDimensionInListMode(name, values)}
-                onApplyContainsMode={(searchText) =>
-                  applyDimensionContainsMode(name, searchText)}
-                isUrlTooLongAfterInListFilter={(values) =>
-                  isUrlTooLongAfterInListFilter(name, values)}
-              />
-            {/if}
-=======
             <DimensionFilter
               expressionMap={new Map([
                 [metricsViewName, $dashboardStore.whereFilter],
@@ -563,7 +524,6 @@
               isUrlTooLongAfterInListFilter={(values) =>
                 isUrlTooLongAfterInListFilter(filterData.name, values)}
             />
->>>>>>> 433ad949
           </div>
         {/each}
         {#each allMeasureFilters as filterData (filterData.name)}
