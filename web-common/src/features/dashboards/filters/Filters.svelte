--- conflicted
+++ resolved
@@ -35,28 +35,17 @@
   } from "../stores/dashboard-stores";
   import type { TimeRange } from "@rilldata/web-common/lib/time/types";
   import { DateTime, Interval } from "luxon";
-<<<<<<< HEAD
-  import { initLocalUserPreferenceStore } from "../user-preferences";
-  import { getDefaultTimeGrain } from "@rilldata/web-common/lib/time/grains";
-  import { getValidComparisonOption } from "../time-controls/time-range-store";
   import Timestamp from "@rilldata/web-common/features/dashboards/time-controls/super-pill/components/Timestamp.svelte";
-=======
-
   import { getDefaultTimeGrain } from "@rilldata/web-common/lib/time/grains";
   import { getValidComparisonOption } from "../time-controls/time-range-store";
   import { Tooltip } from "bits-ui";
-  import Timestamp from "@rilldata/web-common/features/dashboards/time-controls/super-pill/components/Timestamp.svelte";
   import Metadata from "../time-controls/super-pill/components/Metadata.svelte";
   import { getPinnedTimeZones } from "../url-state/getDefaultExplorePreset";
->>>>>>> 58fa21fc
 
   export let readOnly = false;
   export let timeRanges: V1ExploreTimeRange[];
   export let metricsViewName: string;
-<<<<<<< HEAD
-=======
   export let hasTimeSeries: boolean;
->>>>>>> 58fa21fc
 
   /** the height of a row of chips */
   const ROW_HEIGHT = "26px";
@@ -122,16 +111,6 @@
   $: activeTimeGrain = selectedTimeRange?.interval;
   $: defaultTimeRange = exploreSpec.defaultPreset?.timeRange;
 
-  $: exploreSpec = $validSpecStore.data?.explore ?? {};
-  $: metricsViewSpec = $validSpecStore.data?.metricsView ?? {};
-
-  $: exploreState = useExploreState($exploreName);
-  $: activeTimeZone = $exploreState?.selectedTimezone;
-
-  $: selectedRangeAlias = selectedTimeRange?.name;
-  $: activeTimeGrain = selectedTimeRange?.interval;
-  $: defaultTimeRange = exploreSpec.defaultPreset?.timeRange;
-
   $: dimensions = $allDimensions;
   $: dimensionIdMap = getMapFromArray(
     dimensions,
@@ -156,14 +135,6 @@
   // hasFilter only checks for complete filters and excludes temporary ones
   $: hasFilters =
     currentDimensionFilters.length > 0 || currentMeasureFilters.length > 0;
-<<<<<<< HEAD
-  $: metricTimeSeries = useModelHasTimeSeries(instanceId, metricsViewName);
-  $: hasTimeSeries = $metricTimeSeries.data;
-
-  $: isComplexFilter = isExpressionUnsupported($dashboardStore.whereFilter);
-
-  $: availableTimeZones = exploreSpec.timeZones ?? [];
-=======
 
   $: isComplexFilter = isExpressionUnsupported($dashboardStore.whereFilter);
 
@@ -172,22 +143,15 @@
   $: allTimeRangeInterval = allTimeRange
     ? Interval.fromDateTimes(allTimeRange.start, allTimeRange.end)
     : Interval.invalid("Invalid interval");
->>>>>>> 58fa21fc
 
   $: interval = selectedTimeRange
     ? Interval.fromDateTimes(
         DateTime.fromJSDate(selectedTimeRange.start).setZone(activeTimeZone),
         DateTime.fromJSDate(selectedTimeRange.end).setZone(activeTimeZone),
       )
-<<<<<<< HEAD
     : allTimeRange
       ? Interval.fromDateTimes(allTimeRange.start, allTimeRange.end)
       : Interval.invalid("Invalid interval");
-
-  $: localUserPreferences = initLocalUserPreferenceStore($exploreName);
-=======
-    : allTimeRangeInterval;
->>>>>>> 58fa21fc
 
   $: baseTimeRange = selectedTimeRange?.start &&
     selectedTimeRange?.end && {
@@ -233,11 +197,7 @@
     );
   }
 
-<<<<<<< HEAD
-  async function onSelectRange(name: string, syntax?: boolean) {
-=======
-  function onSelectRange(name: string) {
->>>>>>> 58fa21fc
+  async function onSelectRange(name: string) {
     if (!allTimeRange?.end) {
       return;
     }
@@ -259,11 +219,8 @@
       if (timeZone) metricsExplorerStore.setTimeZone($exploreName, timeZone);
     }
 
-<<<<<<< HEAD
     const interval = await deriveInterval(
-      syntax && !includesTimeZoneOffset
-        ? name + ` @ {${activeTimeZone}}`
-        : name,
+      name,
       DateTime.fromJSDate(allTimeRange.end),
       metricsViewName,
     );
@@ -273,18 +230,6 @@
       const baseTimeRange: TimeRange = {
         // Temporary fix for custom syntax
         name: name,
-=======
-    const interval = deriveInterval(
-      name,
-      DateTime.fromJSDate(allTimeRange.end),
-    );
-
-    if (interval?.isValid) {
-      const validInterval = interval as Interval<true>;
-      const baseTimeRange: TimeRange = {
-        // Temporary fix for custom syntax
-        name: name as TimeRangePreset,
->>>>>>> 58fa21fc
         start: validInterval.start.toJSDate(),
         end: validInterval.end.toJSDate(),
       };
@@ -318,11 +263,7 @@
     const validComparison =
       allTimeRange &&
       getValidComparisonOption(
-<<<<<<< HEAD
-        exploreSpec,
-=======
         exploreSpec.timeRanges,
->>>>>>> 58fa21fc
         range,
         $exploreState.selectedComparisonTimeRange?.name as
           | TimeComparisonOption
@@ -351,10 +292,6 @@
     }
 
     metricsExplorerStore.setTimeZone($exploreName, timeZone);
-<<<<<<< HEAD
-    localUserPreferences.set({ timeZone });
-=======
->>>>>>> 58fa21fc
   }
 
   function onTimeGrainSelect(timeGrain: V1TimeGrain) {
@@ -374,10 +311,6 @@
       <Calendar size="16px" />
       {#if allTimeRange?.start && allTimeRange?.end}
         <SuperPill
-<<<<<<< HEAD
-          context={$exploreName}
-=======
->>>>>>> 58fa21fc
           {allTimeRange}
           {selectedRangeAlias}
           showPivot={$showPivot}
@@ -386,18 +319,13 @@
           {availableTimeZones}
           {timeRanges}
           complete={false}
-<<<<<<< HEAD
           toggleComplete={() => {}}
-          {interval}
-          {timeStart}
-=======
           {interval}
           context={$exploreName}
           {timeStart}
+          {timeEnd}
           lockTimeZone={exploreSpec.lockTimeZone}
           allowCustomTimeRange={exploreSpec.allowCustomTimeRange}
->>>>>>> 58fa21fc
-          {timeEnd}
           {activeTimeGrain}
           {activeTimeZone}
           canPanLeft={$canPanLeft}
@@ -418,16 +346,6 @@
         />
       {/if}
 
-<<<<<<< HEAD
-      {#if interval.end?.isValid}
-        <span class="text-gray-600">
-          as of <Timestamp
-            showDate={false}
-            date={interval.end}
-            zone={activeTimeZone}
-          />
-        </span>
-=======
       {#if allTimeRangeInterval?.end?.isValid}
         <Tooltip.Root openDelay={0}>
           <Tooltip.Trigger>
@@ -449,7 +367,6 @@
             />
           </Tooltip.Content>
         </Tooltip.Root>
->>>>>>> 58fa21fc
       {/if}
     </div>
   {/if}
