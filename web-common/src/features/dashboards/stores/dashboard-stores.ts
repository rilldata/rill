import { LeaderboardContextColumn } from "@rilldata/web-common/features/dashboards/leaderboard-context-column";
import { getDashboardStateFromUrl } from "@rilldata/web-common/features/dashboards/proto-state/fromProto";
import { getWhereFilterExpressionIndex } from "@rilldata/web-common/features/dashboards/state-managers/selectors/dimension-filters";
import { AdvancedMeasureCorrector } from "@rilldata/web-common/features/dashboards/stores/AdvancedMeasureCorrector";
import {
  createAndExpression,
  filterExpressions,
  forEachIdentifier,
} from "@rilldata/web-common/features/dashboards/stores/filter-utils";
import { type ExploreState } from "@rilldata/web-common/features/dashboards/stores/explore-state";
import { TDDChart } from "@rilldata/web-common/features/dashboards/time-dimension-details/types";
import {
  TimeRangePreset,
  type DashboardTimeControls,
  type ScrubRange,
  type TimeRange,
} from "@rilldata/web-common/lib/time/types";
import { DashboardState_ActivePage } from "@rilldata/web-common/proto/gen/rill/ui/v1/dashboard_pb";
import type {
  V1ExploreSpec,
  V1Expression,
  V1MetricsViewSpec,
  V1TimeGrain,
} from "@rilldata/web-common/runtime-client";
import {
  V1Operation,
  type V1StructType,
} from "@rilldata/web-common/runtime-client";
import type { ExpandedState, SortingState } from "@tanstack/svelte-table";
import { derived, writable, type Readable } from "svelte/store";
import { SortType } from "web-common/src/features/dashboards/proto-state/derived-types";
import {
  PivotChipType,
  type PivotChipData,
  type PivotTableMode,
} from "../pivot/types";

export interface MetricsExplorerStoreType {
  entities: Record<string, ExploreState>;
}
const { update, subscribe } = writable({
  entities: {},
} as MetricsExplorerStoreType);

export const updateMetricsExplorerByName = (
  name: string,
  callback: (exploreState: ExploreState) => void,
) => {
  update((state) => {
    if (!state.entities[name]) {
      return state;
    }

    callback(state.entities[name]);
    return state;
  });
};

export function includeExcludeModeFromFilters(
  filters: V1Expression | undefined,
) {
  const map = new Map<string, boolean>();
  if (!filters) return map;
  forEachIdentifier(filters, (e, ident) => {
    if (
      e.cond?.op === V1Operation.OPERATION_NIN ||
      e.cond?.op === V1Operation.OPERATION_NLIKE ||
      e.cond?.op === V1Operation.OPERATION_NEQ
    ) {
      map.set(ident, true);
    }
  });
  return map;
}

function syncMeasures(explore: V1ExploreSpec, exploreState: ExploreState) {
  const measuresSet = new Set(explore.measures ?? []);

  // sync measures with selected leaderboard measure and ensure default measure is set
  if (explore.measures?.length) {
    const defaultMeasure = explore.measures[0];
    if (!measuresSet.has(exploreState.leaderboardSortByMeasureName)) {
      exploreState.leaderboardSortByMeasureName = defaultMeasure;
    }
    if (!exploreState.leaderboardMeasureNames?.length) {
      exploreState.leaderboardMeasureNames = [defaultMeasure];
    }
  }

  if (
    exploreState.tdd.expandedMeasureName &&
    !measuresSet.has(exploreState.tdd.expandedMeasureName)
  ) {
    exploreState.tdd.expandedMeasureName = undefined;
  }

  exploreState.pivot.columns = exploreState.pivot.columns.filter((measure) =>
    measuresSet.has(measure.id),
  );

  if (exploreState.allMeasuresVisible) {
    // this makes sure that the visible keys is in sync with list of measures
    exploreState.visibleMeasures = [...measuresSet];
  } else {
    // remove any visible measures that doesn't exist anymore
    exploreState.visibleMeasures = exploreState.visibleMeasures.filter((m) =>
      measuresSet.has(m),
    );
    // If there are no visible measures, make the first measure visible
    if (explore.measures?.length && exploreState.visibleMeasures.length === 0) {
      exploreState.visibleMeasures = [explore.measures[0]];
    }
  }
}

function syncDimensions(explore: V1ExploreSpec, exploreState: ExploreState) {
  // Having a map here improves the lookup for existing dimension name
  const dimensionsSet = new Set(explore.dimensions ?? []);
  exploreState.whereFilter =
    filterExpressions(exploreState.whereFilter, (e) => {
      if (!e.cond?.exprs?.length) return true;
      return dimensionsSet.has(e.cond.exprs[0].ident!);
    }) ?? createAndExpression([]);

  if (
    exploreState.selectedDimensionName &&
    !dimensionsSet.has(exploreState.selectedDimensionName)
  ) {
    exploreState.selectedDimensionName = undefined;
    exploreState.activePage = DashboardState_ActivePage.DEFAULT;
  }

  exploreState.pivot.rows = exploreState.pivot.rows.filter(
    (dimension) =>
      dimensionsSet.has(dimension.id) || dimension.type === PivotChipType.Time,
  );

  exploreState.pivot.columns = exploreState.pivot.columns.filter(
    (dimension) =>
      dimensionsSet.has(dimension.id) || dimension.type === PivotChipType.Time,
  );

  if (exploreState.allDimensionsVisible) {
    // this makes sure that the visible keys is in sync with list of dimensions
    exploreState.visibleDimensions = [...dimensionsSet];
  } else {
    // remove any visible dimensions that doesn't exist anymore
    exploreState.visibleDimensions = exploreState.visibleDimensions
      ? exploreState.visibleDimensions.filter((d) => dimensionsSet.has(d))
      : [];
  }
}

const metricsViewReducers = {
  init(name: string, initState: ExploreState) {
    update((state) => {
      // TODO: revisit this during the url state / restore user refactor
      initState.dimensionFilterExcludeMode = includeExcludeModeFromFilters(
        initState.whereFilter,
      );
      state.entities[name] = structuredClone(initState);
      state.entities[name].name = name;

      return state;
    });
  },

  syncFromUrl(
    name: string,
    urlState: string,
    metricsView: V1MetricsViewSpec,
    explore: V1ExploreSpec,
    schema: V1StructType,
  ) {
    if (!urlState || !metricsView) return;
    // not all data for MetricsExplorerEntity will be filled out here.
    // Hence, it is a Partial<MetricsExplorerEntity>
    const partial = getDashboardStateFromUrl(
      urlState,
      metricsView,
      explore,
      schema,
    );
    if (!partial) return;

    updateMetricsExplorerByName(name, (exploreState) => {
      for (const key in partial) {
        exploreState[key] = partial[key];
      }
      // this hack is needed since what is shown for comparison is not a single source
      // TODO: use an enum and get rid of this
      if (!partial.showTimeComparison) {
        exploreState.showTimeComparison = false;
      }
      exploreState.dimensionFilterExcludeMode = includeExcludeModeFromFilters(
        partial.whereFilter,
      );
      AdvancedMeasureCorrector.correct(exploreState, metricsView);
    });
  },

  mergePartialExplorerEntity(
    name: string,
    partialExploreState: Partial<ExploreState>,
    metricsView: V1MetricsViewSpec,
  ) {
    partialExploreState = structuredClone(partialExploreState);

    updateMetricsExplorerByName(name, (exploreState) => {
      for (const key in partialExploreState) {
        exploreState[key] = partialExploreState[key];
      }
      // this hack is needed since what is shown for comparison is not a single source
      // TODO: use an enum and get rid of this
      if (!partialExploreState.showTimeComparison) {
        exploreState.showTimeComparison = false;
      }
      exploreState.dimensionFilterExcludeMode = includeExcludeModeFromFilters(
        partialExploreState.whereFilter,
      );
      AdvancedMeasureCorrector.correct(exploreState, metricsView);
    });
  },

  sync(name: string, explore: V1ExploreSpec) {
    if (!name || !explore || !explore.measures) return;
    updateMetricsExplorerByName(name, (exploreState) => {
      // remove references to non existent measures
      syncMeasures(explore, exploreState);

      // remove references to non existent dimensions
      syncDimensions(explore, exploreState);
    });
  },

  setPivotMode(name: string, mode: boolean) {
    updateMetricsExplorerByName(name, (exploreState) => {
      if (mode) {
        exploreState.activePage = DashboardState_ActivePage.PIVOT;
      } else if (exploreState.selectedDimensionName) {
        exploreState.activePage = DashboardState_ActivePage.DIMENSION_TABLE;
      } else if (exploreState.tdd.expandedMeasureName) {
        exploreState.activePage =
          DashboardState_ActivePage.TIME_DIMENSIONAL_DETAIL;
      } else {
        exploreState.activePage = DashboardState_ActivePage.DEFAULT;
      }
    });
  },

  setPivotRows(name: string, value: PivotChipData[]) {
    updateMetricsExplorerByName(name, (exploreState) => {
      exploreState.pivot.rowPage = 1;
      exploreState.pivot.activeCell = null;

      const dimensions: PivotChipData[] = [];

      value.forEach((val) => {
        if (val.type !== PivotChipType.Measure) {
          dimensions.push(val);
        }
      });

      if (exploreState.pivot.sorting.length) {
        const accessor = exploreState.pivot.sorting[0].id;
        const anchorDimension = dimensions?.[0]?.id;
        if (accessor !== anchorDimension) {
          exploreState.pivot.sorting = [];
        }
      }

      exploreState.pivot.rows = dimensions;
    });
  },

  setPivotColumns(name: string, value: PivotChipData[]) {
    updateMetricsExplorerByName(name, (exploreState) => {
      exploreState.pivot.rowPage = 1;
      exploreState.pivot.activeCell = null;
      exploreState.pivot.expanded = {};

      if (exploreState.pivot.sorting.length) {
        const accessor = exploreState.pivot.sorting[0].id;

        if (exploreState.pivot.tableMode === "flat") {
          const validAccessors = value.map((d) => d.id);
          if (!validAccessors.includes(accessor)) {
            exploreState.pivot.sorting = [];
          }
        } else {
          const anchorDimension = exploreState.pivot.rows?.[0]?.id;
          if (accessor !== anchorDimension) {
            exploreState.pivot.sorting = [];
          }
        }
      }
      exploreState.pivot.columns = value;
    });
  },

  addPivotField(name: string, value: PivotChipData, rows: boolean) {
    updateMetricsExplorerByName(name, (exploreState) => {
      exploreState.pivot.rowPage = 1;
      exploreState.pivot.activeCell = null;
      if (value.type === PivotChipType.Measure) {
        exploreState.pivot.columns.push(value);
      } else {
        if (rows) {
          exploreState.pivot.rows.push(value);
        } else {
          exploreState.pivot.columns.push(value);
        }
      }
    });
  },

  setPivotExpanded(name: string, expanded: ExpandedState) {
    updateMetricsExplorerByName(name, (exploreState) => {
      exploreState.pivot = { ...exploreState.pivot, expanded };
    });
  },

  setPivotComparison(name: string, enableComparison: boolean) {
    updateMetricsExplorerByName(name, (exploreState) => {
      exploreState.pivot = { ...exploreState.pivot, enableComparison };
    });
  },

  setPivotSort(name: string, sorting: SortingState) {
    updateMetricsExplorerByName(name, (exploreState) => {
      exploreState.pivot = {
        ...exploreState.pivot,
        sorting,
        rowPage: 1,
        expanded: {},
        activeCell: null,
      };
    });
  },

  setPivotColumnPage(name: string, pageNumber: number) {
    updateMetricsExplorerByName(name, (exploreState) => {
      exploreState.pivot = {
        ...exploreState.pivot,
        columnPage: pageNumber,
      };
    });
  },

  setPivotRowPage(name: string, pageNumber: number) {
    updateMetricsExplorerByName(name, (exploreState) => {
      exploreState.pivot = {
        ...exploreState.pivot,
        rowPage: pageNumber,
      };
    });
  },

  setPivotActiveCell(name: string, rowId: string, columnId: string) {
    updateMetricsExplorerByName(name, (exploreState) => {
      exploreState.pivot.activeCell = { rowId, columnId };
    });
  },

  removePivotActiveCell(name: string) {
    updateMetricsExplorerByName(name, (exploreState) => {
      exploreState.pivot.activeCell = null;
    });
  },

  createPivot(name: string, rows: PivotChipData[], columns: PivotChipData[]) {
    updateMetricsExplorerByName(name, (exploreState) => {
      exploreState.activePage = DashboardState_ActivePage.PIVOT;
      exploreState.pivot = {
        ...exploreState.pivot,
        rows,
        columns,
        expanded: {},
        sorting: [],
        columnPage: 1,
        rowPage: 1,
        activeCell: null,
      };
    });
  },

  setExpandedMeasureName(name: string, measureName: string | undefined) {
    updateMetricsExplorerByName(name, (exploreState) => {
      exploreState.tdd.expandedMeasureName = measureName;
      if (measureName) {
        exploreState.activePage =
          DashboardState_ActivePage.TIME_DIMENSIONAL_DETAIL;
      } else {
        exploreState.activePage = DashboardState_ActivePage.DEFAULT;
      }

      // If going into TDD view and already having a comparison dimension,
      // then set the pinIndex
      if (exploreState.selectedComparisonDimension) {
        exploreState.tdd.pinIndex = getPinIndexForDimension(
          exploreState,
          exploreState.selectedComparisonDimension,
        );
      }
    });
  },

  setPinIndex(name: string, index: number) {
    updateMetricsExplorerByName(name, (exploreState) => {
      exploreState.tdd.pinIndex = index;
    });
  },

  setTDDChartType(name: string, type: TDDChart) {
    updateMetricsExplorerByName(name, (exploreState) => {
      exploreState.tdd.chartType = type;
    });
  },

  setSelectedTimeRange(name: string, timeRange: DashboardTimeControls) {
    updateMetricsExplorerByName(name, (exploreState) => {
      setSelectedScrubRange(exploreState, undefined);
      exploreState.selectedTimeRange = timeRange;
    });
  },

  setSelectedScrubRange(name: string, scrubRange: ScrubRange | undefined) {
    updateMetricsExplorerByName(name, (exploreState) => {
      setSelectedScrubRange(exploreState, scrubRange);
    });
  },

  setMetricDimensionName(name: string, dimensionName: string | null) {
    updateMetricsExplorerByName(name, (exploreState) => {
      exploreState.selectedDimensionName = dimensionName ?? undefined;
      if (dimensionName) {
        exploreState.activePage = DashboardState_ActivePage.DIMENSION_TABLE;
      } else {
        exploreState.activePage = DashboardState_ActivePage.DEFAULT;
      }
    });
  },

  setComparisonDimension(name: string, dimensionName: string) {
    updateMetricsExplorerByName(name, (exploreState) => {
      exploreState.selectedComparisonDimension = dimensionName;
      exploreState.tdd.pinIndex = getPinIndexForDimension(
        exploreState,
        dimensionName,
      );
    });
  },

  disableAllComparisons(name: string) {
    updateMetricsExplorerByName(name, (exploreState) => {
      exploreState.selectedComparisonDimension = undefined;
    });
  },

  setSelectedComparisonRange(
    name: string,
    comparisonTimeRange: DashboardTimeControls,
    metricsViewSpec: V1MetricsViewSpec,
  ) {
    updateMetricsExplorerByName(name, (exploreState) => {
      if (comparisonTimeRange) {
        exploreState.showTimeComparison = true;
      }
      exploreState.selectedComparisonTimeRange = comparisonTimeRange;
      AdvancedMeasureCorrector.correct(exploreState, metricsViewSpec);
    });
  },

  setTimeZone(name: string, zoneIANA: string) {
    updateMetricsExplorerByName(name, (exploreState) => {
      // Reset scrub when timezone changes
      setSelectedScrubRange(exploreState, undefined);

      exploreState.selectedTimezone = zoneIANA;
    });
  },

  displayTimeComparison(name: string, showTimeComparison: boolean) {
    updateMetricsExplorerByName(name, (exploreState) => {
      exploreState.showTimeComparison = showTimeComparison;
    });
  },

  selectTimeRange(
    name: string,
    timeRange: TimeRange,
    timeGrain: V1TimeGrain,
    comparisonTimeRange: DashboardTimeControls | undefined,
    metricsViewSpec: V1MetricsViewSpec,
  ) {
    updateMetricsExplorerByName(name, (exploreState) => {
      if (!timeRange.name) return;

      // Reset scrub when range changes
      setSelectedScrubRange(exploreState, undefined);

      if (timeRange.name === TimeRangePreset.ALL_TIME) {
        exploreState.showTimeComparison = false;
      }

      exploreState.selectedTimeRange = {
        ...timeRange,
        interval: timeGrain,
      };

      exploreState.selectedComparisonTimeRange = comparisonTimeRange;

      AdvancedMeasureCorrector.correct(exploreState, metricsViewSpec);
    });
  },

<<<<<<< HEAD
  setTimeGrain(
    name: string,

    timeGrain: V1TimeGrain,
  ) {
    updateMetricsExplorerByName(name, (exploreState) => {
      exploreState.selectedTimeRange = {
        ...exploreState.selectedTimeRange,
=======
  setTimeGrain(name: string, timeGrain: V1TimeGrain) {
    updateMetricsExplorerByName(name, (exploreState) => {
      exploreState.selectedTimeRange = {
        ...(exploreState.selectedTimeRange as DashboardTimeControls),
>>>>>>> 961dee5c
        interval: timeGrain,
      };
    });
  },

  remove(name: string) {
    update((state) => {
      delete state.entities[name];
      return state;
    });
  },

  setPivotTableMode(
    name: string,
    tableMode: PivotTableMode,
    rows: PivotChipData[],
    columns: PivotChipData[],
  ) {
    updateMetricsExplorerByName(name, (exploreState) => {
      exploreState.pivot = {
        ...exploreState.pivot,
        tableMode,
        rows,
        columns,
        sorting: [],
        expanded: {},
        activeCell: null,
      };
    });
  },
};

export const metricsExplorerStore: Readable<MetricsExplorerStoreType> &
  typeof metricsViewReducers = {
  subscribe,
  ...metricsViewReducers,
};

export function useExploreState(name: string): Readable<ExploreState> {
  return derived(metricsExplorerStore, ($store) => {
    return $store.entities[name];
  });
}

export function sortTypeForContextColumnType(
  contextColumn: LeaderboardContextColumn,
): SortType {
  const sortType = {
    [LeaderboardContextColumn.DELTA_PERCENT]: SortType.DELTA_PERCENT,
    [LeaderboardContextColumn.DELTA_ABSOLUTE]: SortType.DELTA_ABSOLUTE,
    [LeaderboardContextColumn.PERCENT]: SortType.PERCENT,
    [LeaderboardContextColumn.HIDDEN]: SortType.VALUE,
  }[contextColumn];

  // Note: the above map needs to be EXHAUSTIVE over
  // LeaderboardContextColumn variants. If we ever add a new
  // context column type, we need to add it to the map above.
  // Otherwise, we will throw an error here.
  if (!sortType) {
    throw new Error(`Invalid context column type: ${contextColumn}`);
  }
  return sortType;
}

function setSelectedScrubRange(
  exploreState: ExploreState,
  scrubRange: ScrubRange | undefined,
) {
  if (scrubRange === undefined) {
    exploreState.lastDefinedScrubRange = undefined;
  } else if (!scrubRange.isScrubbing && scrubRange?.start && scrubRange?.end) {
    exploreState.lastDefinedScrubRange = scrubRange;
  }

  exploreState.selectedScrubRange = scrubRange;
}

function getPinIndexForDimension(
  exploreState: ExploreState,
  dimensionName: string,
) {
  const dimensionEntryIndex = getWhereFilterExpressionIndex({
    dashboard: exploreState,
  })(dimensionName);
  if (dimensionEntryIndex === undefined || dimensionEntryIndex === -1)
    return -1;

  const dimExpr = exploreState.whereFilter.cond?.exprs?.[dimensionEntryIndex];
  if (!dimExpr?.cond?.exprs?.length) return -1;

  // 1st entry in the expression is the identifier. hence the -2 here.
  return dimExpr.cond.exprs.length - 2;
}

export const dimensionSearchText = writable("");<|MERGE_RESOLUTION|>--- conflicted
+++ resolved
@@ -514,21 +514,10 @@
     });
   },
 
-<<<<<<< HEAD
-  setTimeGrain(
-    name: string,
-
-    timeGrain: V1TimeGrain,
-  ) {
-    updateMetricsExplorerByName(name, (exploreState) => {
-      exploreState.selectedTimeRange = {
-        ...exploreState.selectedTimeRange,
-=======
   setTimeGrain(name: string, timeGrain: V1TimeGrain) {
     updateMetricsExplorerByName(name, (exploreState) => {
       exploreState.selectedTimeRange = {
         ...(exploreState.selectedTimeRange as DashboardTimeControls),
->>>>>>> 961dee5c
         interval: timeGrain,
       };
     });
