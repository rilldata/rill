--- conflicted
+++ resolved
@@ -510,30 +510,16 @@
         filters.findIndex((filter) => filter.name === dimensionName) ?? -1;
 
       if (dimensionEntryIndex >= 0) {
-<<<<<<< HEAD
-        const index = metricsExplorer.filters[relevantFilterKey][
-          dimensionEntryIndex
-        ].in?.findIndex((value) => value === dimensionValue) as number;
+        const filtersIn = filters[dimensionEntryIndex].in;
+        if (filtersIn === undefined) return;
+
+        const index = filtersIn?.findIndex(
+          (value) => value === dimensionValue
+        ) as number;
         if (index >= 0) {
-          metricsExplorer.filters[relevantFilterKey][
-            dimensionEntryIndex
-          ].in?.splice(index, 1);
-          if (
-            metricsExplorer.filters[relevantFilterKey][dimensionEntryIndex].in
-              .length === 0
-          ) {
-            metricsExplorer.filters[relevantFilterKey].splice(
-              dimensionEntryIndex,
-              1
-            );
-=======
-        const filtersIn = filters[dimensionEntryIndex].in;
-        //
-        if (filtersIn === undefined) return;
-        if (removeIfExists(filtersIn, (value) => value === dimensionValue)) {
+          filtersIn?.splice(index, 1);
           if (filtersIn.length === 0) {
             filters.splice(dimensionEntryIndex, 1);
->>>>>>> 433edd6d
           }
 
           // Only decrement pinIndex if the removed value was before the pinned value
