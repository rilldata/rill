import { LeaderboardContextColumn } from "@rilldata/web-common/features/dashboards/leaderboard-context-column";
import { getDashboardStateFromUrl } from "@rilldata/web-common/features/dashboards/proto-state/fromProto";
import { getWhereFilterExpressionIndex } from "@rilldata/web-common/features/dashboards/state-managers/selectors/dimension-filters";
import { AdvancedMeasureCorrector } from "@rilldata/web-common/features/dashboards/stores/AdvancedMeasureCorrector";
import {
  createAndExpression,
  filterExpressions,
  forEachIdentifier,
} from "@rilldata/web-common/features/dashboards/stores/filter-utils";
import { type ExploreState } from "@rilldata/web-common/features/dashboards/stores/explore-state";
import { TDDChart } from "@rilldata/web-common/features/dashboards/time-dimension-details/types";
import {
  TimeRangePreset,
  type DashboardTimeControls,
  type ScrubRange,
  type TimeRange,
} from "@rilldata/web-common/lib/time/types";
import { DashboardState_ActivePage } from "@rilldata/web-common/proto/gen/rill/ui/v1/dashboard_pb";
import type {
  V1ExploreSpec,
  V1Expression,
  V1MetricsViewSpec,
  V1TimeGrain,
} from "@rilldata/web-common/runtime-client";
import {
  V1Operation,
  type V1StructType,
} from "@rilldata/web-common/runtime-client";
import type { ExpandedState, SortingState } from "@tanstack/svelte-table";
import { derived, writable, type Readable } from "svelte/store";
import { SortType } from "web-common/src/features/dashboards/proto-state/derived-types";
import {
  PivotChipType,
  type PivotChipData,
  type PivotTableMode,
} from "../pivot/types";

export interface MetricsExplorerStoreType {
  entities: Record<string, ExploreState>;
}
const { update, subscribe } = writable({
  entities: {},
} as MetricsExplorerStoreType);

export const updateMetricsExplorerByName = (
  name: string,
  callback: (exploreState: ExploreState) => void,
) => {
  update((state) => {
    if (!state.entities[name]) {
      return state;
    }

    callback(state.entities[name]);
    return state;
  });
};

function includeExcludeModeFromFilters(filters: V1Expression | undefined) {
  const map = new Map<string, boolean>();
  if (!filters) return map;
  forEachIdentifier(filters, (e, ident) => {
    if (
      e.cond?.op === V1Operation.OPERATION_NIN ||
      e.cond?.op === V1Operation.OPERATION_NLIKE ||
      e.cond?.op === V1Operation.OPERATION_NEQ
    ) {
      map.set(ident, true);
    }
  });
  return map;
}

function syncMeasures(explore: V1ExploreSpec, exploreState: ExploreState) {
  const measuresSet = new Set(explore.measures ?? []);

  // sync measures with selected leaderboard measure and ensure default measure is set
  if (explore.measures?.length) {
    const defaultMeasure = explore.measures[0];
    if (!measuresSet.has(exploreState.leaderboardSortByMeasureName)) {
      exploreState.leaderboardSortByMeasureName = defaultMeasure;
    }
    if (!exploreState.leaderboardMeasureNames?.length) {
      exploreState.leaderboardMeasureNames = [defaultMeasure];
    }
  }

  if (
    exploreState.tdd.expandedMeasureName &&
    !measuresSet.has(exploreState.tdd.expandedMeasureName)
  ) {
    exploreState.tdd.expandedMeasureName = undefined;
  }

  exploreState.pivot.columns = exploreState.pivot.columns.filter((measure) =>
    measuresSet.has(measure.id),
  );

  if (exploreState.allMeasuresVisible) {
    // this makes sure that the visible keys is in sync with list of measures
    exploreState.visibleMeasures = [...measuresSet];
  } else {
    // remove any visible measures that doesn't exist anymore
    exploreState.visibleMeasures = exploreState.visibleMeasures.filter((m) =>
      measuresSet.has(m),
    );
    // If there are no visible measures, make the first measure visible
    if (explore.measures?.length && exploreState.visibleMeasures.length === 0) {
      exploreState.visibleMeasures = [explore.measures[0]];
    }
  }
}

function syncDimensions(explore: V1ExploreSpec, exploreState: ExploreState) {
  // Having a map here improves the lookup for existing dimension name
  const dimensionsSet = new Set(explore.dimensions ?? []);
  exploreState.whereFilter =
    filterExpressions(exploreState.whereFilter, (e) => {
      if (!e.cond?.exprs?.length) return true;
      return dimensionsSet.has(e.cond.exprs[0].ident!);
    }) ?? createAndExpression([]);

  if (
    exploreState.selectedDimensionName &&
    !dimensionsSet.has(exploreState.selectedDimensionName)
  ) {
    exploreState.selectedDimensionName = undefined;
    exploreState.activePage = DashboardState_ActivePage.DEFAULT;
  }

  exploreState.pivot.rows = exploreState.pivot.rows.filter(
    (dimension) =>
      dimensionsSet.has(dimension.id) || dimension.type === PivotChipType.Time,
  );

  exploreState.pivot.columns = exploreState.pivot.columns.filter(
    (dimension) =>
      dimensionsSet.has(dimension.id) || dimension.type === PivotChipType.Time,
  );

  if (exploreState.allDimensionsVisible) {
    // this makes sure that the visible keys is in sync with list of dimensions
    exploreState.visibleDimensions = [...dimensionsSet];
  } else {
    // remove any visible dimensions that doesn't exist anymore
    exploreState.visibleDimensions = exploreState.visibleDimensions
      ? exploreState.visibleDimensions.filter((d) => dimensionsSet.has(d))
      : [];
  }
}

const metricsViewReducers = {
  init(name: string, initState: ExploreState) {
    update((state) => {
      // TODO: revisit this during the url state / restore user refactor
      initState.dimensionFilterExcludeMode = includeExcludeModeFromFilters(
        initState.whereFilter,
      );
      state.entities[name] = structuredClone(initState);
      state.entities[name].name = name;

      return state;
    });
  },

  syncFromUrl(
    name: string,
    urlState: string,
    metricsView: V1MetricsViewSpec,
    explore: V1ExploreSpec,
    schema: V1StructType,
  ) {
    if (!urlState || !metricsView) return;
    // not all data for MetricsExplorerEntity will be filled out here.
    // Hence, it is a Partial<MetricsExplorerEntity>
    const partial = getDashboardStateFromUrl(
      urlState,
      metricsView,
      explore,
      schema,
    );
    if (!partial) return;

    updateMetricsExplorerByName(name, (exploreState) => {
      for (const key in partial) {
        exploreState[key] = partial[key];
      }
      // this hack is needed since what is shown for comparison is not a single source
      // TODO: use an enum and get rid of this
      if (!partial.showTimeComparison) {
        exploreState.showTimeComparison = false;
      }
      exploreState.dimensionFilterExcludeMode = includeExcludeModeFromFilters(
        partial.whereFilter,
      );
      AdvancedMeasureCorrector.correct(exploreState, metricsView);
    });
  },

  mergePartialExplorerEntity(
    name: string,
    partialExploreState: Partial<ExploreState>,
    metricsView: V1MetricsViewSpec,
  ) {
    partialExploreState = structuredClone(partialExploreState);

    updateMetricsExplorerByName(name, (exploreState) => {
      for (const key in partialExploreState) {
        exploreState[key] = partialExploreState[key];
      }
      // this hack is needed since what is shown for comparison is not a single source
      // TODO: use an enum and get rid of this
      if (!partialExploreState.showTimeComparison) {
        exploreState.showTimeComparison = false;
      }
      exploreState.dimensionFilterExcludeMode = includeExcludeModeFromFilters(
        partialExploreState.whereFilter,
      );
      AdvancedMeasureCorrector.correct(exploreState, metricsView);
    });
  },

  sync(name: string, explore: V1ExploreSpec) {
    if (!name || !explore || !explore.measures) return;
    updateMetricsExplorerByName(name, (exploreState) => {
      // remove references to non existent measures
      syncMeasures(explore, exploreState);

      // remove references to non existent dimensions
      syncDimensions(explore, exploreState);
    });
  },

  setPivotMode(name: string, mode: boolean) {
    updateMetricsExplorerByName(name, (exploreState) => {
      if (mode) {
        exploreState.activePage = DashboardState_ActivePage.PIVOT;
      } else if (exploreState.selectedDimensionName) {
        exploreState.activePage = DashboardState_ActivePage.DIMENSION_TABLE;
      } else if (exploreState.tdd.expandedMeasureName) {
        exploreState.activePage =
          DashboardState_ActivePage.TIME_DIMENSIONAL_DETAIL;
      } else {
        exploreState.activePage = DashboardState_ActivePage.DEFAULT;
      }
    });
  },

  setPivotRows(name: string, value: PivotChipData[]) {
    updateMetricsExplorerByName(name, (exploreState) => {
      exploreState.pivot.rowPage = 1;
      exploreState.pivot.activeCell = null;

      const dimensions: PivotChipData[] = [];

      value.forEach((val) => {
        if (val.type !== PivotChipType.Measure) {
          dimensions.push(val);
        }
      });

      if (exploreState.pivot.sorting.length) {
        const accessor = exploreState.pivot.sorting[0].id;
        const anchorDimension = dimensions?.[0]?.id;
        if (accessor !== anchorDimension) {
          exploreState.pivot.sorting = [];
        }
      }

      exploreState.pivot.rows = dimensions;
    });
  },

  setPivotColumns(name: string, value: PivotChipData[]) {
    updateMetricsExplorerByName(name, (exploreState) => {
      exploreState.pivot.rowPage = 1;
      exploreState.pivot.activeCell = null;
      exploreState.pivot.expanded = {};

      if (exploreState.pivot.sorting.length) {
        const accessor = exploreState.pivot.sorting[0].id;

        if (exploreState.pivot.tableMode === "flat") {
          const validAccessors = value.map((d) => d.id);
          if (!validAccessors.includes(accessor)) {
            exploreState.pivot.sorting = [];
          }
        } else {
          const anchorDimension = exploreState.pivot.rows?.[0]?.id;
          if (accessor !== anchorDimension) {
            exploreState.pivot.sorting = [];
          }
        }
      }
      exploreState.pivot.columns = value;
    });
  },

  addPivotField(name: string, value: PivotChipData, rows: boolean) {
    updateMetricsExplorerByName(name, (exploreState) => {
      exploreState.pivot.rowPage = 1;
      exploreState.pivot.activeCell = null;
      if (value.type === PivotChipType.Measure) {
        exploreState.pivot.columns.push(value);
      } else {
        if (rows) {
          exploreState.pivot.rows.push(value);
        } else {
          exploreState.pivot.columns.push(value);
        }
      }
    });
  },

  setPivotExpanded(name: string, expanded: ExpandedState) {
    updateMetricsExplorerByName(name, (exploreState) => {
      exploreState.pivot = { ...exploreState.pivot, expanded };
    });
  },

  setPivotComparison(name: string, enableComparison: boolean) {
    updateMetricsExplorerByName(name, (exploreState) => {
      exploreState.pivot = { ...exploreState.pivot, enableComparison };
    });
  },

  setPivotSort(name: string, sorting: SortingState) {
    updateMetricsExplorerByName(name, (exploreState) => {
      exploreState.pivot = {
        ...exploreState.pivot,
        sorting,
        rowPage: 1,
        expanded: {},
        activeCell: null,
      };
    });
  },

  setPivotColumnPage(name: string, pageNumber: number) {
    updateMetricsExplorerByName(name, (exploreState) => {
      exploreState.pivot = {
        ...exploreState.pivot,
        columnPage: pageNumber,
      };
    });
  },

  setPivotRowPage(name: string, pageNumber: number) {
    updateMetricsExplorerByName(name, (exploreState) => {
      exploreState.pivot = {
        ...exploreState.pivot,
        rowPage: pageNumber,
      };
    });
  },

  setPivotActiveCell(name: string, rowId: string, columnId: string) {
    updateMetricsExplorerByName(name, (exploreState) => {
      exploreState.pivot.activeCell = { rowId, columnId };
    });
  },

  removePivotActiveCell(name: string) {
    updateMetricsExplorerByName(name, (exploreState) => {
      exploreState.pivot.activeCell = null;
    });
  },

  createPivot(name: string, rows: PivotChipData[], columns: PivotChipData[]) {
    updateMetricsExplorerByName(name, (exploreState) => {
      exploreState.activePage = DashboardState_ActivePage.PIVOT;
      exploreState.pivot = {
        ...exploreState.pivot,
        rows,
        columns,
        expanded: {},
        sorting: [],
        columnPage: 1,
        rowPage: 1,
        activeCell: null,
      };
    });
  },

  setExpandedMeasureName(name: string, measureName: string | undefined) {
    updateMetricsExplorerByName(name, (exploreState) => {
      exploreState.tdd.expandedMeasureName = measureName;
      if (measureName) {
        exploreState.activePage =
          DashboardState_ActivePage.TIME_DIMENSIONAL_DETAIL;
      } else {
        exploreState.activePage = DashboardState_ActivePage.DEFAULT;
      }

      // If going into TDD view and already having a comparison dimension,
      // then set the pinIndex
      if (exploreState.selectedComparisonDimension) {
        exploreState.tdd.pinIndex = getPinIndexForDimension(
          exploreState,
          exploreState.selectedComparisonDimension,
        );
      }
    });
  },

  setPinIndex(name: string, index: number) {
    updateMetricsExplorerByName(name, (exploreState) => {
      exploreState.tdd.pinIndex = index;
    });
  },

  setTDDChartType(name: string, type: TDDChart) {
    updateMetricsExplorerByName(name, (exploreState) => {
      exploreState.tdd.chartType = type;
    });
  },

  setSelectedTimeRange(name: string, timeRange: DashboardTimeControls) {
    updateMetricsExplorerByName(name, (exploreState) => {
      setSelectedScrubRange(exploreState, undefined);
      exploreState.selectedTimeRange = timeRange;
    });
  },

  setSelectedScrubRange(name: string, scrubRange: ScrubRange | undefined) {
    updateMetricsExplorerByName(name, (exploreState) => {
      setSelectedScrubRange(exploreState, scrubRange);
    });
  },

  setMetricDimensionName(name: string, dimensionName: string | null) {
    updateMetricsExplorerByName(name, (exploreState) => {
      exploreState.selectedDimensionName = dimensionName ?? undefined;
      if (dimensionName) {
        exploreState.activePage = DashboardState_ActivePage.DIMENSION_TABLE;
      } else {
        exploreState.activePage = DashboardState_ActivePage.DEFAULT;
      }
    });
  },

  setComparisonDimension(name: string, dimensionName: string) {
    updateMetricsExplorerByName(name, (exploreState) => {
      exploreState.selectedComparisonDimension = dimensionName;
      exploreState.tdd.pinIndex = getPinIndexForDimension(
        exploreState,
        dimensionName,
      );
    });
  },

  disableAllComparisons(name: string) {
    updateMetricsExplorerByName(name, (exploreState) => {
      exploreState.selectedComparisonDimension = undefined;
    });
  },

  setSelectedComparisonRange(
    name: string,
    comparisonTimeRange: DashboardTimeControls,
    metricsViewSpec: V1MetricsViewSpec,
  ) {
    updateMetricsExplorerByName(name, (exploreState) => {
      if (comparisonTimeRange) {
        exploreState.showTimeComparison = true;
      }
      exploreState.selectedComparisonTimeRange = comparisonTimeRange;
      AdvancedMeasureCorrector.correct(exploreState, metricsViewSpec);
    });
  },

  setTimeZone(name: string, zoneIANA: string) {
    updateMetricsExplorerByName(name, (exploreState) => {
      // Reset scrub when timezone changes
      setSelectedScrubRange(exploreState, undefined);

      exploreState.selectedTimezone = zoneIANA;
    });
  },

  setTimeGrain(name: string, timeGrain: V1TimeGrain) {
    updateMetricsExplorerByName(name, (metricsExplorer) => {
      console.log(timeGrain);
      if (!metricsExplorer.selectedTimeRange) return;
      // Reset scrub when grain changes
      setSelectedScrubRange(metricsExplorer, undefined);

      metricsExplorer.selectedTimeRange = {
        ...metricsExplorer.selectedTimeRange,
        interval: timeGrain,
      };
    });
  },

  displayTimeComparison(name: string, showTimeComparison: boolean) {
    updateMetricsExplorerByName(name, (exploreState) => {
      exploreState.showTimeComparison = showTimeComparison;
    });
  },

  selectTimeRange(
    name: string,
    timeRange: TimeRange,
    timeGrain: V1TimeGrain,
    comparisonTimeRange: DashboardTimeControls | undefined,
    metricsViewSpec: V1MetricsViewSpec,
  ) {
    updateMetricsExplorerByName(name, (exploreState) => {
      if (!timeRange.name) return;

      // Reset scrub when range changes
      setSelectedScrubRange(exploreState, undefined);

      if (timeRange.name === TimeRangePreset.ALL_TIME) {
        exploreState.showTimeComparison = false;
      }

<<<<<<< HEAD
      console.log("Action", { timeGrain });

      metricsExplorer.selectedTimeRange = {
=======
      exploreState.selectedTimeRange = {
>>>>>>> 5cf1e754
        ...timeRange,
        interval: timeGrain,
      };

      exploreState.selectedComparisonTimeRange = comparisonTimeRange;

      AdvancedMeasureCorrector.correct(exploreState, metricsViewSpec);
    });
  },

  remove(name: string) {
    update((state) => {
      delete state.entities[name];
      return state;
    });
  },

  setPivotTableMode(
    name: string,
    tableMode: PivotTableMode,
    rows: PivotChipData[],
    columns: PivotChipData[],
  ) {
    updateMetricsExplorerByName(name, (exploreState) => {
      exploreState.pivot = {
        ...exploreState.pivot,
        tableMode,
        rows,
        columns,
        sorting: [],
        expanded: {},
        activeCell: null,
      };
    });
  },
};

export const metricsExplorerStore: Readable<MetricsExplorerStoreType> &
  typeof metricsViewReducers = {
  subscribe,
  ...metricsViewReducers,
};

export function useExploreState(name: string): Readable<ExploreState> {
  return derived(metricsExplorerStore, ($store) => {
    return $store.entities[name];
  });
}

export function sortTypeForContextColumnType(
  contextColumn: LeaderboardContextColumn,
): SortType {
  const sortType = {
    [LeaderboardContextColumn.DELTA_PERCENT]: SortType.DELTA_PERCENT,
    [LeaderboardContextColumn.DELTA_ABSOLUTE]: SortType.DELTA_ABSOLUTE,
    [LeaderboardContextColumn.PERCENT]: SortType.PERCENT,
    [LeaderboardContextColumn.HIDDEN]: SortType.VALUE,
  }[contextColumn];

  // Note: the above map needs to be EXHAUSTIVE over
  // LeaderboardContextColumn variants. If we ever add a new
  // context column type, we need to add it to the map above.
  // Otherwise, we will throw an error here.
  if (!sortType) {
    throw new Error(`Invalid context column type: ${contextColumn}`);
  }
  return sortType;
}

function setSelectedScrubRange(
  exploreState: ExploreState,
  scrubRange: ScrubRange | undefined,
) {
  if (scrubRange === undefined) {
    exploreState.lastDefinedScrubRange = undefined;
  } else if (!scrubRange.isScrubbing && scrubRange?.start && scrubRange?.end) {
    exploreState.lastDefinedScrubRange = scrubRange;
  }

  exploreState.selectedScrubRange = scrubRange;
}

function getPinIndexForDimension(
  exploreState: ExploreState,
  dimensionName: string,
) {
  const dimensionEntryIndex = getWhereFilterExpressionIndex({
    dashboard: exploreState,
  })(dimensionName);
  if (dimensionEntryIndex === undefined || dimensionEntryIndex === -1)
    return -1;

  const dimExpr = exploreState.whereFilter.cond?.exprs?.[dimensionEntryIndex];
  if (!dimExpr?.cond?.exprs?.length) return -1;

  // 1st entry in the expression is the identifier. hence the -2 here.
  return dimExpr.cond.exprs.length - 2;
}

export const dimensionSearchText = writable("");<|MERGE_RESOLUTION|>--- conflicted
+++ resolved
@@ -478,20 +478,6 @@
     });
   },
 
-  setTimeGrain(name: string, timeGrain: V1TimeGrain) {
-    updateMetricsExplorerByName(name, (metricsExplorer) => {
-      console.log(timeGrain);
-      if (!metricsExplorer.selectedTimeRange) return;
-      // Reset scrub when grain changes
-      setSelectedScrubRange(metricsExplorer, undefined);
-
-      metricsExplorer.selectedTimeRange = {
-        ...metricsExplorer.selectedTimeRange,
-        interval: timeGrain,
-      };
-    });
-  },
-
   displayTimeComparison(name: string, showTimeComparison: boolean) {
     updateMetricsExplorerByName(name, (exploreState) => {
       exploreState.showTimeComparison = showTimeComparison;
@@ -515,13 +501,7 @@
         exploreState.showTimeComparison = false;
       }
 
-<<<<<<< HEAD
-      console.log("Action", { timeGrain });
-
-      metricsExplorer.selectedTimeRange = {
-=======
       exploreState.selectedTimeRange = {
->>>>>>> 5cf1e754
         ...timeRange,
         interval: timeGrain,
       };
