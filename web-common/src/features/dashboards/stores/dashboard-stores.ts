--- conflicted
+++ resolved
@@ -414,13 +414,6 @@
     });
   },
 
-<<<<<<< HEAD
-  toggleFilter(
-    name: string,
-    dimensionName: string | undefined,
-    dimensionValue: string
-  ) {
-=======
   selectItemsInFilter(name: string, dimensionName: string, values: string[]) {
     updateMetricsExplorerByName(name, (metricsExplorer) => {
       const relevantFilterKey = metricsExplorer.dimensionFilterExcludeMode.get(
@@ -475,8 +468,11 @@
     });
   },
 
-  toggleFilter(name: string, dimensionName: string, dimensionValue: string) {
->>>>>>> 5bc2efb6
+  toggleFilter(
+    name: string,
+    dimensionName: string | undefined,
+    dimensionValue: string
+  ) {
     updateMetricsExplorerByName(name, (metricsExplorer) => {
       const relevantFilterKey = metricsExplorer.dimensionFilterExcludeMode.get(
         dimensionName ?? ""
