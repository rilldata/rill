--- conflicted
+++ resolved
@@ -235,10 +235,6 @@
 
   setPivotMode(name: string, mode: boolean) {
     updateMetricsExplorerByName(name, (metricsExplorer) => {
-<<<<<<< HEAD
-      metricsExplorer.pivot = { ...metricsExplorer.pivot };
-=======
->>>>>>> 5b31614e
       if (mode) {
         metricsExplorer.activePage = DashboardState_ActivePage.PIVOT;
       } else if (metricsExplorer.selectedDimensionName) {
