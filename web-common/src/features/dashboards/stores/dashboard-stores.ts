import { LeaderboardContextColumn } from "@rilldata/web-common/features/dashboards/leaderboard-context-column";
import { getDashboardStateFromUrl } from "@rilldata/web-common/features/dashboards/proto-state/fromProto";
import { getProtoFromDashboardState } from "@rilldata/web-common/features/dashboards/proto-state/toProto";
import { getWhereFilterExpressionIndex } from "@rilldata/web-common/features/dashboards/state-managers/selectors/dimension-filters";
import { AdvancedMeasureCorrector } from "@rilldata/web-common/features/dashboards/stores/AdvancedMeasureCorrector";
import { getFullInitExploreState } from "@rilldata/web-common/features/dashboards/stores/dashboard-store-defaults";
import {
  createAndExpression,
  filterExpressions,
  forEachIdentifier,
} from "@rilldata/web-common/features/dashboards/stores/filter-utils";
import { type MetricsExplorerEntity } from "@rilldata/web-common/features/dashboards/stores/metrics-explorer-entity";
import { TDDChart } from "@rilldata/web-common/features/dashboards/time-dimension-details/types";
import {
  TimeRangePreset,
  type DashboardTimeControls,
  type ScrubRange,
  type TimeRange,
} from "@rilldata/web-common/lib/time/types";
import { DashboardState_ActivePage } from "@rilldata/web-common/proto/gen/rill/ui/v1/dashboard_pb";
import type {
  V1ExploreSpec,
  V1Expression,
  V1MetricsViewSpec,
  V1TimeGrain,
} from "@rilldata/web-common/runtime-client";
import {
  V1Operation,
  type V1StructType,
} from "@rilldata/web-common/runtime-client";
import type { ExpandedState, SortingState } from "@tanstack/svelte-table";
import { derived, writable, type Readable } from "svelte/store";
import { SortType } from "web-common/src/features/dashboards/proto-state/derived-types";
<<<<<<< HEAD
import type { PivotColumns, PivotRows, PivotTableMode } from "../pivot/types";
import { PivotChipType, type PivotChipData } from "../pivot/types";
=======
import {
  PivotChipType,
  type PivotChipData,
  type PivotTableMode,
} from "../pivot/types";
>>>>>>> 77a59c21

export interface MetricsExplorerStoreType {
  entities: Record<string, MetricsExplorerEntity>;
}
const { update, subscribe } = writable({
  entities: {},
} as MetricsExplorerStoreType);

function updateMetricsExplorerProto(metricsExplorer: MetricsExplorerEntity) {
  metricsExplorer.proto = getProtoFromDashboardState(metricsExplorer);
}

export const updateMetricsExplorerByName = (
  name: string,
  callback: (metricsExplorer: MetricsExplorerEntity) => void,
) => {
  update((state) => {
    if (!state.entities[name]) {
      return state;
    }

    callback(state.entities[name]);
    // every change triggers a proto update
    updateMetricsExplorerProto(state.entities[name]);
    return state;
  });
};

function includeExcludeModeFromFilters(filters: V1Expression | undefined) {
  const map = new Map<string, boolean>();
  if (!filters) return map;
  forEachIdentifier(filters, (e, ident) => {
    if (e.cond?.op === V1Operation.OPERATION_NIN) {
      map.set(ident, true);
    }
  });
  return map;
}

function syncMeasures(
  explore: V1ExploreSpec,
  metricsExplorer: MetricsExplorerEntity,
) {
  const measuresSet = new Set(explore.measures ?? []);

  // sync measures with selected leaderboard measure.
  if (
    explore.measures?.length &&
    !measuresSet.has(metricsExplorer.leaderboardMeasureName)
  ) {
    metricsExplorer.leaderboardMeasureName = explore.measures[0];
  }

  if (
    metricsExplorer.tdd.expandedMeasureName &&
    !measuresSet.has(metricsExplorer.tdd.expandedMeasureName)
  ) {
    metricsExplorer.tdd.expandedMeasureName = undefined;
  }

  metricsExplorer.pivot.columns = metricsExplorer.pivot.columns.filter(
    (measure) => measuresSet.has(measure.id),
  );

  if (metricsExplorer.allMeasuresVisible) {
    // this makes sure that the visible keys is in sync with list of measures
    metricsExplorer.visibleMeasureKeys = measuresSet;
  } else {
    // remove any keys from visible measure if it doesn't exist anymore
    for (const measureKey of metricsExplorer.visibleMeasureKeys) {
      if (!measuresSet.has(measureKey)) {
        metricsExplorer.visibleMeasureKeys.delete(measureKey);
      }
    }
    // If there are no visible measures, make the first measure visible
    if (
      explore.measures?.length &&
      metricsExplorer.visibleMeasureKeys.size === 0
    ) {
      metricsExplorer.visibleMeasureKeys = new Set([explore.measures[0]]);
    }
  }
}

function syncDimensions(
  explore: V1ExploreSpec,
  metricsExplorer: MetricsExplorerEntity,
) {
  // Having a map here improves the lookup for existing dimension name
  const dimensionsSet = new Set(explore.dimensions ?? []);
  metricsExplorer.whereFilter =
    filterExpressions(metricsExplorer.whereFilter, (e) => {
      if (!e.cond?.exprs?.length) return true;
      return dimensionsSet.has(e.cond.exprs[0].ident!);
    }) ?? createAndExpression([]);

  if (
    metricsExplorer.selectedDimensionName &&
    !dimensionsSet.has(metricsExplorer.selectedDimensionName)
  ) {
    metricsExplorer.selectedDimensionName = undefined;
    metricsExplorer.activePage = DashboardState_ActivePage.DEFAULT;
  }

  metricsExplorer.pivot.rows = metricsExplorer.pivot.rows.filter(
    (dimension) =>
      dimensionsSet.has(dimension.id) || dimension.type === PivotChipType.Time,
  );

  metricsExplorer.pivot.columns = metricsExplorer.pivot.columns.filter(
    (dimension) =>
      dimensionsSet.has(dimension.id) || dimension.type === PivotChipType.Time,
  );

  if (metricsExplorer.allDimensionsVisible) {
    // this makes sure that the visible keys is in sync with list of dimensions
    metricsExplorer.visibleDimensionKeys = dimensionsSet;
  } else {
    // remove any keys from visible dimension if it doesn't exist anymore
    for (const dimensionKey of metricsExplorer.visibleDimensionKeys) {
      if (!dimensionsSet.has(dimensionKey)) {
        metricsExplorer.visibleDimensionKeys.delete(dimensionKey);
      }
    }
  }
}

const metricsViewReducers = {
  init(name: string, initState: Partial<MetricsExplorerEntity> = {}) {
    update((state) => {
      state.entities[name] = getFullInitExploreState(name, initState);

      updateMetricsExplorerProto(state.entities[name]);

      return state;
    });
  },

  syncFromUrl(
    name: string,
    urlState: string,
    metricsView: V1MetricsViewSpec,
    explore: V1ExploreSpec,
    schema: V1StructType,
  ) {
    if (!urlState || !metricsView) return;
    // not all data for MetricsExplorerEntity will be filled out here.
    // Hence, it is a Partial<MetricsExplorerEntity>
    const partial = getDashboardStateFromUrl(
      urlState,
      metricsView,
      explore,
      schema,
    );
    if (!partial) return;

    updateMetricsExplorerByName(name, (metricsExplorer) => {
      for (const key in partial) {
        metricsExplorer[key] = partial[key];
      }
      // this hack is needed since what is shown for comparison is not a single source
      // TODO: use an enum and get rid of this
      if (!partial.showTimeComparison) {
        metricsExplorer.showTimeComparison = false;
      }
      metricsExplorer.dimensionFilterExcludeMode =
        includeExcludeModeFromFilters(partial.whereFilter);
      AdvancedMeasureCorrector.correct(metricsExplorer, metricsView);
    });
  },

  mergePartialExplorerEntity(
    name: string,
    partialExploreState: Partial<MetricsExplorerEntity>,
    metricsView: V1MetricsViewSpec,
  ) {
    updateMetricsExplorerByName(name, (metricsExplorer) => {
      for (const key in partialExploreState) {
        metricsExplorer[key] = partialExploreState[key];
      }
      // this hack is needed since what is shown for comparison is not a single source
      // TODO: use an enum and get rid of this
      if (!partialExploreState.showTimeComparison) {
        metricsExplorer.showTimeComparison = false;
      }
      metricsExplorer.dimensionFilterExcludeMode =
        includeExcludeModeFromFilters(partialExploreState.whereFilter);
      AdvancedMeasureCorrector.correct(metricsExplorer, metricsView);
    });
  },

  sync(name: string, explore: V1ExploreSpec) {
    if (!name || !explore || !explore.measures) return;
    updateMetricsExplorerByName(name, (metricsExplorer) => {
      // remove references to non existent measures
      syncMeasures(explore, metricsExplorer);

      // remove references to non existent dimensions
      syncDimensions(explore, metricsExplorer);
    });
  },

  setPivotMode(name: string, mode: boolean) {
    updateMetricsExplorerByName(name, (metricsExplorer) => {
      metricsExplorer.pivot = { ...metricsExplorer.pivot, active: mode };
      if (mode) {
        metricsExplorer.activePage = DashboardState_ActivePage.PIVOT;
      } else if (metricsExplorer.selectedDimensionName) {
        metricsExplorer.activePage = DashboardState_ActivePage.DIMENSION_TABLE;
      } else if (metricsExplorer.tdd.expandedMeasureName) {
        metricsExplorer.activePage =
          DashboardState_ActivePage.TIME_DIMENSIONAL_DETAIL;
      } else {
        metricsExplorer.activePage = DashboardState_ActivePage.DEFAULT;
      }
    });
  },

  setPivotRows(name: string, value: PivotChipData[]) {
    updateMetricsExplorerByName(name, (metricsExplorer) => {
      metricsExplorer.pivot.rowPage = 1;
      metricsExplorer.pivot.activeCell = null;

      const dimensions: PivotChipData[] = [];

      value.forEach((val) => {
        if (val.type !== PivotChipType.Measure) {
          dimensions.push(val);
        }
      });

      if (metricsExplorer.pivot.sorting.length) {
        const accessor = metricsExplorer.pivot.sorting[0].id;
        const anchorDimension = dimensions?.[0]?.id;
        if (accessor !== anchorDimension) {
          metricsExplorer.pivot.sorting = [];
        }
      }

      metricsExplorer.pivot.rows = dimensions;
    });
  },

  setPivotColumns(name: string, value: PivotChipData[]) {
    updateMetricsExplorerByName(name, (metricsExplorer) => {
      metricsExplorer.pivot.rowPage = 1;
      metricsExplorer.pivot.activeCell = null;
      metricsExplorer.pivot.expanded = {};

<<<<<<< HEAD
      const dimensions: PivotChipData[] = [];
      const measures: PivotChipData[] = [];

      value.forEach((val) => {
        if (val.type === PivotChipType.Measure) {
          measures.push(val);
        } else {
          dimensions.push(val);
        }
      });

=======
>>>>>>> 77a59c21
      if (metricsExplorer.pivot.sorting.length) {
        const accessor = metricsExplorer.pivot.sorting[0].id;

        if (metricsExplorer.pivot.tableMode === "flat") {
          const validAccessors = value.map((d) => d.id);
          if (!validAccessors.includes(accessor)) {
            metricsExplorer.pivot.sorting = [];
          }
        } else {
<<<<<<< HEAD
          const anchorDimension = metricsExplorer.pivot.rows.dimension?.[0]?.id;
=======
          const anchorDimension = metricsExplorer.pivot.rows?.[0]?.id;
>>>>>>> 77a59c21
          if (accessor !== anchorDimension) {
            metricsExplorer.pivot.sorting = [];
          }
        }
      }
      metricsExplorer.pivot.columns = value;
    });
  },

  addPivotField(name: string, value: PivotChipData, rows: boolean) {
    updateMetricsExplorerByName(name, (metricsExplorer) => {
      metricsExplorer.pivot.rowPage = 1;
      metricsExplorer.pivot.activeCell = null;
      if (value.type === PivotChipType.Measure) {
        metricsExplorer.pivot.columns.push(value);
      } else {
        if (rows) {
          metricsExplorer.pivot.rows.push(value);
        } else {
          metricsExplorer.pivot.columns.push(value);
        }
      }
    });
  },

  setPivotExpanded(name: string, expanded: ExpandedState) {
    updateMetricsExplorerByName(name, (metricsExplorer) => {
      metricsExplorer.pivot = { ...metricsExplorer.pivot, expanded };
    });
  },

  setPivotComparison(name: string, enableComparison: boolean) {
    updateMetricsExplorerByName(name, (metricsExplorer) => {
      metricsExplorer.pivot = { ...metricsExplorer.pivot, enableComparison };
    });
  },

  setPivotSort(name: string, sorting: SortingState) {
    updateMetricsExplorerByName(name, (metricsExplorer) => {
      metricsExplorer.pivot = {
        ...metricsExplorer.pivot,
        sorting,
        rowPage: 1,
        expanded: {},
        activeCell: null,
      };
    });
  },

  setPivotColumnPage(name: string, pageNumber: number) {
    updateMetricsExplorerByName(name, (metricsExplorer) => {
      metricsExplorer.pivot = {
        ...metricsExplorer.pivot,
        columnPage: pageNumber,
      };
    });
  },

  setPivotRowPage(name: string, pageNumber: number) {
    updateMetricsExplorerByName(name, (metricsExplorer) => {
      metricsExplorer.pivot = {
        ...metricsExplorer.pivot,
        rowPage: pageNumber,
      };
    });
  },

  setPivotActiveCell(name: string, rowId: string, columnId: string) {
    updateMetricsExplorerByName(name, (metricsExplorer) => {
      metricsExplorer.pivot.activeCell = { rowId, columnId };
    });
  },

  removePivotActiveCell(name: string) {
    updateMetricsExplorerByName(name, (metricsExplorer) => {
      metricsExplorer.pivot.activeCell = null;
    });
  },

  createPivot(name: string, rows: PivotChipData[], columns: PivotChipData[]) {
    updateMetricsExplorerByName(name, (metricsExplorer) => {
      metricsExplorer.activePage = DashboardState_ActivePage.PIVOT;
      metricsExplorer.pivot = {
        ...metricsExplorer.pivot,
        active: true,
        rows,
        columns,
        expanded: {},
        sorting: [],
        columnPage: 1,
        rowPage: 1,
        activeCell: null,
      };
    });
  },

  setExpandedMeasureName(name: string, measureName: string | undefined) {
    updateMetricsExplorerByName(name, (metricsExplorer) => {
      metricsExplorer.tdd.expandedMeasureName = measureName;
      if (measureName) {
        metricsExplorer.activePage =
          DashboardState_ActivePage.TIME_DIMENSIONAL_DETAIL;
      } else {
        metricsExplorer.activePage = DashboardState_ActivePage.DEFAULT;
      }

      // If going into TDD view and already having a comparison dimension,
      // then set the pinIndex
      if (metricsExplorer.selectedComparisonDimension) {
        metricsExplorer.tdd.pinIndex = getPinIndexForDimension(
          metricsExplorer,
          metricsExplorer.selectedComparisonDimension,
        );
      }
    });
  },

  setPinIndex(name: string, index: number) {
    updateMetricsExplorerByName(name, (metricsExplorer) => {
      metricsExplorer.tdd.pinIndex = index;
    });
  },

  setTDDChartType(name: string, type: TDDChart) {
    updateMetricsExplorerByName(name, (metricsExplorer) => {
      metricsExplorer.tdd.chartType = type;
    });
  },

  setSelectedTimeRange(name: string, timeRange: DashboardTimeControls) {
    updateMetricsExplorerByName(name, (metricsExplorer) => {
      setSelectedScrubRange(metricsExplorer, undefined);
      metricsExplorer.selectedTimeRange = timeRange;
    });
  },

  setSelectedScrubRange(name: string, scrubRange: ScrubRange | undefined) {
    updateMetricsExplorerByName(name, (metricsExplorer) => {
      setSelectedScrubRange(metricsExplorer, scrubRange);
    });
  },

  setMetricDimensionName(name: string, dimensionName: string | null) {
    updateMetricsExplorerByName(name, (metricsExplorer) => {
      metricsExplorer.selectedDimensionName = dimensionName ?? undefined;
      if (dimensionName) {
        metricsExplorer.activePage = DashboardState_ActivePage.DIMENSION_TABLE;
      } else {
        metricsExplorer.activePage = DashboardState_ActivePage.DEFAULT;
      }
    });
  },

  setComparisonDimension(name: string, dimensionName: string) {
    updateMetricsExplorerByName(name, (metricsExplorer) => {
      metricsExplorer.selectedComparisonDimension = dimensionName;
      metricsExplorer.tdd.pinIndex = getPinIndexForDimension(
        metricsExplorer,
        dimensionName,
      );
    });
  },

  disableAllComparisons(name: string) {
    updateMetricsExplorerByName(name, (metricsExplorer) => {
      metricsExplorer.selectedComparisonDimension = undefined;
    });
  },

  setSelectedComparisonRange(
    name: string,
    comparisonTimeRange: DashboardTimeControls,
    metricsViewSpec: V1MetricsViewSpec,
  ) {
    updateMetricsExplorerByName(name, (metricsExplorer) => {
      if (comparisonTimeRange) {
        metricsExplorer.showTimeComparison = true;
      }
      metricsExplorer.selectedComparisonTimeRange = comparisonTimeRange;
      AdvancedMeasureCorrector.correct(metricsExplorer, metricsViewSpec);
    });
  },

  setTimeZone(name: string, zoneIANA: string) {
    updateMetricsExplorerByName(name, (metricsExplorer) => {
      // Reset scrub when timezone changes
      setSelectedScrubRange(metricsExplorer, undefined);

      metricsExplorer.selectedTimezone = zoneIANA;
    });
  },

  displayTimeComparison(name: string, showTimeComparison: boolean) {
    updateMetricsExplorerByName(name, (metricsExplorer) => {
      metricsExplorer.showTimeComparison = showTimeComparison;
    });
  },

  selectTimeRange(
    name: string,
    timeRange: TimeRange,
    timeGrain: V1TimeGrain,
    comparisonTimeRange: DashboardTimeControls | undefined,
    metricsViewSpec: V1MetricsViewSpec,
  ) {
    updateMetricsExplorerByName(name, (metricsExplorer) => {
      if (!timeRange.name) return;

      // Reset scrub when range changes
      setSelectedScrubRange(metricsExplorer, undefined);

      if (timeRange.name === TimeRangePreset.ALL_TIME) {
        metricsExplorer.showTimeComparison = false;
      }

      metricsExplorer.selectedTimeRange = {
        ...timeRange,
        interval: timeGrain,
      };

      metricsExplorer.selectedComparisonTimeRange = comparisonTimeRange;

      AdvancedMeasureCorrector.correct(metricsExplorer, metricsViewSpec);
    });
  },

  remove(name: string) {
    update((state) => {
      delete state.entities[name];
      return state;
    });
  },

  setPivotTableMode(
    name: string,
    tableMode: PivotTableMode,
<<<<<<< HEAD
    rows: PivotRows,
    columns: PivotColumns,
=======
    rows: PivotChipData[],
    columns: PivotChipData[],
>>>>>>> 77a59c21
  ) {
    updateMetricsExplorerByName(name, (metricsExplorer) => {
      metricsExplorer.pivot = {
        ...metricsExplorer.pivot,
        tableMode,
        rows,
        columns,
        sorting: [],
        expanded: {},
        activeCell: null,
      };
    });
  },
};

export const metricsExplorerStore: Readable<MetricsExplorerStoreType> &
  typeof metricsViewReducers = {
  subscribe,
  ...metricsViewReducers,
};

export function useExploreState(name: string): Readable<MetricsExplorerEntity> {
  return derived(metricsExplorerStore, ($store) => {
    return $store.entities[name];
  });
}

export function sortTypeForContextColumnType(
  contextCol: LeaderboardContextColumn,
): SortType {
  const sortType = {
    [LeaderboardContextColumn.DELTA_PERCENT]: SortType.DELTA_PERCENT,
    [LeaderboardContextColumn.DELTA_ABSOLUTE]: SortType.DELTA_ABSOLUTE,
    [LeaderboardContextColumn.PERCENT]: SortType.PERCENT,
    [LeaderboardContextColumn.HIDDEN]: SortType.VALUE,
  }[contextCol];

  // Note: the above map needs to be EXHAUSTIVE over
  // LeaderboardContextColumn variants. If we ever add a new
  // context column type, we need to add it to the map above.
  // Otherwise, we will throw an error here.
  if (!sortType) {
    throw new Error(`Invalid context column type: ${contextCol}`);
  }
  return sortType;
}

function setSelectedScrubRange(
  metricsExplorer: MetricsExplorerEntity,
  scrubRange: ScrubRange | undefined,
) {
  if (scrubRange === undefined) {
    metricsExplorer.lastDefinedScrubRange = undefined;
  } else if (!scrubRange.isScrubbing && scrubRange?.start && scrubRange?.end) {
    metricsExplorer.lastDefinedScrubRange = scrubRange;
  }

  metricsExplorer.selectedScrubRange = scrubRange;
}

function getPinIndexForDimension(
  metricsExplorer: MetricsExplorerEntity,
  dimensionName: string,
) {
  const dimensionEntryIndex = getWhereFilterExpressionIndex({
    dashboard: metricsExplorer,
  })(dimensionName);
  if (dimensionEntryIndex === undefined || dimensionEntryIndex === -1)
    return -1;

  const dimExpr =
    metricsExplorer.whereFilter.cond?.exprs?.[dimensionEntryIndex];
  if (!dimExpr?.cond?.exprs?.length) return -1;

  // 1st entry in the expression is the identifier. hence the -2 here.
  return dimExpr.cond.exprs.length - 2;
}

export const dimensionSearchText = writable("");<|MERGE_RESOLUTION|>--- conflicted
+++ resolved
@@ -31,16 +31,11 @@
 import type { ExpandedState, SortingState } from "@tanstack/svelte-table";
 import { derived, writable, type Readable } from "svelte/store";
 import { SortType } from "web-common/src/features/dashboards/proto-state/derived-types";
-<<<<<<< HEAD
-import type { PivotColumns, PivotRows, PivotTableMode } from "../pivot/types";
-import { PivotChipType, type PivotChipData } from "../pivot/types";
-=======
 import {
   PivotChipType,
   type PivotChipData,
   type PivotTableMode,
 } from "../pivot/types";
->>>>>>> 77a59c21
 
 export interface MetricsExplorerStoreType {
   entities: Record<string, MetricsExplorerEntity>;
@@ -290,20 +285,6 @@
       metricsExplorer.pivot.activeCell = null;
       metricsExplorer.pivot.expanded = {};
 
-<<<<<<< HEAD
-      const dimensions: PivotChipData[] = [];
-      const measures: PivotChipData[] = [];
-
-      value.forEach((val) => {
-        if (val.type === PivotChipType.Measure) {
-          measures.push(val);
-        } else {
-          dimensions.push(val);
-        }
-      });
-
-=======
->>>>>>> 77a59c21
       if (metricsExplorer.pivot.sorting.length) {
         const accessor = metricsExplorer.pivot.sorting[0].id;
 
@@ -313,11 +294,7 @@
             metricsExplorer.pivot.sorting = [];
           }
         } else {
-<<<<<<< HEAD
-          const anchorDimension = metricsExplorer.pivot.rows.dimension?.[0]?.id;
-=======
           const anchorDimension = metricsExplorer.pivot.rows?.[0]?.id;
->>>>>>> 77a59c21
           if (accessor !== anchorDimension) {
             metricsExplorer.pivot.sorting = [];
           }
@@ -554,13 +531,8 @@
   setPivotTableMode(
     name: string,
     tableMode: PivotTableMode,
-<<<<<<< HEAD
-    rows: PivotRows,
-    columns: PivotColumns,
-=======
     rows: PivotChipData[],
     columns: PivotChipData[],
->>>>>>> 77a59c21
   ) {
     updateMetricsExplorerByName(name, (metricsExplorer) => {
       metricsExplorer.pivot = {
