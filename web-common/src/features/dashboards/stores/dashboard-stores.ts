import { LeaderboardContextColumn } from "@rilldata/web-common/features/dashboards/leaderboard-context-column";
import { getDashboardStateFromUrl } from "@rilldata/web-common/features/dashboards/proto-state/fromProto";
import { getProtoFromDashboardState } from "@rilldata/web-common/features/dashboards/proto-state/toProto";
import { getWhereFilterExpressionIndex } from "@rilldata/web-common/features/dashboards/state-managers/selectors/dimension-filters";
import { AdvancedMeasureCorrector } from "@rilldata/web-common/features/dashboards/stores/AdvancedMeasureCorrector";
import {
  getDefaultMetricsExplorerEntity,
  restorePersistedDashboardState,
} from "@rilldata/web-common/features/dashboards/stores/dashboard-store-defaults";
import {
  createAndExpression,
  filterExpressions,
  forEachIdentifier,
} from "@rilldata/web-common/features/dashboards/stores/filter-utils";
import type { MetricsExplorerEntity } from "@rilldata/web-common/features/dashboards/stores/metrics-explorer-entity";
import { TDDChart } from "@rilldata/web-common/features/dashboards/time-dimension-details/types";
<<<<<<< HEAD
import { getMetricsExplorerFromUrl } from "@rilldata/web-common/features/dashboards/url-state/fromUrl";
import { getMapFromArray } from "@rilldata/web-common/lib/arrayUtils";
=======
>>>>>>> a43a849b
import type {
  DashboardTimeControls,
  ScrubRange,
  TimeRange,
} from "@rilldata/web-common/lib/time/types";
import { DashboardState_ActivePage } from "@rilldata/web-common/proto/gen/rill/ui/v1/dashboard_pb";
import type {
  V1ExploreSpec,
  V1Expression,
  V1MetricsViewSpec,
  V1MetricsViewTimeRangeResponse,
  V1TimeGrain,
} from "@rilldata/web-common/runtime-client";
import {
  V1Operation,
  type V1StructType,
} from "@rilldata/web-common/runtime-client";
import type { ExpandedState, SortingState } from "@tanstack/svelte-table";
import { Readable, derived, writable } from "svelte/store";
import { SortType } from "web-common/src/features/dashboards/proto-state/derived-types";
import type { PivotColumns, PivotRows } from "../pivot/types";
import { PivotChipType, type PivotChipData } from "../pivot/types";

export interface MetricsExplorerStoreType {
  entities: Record<string, MetricsExplorerEntity>;
}
const { update, subscribe } = writable({
  entities: {},
} as MetricsExplorerStoreType);

function updateMetricsExplorerProto(metricsExplorer: MetricsExplorerEntity) {
  metricsExplorer.proto = getProtoFromDashboardState(metricsExplorer);
}

export const updateMetricsExplorerByName = (
  name: string,
  callback: (metricsExplorer: MetricsExplorerEntity) => void,
) => {
  update((state) => {
    if (!state.entities[name]) {
      return state;
    }

    callback(state.entities[name]);
    // every change triggers a proto update
    updateMetricsExplorerProto(state.entities[name]);
    return state;
  });
};

function includeExcludeModeFromFilters(filters: V1Expression | undefined) {
  const map = new Map<string, boolean>();
  if (!filters) return map;
  forEachIdentifier(filters, (e, ident) => {
    if (e.cond?.op === V1Operation.OPERATION_NIN) {
      map.set(ident, true);
    }
  });
  return map;
}

function syncMeasures(
  explore: V1ExploreSpec,
  metricsExplorer: MetricsExplorerEntity,
) {
  const measuresSet = new Set(explore.measures ?? []);

  // sync measures with selected leaderboard measure.
  if (
    explore.measures?.length &&
    (!metricsExplorer.leaderboardMeasureName ||
      !measuresSet.has(metricsExplorer.leaderboardMeasureName))
  ) {
    metricsExplorer.leaderboardMeasureName = explore.measures[0];
  } else if (!explore.measures?.length) {
    metricsExplorer.leaderboardMeasureName = undefined;
  }

  if (metricsExplorer.allMeasuresVisible) {
    // this makes sure that the visible keys is in sync with list of measures
    metricsExplorer.visibleMeasureKeys = measuresSet;
  } else {
    // remove any keys from visible measure if it doesn't exist anymore
    for (const measureKey of metricsExplorer.visibleMeasureKeys) {
      if (!measuresSet.has(measureKey)) {
        metricsExplorer.visibleMeasureKeys.delete(measureKey);
      }
    }
    // If there are no visible measures, make the first measure visible
    if (
      explore.measures?.length &&
      metricsExplorer.visibleMeasureKeys.size === 0
    ) {
      metricsExplorer.visibleMeasureKeys = new Set([explore.measures[0]]);
    }
  }
}

function syncDimensions(
  explore: V1ExploreSpec,
  metricsExplorer: MetricsExplorerEntity,
) {
  // Having a map here improves the lookup for existing dimension name
  const dimensionsSet = new Set(explore.dimensions ?? []);
  metricsExplorer.whereFilter =
    filterExpressions(metricsExplorer.whereFilter, (e) => {
      if (!e.cond?.exprs?.length) return true;
      return dimensionsSet.has(e.cond.exprs[0].ident!);
    }) ?? createAndExpression([]);

  if (
    metricsExplorer.selectedDimensionName &&
    !dimensionsSet.has(metricsExplorer.selectedDimensionName)
  ) {
    metricsExplorer.selectedDimensionName = undefined;
    metricsExplorer.activePage = DashboardState_ActivePage.DEFAULT;
  }

  if (metricsExplorer.allDimensionsVisible) {
    // this makes sure that the visible keys is in sync with list of dimensions
    metricsExplorer.visibleDimensionKeys = dimensionsSet;
  } else {
    // remove any keys from visible dimension if it doesn't exist anymore
    for (const dimensionKey of metricsExplorer.visibleDimensionKeys) {
      if (!dimensionsSet.has(dimensionKey)) {
        metricsExplorer.visibleDimensionKeys.delete(dimensionKey);
      }
    }
  }
}

const metricsViewReducers = {
  init(
    name: string,
    metricsView: V1MetricsViewSpec,
    explore: V1ExploreSpec,
    fullTimeRange: V1MetricsViewTimeRangeResponse | undefined,
  ) {
    update((state) => {
      if (state.entities[name]) return state;

      state.entities[name] = getDefaultMetricsExplorerEntity(
        name,
        metricsView,
        explore,
        fullTimeRange,
      );
      state.entities[name] = restorePersistedDashboardState(
        state.entities[name],
      );

      updateMetricsExplorerProto(state.entities[name]);

      return state;
    });
  },

  syncFromUrl(
    name: string,
    urlState: string,
    metricsView: V1MetricsViewSpec,
    explore: V1ExploreSpec,
    schema: V1StructType,
  ) {
    if (!urlState || !metricsView) return;
    // not all data for MetricsExplorerEntity will be filled out here.
    // Hence, it is a Partial<MetricsExplorerEntity>
    const partial = getDashboardStateFromUrl(
      urlState,
      metricsView,
      explore,
      schema,
    );
    if (!partial) return;

    updateMetricsExplorerByName(name, (metricsExplorer) => {
      for (const key in partial) {
        metricsExplorer[key] = partial[key];
      }
      // this hack is needed since what is shown for comparison is not a single source
      // TODO: use an enum and get rid of this
      if (!partial.showTimeComparison) {
        metricsExplorer.showTimeComparison = false;
      }
      metricsExplorer.dimensionFilterExcludeMode =
        includeExcludeModeFromFilters(partial.whereFilter);
      AdvancedMeasureCorrector.correct(metricsExplorer, metricsView);
    });
  },

<<<<<<< HEAD
  syncFromUrlParams(
    name: string,
    urlParams: URLSearchParams,
    metricsView: V1MetricsViewSpec,
  ) {
    if (!urlParams || !metricsView) return;
    // not all data for MetricsExplorerEntity will be filled out here.
    // Hence, it is a Partial<MetricsExplorerEntity>
    const { entity } = getMetricsExplorerFromUrl(urlParams, metricsView);
    if (!entity) return;
    // TODO: errors
    console.log(entity);

    updateMetricsExplorerByName(name, (metricsExplorer) => {
      for (const key in entity) {
        metricsExplorer[key] = entity[key];
      }
      // this hack is needed since what is shown for comparison is not a single source
      // TODO: use an enum and get rid of this
      if (!entity.showTimeComparison) {
        metricsExplorer.showTimeComparison = false;
      }
      metricsExplorer.dimensionFilterExcludeMode =
        includeExcludeModeFromFilters(entity.whereFilter);
      AdvancedMeasureCorrector.correct(metricsExplorer, metricsView);
    });
  },

  sync(name: string, metricsView: V1MetricsViewSpec) {
    if (!name || !metricsView || !metricsView.measures) return;
=======
  sync(name: string, explore: V1ExploreSpec) {
    if (!name || !explore || !explore.measures) return;
>>>>>>> a43a849b
    updateMetricsExplorerByName(name, (metricsExplorer) => {
      // remove references to non existent measures
      syncMeasures(explore, metricsExplorer);

      // remove references to non existent dimensions
      syncDimensions(explore, metricsExplorer);
    });
  },

  setPivotMode(name: string, mode: boolean) {
    updateMetricsExplorerByName(name, (metricsExplorer) => {
      metricsExplorer.pivot = { ...metricsExplorer.pivot, active: mode };
      if (mode) {
        metricsExplorer.activePage = DashboardState_ActivePage.PIVOT;
      } else if (metricsExplorer.selectedDimensionName) {
        metricsExplorer.activePage = DashboardState_ActivePage.DIMENSION_TABLE;
      } else if (metricsExplorer.tdd.expandedMeasureName) {
        metricsExplorer.activePage =
          DashboardState_ActivePage.TIME_DIMENSIONAL_DETAIL;
      } else {
        metricsExplorer.activePage = DashboardState_ActivePage.DEFAULT;
      }
    });
  },

  setPivotRows(name: string, value: PivotChipData[]) {
    updateMetricsExplorerByName(name, (metricsExplorer) => {
      metricsExplorer.pivot.rowPage = 1;
      metricsExplorer.pivot.activeCell = null;

      const dimensions: PivotChipData[] = [];

      value.forEach((val) => {
        if (val.type !== PivotChipType.Measure) {
          dimensions.push(val);
        }
      });

      if (metricsExplorer.pivot.sorting.length) {
        const accessor = metricsExplorer.pivot.sorting[0].id;
        const anchorDimension = dimensions?.[0]?.id;
        if (accessor !== anchorDimension) {
          metricsExplorer.pivot.sorting = [];
        }
      }

      metricsExplorer.pivot.rows = {
        dimension: dimensions,
      };
    });
  },

  setPivotColumns(name: string, value: PivotChipData[]) {
    updateMetricsExplorerByName(name, (metricsExplorer) => {
      metricsExplorer.pivot.rowPage = 1;
      metricsExplorer.pivot.activeCell = null;
      metricsExplorer.pivot.expanded = {};

      const dimensions: PivotChipData[] = [];
      const measures: PivotChipData[] = [];

      value.forEach((val) => {
        if (val.type === PivotChipType.Measure) {
          measures.push(val);
        } else {
          dimensions.push(val);
        }
      });

      // Reset sorting if the sorting field is not in the pivot columns
      if (metricsExplorer.pivot.sorting.length) {
        const accessor = metricsExplorer.pivot.sorting[0].id;
        const anchorDimension = metricsExplorer.pivot.rows.dimension?.[0].id;
        if (accessor !== anchorDimension) {
          metricsExplorer.pivot.sorting = [];
        }
      }
      metricsExplorer.pivot.columns = {
        dimension: dimensions,
        measure: measures,
      };
    });
  },

  addPivotField(name: string, value: PivotChipData, rows: boolean) {
    updateMetricsExplorerByName(name, (metricsExplorer) => {
      metricsExplorer.pivot.rowPage = 1;
      metricsExplorer.pivot.activeCell = null;
      if (value.type === PivotChipType.Measure) {
        metricsExplorer.pivot.columns.measure.push(value);
      } else {
        if (rows) {
          metricsExplorer.pivot.rows.dimension.push(value);
        } else {
          metricsExplorer.pivot.columns.dimension.push(value);
        }
      }
    });
  },

  setPivotExpanded(name: string, expanded: ExpandedState) {
    updateMetricsExplorerByName(name, (metricsExplorer) => {
      metricsExplorer.pivot = { ...metricsExplorer.pivot, expanded };
    });
  },

  setPivotComparison(name: string, enableComparison: boolean) {
    updateMetricsExplorerByName(name, (metricsExplorer) => {
      metricsExplorer.pivot = { ...metricsExplorer.pivot, enableComparison };
    });
  },

  setPivotSort(name: string, sorting: SortingState) {
    updateMetricsExplorerByName(name, (metricsExplorer) => {
      metricsExplorer.pivot = {
        ...metricsExplorer.pivot,
        sorting,
        rowPage: 1,
        expanded: {},
        activeCell: null,
      };
    });
  },

  setPivotColumnPage(name: string, pageNumber: number) {
    updateMetricsExplorerByName(name, (metricsExplorer) => {
      metricsExplorer.pivot = {
        ...metricsExplorer.pivot,
        columnPage: pageNumber,
      };
    });
  },

  setPivotRowPage(name: string, pageNumber: number) {
    updateMetricsExplorerByName(name, (metricsExplorer) => {
      metricsExplorer.pivot = {
        ...metricsExplorer.pivot,
        rowPage: pageNumber,
      };
    });
  },

  setPivotActiveCell(name: string, rowId: string, columnId: string) {
    updateMetricsExplorerByName(name, (metricsExplorer) => {
      metricsExplorer.pivot.activeCell = { rowId, columnId };
    });
  },

  removePivotActiveCell(name: string) {
    updateMetricsExplorerByName(name, (metricsExplorer) => {
      metricsExplorer.pivot.activeCell = null;
    });
  },

  createPivot(name: string, rows: PivotRows, columns: PivotColumns) {
    updateMetricsExplorerByName(name, (metricsExplorer) => {
      metricsExplorer.pivot = {
        ...metricsExplorer.pivot,
        active: true,
        rows,
        columns,
        expanded: {},
        sorting: [],
        columnPage: 1,
        rowPage: 1,
        activeCell: null,
      };
    });
  },

  setExpandedMeasureName(name: string, measureName: string | undefined) {
    updateMetricsExplorerByName(name, (metricsExplorer) => {
      metricsExplorer.tdd.expandedMeasureName = measureName;
      if (measureName) {
        metricsExplorer.activePage =
          DashboardState_ActivePage.TIME_DIMENSIONAL_DETAIL;
      } else {
        metricsExplorer.activePage = DashboardState_ActivePage.DEFAULT;
      }

      // If going into TDD view and already having a comparison dimension,
      // then set the pinIndex
      if (metricsExplorer.selectedComparisonDimension) {
        metricsExplorer.tdd.pinIndex = getPinIndexForDimension(
          metricsExplorer,
          metricsExplorer.selectedComparisonDimension,
        );
      }
    });
  },

  setPinIndex(name: string, index: number) {
    updateMetricsExplorerByName(name, (metricsExplorer) => {
      metricsExplorer.tdd.pinIndex = index;
    });
  },

  setTDDChartType(name: string, type: TDDChart) {
    updateMetricsExplorerByName(name, (metricsExplorer) => {
      metricsExplorer.tdd.chartType = type;
    });
  },

  setSelectedTimeRange(name: string, timeRange: DashboardTimeControls) {
    updateMetricsExplorerByName(name, (metricsExplorer) => {
      setSelectedScrubRange(metricsExplorer, undefined);
      metricsExplorer.selectedTimeRange = timeRange;
    });
  },

  setSelectedScrubRange(name: string, scrubRange: ScrubRange | undefined) {
    updateMetricsExplorerByName(name, (metricsExplorer) => {
      setSelectedScrubRange(metricsExplorer, scrubRange);
    });
  },

  setMetricDimensionName(name: string, dimensionName: string | null) {
    updateMetricsExplorerByName(name, (metricsExplorer) => {
      metricsExplorer.selectedDimensionName = dimensionName;
      if (dimensionName) {
        metricsExplorer.activePage = DashboardState_ActivePage.DIMENSION_TABLE;
      } else {
        metricsExplorer.activePage = DashboardState_ActivePage.DEFAULT;
      }
    });
  },

  setComparisonDimension(name: string, dimensionName: string) {
    updateMetricsExplorerByName(name, (metricsExplorer) => {
      metricsExplorer.selectedComparisonDimension = dimensionName;
      metricsExplorer.tdd.pinIndex = getPinIndexForDimension(
        metricsExplorer,
        dimensionName,
      );
    });
  },

  disableAllComparisons(name: string) {
    updateMetricsExplorerByName(name, (metricsExplorer) => {
      metricsExplorer.selectedComparisonDimension = undefined;
    });
  },

  setSelectedComparisonRange(
    name: string,
    comparisonTimeRange: DashboardTimeControls,
    metricsViewSpec: V1MetricsViewSpec,
  ) {
    updateMetricsExplorerByName(name, (metricsExplorer) => {
      metricsExplorer.selectedComparisonTimeRange = comparisonTimeRange;
      AdvancedMeasureCorrector.correct(metricsExplorer, metricsViewSpec);
    });
  },

  setTimeZone(name: string, zoneIANA: string) {
    updateMetricsExplorerByName(name, (metricsExplorer) => {
      // Reset scrub when timezone changes
      setSelectedScrubRange(metricsExplorer, undefined);

      metricsExplorer.selectedTimezone = zoneIANA;
    });
  },

  setSearchText(name: string, searchText: string) {
    updateMetricsExplorerByName(name, (metricsExplorer) => {
      metricsExplorer.dimensionSearchText = searchText;
    });
  },

  displayTimeComparison(name: string, showTimeComparison: boolean) {
    updateMetricsExplorerByName(name, (metricsExplorer) => {
      metricsExplorer.showTimeComparison = showTimeComparison;
      metricsExplorer.selectedComparisonDimension = undefined;
    });
  },

  selectTimeRange(
    name: string,
    timeRange: TimeRange,
    timeGrain: V1TimeGrain,
    comparisonTimeRange: DashboardTimeControls | undefined,
    metricsViewSpec: V1MetricsViewSpec,
  ) {
    updateMetricsExplorerByName(name, (metricsExplorer) => {
      if (!timeRange.name) return;

      // Reset scrub when range changes
      setSelectedScrubRange(metricsExplorer, undefined);

      metricsExplorer.selectedTimeRange = {
        ...timeRange,
        interval: timeGrain,
      };

      metricsExplorer.selectedComparisonTimeRange = comparisonTimeRange;

      AdvancedMeasureCorrector.correct(metricsExplorer, metricsViewSpec);
    });
  },

  remove(name: string) {
    update((state) => {
      delete state.entities[name];
      return state;
    });
  },
};

export const metricsExplorerStore: Readable<MetricsExplorerStoreType> &
  typeof metricsViewReducers = {
  subscribe,
  ...metricsViewReducers,
};

export function useExploreStore(name: string): Readable<MetricsExplorerEntity> {
  return derived(metricsExplorerStore, ($store) => {
    return $store.entities[name];
  });
}

export function sortTypeForContextColumnType(
  contextCol: LeaderboardContextColumn,
): SortType {
  const sortType = {
    [LeaderboardContextColumn.DELTA_PERCENT]: SortType.DELTA_PERCENT,
    [LeaderboardContextColumn.DELTA_ABSOLUTE]: SortType.DELTA_ABSOLUTE,
    [LeaderboardContextColumn.PERCENT]: SortType.PERCENT,
    [LeaderboardContextColumn.HIDDEN]: SortType.VALUE,
  }[contextCol];

  // Note: the above map needs to be EXHAUSTIVE over
  // LeaderboardContextColumn variants. If we ever add a new
  // context column type, we need to add it to the map above.
  // Otherwise, we will throw an error here.
  if (!sortType) {
    throw new Error(`Invalid context column type: ${contextCol}`);
  }
  return sortType;
}

function setSelectedScrubRange(
  metricsExplorer: MetricsExplorerEntity,
  scrubRange: ScrubRange | undefined,
) {
  if (scrubRange === undefined) {
    metricsExplorer.lastDefinedScrubRange = undefined;
  } else if (!scrubRange.isScrubbing && scrubRange?.start && scrubRange?.end) {
    metricsExplorer.lastDefinedScrubRange = scrubRange;
  }

  metricsExplorer.selectedScrubRange = scrubRange;
}

function getPinIndexForDimension(
  metricsExplorer: MetricsExplorerEntity,
  dimensionName: string,
) {
  const dimensionEntryIndex = getWhereFilterExpressionIndex({
    dashboard: metricsExplorer,
  })(dimensionName);
  if (dimensionEntryIndex === undefined || dimensionEntryIndex === -1)
    return -1;

  const dimExpr =
    metricsExplorer.whereFilter.cond?.exprs?.[dimensionEntryIndex];
  if (!dimExpr?.cond?.exprs?.length) return -1;

  // 1st entry in the expression is the identifier. hence the -2 here.
  return dimExpr.cond.exprs.length - 2;
}<|MERGE_RESOLUTION|>--- conflicted
+++ resolved
@@ -14,11 +14,7 @@
 } from "@rilldata/web-common/features/dashboards/stores/filter-utils";
 import type { MetricsExplorerEntity } from "@rilldata/web-common/features/dashboards/stores/metrics-explorer-entity";
 import { TDDChart } from "@rilldata/web-common/features/dashboards/time-dimension-details/types";
-<<<<<<< HEAD
 import { getMetricsExplorerFromUrl } from "@rilldata/web-common/features/dashboards/url-state/fromUrl";
-import { getMapFromArray } from "@rilldata/web-common/lib/arrayUtils";
-=======
->>>>>>> a43a849b
 import type {
   DashboardTimeControls,
   ScrubRange,
@@ -209,7 +205,6 @@
     });
   },
 
-<<<<<<< HEAD
   syncFromUrlParams(
     name: string,
     urlParams: URLSearchParams,
@@ -238,12 +233,8 @@
     });
   },
 
-  sync(name: string, metricsView: V1MetricsViewSpec) {
-    if (!name || !metricsView || !metricsView.measures) return;
-=======
   sync(name: string, explore: V1ExploreSpec) {
     if (!name || !explore || !explore.measures) return;
->>>>>>> a43a849b
     updateMetricsExplorerByName(name, (metricsExplorer) => {
       // remove references to non existent measures
       syncMeasures(explore, metricsExplorer);
