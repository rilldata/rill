import { LeaderboardContextColumn } from "@rilldata/web-common/features/dashboards/leaderboard-context-column";
import {
  contextColWidthDefaults,
  type MetricsExplorerEntity,
} from "@rilldata/web-common/features/dashboards/stores/metrics-explorer-entity";
<<<<<<< HEAD
import { getPersistentDashboardState } from "@rilldata/web-common/features/dashboards/stores/persistent-dashboard-state";
import { convertPresetToExploreState } from "@rilldata/web-common/features/dashboards/url-state/convertPresetToExploreState";
import { getDefaultExplorePreset } from "@rilldata/web-common/features/dashboards/url-state/getDefaultExplorePreset";
import type {
  V1ExploreSpec,
  V1MetricsViewSpec,
  V1MetricsViewTimeRangeResponse,
} from "@rilldata/web-common/runtime-client";
=======
>>>>>>> 671a1a63

// TODO: Remove this in favour of just `getDefaultExplorePreset`
export function getFullInitExploreState(
  name: string,
<<<<<<< HEAD
  metricsView: V1MetricsViewSpec,
  explore: V1ExploreSpec,
  fullTimeRange: V1MetricsViewTimeRangeResponse | undefined,
  defaultExplorePreset = getDefaultExplorePreset(explore, fullTimeRange),
=======
  partialInitState: Partial<MetricsExplorerEntity>,
>>>>>>> 671a1a63
): MetricsExplorerEntity {
  return {
    // fields filled here are the ones that are not stored and loaded to/from URL
    name,
    dimensionFilterExcludeMode: new Map(),
    leaderboardContextColumn: LeaderboardContextColumn.HIDDEN,

    temporaryFilterName: null,
    contextColumnWidths: { ...contextColWidthDefaults },

    lastDefinedScrubRange: undefined,

    ...partialInitState,
  } as MetricsExplorerEntity;
<<<<<<< HEAD
}

// TODO: move this to the same place where we load from session store.
//       also move the type to V1ExplorePreset similar to session store.
export function restorePersistedDashboardState(
  metricsExplorer: MetricsExplorerEntity,
) {
  const persistedState = getPersistentDashboardState();
  if (persistedState.visibleMeasures) {
    metricsExplorer.allMeasuresVisible =
      persistedState.visibleMeasures.length ===
      metricsExplorer.visibleMeasureKeys.size; // TODO: check values
    metricsExplorer.visibleMeasureKeys = new Set(
      persistedState.visibleMeasures,
    );
  }
  if (persistedState.visibleDimensions) {
    metricsExplorer.allDimensionsVisible =
      persistedState.visibleDimensions.length ===
      metricsExplorer.visibleDimensionKeys.size; // TODO: check values
    metricsExplorer.visibleDimensionKeys = new Set(
      persistedState.visibleDimensions,
    );
  }
  if (persistedState.leaderboardMeasureName) {
    metricsExplorer.leaderboardMeasureName =
      persistedState.leaderboardMeasureName;
  }
  if (persistedState.dashboardSortType) {
    metricsExplorer.dashboardSortType = persistedState.dashboardSortType;
  }
  if (persistedState.sortDirection) {
    metricsExplorer.sortDirection = persistedState.sortDirection;
  }

  return metricsExplorer;
=======
>>>>>>> 671a1a63
}<|MERGE_RESOLUTION|>--- conflicted
+++ resolved
@@ -3,29 +3,11 @@
   contextColWidthDefaults,
   type MetricsExplorerEntity,
 } from "@rilldata/web-common/features/dashboards/stores/metrics-explorer-entity";
-<<<<<<< HEAD
-import { getPersistentDashboardState } from "@rilldata/web-common/features/dashboards/stores/persistent-dashboard-state";
-import { convertPresetToExploreState } from "@rilldata/web-common/features/dashboards/url-state/convertPresetToExploreState";
-import { getDefaultExplorePreset } from "@rilldata/web-common/features/dashboards/url-state/getDefaultExplorePreset";
-import type {
-  V1ExploreSpec,
-  V1MetricsViewSpec,
-  V1MetricsViewTimeRangeResponse,
-} from "@rilldata/web-common/runtime-client";
-=======
->>>>>>> 671a1a63
 
 // TODO: Remove this in favour of just `getDefaultExplorePreset`
 export function getFullInitExploreState(
   name: string,
-<<<<<<< HEAD
-  metricsView: V1MetricsViewSpec,
-  explore: V1ExploreSpec,
-  fullTimeRange: V1MetricsViewTimeRangeResponse | undefined,
-  defaultExplorePreset = getDefaultExplorePreset(explore, fullTimeRange),
-=======
   partialInitState: Partial<MetricsExplorerEntity>,
->>>>>>> 671a1a63
 ): MetricsExplorerEntity {
   return {
     // fields filled here are the ones that are not stored and loaded to/from URL
@@ -40,43 +22,4 @@
 
     ...partialInitState,
   } as MetricsExplorerEntity;
-<<<<<<< HEAD
-}
-
-// TODO: move this to the same place where we load from session store.
-//       also move the type to V1ExplorePreset similar to session store.
-export function restorePersistedDashboardState(
-  metricsExplorer: MetricsExplorerEntity,
-) {
-  const persistedState = getPersistentDashboardState();
-  if (persistedState.visibleMeasures) {
-    metricsExplorer.allMeasuresVisible =
-      persistedState.visibleMeasures.length ===
-      metricsExplorer.visibleMeasureKeys.size; // TODO: check values
-    metricsExplorer.visibleMeasureKeys = new Set(
-      persistedState.visibleMeasures,
-    );
-  }
-  if (persistedState.visibleDimensions) {
-    metricsExplorer.allDimensionsVisible =
-      persistedState.visibleDimensions.length ===
-      metricsExplorer.visibleDimensionKeys.size; // TODO: check values
-    metricsExplorer.visibleDimensionKeys = new Set(
-      persistedState.visibleDimensions,
-    );
-  }
-  if (persistedState.leaderboardMeasureName) {
-    metricsExplorer.leaderboardMeasureName =
-      persistedState.leaderboardMeasureName;
-  }
-  if (persistedState.dashboardSortType) {
-    metricsExplorer.dashboardSortType = persistedState.dashboardSortType;
-  }
-  if (persistedState.sortDirection) {
-    metricsExplorer.sortDirection = persistedState.sortDirection;
-  }
-
-  return metricsExplorer;
-=======
->>>>>>> 671a1a63
 }