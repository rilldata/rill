import { LeaderboardContextColumn } from "@rilldata/web-common/features/dashboards/leaderboard-context-column";
import {
  contextColWidthDefaults,
  type MetricsExplorerEntity,
} from "@rilldata/web-common/features/dashboards/stores/metrics-explorer-entity";
import { getPersistentDashboardState } from "@rilldata/web-common/features/dashboards/stores/persistent-dashboard-state";
import { convertPresetToExploreState } from "@rilldata/web-common/features/dashboards/url-state/convertPresetToExploreState";
import { getDefaultExplorePreset } from "@rilldata/web-common/features/dashboards/url-state/getDefaultExplorePreset";
import type {
  V1ExploreSpec,
  V1MetricsViewSpec,
  V1MetricsViewTimeRangeResponse,
} from "@rilldata/web-common/runtime-client";

// TODO: Remove this in favour of just `getBasePreset`
export function getDefaultExploreState(
  name: string,
  metricsView: V1MetricsViewSpec,
  explore: V1ExploreSpec,
  fullTimeRange: V1MetricsViewTimeRangeResponse | undefined,
  defaultExplorePreset = getDefaultExplorePreset(explore, fullTimeRange),
): MetricsExplorerEntity {
  const { partialExploreState } = convertPresetToExploreState(
    metricsView,
    explore,
    defaultExplorePreset,
  );
  return {
    // fields filled here are the ones that are not stored and loaded to/from URL
    name,
    dimensionFilterExcludeMode: new Map(),
    leaderboardContextColumn: LeaderboardContextColumn.HIDDEN,

    temporaryFilterName: null,
<<<<<<< HEAD
    tdd: {
      chartType: TDDChart.DEFAULT,
      expandedMeasureName: "",
      pinIndex: -1,
    },
    pivot: {
      active: false,
      rows: {
        dimension: [],
      },
      columns: {
        dimension: [],
        measure: [],
      },
      rowJoinType: "nest",
      expanded: {},
      sorting: [],
      rowPage: 1,
      enableComparison: true,
      columnPage: 1,
      activeCell: null,
    },
    canvas: {
      active: false,
    },
=======
>>>>>>> 6628ea4b
    contextColumnWidths: { ...contextColWidthDefaults },

    lastDefinedScrubRange: undefined,

    ...partialExploreState,
  } as MetricsExplorerEntity;
}

// TODO: move this to the same place where we load from session store.
//       also move the type to V1ExplorePreset similar to session store.
export function restorePersistedDashboardState(
  metricsExplorer: MetricsExplorerEntity,
) {
  const persistedState = getPersistentDashboardState();
  if (persistedState.visibleMeasures) {
    metricsExplorer.allMeasuresVisible =
      persistedState.visibleMeasures.length ===
      metricsExplorer.visibleMeasureKeys.size; // TODO: check values
    metricsExplorer.visibleMeasureKeys = new Set(
      persistedState.visibleMeasures,
    );
  }
  if (persistedState.visibleDimensions) {
    metricsExplorer.allDimensionsVisible =
      persistedState.visibleDimensions.length ===
      metricsExplorer.visibleDimensionKeys.size; // TODO: check values
    metricsExplorer.visibleDimensionKeys = new Set(
      persistedState.visibleDimensions,
    );
  }
  if (persistedState.leaderboardMeasureName) {
    metricsExplorer.leaderboardMeasureName =
      persistedState.leaderboardMeasureName;
  }
  if (persistedState.dashboardSortType) {
    metricsExplorer.dashboardSortType = persistedState.dashboardSortType;
  }
  if (persistedState.sortDirection) {
    metricsExplorer.sortDirection = persistedState.sortDirection;
  }

  return metricsExplorer;
}<|MERGE_RESOLUTION|>--- conflicted
+++ resolved
@@ -32,34 +32,6 @@
     leaderboardContextColumn: LeaderboardContextColumn.HIDDEN,
 
     temporaryFilterName: null,
-<<<<<<< HEAD
-    tdd: {
-      chartType: TDDChart.DEFAULT,
-      expandedMeasureName: "",
-      pinIndex: -1,
-    },
-    pivot: {
-      active: false,
-      rows: {
-        dimension: [],
-      },
-      columns: {
-        dimension: [],
-        measure: [],
-      },
-      rowJoinType: "nest",
-      expanded: {},
-      sorting: [],
-      rowPage: 1,
-      enableComparison: true,
-      columnPage: 1,
-      activeCell: null,
-    },
-    canvas: {
-      active: false,
-    },
-=======
->>>>>>> 6628ea4b
     contextColumnWidths: { ...contextColWidthDefaults },
 
     lastDefinedScrubRange: undefined,
