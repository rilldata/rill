import { LeaderboardContextColumn } from "@rilldata/web-common/features/dashboards/leaderboard-context-column";
import {
  SortDirection,
  SortType,
} from "@rilldata/web-common/features/dashboards/proto-state/derived-types";
import { createAndExpression } from "@rilldata/web-common/features/dashboards/stores/filter-utils";
import {
  contextColWidthDefaults,
  type MetricsExplorerEntity,
} from "@rilldata/web-common/features/dashboards/stores/metrics-explorer-entity";
import { getPersistentDashboardState } from "@rilldata/web-common/features/dashboards/stores/persistent-dashboard-state";
import { TDDChart } from "@rilldata/web-common/features/dashboards/time-dimension-details/types";
import { getLocalUserPreferences } from "@rilldata/web-common/features/dashboards/user-preferences";
import { getTimeComparisonParametersForComponent } from "@rilldata/web-common/lib/time/comparisons";
import { DEFAULT_TIME_RANGES } from "@rilldata/web-common/lib/time/config";
import { getDefaultTimeGrain } from "@rilldata/web-common/lib/time/grains";
import { ISODurationToTimePreset } from "@rilldata/web-common/lib/time/ranges";
import { isoDurationToFullTimeRange } from "@rilldata/web-common/lib/time/ranges/iso-ranges";
import type { TimeComparisonOption } from "@rilldata/web-common/lib/time/types";
import { DashboardState_ActivePage } from "@rilldata/web-common/proto/gen/rill/ui/v1/dashboard_pb";
import type {
  MetricsViewSpecDimensionV2,
  MetricsViewSpecMeasureV2,
  V1ExplorePreset,
  V1ExploreSpec,
  V1MetricsViewSpec,
  V1MetricsViewTimeRangeResponse,
} from "@rilldata/web-common/runtime-client";
import { V1ExploreComparisonMode } from "@rilldata/web-common/runtime-client";
import { get } from "svelte/store";

export function setDefaultTimeRange(
  explorePreset: V1ExplorePreset | undefined,
  metricsExplorer: MetricsExplorerEntity,
  fullTimeRange: V1MetricsViewTimeRangeResponse | undefined,
) {
  // This function implementation mirrors some code in the metricsExplorer.init() function
  if (
    !fullTimeRange ||
    !fullTimeRange.timeRangeSummary?.min ||
    !fullTimeRange.timeRangeSummary?.max
  )
    return;
  const timeZone = get(getLocalUserPreferences()).timeZone;
  const fullTimeStart = new Date(fullTimeRange.timeRangeSummary.min);
  const fullTimeEnd = new Date(fullTimeRange.timeRangeSummary.max);
  const timeRange = isoDurationToFullTimeRange(
    explorePreset?.timeRange,
    fullTimeStart,
    fullTimeEnd,
    timeZone,
  );

  const timeGrain = getDefaultTimeGrain(timeRange.start, timeRange.end);
  metricsExplorer.selectedTimeRange = {
    ...timeRange,
    interval: timeGrain.grain,
  };
  metricsExplorer.selectedTimezone = timeZone ?? "UTC";
  // TODO: refactor all sub methods and call setSelectedScrubRange here
  metricsExplorer.selectedScrubRange = undefined;
  metricsExplorer.lastDefinedScrubRange = undefined;
}

function setDefaultComparison(
  metricsViewSpec: V1MetricsViewSpec,
  exploreSpec: V1ExploreSpec,
  metricsExplorer: MetricsExplorerEntity,
  fullTimeRange: V1MetricsViewTimeRangeResponse | undefined,
) {
  switch (exploreSpec?.defaultPreset?.comparisonMode) {
    case V1ExploreComparisonMode.EXPLORE_COMPARISON_MODE_DIMENSION:
      metricsExplorer.selectedComparisonDimension =
        normaliseName(
          exploreSpec?.defaultPreset?.comparisonDimension,
          metricsViewSpec.dimensions,
        ) || exploreSpec.dimensions?.[0];
      break;

    case V1ExploreComparisonMode.EXPLORE_COMPARISON_MODE_TIME:
      setDefaultComparisonTimeRange(
        exploreSpec?.defaultPreset,
        metricsExplorer,
        fullTimeRange,
      );
      break;

    // if default_comparison is not specified it defaults to no comparison
    case V1ExploreComparisonMode.EXPLORE_COMPARISON_MODE_UNSPECIFIED:
  }
}

function setDefaultComparisonTimeRange(
  explorePreset: V1ExplorePreset | undefined,
  metricsExplorer: MetricsExplorerEntity,
  fullTimeRange: V1MetricsViewTimeRangeResponse | undefined,
) {
  if (
    !fullTimeRange ||
    !fullTimeRange.timeRangeSummary?.min ||
    !fullTimeRange.timeRangeSummary?.max
  )
    return;
  metricsExplorer.showTimeComparison = true;

  const preset = ISODurationToTimePreset(explorePreset?.timeRange, true);
  if (!preset) return;
  const comparisonOption = DEFAULT_TIME_RANGES[preset]
    ?.defaultComparison as TimeComparisonOption;
  if (!comparisonOption) return;

  const fullTimeStart = new Date(fullTimeRange.timeRangeSummary.min);
  const fullTimeEnd = new Date(fullTimeRange.timeRangeSummary.max);
  const comparisonRange = getTimeComparisonParametersForComponent(
    comparisonOption,
    fullTimeStart,
    fullTimeEnd,
    metricsExplorer.selectedTimeRange?.start,
    metricsExplorer.selectedTimeRange?.end,
  );
  if (
    !comparisonRange.isComparisonRangeAvailable ||
    !comparisonRange.start ||
    !comparisonRange.end
  )
    return;

  metricsExplorer.selectedComparisonTimeRange = {
    name: comparisonOption,
    start: comparisonRange.start,
    end: comparisonRange.end,
  };
  metricsExplorer.leaderboardContextColumn =
    LeaderboardContextColumn.DELTA_PERCENT;
}

export function getDefaultMetricsExplorerEntity(
  name: string,
  metricsView: V1MetricsViewSpec,
  explore: V1ExploreSpec,
  fullTimeRange: V1MetricsViewTimeRangeResponse | undefined,
): MetricsExplorerEntity {
<<<<<<< HEAD
  const preset = explore.presets?.[0];

  const defaultMeasureNames = preset?.measures ?? explore?.measures ?? [];

  const defaultDimNames = preset?.dimensions ?? explore?.dimensions ?? [];
=======
  const defaultMeasureNames =
    explore?.defaultPreset?.measures ?? explore?.measures ?? [];

  const defaultDimNames =
    explore?.defaultPreset?.dimensions ?? explore?.dimensions ?? [];
>>>>>>> db6ff150

  const metricsExplorer: MetricsExplorerEntity = {
    name,
    visibleMeasureKeys: new Set(
      defaultMeasureNames
        .map((dm) => normaliseName(dm, metricsView.measures))
        .filter((dm) => !!dm) as string[],
    ),
    allMeasuresVisible: defaultMeasureNames.length === explore.measures?.length,
    visibleDimensionKeys: new Set(
      defaultDimNames
        .map((dd) => normaliseName(dd, metricsView.dimensions))
        .filter((dd) => !!dd) as string[],
    ),
    allDimensionsVisible: defaultDimNames.length === explore.dimensions?.length,
    leaderboardMeasureName: defaultMeasureNames[0],
    whereFilter: createAndExpression([]),
    havingFilter: createAndExpression([]),
    dimensionThresholdFilters: [],
    dimensionFilterExcludeMode: new Map(),
    leaderboardContextColumn: LeaderboardContextColumn.HIDDEN,
    dashboardSortType: SortType.VALUE,
    sortDirection: SortDirection.DESCENDING,
    selectedTimezone: "UTC",
    selectedTimeRange: null,

    activePage: DashboardState_ActivePage.DEFAULT,
    selectedComparisonDimension: undefined,
    selectedDimensionName: undefined,

    showTimeComparison: false,
    dimensionSearchText: "",
    temporaryFilterName: null,
    tdd: {
      chartType: TDDChart.DEFAULT,
      expandedMeasureName: "",
      pinIndex: -1,
    },
    pivot: {
      active: false,
      rows: {
        dimension: [],
      },
      columns: {
        dimension: [],
        measure: [],
      },
      rowJoinType: "nest",
      expanded: {},
      sorting: [],
      rowPage: 1,
      enableComparison: true,
      columnPage: 1,
      activeCell: null,
    },
    contextColumnWidths: { ...contextColWidthDefaults },
  };
  // set time range related stuff
  setDefaultTimeRange(explore?.defaultPreset, metricsExplorer, fullTimeRange);
  setDefaultComparison(metricsView, explore, metricsExplorer, fullTimeRange);
  return metricsExplorer;
}

export function restorePersistedDashboardState(
  metricsExplorer: MetricsExplorerEntity,
) {
  const persistedState = getPersistentDashboardState();
  if (persistedState.visibleMeasures) {
    metricsExplorer.allMeasuresVisible =
      persistedState.visibleMeasures.length ===
      metricsExplorer.visibleMeasureKeys.size; // TODO: check values
    metricsExplorer.visibleMeasureKeys = new Set(
      persistedState.visibleMeasures,
    );
  }
  if (persistedState.visibleDimensions) {
    metricsExplorer.allDimensionsVisible =
      persistedState.visibleDimensions.length ===
      metricsExplorer.visibleDimensionKeys.size; // TODO: check values
    metricsExplorer.visibleDimensionKeys = new Set(
      persistedState.visibleDimensions,
    );
  }
  if (persistedState.leaderboardMeasureName) {
    metricsExplorer.leaderboardMeasureName =
      persistedState.leaderboardMeasureName;
  }
  if (persistedState.dashboardSortType) {
    metricsExplorer.dashboardSortType = persistedState.dashboardSortType;
  }
  if (persistedState.sortDirection) {
    metricsExplorer.sortDirection = persistedState.sortDirection;
  }
  return metricsExplorer;
}

function normaliseName(
  name: string | undefined,
  entities:
    | MetricsViewSpecMeasureV2[]
    | MetricsViewSpecDimensionV2[]
    | undefined,
): string | undefined {
  return entities?.find((e) => e.name?.toLowerCase() === name?.toLowerCase())
    ?.name;
}<|MERGE_RESOLUTION|>--- conflicted
+++ resolved
@@ -140,19 +140,11 @@
   explore: V1ExploreSpec,
   fullTimeRange: V1MetricsViewTimeRangeResponse | undefined,
 ): MetricsExplorerEntity {
-<<<<<<< HEAD
-  const preset = explore.presets?.[0];
-
-  const defaultMeasureNames = preset?.measures ?? explore?.measures ?? [];
-
-  const defaultDimNames = preset?.dimensions ?? explore?.dimensions ?? [];
-=======
   const defaultMeasureNames =
     explore?.defaultPreset?.measures ?? explore?.measures ?? [];
 
   const defaultDimNames =
     explore?.defaultPreset?.dimensions ?? explore?.dimensions ?? [];
->>>>>>> db6ff150
 
   const metricsExplorer: MetricsExplorerEntity = {
     name,
