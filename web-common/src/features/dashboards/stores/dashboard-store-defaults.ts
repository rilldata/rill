import { LeaderboardContextColumn } from "@rilldata/web-common/features/dashboards/leaderboard-context-column";
import {
  SortDirection,
  SortType,
} from "@rilldata/web-common/features/dashboards/proto-state/derived-types";
import {
  contextColWidthDefaults,
  type MetricsExplorerEntity,
} from "@rilldata/web-common/features/dashboards/stores/metrics-explorer-entity";
import { getLocalUserPreferences } from "@rilldata/web-common/features/dashboards/user-preferences";
import { getTimeComparisonParametersForComponent } from "@rilldata/web-common/lib/time/comparisons";
import { DEFAULT_TIME_RANGES } from "@rilldata/web-common/lib/time/config";
import { getDefaultTimeGrain } from "@rilldata/web-common/lib/time/grains";
import { ISODurationToTimePreset } from "@rilldata/web-common/lib/time/ranges";
import { isoDurationToFullTimeRange } from "@rilldata/web-common/lib/time/ranges/iso-ranges";
import type { TimeComparisonOption } from "@rilldata/web-common/lib/time/types";
import type {
  V1ColumnTimeRangeResponse,
  V1MetricsViewSpec,
} from "@rilldata/web-common/runtime-client";
import { MetricsViewSpecComparisonMode } from "@rilldata/web-common/runtime-client";
import { get } from "svelte/store";

export function setDefaultTimeRange(
  metricsView: V1MetricsViewSpec,
  metricsExplorer: MetricsExplorerEntity,
  fullTimeRange: V1ColumnTimeRangeResponse | undefined,
) {
  // This function implementation mirrors some code in the metricsExplorer.init() function
  if (!fullTimeRange) return;
  const timeZone = get(getLocalUserPreferences()).timeZone;
  const fullTimeStart = new Date(fullTimeRange.timeRangeSummary.min);
  const fullTimeEnd = new Date(fullTimeRange.timeRangeSummary.max);
  const timeRange = isoDurationToFullTimeRange(
    metricsView.defaultTimeRange,
    fullTimeStart,
    fullTimeEnd,
    timeZone,
  );
  const timeGrain = getDefaultTimeGrain(timeRange.start, timeRange.end);
  metricsExplorer.selectedTimeRange = {
    ...timeRange,
    interval: timeGrain.grain,
  };
  metricsExplorer.selectedTimezone = timeZone;
  // TODO: refactor all sub methods and call setSelectedScrubRange here
  metricsExplorer.selectedScrubRange = undefined;
  metricsExplorer.lastDefinedScrubRange = undefined;
}

function setDefaultComparison(
  metricsView: V1MetricsViewSpec,
  metricsExplorer: MetricsExplorerEntity,
  fullTimeRange: V1ColumnTimeRangeResponse | undefined,
) {
  switch (metricsView.defaultComparisonMode) {
    case MetricsViewSpecComparisonMode.COMPARISON_MODE_DIMENSION:
      metricsExplorer.selectedComparisonDimension =
        metricsView.defaultComparisonDimension ||
        metricsView.dimensions?.[0]?.name;
      break;

    // if default_comparison is not specified it defaults to time comparison
    case MetricsViewSpecComparisonMode.COMPARISON_MODE_UNSPECIFIED:
    case MetricsViewSpecComparisonMode.COMPARISON_MODE_TIME:
      setDefaultComparisonTimeRange(
        metricsView,
        metricsExplorer,
        fullTimeRange,
      );
      break;
  }
}

function setDefaultComparisonTimeRange(
  metricsView: V1MetricsViewSpec,
  metricsExplorer: MetricsExplorerEntity,
  fullTimeRange: V1ColumnTimeRangeResponse | undefined,
) {
  if (!fullTimeRange) return;

  const preset = ISODurationToTimePreset(metricsView.defaultTimeRange, true);
  const comparisonOption = DEFAULT_TIME_RANGES[preset]
    ?.defaultComparison as TimeComparisonOption;
  if (!comparisonOption) return;

  const fullTimeStart = new Date(fullTimeRange.timeRangeSummary.min);
  const fullTimeEnd = new Date(fullTimeRange.timeRangeSummary.max);
  const comparisonRange = getTimeComparisonParametersForComponent(
    comparisonOption,
    fullTimeStart,
    fullTimeEnd,
    metricsExplorer.selectedTimeRange.start,
    metricsExplorer.selectedTimeRange.end,
  );
  if (!comparisonRange.isComparisonRangeAvailable) return;

  metricsExplorer.selectedComparisonTimeRange = {
    name: comparisonOption,
    start: comparisonRange.start,
    end: comparisonRange.end,
  };
  metricsExplorer.showTimeComparison = true;
  metricsExplorer.leaderboardContextColumn =
    LeaderboardContextColumn.DELTA_PERCENT;
}

export function getDefaultMetricsExplorerEntity(
  name: string,
  metricsView: V1MetricsViewSpec,
  fullTimeRange: V1ColumnTimeRangeResponse | undefined,
): MetricsExplorerEntity {
  // CAST SAFETY: safe b/c (1) measure.name is a string if defined,
  // and (2) we filter out undefined values
  const defaultMeasureNames = (metricsView?.measures
    ?.map((measure) => measure?.name)
    .filter((name) => name !== undefined) ?? []) as string[];

  // CAST SAFETY: safe b/c (1) measure.name is a string if defined,
  // and (2) we filter out undefined values
  const defaultDimNames = (metricsView?.dimensions
    ?.map((dim) => dim.name)
    .filter((name) => name !== undefined) ?? []) as string[];

  const metricsExplorer: MetricsExplorerEntity = {
    name,
    visibleMeasureKeys: new Set(defaultMeasureNames),
    allMeasuresVisible: true,
    visibleDimensionKeys: new Set(defaultDimNames),
    allDimensionsVisible: true,
    leaderboardMeasureName: defaultMeasureNames[0],
    filters: {
      include: [],
      exclude: [],
    },
    dimensionFilterExcludeMode: new Map(),
    leaderboardContextColumn: LeaderboardContextColumn.HIDDEN,
    dashboardSortType: SortType.VALUE,
    sortDirection: SortDirection.DESCENDING,

    showTimeComparison: false,
    dimensionSearchText: "",
    pinIndex: -1,
<<<<<<< HEAD
    pivot: {
      active: false,
      rows: [],
      columns: [],
      rowJoinType: "nest",
      expanded: {},
      sort: {},
    },
=======
    contextColumnWidths: { ...contextColWidthDefaults },
>>>>>>> 139fd51a
  };
  // set time range related stuff
  setDefaultTimeRange(metricsView, metricsExplorer, fullTimeRange);
  setDefaultComparison(metricsView, metricsExplorer, fullTimeRange);
  return metricsExplorer;
}<|MERGE_RESOLUTION|>--- conflicted
+++ resolved
@@ -24,7 +24,7 @@
 export function setDefaultTimeRange(
   metricsView: V1MetricsViewSpec,
   metricsExplorer: MetricsExplorerEntity,
-  fullTimeRange: V1ColumnTimeRangeResponse | undefined,
+  fullTimeRange: V1ColumnTimeRangeResponse | undefined
 ) {
   // This function implementation mirrors some code in the metricsExplorer.init() function
   if (!fullTimeRange) return;
@@ -35,7 +35,7 @@
     metricsView.defaultTimeRange,
     fullTimeStart,
     fullTimeEnd,
-    timeZone,
+    timeZone
   );
   const timeGrain = getDefaultTimeGrain(timeRange.start, timeRange.end);
   metricsExplorer.selectedTimeRange = {
@@ -51,7 +51,7 @@
 function setDefaultComparison(
   metricsView: V1MetricsViewSpec,
   metricsExplorer: MetricsExplorerEntity,
-  fullTimeRange: V1ColumnTimeRangeResponse | undefined,
+  fullTimeRange: V1ColumnTimeRangeResponse | undefined
 ) {
   switch (metricsView.defaultComparisonMode) {
     case MetricsViewSpecComparisonMode.COMPARISON_MODE_DIMENSION:
@@ -66,7 +66,7 @@
       setDefaultComparisonTimeRange(
         metricsView,
         metricsExplorer,
-        fullTimeRange,
+        fullTimeRange
       );
       break;
   }
@@ -75,7 +75,7 @@
 function setDefaultComparisonTimeRange(
   metricsView: V1MetricsViewSpec,
   metricsExplorer: MetricsExplorerEntity,
-  fullTimeRange: V1ColumnTimeRangeResponse | undefined,
+  fullTimeRange: V1ColumnTimeRangeResponse | undefined
 ) {
   if (!fullTimeRange) return;
 
@@ -91,7 +91,7 @@
     fullTimeStart,
     fullTimeEnd,
     metricsExplorer.selectedTimeRange.start,
-    metricsExplorer.selectedTimeRange.end,
+    metricsExplorer.selectedTimeRange.end
   );
   if (!comparisonRange.isComparisonRangeAvailable) return;
 
@@ -108,7 +108,7 @@
 export function getDefaultMetricsExplorerEntity(
   name: string,
   metricsView: V1MetricsViewSpec,
-  fullTimeRange: V1ColumnTimeRangeResponse | undefined,
+  fullTimeRange: V1ColumnTimeRangeResponse | undefined
 ): MetricsExplorerEntity {
   // CAST SAFETY: safe b/c (1) measure.name is a string if defined,
   // and (2) we filter out undefined values
@@ -141,7 +141,6 @@
     showTimeComparison: false,
     dimensionSearchText: "",
     pinIndex: -1,
-<<<<<<< HEAD
     pivot: {
       active: false,
       rows: [],
@@ -150,9 +149,7 @@
       expanded: {},
       sort: {},
     },
-=======
     contextColumnWidths: { ...contextColWidthDefaults },
->>>>>>> 139fd51a
   };
   // set time range related stuff
   setDefaultTimeRange(metricsView, metricsExplorer, fullTimeRange);
