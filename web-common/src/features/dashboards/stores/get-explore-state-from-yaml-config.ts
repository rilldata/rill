--- conflicted
+++ resolved
@@ -1,12 +1,3 @@
-<<<<<<< HEAD
-import { convertPresetToExploreState } from "@rilldata/web-common/features/dashboards/url-state/convertPresetToExploreState";
-import { getDefaultExplorePreset } from "@rilldata/web-common/features/dashboards/url-state/getDefaultExplorePreset";
-import type {
-  V1ExploreSpec,
-  V1MetricsViewSpec,
-  V1TimeRange,
-  V1TimeRangeSummary,
-=======
 import { SortDirection } from "@rilldata/web-common/features/dashboards/proto-state/derived-types";
 import { getGrainForRange } from "@rilldata/web-common/features/dashboards/stores/get-rill-default-explore-state";
 import type { ExploreState } from "@rilldata/web-common/features/dashboards/stores/explore-state";
@@ -29,7 +20,6 @@
   type V1ExploreSpec,
   type V1MetricsViewTimeRangeResponse,
   type V1TimeRangeSummary,
->>>>>>> ab6fbeb9
 } from "@rilldata/web-common/runtime-client";
 import type { CreateQueryResult } from "@tanstack/svelte-query";
 import { derived } from "svelte/store";
@@ -37,7 +27,6 @@
 export function getExploreStateFromYAMLConfig(
   exploreSpec: V1ExploreSpec,
   timeRangeSummary: V1TimeRangeSummary | undefined,
-  timeRanges: V1TimeRange[],
 ) {
   // TODO: support all fields from V1ExplorePreset. Not urgent since we do not parse them in backend.
   return <Partial<ExploreState>>{
@@ -79,17 +68,6 @@
       return `?${urlParams.toString()}`;
     },
   );
-<<<<<<< HEAD
-  // ignore errors for now. issues with yaml would be thrown in rill-dev
-  const { partialExploreState: exploreStateFromYAMLConfig } =
-    convertPresetToExploreState(
-      metricsViewSpec,
-      exploreSpec,
-      explorePreset,
-      timeRanges,
-    );
-  return exploreStateFromYAMLConfig;
-=======
 }
 
 function getExploreTimeStateFromYAMLConfig(
@@ -237,5 +215,4 @@
   }
 
   return exploreViewState;
->>>>>>> ab6fbeb9
 }