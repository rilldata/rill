--- conflicted
+++ resolved
@@ -26,10 +26,6 @@
   export let columns: VirtualizedTableColumns[];
   export let selectedValues: Array<unknown> = [];
 
-<<<<<<< HEAD
-=======
-  export let sortByColumn: string;
->>>>>>> 14cd4b51
   export let dimensionName: string;
   export let excludeMode = false;
   export let isBeingCompared = false;
