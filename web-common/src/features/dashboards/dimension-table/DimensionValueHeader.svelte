<script lang="ts">
  import StickyHeader from "@rilldata/web-common/components/virtualized-table/core/StickyHeader.svelte";
  import { createEventDispatcher, getContext } from "svelte";
  import Cell from "../../../components/virtualized-table/core/Cell.svelte";
  import type {
    VirtualizedTableColumns,
    VirtualizedTableConfig,
  } from "../../../components/virtualized-table/types";
  import ArrowDown from "@rilldata/web-common/components/icons/ArrowDown.svelte";
  import { fly } from "svelte/transition";
  import { getStateManagers } from "../state-managers/state-managers";
  import type { ResizeEvent } from "@rilldata/web-common/components/virtualized-table/drag-table-cell";
  import type { VirtualItem } from "@tanstack/svelte-virtual";
  import type { DimensionTableRow } from "./dimension-table-types";

  const config: VirtualizedTableConfig = getContext("config");

  export let totalHeight: number;
  export let virtualRowItems: VirtualItem[];
  export let selectedIndex: number[] = [];
  export let column: VirtualizedTableColumns;
  export let rows: DimensionTableRow[];
  export let width = config.indexWidth;
  export let horizontalScrolling: boolean;

  // Cell props
  export let scrolling: boolean;
  export let activeIndex: number;
  export let excludeMode = false;

  const {
    actions: {
      sorting: { sortByDimensionValue },
    },
    selectors: {
      sorting: { sortedByDimensionValue, sortedAscending },
    },
  } = getStateManagers();
  const dispatch = createEventDispatcher();

  $: atLeastOneSelected = !!selectedIndex?.length;

  const getCellProps = (row: VirtualItem, selectedIndex: number[]) => {
    const value = rows[row.index]?.[column.name];
    return {
      value,
      // NOTE: for this "header" column, we don't use a
      // formatted value, we use the dimension value
      // directly. Thus, we pass `null` as the formatted.
      formattedValue: null,
      type: column?.type,
      suppressTooltip: scrolling,
      barValue: 0,
      rowSelected: selectedIndex.findIndex((tgt) => row?.index === tgt) >= 0,
    };
  };
  const handleResize = (event: ResizeEvent) => {
    dispatch("resize-column", {
      size: event.detail.size,
      name,
    });
  };
</script>

<div
  class="sticky self-start left-6 top-0 z-20"
  style:height="{totalHeight}px"
  style:width="{width}px"
>
  <StickyHeader
    header={{ size: width, start: 0 }}
    enableResize={true}
    position="top-left"
<<<<<<< HEAD
    borderRight={horizontalScrolling}
    bgClass="bg-surface"
=======
    borderRight={true}
    bgClass="bg-white"
>>>>>>> bde7833a
    onClick={sortByDimensionValue}
    on:keydown={sortByDimensionValue}
    on:resize={handleResize}
  >
    <div class="flex items-center">
      <span class:font-bold={"px-1 " + $sortedByDimensionValue}
        >{column?.label || column?.name}</span
      >
      {#if $sortedByDimensionValue}
        <div class="ui-copy-icon">
          {#if $sortedAscending}
            <div in:fly|global={{ duration: 200, y: -8 }} style:opacity={1}>
              <ArrowDown size="12px" />
            </div>
          {:else}
            <div in:fly|global={{ duration: 200, y: 8 }} style:opacity={1}>
              <ArrowDown flip size="12px" />
            </div>
          {/if}
        </div>
      {/if}
    </div>
  </StickyHeader>
  {#each virtualRowItems as row (`row-${row.key}`)}
    {@const rowActive = activeIndex === row?.index}
    <StickyHeader
      enableResize={false}
      position="left"
      header={{ size: width, start: row.start }}
      borderRight={horizontalScrolling}
      bgClass="bg-surface"
    >
      <Cell
        positionStatic
        {row}
        column={{ start: 0, size: width }}
        {atLeastOneSelected}
        {excludeMode}
        {rowActive}
        {...getCellProps(row, selectedIndex)}
        colSelected={$sortedByDimensionValue}
        on:inspect
        on:select-item
        label="Filter dimension value"
      />
    </StickyHeader>
  {/each}
</div><|MERGE_RESOLUTION|>--- conflicted
+++ resolved
@@ -71,13 +71,8 @@
     header={{ size: width, start: 0 }}
     enableResize={true}
     position="top-left"
-<<<<<<< HEAD
-    borderRight={horizontalScrolling}
+    borderRight={true}
     bgClass="bg-surface"
-=======
-    borderRight={true}
-    bgClass="bg-white"
->>>>>>> bde7833a
     onClick={sortByDimensionValue}
     on:keydown={sortByDimensionValue}
     on:resize={handleResize}
