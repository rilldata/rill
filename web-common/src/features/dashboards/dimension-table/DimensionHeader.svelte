--- conflicted
+++ resolved
@@ -149,17 +149,11 @@
       </TooltipContent>
     </Tooltip>
 
-<<<<<<< HEAD
     <ExportDimensionTableDataButton
       includeScheduledReport={!!$featureFlags.adminServer}
-      metricViewName={$metricsViewName}
     />
-
     {#if $featureFlags.adminServer && $featureFlags.alerts}
       <CreateAlertButton />
     {/if}
-=======
-    <ExportDimensionTableDataButton includeScheduledReport={$adminServer} />
->>>>>>> 49705bf1
   </div>
 </div>