import DeltaChange from "@rilldata/web-common/features/dashboards/dimension-table/DeltaChange.svelte";
import DeltaChangePercentage from "@rilldata/web-common/features/dashboards/dimension-table/DeltaChangePercentage.svelte";
import PercentOfTotal from "./PercentOfTotal.svelte";

import { PERC_DIFF } from "../../../components/data-types/type-utils";
import type {
  MetricsViewDimension,
  MetricsViewSpecMeasureV2,
  V1MetricsViewComparisonRow,
  V1MetricsViewComparisonValue,
  V1MetricsViewFilter,
  V1MetricsViewToplistResponseDataItem,
} from "../../../runtime-client";
import {
  FormatPreset,
  formatMeasurePercentageDifference,
  humanizeDimTableValue,
} from "../humanize-numbers";
import type { VirtualizedTableColumns } from "@rilldata/web-local/lib/types";
import type { VirtualizedTableConfig } from "@rilldata/web-common/components/virtualized-table/types";

import type { SvelteComponent } from "svelte";
import { getDimensionColumn } from "../dashboard-utils";
import type { DimensionTableRow } from "./dimension-table-types";
import { getFilterForDimension } from "../selectors";
import { SortType } from "../proto-state/derived-types";
import type { MetricsExplorerEntity } from "../stores/metrics-explorer-entity";

/** Returns an updated filter set for a given dimension on search */
export function updateFilterOnSearch(
  filterForDimension,
  searchText,
  dimensionName
) {
  const filterSet = JSON.parse(JSON.stringify(filterForDimension));
  const addNull = "null".includes(searchText);
  if (searchText !== "") {
    let foundDimension = false;

    filterSet["include"].forEach((filter) => {
      if (filter.name === dimensionName) {
        filter.like = [`%${searchText}%`];
        foundDimension = true;
        if (addNull) filter.in.push(null);
      }
    });

    if (!foundDimension) {
      filterSet["include"].push({
        name: dimensionName,
        in: addNull ? [null] : [],
        like: [`%${searchText}%`],
      });
    }
  } else {
    filterSet["include"] = filterSet["include"].filter((f) => f.in.length);
    filterSet["include"].forEach((f) => {
      delete f.like;
    });
  }
  return filterSet;
}

export function getDimensionFilterWithSearch(
  filters: V1MetricsViewFilter,
  searchText: string,
  dimensionName: string
) {
  const filterForDimension = getFilterForDimension(filters, dimensionName);

  return updateFilterOnSearch(filterForDimension, searchText, dimensionName);
}

export function computePercentOfTotal(
  values: V1MetricsViewToplistResponseDataItem[],
  total: number,
  measureName: string
) {
  for (const value of values) {
    if (total === 0 || total === null || total === undefined) {
      value[measureName + "_percent_of_total"] =
        PERC_DIFF.CURRENT_VALUE_NO_DATA;
    } else {
      value[measureName + "_percent_of_total"] =
        formatMeasurePercentageDifference(value[measureName] / total);
    }
  }

  return values;
}

export function getComparisonProperties(
  measureName: string,
  selectedMeasure: MetricsViewSpecMeasureV2
): {
  component: typeof SvelteComponent;
  type: string;
  format: string;
  description: string;
} {
  if (measureName.includes("_delta_perc"))
    return {
      component: DeltaChangePercentage,
      type: "RILL_PERCENTAGE_CHANGE",
      format: FormatPreset.PERCENTAGE,
      description: "Perc. change over comparison period",
    };
  else if (measureName.includes("_delta")) {
    return {
      component: DeltaChange,
      type: "RILL_CHANGE",
      format: selectedMeasure.formatPreset,
      description: "Change over comparison period",
    };
  } else if (measureName.includes("_percent_of_total")) {
    return {
      component: PercentOfTotal,
      type: "RILL_PERCENTAGE_CHANGE",
      format: FormatPreset.PERCENTAGE,
      description: "Percent of total",
    };
  }
}

export function estimateColumnCharacterWidths(
  columns: VirtualizedTableColumns[],
  rows: V1MetricsViewToplistResponseDataItem[]
) {
  const columnWidths: { [key: string]: number } = {};
  let largestColumnLength = 0;
  columns.forEach((column, i) => {
    // get values
    const values = rows
      .filter((row) => row[column.name] !== null)
      .map(
        (row) =>
          `${row["__formatted_" + column.name] || row[column.name]}`.length
      );
    values.sort();
    const largest = Math.max(...values);
    columnWidths[column.name] = largest;
    if (i != 0) {
      largestColumnLength = Math.max(
        largestColumnLength,
        column.label?.length || column.name.length
      );
    }
  });
  return { columnWidths, largestColumnLength };
}

/** this is a perceived character width value, in pixels, when our monospace
 * font is 12px high. */
const CHARACTER_WIDTH = 7;
const CHARACTER_X_PAD = 16 * 2;
const HEADER_ICON_WIDTHS = 16;
const HEADER_X_PAD = CHARACTER_X_PAD;
const HEADER_FLEX_SPACING = 14;
// const CHARACTER_LIMIT_FOR_WRAPPING = 9;

export function estimateColumnSizes(
  columns: VirtualizedTableColumns[],
  columnWidths: {
    [key: string]: number;
  },
  containerWidth: number,
  config: VirtualizedTableConfig
) {
  const estimateColumnSize = columns.map((column, i) => {
    if (column.name.includes("delta")) return config.comparisonColumnWidth;
    if (i != 0) return config.defaultColumnWidth;

    const largestStringLength =
      columnWidths[column.name] * CHARACTER_WIDTH + CHARACTER_X_PAD;

    /** The header width is largely a function of the total number of characters in the column.*/
    const headerWidth =
      (column.label?.length || column.name.length) * CHARACTER_WIDTH +
      HEADER_ICON_WIDTHS +
      HEADER_X_PAD +
      HEADER_FLEX_SPACING;

    /** If the header is bigger than the largestStringLength and that's not at threshold, default to threshold.
     * This will prevent the case where we have very long column names for very short column values.
     */
    const effectiveHeaderWidth =
      headerWidth > 160 && largestStringLength < 160
        ? config.minHeaderWidthWhenColumsAreSmall
        : headerWidth;

    return largestStringLength
      ? Math.min(
          config.maxColumnWidth,
          Math.max(
            largestStringLength,
            effectiveHeaderWidth,
            /** All columns must be minColumnWidth regardless of user settings. */
            config.minColumnWidth
          )
        )
      : /** if there isn't a longet string length for some reason, let's go with a
         * default column width. We should not be in this state.
         */
        config.defaultColumnWidth;
  });

  const measureColumnSizeSum = estimateColumnSize
    .slice(1)
    .reduce((a, b) => a + b, 0);

  /* Dimension column should expand to cover whole container */
  estimateColumnSize[0] = Math.max(
    containerWidth - measureColumnSizeSum - config.indexWidth,
    estimateColumnSize[0]
  );

  return estimateColumnSize;
}

export function prepareVirtualizedDimTableColumns(
<<<<<<< HEAD
  dash: MetricsExplorerEntity,
  allMeasures: MetricsViewMeasure[],
=======
  allMeasures: MetricsViewSpecMeasureV2[],
  leaderboardMeasureName: string,
>>>>>>> dab97a09
  referenceValues: { [key: string]: number },
  dimension: MetricsViewDimension,
  timeComparison: boolean,
  validPercentOfTotal: boolean
): VirtualizedTableColumns[] {
  const sortType = dash.dashboardSortType;
  const sortDirection = dash.sortDirection;

  const measureNames = allMeasures.map((m) => m.name);
  const leaderboardMeasureName = dash.leaderboardMeasureName;
  const selectedMeasure = allMeasures.find(
    (m) => m.name === leaderboardMeasureName
  );
  const dimensionColumn = getDimensionColumn(dimension);

  // copy column names so we don't mutate the original
  const columnNames = [...dash.visibleMeasureKeys];

  // don't add context columns if sorting by dimension
  if (sortType !== SortType.DIMENSION) {
    addContextColumnNames(
      columnNames,
      timeComparison,
      validPercentOfTotal,
      selectedMeasure
    );
  }
  // Make dimension the first column
  columnNames.unshift(dimensionColumn);

  return columnNames
    .map((name) => {
      let highlight = false;
      if (sortType === SortType.DIMENSION) {
        highlight = name === dimensionColumn;
      } else {
        highlight =
          name === selectedMeasure.name ||
          name.endsWith("_delta") ||
          name.endsWith("_delta_perc") ||
          name.endsWith("_percent_of_total");
      }

      let sorted = undefined;
      if (name.endsWith("_delta") && sortType === SortType.DELTA_ABSOLUTE) {
        sorted = sortDirection;
      } else if (
        name.endsWith("_delta_perc") &&
        sortType === SortType.DELTA_PERCENT
      ) {
        sorted = sortDirection;
      } else if (
        name.endsWith("_percent_of_total") &&
        sortType === SortType.PERCENT
      ) {
        sorted = sortDirection;
      } else if (name === selectedMeasure.name && sortType === SortType.VALUE) {
        sorted = sortDirection;
      }

      if (measureNames.includes(name)) {
        // Handle all regular measures
        const measure = allMeasures.find((m) => m.name === name);
        return {
          name,
          type: "INT",
          label: measure?.label || measure?.expression,
          description: measure?.description,
          total: referenceValues[measure.name] || 0,
          enableResize: false,
          format: measure?.formatPreset,
          highlight,
          sorted,
        };
      } else if (name === dimensionColumn) {
        // Handle dimension column
        return {
          name,
          type: "VARCHAR",
          label: dimension?.label,
          enableResize: true,
          highlight,
          sorted,
        };
      } else if (selectedMeasure) {
        // Handle delta and delta_perc
        const comparison = getComparisonProperties(name, selectedMeasure);
        return {
          name,
          type: comparison.type,
          label: comparison.component,
          description: comparison.description,
          enableResize: false,
          format: comparison.format,
          highlight,
          sorted,
        };
      }
      return undefined;
    })
    .filter((column) => !!column);
}

/**
 * Splices the context column names into the list of dimension
 * table column names.
 *
 * This mutates the columnNames array.
 */
export function addContextColumnNames(
  columnNames: string[],
  timeComparison: boolean,
  validPercentOfTotal: boolean,
  selectedMeasure: MetricsViewSpecMeasureV2
) {
  const name = selectedMeasure?.name;

  const sortByColumnIndex = columnNames.indexOf(name);
  // Add comparison columns if available
  let percentOfTotalSpliceIndex = 1;
  if (timeComparison) {
    percentOfTotalSpliceIndex = 2;
    columnNames.splice(sortByColumnIndex + 1, 0, `${name}_delta`);

    // Only push percentage delta column if selected measure is not a percentage
    if (selectedMeasure?.formatPreset != FormatPreset.PERCENTAGE) {
      percentOfTotalSpliceIndex = 3;
      columnNames.splice(sortByColumnIndex + 2, 0, `${name}_delta_perc`);
    }
  }
  if (validPercentOfTotal) {
    columnNames.splice(
      sortByColumnIndex + percentOfTotalSpliceIndex,
      0,
      `${name}_percent_of_total`
    );
  }
}

/**
 * This function prepares the data for the dimension table
 * from data returned by the createQueryServiceMetricsViewComparisonToplist
 * API.
 *
 */
export function prepareDimensionTableRows(
  queryRows: V1MetricsViewComparisonRow[],
  measures: MetricsViewSpecMeasureV2[],
  activeMeasureName: string,
  dimensionColumn: string,
  addDeltas: boolean,
  addPercentOfTotal: boolean,
  unfilteredTotal: number
): DimensionTableRow[] {
  if (!queryRows || !queryRows.length) return [];

  const formatMap = Object.fromEntries(
    measures.map((m) => [m.name, m.formatPreset as FormatPreset])
  );

  const tableRows: DimensionTableRow[] = queryRows.map((row) => {
    const rawVals: [string, number][] = row.measureValues.map((m) => [
      m.measureName,
      m.baseValue as number,
    ]);

    const formattedVals: [string, string | number][] = row.measureValues.map(
      (m) => [
        "__formatted_" + m.measureName,
        humanizeDimTableValue(m.baseValue as number, formatMap[m.measureName]),
      ]
    );

    const rowOut: DimensionTableRow = Object.fromEntries([
      [dimensionColumn, row.dimensionValue as string],
      ...rawVals,
      ...formattedVals,
    ]);

    if (addDeltas) {
      const activeMeasure = row.measureValues.find(
        (m) => m.measureName === activeMeasureName
      ) as V1MetricsViewComparisonValue;

      rowOut[`${activeMeasureName}_delta`] = humanizeDimTableValue(
        activeMeasure.deltaAbs as number,
        formatMap[activeMeasureName]
      );
      rowOut[`${activeMeasureName}_delta_perc`] =
        formatMeasurePercentageDifference(activeMeasure.deltaRel as number);
    }

    if (addPercentOfTotal) {
      const activeMeasure = row.measureValues.find(
        (m) => m.measureName === activeMeasureName
      ) as V1MetricsViewComparisonValue;
      const value = activeMeasure.baseValue as number;

      if (unfilteredTotal === 0 || !unfilteredTotal) {
        rowOut[activeMeasureName + "_percent_of_total"] =
          PERC_DIFF.CURRENT_VALUE_NO_DATA;
      } else {
        rowOut[activeMeasureName + "_percent_of_total"] =
          formatMeasurePercentageDifference(value / unfilteredTotal);
      }
    }

    return rowOut;
  });
  return tableRows;
}

export function getSelectedRowIndicesFromFilters(
  rows: DimensionTableRow[],
  filters: V1MetricsViewFilter,
  dimensionName: string,
  excludeMode: boolean
): number[] {
  const selectedDimValues =
    ((excludeMode
      ? filters.exclude.find((d) => d.name === dimensionName)?.in
      : filters.include.find((d) => d.name === dimensionName)
          ?.in) as string[]) ?? [];

  return selectedDimValues
    .map((label) => {
      return rows.findIndex((row) => row[dimensionName] === label);
    })
    .filter((i) => i >= 0);
}<|MERGE_RESOLUTION|>--- conflicted
+++ resolved
@@ -218,13 +218,8 @@
 }
 
 export function prepareVirtualizedDimTableColumns(
-<<<<<<< HEAD
   dash: MetricsExplorerEntity,
-  allMeasures: MetricsViewMeasure[],
-=======
   allMeasures: MetricsViewSpecMeasureV2[],
-  leaderboardMeasureName: string,
->>>>>>> dab97a09
   referenceValues: { [key: string]: number },
   dimension: MetricsViewDimension,
   timeComparison: boolean,
