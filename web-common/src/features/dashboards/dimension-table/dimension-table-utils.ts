import DeltaChange from "@rilldata/web-common/features/dashboards/dimension-table/DeltaChange.svelte";
import DeltaChangePercentage from "@rilldata/web-common/features/dashboards/dimension-table/DeltaChangePercentage.svelte";
import {
  createInExpression,
  createLikeExpression,
  createOrExpression,
  matchExpressionByName,
  removeExpressions,
} from "@rilldata/web-common/features/dashboards/stores/filter-utils";
import { V1Operation } from "../../../runtime-client";
import PercentOfTotal from "./PercentOfTotal.svelte";

import { PERC_DIFF } from "../../../components/data-types/type-utils";
import type {
  MetricsViewDimension,
  MetricsViewSpecMeasureV2,
  V1Expression,
  V1MetricsViewComparisonRow,
  V1MetricsViewComparisonValue,
  V1MetricsViewFilter,
  V1MetricsViewToplistResponseDataItem,
} from "../../../runtime-client";

import type { VirtualizedTableColumns } from "@rilldata/web-local/lib/types";
import type { VirtualizedTableConfig } from "@rilldata/web-common/components/virtualized-table/types";

import type { SvelteComponent } from "svelte";
import { getDimensionColumn } from "../dashboard-utils";
import type { DimensionTableRow } from "./dimension-table-types";
import { getFiltersForOtherDimensions } from "../selectors";
import { SortType } from "../proto-state/derived-types";
import type { MetricsExplorerEntity } from "../stores/metrics-explorer-entity";
import { createMeasureValueFormatter } from "@rilldata/web-common/lib/number-formatting/format-measure-value";
import { FormatPreset } from "@rilldata/web-common/lib/number-formatting/humanizer-types";
import { formatMeasurePercentageDifference } from "@rilldata/web-common/lib/number-formatting/percentage-formatter";

/** Returns an updated filter set for a given dimension on search */
export function updateFilterOnSearch(
  filterForDimension: V1Expression | undefined,
  searchText: string,
<<<<<<< HEAD
  dimensionName: string
): V1Expression | undefined {
  if (!filterForDimension) return undefined;
=======
  dimensionName: string,
): V1MetricsViewFilter {
>>>>>>> dd04ee81
  const filterSet = JSON.parse(JSON.stringify(filterForDimension));
  const addNull = "null".includes(searchText);
  if (searchText !== "") {
    const filterIdx = filterForDimension.cond?.exprs?.findIndex((e) =>
      matchExpressionByName(e, dimensionName)
    );
    if (filterIdx === undefined || filterIdx === -1) {
      if (addNull) {
        filterForDimension.cond?.exprs?.push(
          createOrExpression([
            // TODO: do we need a `IS NULL` expression?
            createInExpression(dimensionName, [null]),
            createLikeExpression(dimensionName, `%${searchText}%`),
          ])
        );
      } else {
        filterForDimension.cond?.exprs?.push(
          createLikeExpression(dimensionName, `%${searchText}%`)
        );
      }
    } else {
      // TODO: this should never happen. but need to handle it
    }
  } else {
    removeExpressions(
      filterForDimension,
      (e) =>
        e.cond?.op === V1Operation.OPERATION_LIKE ||
        e.cond?.op === V1Operation.OPERATION_NLIKE
    );
  }
  return filterSet;
}

export function getDimensionFilterWithSearch(
  filters: V1Expression,
  searchText: string,
  dimensionName: string,
) {
  const filterForDimension = getFiltersForOtherDimensions(
    filters,
    dimensionName,
  );

  return updateFilterOnSearch(filterForDimension, searchText, dimensionName);
}

export function computePercentOfTotal(
  values: V1MetricsViewToplistResponseDataItem[],
  total: number,
  measureName: string,
) {
  for (const value of values) {
    if (total === 0 || total === null || total === undefined) {
      value[measureName + "_percent_of_total"] =
        PERC_DIFF.CURRENT_VALUE_NO_DATA;
    } else {
      value[measureName + "_percent_of_total"] =
        formatMeasurePercentageDifference(value[measureName] / total);
    }
  }

  return values;
}

export function getComparisonProperties(
  measureName: string,
  selectedMeasure: MetricsViewSpecMeasureV2,
): {
  /**
   * "component" in this context is a Svelte component that will be
   * used to render the column header.
   */
  component: typeof SvelteComponent<any>;
  type: string;
  format: string;
  description: string;
} {
  if (measureName.includes("_delta_perc"))
    return {
      component: DeltaChangePercentage,
      type: "RILL_PERCENTAGE_CHANGE",
      format: FormatPreset.PERCENTAGE,
      description: "Perc. change over comparison period",
    };
  else if (measureName.includes("_delta")) {
    return {
      component: DeltaChange,
      type: "RILL_CHANGE",
      format: selectedMeasure.formatPreset ?? FormatPreset.HUMANIZE,
      description: "Change over comparison period",
    };
  } else if (measureName.includes("_percent_of_total")) {
    return {
      component: PercentOfTotal,
      type: "RILL_PERCENTAGE_CHANGE",
      format: FormatPreset.PERCENTAGE,
      description: "Percent of total",
    };
  }
  throw new Error(
    "Invalid measure name, getComparisonProperties must only be called on context columns",
  );
}

export function estimateColumnCharacterWidths(
  columns: VirtualizedTableColumns[],
  rows: V1MetricsViewToplistResponseDataItem[],
) {
  const columnWidths: { [key: string]: number } = {};
  let largestColumnLength = 0;
  columns.forEach((column, i) => {
    // get values
    const values = rows
      .filter((row) => row[column.name] !== null)
      .map(
        (row) =>
          `${row["__formatted_" + column.name] || row[column.name]}`.length,
      );
    values.sort();
    const largest = Math.max(...values);
    columnWidths[column.name] = largest;
    if (i != 0) {
      largestColumnLength = Math.max(
        largestColumnLength,
        column.label?.length || column.name.length,
      );
    }
  });
  return { columnWidths, largestColumnLength };
}

/** this is a perceived character width value, in pixels, when our monospace
 * font is 12px high. */
const CHARACTER_WIDTH = 7;
const CHARACTER_X_PAD = 16 * 2;
const HEADER_ICON_WIDTHS = 16;
const HEADER_X_PAD = CHARACTER_X_PAD;
const HEADER_FLEX_SPACING = 14;
// const CHARACTER_LIMIT_FOR_WRAPPING = 9;

export function estimateColumnSizes(
  columns: VirtualizedTableColumns[],
  columnWidths: {
    [key: string]: number;
  },
  containerWidth: number,
  config: VirtualizedTableConfig,
): number[] {
  const estimateColumnSize = columns.map((column, i) => {
    if (column.name.includes("delta")) return config.comparisonColumnWidth;
    if (i != 0) return config.defaultColumnWidth;

    const largestStringLength =
      columnWidths[column.name] * CHARACTER_WIDTH + CHARACTER_X_PAD;

    /** The header width is largely a function of the total number of characters in the column.*/
    const headerWidth =
      (column.label?.length || column.name.length) * CHARACTER_WIDTH +
      HEADER_ICON_WIDTHS +
      HEADER_X_PAD +
      HEADER_FLEX_SPACING;

    /** If the header is bigger than the largestStringLength and that's not at threshold, default to threshold.
     * This will prevent the case where we have very long column names for very short column values.
     */
    const effectiveHeaderWidth =
      headerWidth > 160 && largestStringLength < 160
        ? config.minHeaderWidthWhenColumsAreSmall
        : headerWidth;

    return largestStringLength
      ? Math.min(
          config.maxColumnWidth,
          Math.max(
            largestStringLength,
            effectiveHeaderWidth,
            /** All columns must be minColumnWidth regardless of user settings. */
            config.minColumnWidth,
          ),
        )
      : /** if there isn't a longet string length for some reason, let's go with a
         * default column width. We should not be in this state.
         */
        config.defaultColumnWidth;
  });

  const measureColumnSizeSum = estimateColumnSize
    .slice(1)
    .reduce((a, b) => a + b, 0);

  /* Dimension column should expand to cover whole container */
  estimateColumnSize[0] = Math.max(
    containerWidth - measureColumnSizeSum - config.indexWidth,
    estimateColumnSize[0],
  );

  return estimateColumnSize;
}

export function prepareVirtualizedDimTableColumns(
  dash: MetricsExplorerEntity,
  allMeasures: MetricsViewSpecMeasureV2[],
  measureTotals: { [key: string]: number },
  dimension: MetricsViewDimension,
  timeComparison: boolean,
  validPercentOfTotal: boolean,
): VirtualizedTableColumns[] {
  const sortType = dash.dashboardSortType;
  const sortDirection = dash.sortDirection;

  const measureNames = allMeasures.map((m) => m.name);
  const leaderboardMeasureName = dash.leaderboardMeasureName;
  const selectedMeasure = allMeasures.find(
    (m) => m.name === leaderboardMeasureName,
  );

  const dimensionColumn = getDimensionColumn(dimension);

  // copy column names so we don't mutate the original
  const columnNames = [...dash.visibleMeasureKeys];

  // don't add context columns if sorting by dimension
  if (selectedMeasure && sortType !== SortType.DIMENSION) {
    addContextColumnNames(
      columnNames,
      timeComparison,
      validPercentOfTotal,
      selectedMeasure,
    );
  }
  // Make dimension the first column
  columnNames.unshift(dimensionColumn);

  const columns = columnNames
    .map((name) => {
      let highlight = false;
      if (sortType === SortType.DIMENSION) {
        highlight = name === dimensionColumn;
      } else {
        highlight =
          name === selectedMeasure?.name ||
          name.endsWith("_delta") ||
          name.endsWith("_delta_perc") ||
          name.endsWith("_percent_of_total");
      }

      let sorted;
      if (name.endsWith("_delta") && sortType === SortType.DELTA_ABSOLUTE) {
        sorted = sortDirection;
      } else if (
        name.endsWith("_delta_perc") &&
        sortType === SortType.DELTA_PERCENT
      ) {
        sorted = sortDirection;
      } else if (
        name.endsWith("_percent_of_total") &&
        sortType === SortType.PERCENT
      ) {
        sorted = sortDirection;
      } else if (
        name === selectedMeasure?.name &&
        sortType === SortType.VALUE
      ) {
        sorted = sortDirection;
      }

      let columnOut: VirtualizedTableColumns | undefined = undefined;
      if (measureNames.includes(name)) {
        // Handle all regular measures
        const measure = allMeasures.find((m) => m.name === name);
        columnOut = {
          name,
          type: "INT",
          label: measure?.label || measure?.expression,
          description: measure?.description,
          total: measureTotals[measure?.name ?? ""] || 0,
          enableResize: false,
          format: measure?.formatPreset,
          highlight,
          sorted,
        };
      } else if (name === dimensionColumn) {
        // Handle dimension column
        columnOut = {
          name,
          type: "VARCHAR",
          label: dimension?.label,
          enableResize: true,
          highlight,
          sorted,
        };
      } else if (selectedMeasure !== undefined) {
        // Handle delta, delta_perc, and percent_of_total columns
        const comparison = getComparisonProperties(name, selectedMeasure);
        columnOut = {
          name,
          type: comparison.type,
          label: comparison.component,
          description: comparison.description,
          enableResize: false,
          format: comparison.format,
          highlight,
          sorted,
        };
      }
      return columnOut;
    })
    .filter((column) => column !== undefined);

  // cast is safe, because we filtered out undefined columns
  return (columns as VirtualizedTableColumns[]) ?? [];
}

/**
 * Splices the context column names into the list of dimension
 * table column names.
 *
 * This mutates the columnNames array.
 */
export function addContextColumnNames(
  columnNames: string[],
  timeComparison: boolean,
  validPercentOfTotal: boolean,
  selectedMeasure: MetricsViewSpecMeasureV2,
) {
  const name = selectedMeasure?.name;
  if (!name) return;

  const sortByColumnIndex = columnNames.indexOf(name);
  // Add comparison columns if available
  let percentOfTotalSpliceIndex = 1;
  const isPercent = selectedMeasure?.formatPreset === FormatPreset.PERCENTAGE;
  if (timeComparison) {
    percentOfTotalSpliceIndex = 2;
    columnNames.splice(sortByColumnIndex + 1, 0, `${name}_delta`);

    // Only push percentage delta column if selected measure is not a percentage
    if (!isPercent) {
      percentOfTotalSpliceIndex = 3;
      columnNames.splice(sortByColumnIndex + 2, 0, `${name}_delta_perc`);
    }
  }
  // Only push percentage-of-total if selected measure is
  // validPercentOfTotal and not a percentage
  if (validPercentOfTotal && !isPercent) {
    columnNames.splice(
      sortByColumnIndex + percentOfTotalSpliceIndex,
      0,
      `${name}_percent_of_total`,
    );
  }
}

function castUnknownToNumberOrNull(val: unknown): number | null {
  if (typeof val === "number") return val;
  if (val === null || val === undefined) return null;
  console.warn(
    `castUnknownNumberOrNull should only be used to cast unknowns that should be numbers, null, or undefined to numbers or null. Got: ${val}`,
  );
  return val as number;
}

/**
 * This function prepares the data for the dimension table
 * from data returned by the createQueryServiceMetricsViewComparison
 * API.
 *
 */
export function prepareDimensionTableRows(
  queryRows: V1MetricsViewComparisonRow[],
  // all of the measures defined for this metrics spec,
  // including those that are not visible
  allMeasuresForSpec: MetricsViewSpecMeasureV2[],
  activeMeasureName: string,
  dimensionColumn: string,
  addDeltas: boolean,
  addPercentOfTotal: boolean,
  unfilteredTotal: number,
): DimensionTableRow[] {
  if (!queryRows || !queryRows.length) return [];

  const formattersForMeasures: { [key: string]: (val: number) => string } =
    Object.fromEntries(
      allMeasuresForSpec.map((m) => [m.name, createMeasureValueFormatter(m)]),
    );

  const tableRows: DimensionTableRow[] = queryRows
    .filter(
      (row) => row.measureValues !== undefined && row.measureValues !== null,
    )
    .map((row) => {
      // cast is safe since we filtered out rows without measureValues
      const measureValues = row.measureValues as V1MetricsViewComparisonValue[];

      const rawVals: [string, number | null][] = measureValues.map((m) => [
        m.measureName?.toString() ?? "",
        castUnknownToNumberOrNull(m.baseValue),
      ]);

      const formattedVals: [string, string | number | PERC_DIFF][] =
        rawVals.map(([name, val]) => [
          "__formatted_" + name,
          val !== null
            ? formattersForMeasures[name](val)
            : PERC_DIFF.CURRENT_VALUE_NO_DATA,
        ]);

      const rowOut: DimensionTableRow = Object.fromEntries([
        [dimensionColumn, row.dimensionValue as string],
        ...rawVals,
        ...formattedVals,
      ]);

      const activeMeasure = measureValues.find(
        (m) => m.measureName === activeMeasureName,
      );

      if (addDeltas && activeMeasure) {
        rowOut[`${activeMeasureName}_delta`] = castUnknownToNumberOrNull(
          activeMeasure.deltaAbs,
        );

        rowOut[`__formatted_${activeMeasureName}_delta`] =
          activeMeasure.deltaAbs
            ? formattersForMeasures[activeMeasureName](
                activeMeasure.deltaAbs as number,
              )
            : PERC_DIFF.PREV_VALUE_NO_DATA;

        rowOut[`${activeMeasureName}_delta_perc`] = castUnknownToNumberOrNull(
          activeMeasure.deltaRel,
        );

        rowOut[`__formatted_${activeMeasureName}_delta_perc`] =
          activeMeasure.deltaRel
            ? formatMeasurePercentageDifference(
                activeMeasure.deltaRel as number,
              )
            : PERC_DIFF.PREV_VALUE_NO_DATA;
      }

      if (addPercentOfTotal && activeMeasure) {
        const value = castUnknownToNumberOrNull(activeMeasure.baseValue);

        if (value === null || unfilteredTotal === 0 || !unfilteredTotal) {
          rowOut[activeMeasureName + "_percent_of_total"] =
            PERC_DIFF.CURRENT_VALUE_NO_DATA;

          rowOut[`__formatted_${activeMeasureName}_percent_of_total`] =
            PERC_DIFF.CURRENT_VALUE_NO_DATA;
        } else {
          rowOut[activeMeasureName + "_percent_of_total"] =
            value / unfilteredTotal;

          rowOut[`__formatted_${activeMeasureName}_percent_of_total`] =
            formatMeasurePercentageDifference(value / unfilteredTotal);
        }
      }

      return rowOut;
    });
  return tableRows;
}

export function getSelectedRowIndicesFromFilters(
  rows: DimensionTableRow[],
  filters: V1MetricsViewFilter,
  dimensionName: string,
  excludeMode: boolean,
): number[] {
  const selectedDimValues =
    ((excludeMode
      ? filters?.exclude?.find((d) => d.name === dimensionName)?.in
      : filters?.include?.find((d) => d.name === dimensionName)
          ?.in) as string[]) ?? [];

  return selectedDimValues
    .map((label) => {
      return rows.findIndex((row) => row[dimensionName] === label);
    })
    .filter((i) => i >= 0);
}<|MERGE_RESOLUTION|>--- conflicted
+++ resolved
@@ -38,19 +38,14 @@
 export function updateFilterOnSearch(
   filterForDimension: V1Expression | undefined,
   searchText: string,
-<<<<<<< HEAD
-  dimensionName: string
+  dimensionName: string,
 ): V1Expression | undefined {
   if (!filterForDimension) return undefined;
-=======
-  dimensionName: string,
-): V1MetricsViewFilter {
->>>>>>> dd04ee81
   const filterSet = JSON.parse(JSON.stringify(filterForDimension));
   const addNull = "null".includes(searchText);
   if (searchText !== "") {
     const filterIdx = filterForDimension.cond?.exprs?.findIndex((e) =>
-      matchExpressionByName(e, dimensionName)
+      matchExpressionByName(e, dimensionName),
     );
     if (filterIdx === undefined || filterIdx === -1) {
       if (addNull) {
@@ -59,11 +54,11 @@
             // TODO: do we need a `IS NULL` expression?
             createInExpression(dimensionName, [null]),
             createLikeExpression(dimensionName, `%${searchText}%`),
-          ])
+          ]),
         );
       } else {
         filterForDimension.cond?.exprs?.push(
-          createLikeExpression(dimensionName, `%${searchText}%`)
+          createLikeExpression(dimensionName, `%${searchText}%`),
         );
       }
     } else {
@@ -74,7 +69,7 @@
       filterForDimension,
       (e) =>
         e.cond?.op === V1Operation.OPERATION_LIKE ||
-        e.cond?.op === V1Operation.OPERATION_NLIKE
+        e.cond?.op === V1Operation.OPERATION_NLIKE,
     );
   }
   return filterSet;
