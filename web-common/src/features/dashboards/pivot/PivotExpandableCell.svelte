--- conflicted
+++ resolved
@@ -30,13 +30,8 @@
     <span class="shrink-0"><Spacer size="16px" /></span>
   {/if}
 
-<<<<<<< HEAD
-  <span class="truncate">
+  <span class="truncate min-w-0">
     {#if value === LOADING_CELL}
-=======
-  <span class="truncate min-w-0">
-    {#if value === "LOADING_CELL"}
->>>>>>> 62e391bf
       {""}
     {:else if value === ""}
       {"\u00A0"}
