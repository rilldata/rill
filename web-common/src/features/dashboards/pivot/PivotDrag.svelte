--- conflicted
+++ resolved
@@ -2,7 +2,6 @@
   import CaretDownIcon from "@rilldata/web-common/components/icons/CaretDownIcon.svelte";
   import DragList from "./DragList.svelte";
   import type { PivotSidebarSection, PivotChipData } from "./types";
-  import { beforeUpdate } from "svelte";
 </script>
 
 <script lang="ts">
@@ -13,14 +12,6 @@
   export let extraSpace: boolean;
   export let otherChipCounts: number[];
 
-<<<<<<< HEAD
-  let container: HTMLDivElement;
-
-  beforeUpdate(() => {
-    if (!container) return;
-    calculateSize(container);
-  });
-=======
   $: fit =
     extraSpace ||
     items.length < chipsPerSection ||
@@ -31,41 +22,13 @@
       (count) => count + items.length < chipsPerSection * 2,
     );
   }
->>>>>>> de65733d
 
   function toggleCollapse() {
     collapsed = !collapsed;
   }
-<<<<<<< HEAD
-
-  // Only Safari seems to support flex-basis in conjunction with max-height: fit-content
-  // So, this is a workaround to achieve the same thing in JS
-  function calculateSize(element: HTMLDivElement) {
-    element.style.height = "fit-content";
-    element.style.flexShrink = "0";
-
-    const fitContentHeight = container.offsetHeight;
-
-    element.style.height = "100%";
-    element.style.flexShrink = "1";
-
-    const evenSplitHeight = container.offsetHeight;
-
-    if (fitContentHeight < evenSplitHeight) {
-      element.style.height = "fit-content";
-      element.style.flexShrink = "0";
-    }
-  }
-</script>
-
-<svelte:window on:resize={() => calculateSize(container)} />
-
-<div class="container" bind:this={container}>
-=======
 </script>
 
 <div class="container" class:fit class:full={!fit}>
->>>>>>> de65733d
   <button class="flex gap-1" on:click={toggleCollapse}>
     <span class="header">{title}</span>
     <div class="transition-transform" class:-rotate-180={!collapsed}>
@@ -85,8 +48,6 @@
 </div>
 
 <style lang="postcss">
-<<<<<<< HEAD
-=======
   .full {
     height: 100% !important;
     flex-shrink: 1 !important;
@@ -100,15 +61,10 @@
     flex-shrink: 0 !important;
   }
 
->>>>>>> de65733d
   .container {
     @apply pt-3 px-4;
     @apply flex flex-col gap-1 items-start;
     @apply w-full overflow-hidden flex-grow-0;
-<<<<<<< HEAD
-  }
-
-=======
     @apply border-b border-slate-200;
   }
 
@@ -116,7 +72,6 @@
     @apply border-b-0;
   }
 
->>>>>>> de65733d
   button {
     @apply flex items-center justify-center;
   }
