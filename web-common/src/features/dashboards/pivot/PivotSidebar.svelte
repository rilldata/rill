--- conflicted
+++ resolved
@@ -18,13 +18,10 @@
 
   const timeControlsStore = useTimeControlStore(getStateManagers());
 
-<<<<<<< HEAD
-=======
   let inputEl: HTMLInputElement;
   let sidebarHeight = 0;
   let searchText = "";
 
->>>>>>> de65733d
   $: allTimeGrains = getAllowedTimeGrains(
     new Date($timeControlsStore.timeStart!),
     new Date($timeControlsStore.timeEnd!),
@@ -43,20 +40,6 @@
   $: timeGrainOptions = allTimeGrains.filter(
     (tgo) => !usedTimeGrains.some((utg) => utg.id === tgo.id),
   );
-<<<<<<< HEAD
-</script>
-
-<div class="sidebar">
-  <PivotDrag title="Time" items={timeGrainOptions} />
-
-  <span class="splitter" />
-
-  <PivotDrag title="Measures" items={$measures} />
-
-  <span class="splitter" />
-
-  <PivotDrag title="Dimensions" items={$dimensions} />
-=======
 
   $: filteredMeasures = filterBasedOnSearch($measures, searchText);
   $: filteredDimensions = filterBasedOnSearch($dimensions, searchText);
@@ -119,7 +102,6 @@
     items={filteredDimensions}
     otherChipCounts={[timeGrainOptions.length, filteredDimensions.length]}
   />
->>>>>>> de65733d
 </div>
 
 <style lang="postcss">
@@ -130,14 +112,9 @@
     @apply overflow-hidden;
   }
 
-<<<<<<< HEAD
-  .splitter {
-    @apply w-full h-[1.5px] bg-gray-200;
-=======
   .input-wrapper {
     @apply flex w-full h-fit items-center;
     @apply border-b border-slate-200;
     @apply gap-x-2 p-2;
->>>>>>> de65733d
   }
 </style>