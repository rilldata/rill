--- conflicted
+++ resolved
@@ -1,9 +1,5 @@
 <script context="module" lang="ts">
-<<<<<<< HEAD
-  export const lastNestState = writable<PivotRows | null>(null);
-=======
   export const lastNestState = writable<PivotChipData[] | null>(null);
->>>>>>> 77a59c21
 </script>
 
 <script lang="ts">
@@ -19,21 +15,13 @@
   import {
     PivotChipType,
     type PivotChipData,
-<<<<<<< HEAD
-    type PivotRows,
-=======
->>>>>>> 77a59c21
     type PivotTableMode,
   } from "./types";
 
   const stateManagers = getStateManagers();
   const {
     selectors: {
-<<<<<<< HEAD
-      pivot: { rows, columns, isFlat },
-=======
       pivot: { rows, columns, isFlat, originalColumns },
->>>>>>> 77a59c21
     },
     exploreName,
   } = stateManagers;
@@ -63,32 +51,13 @@
       metricsExplorerStore.setPivotTableMode(
         $exploreName,
         "flat",
-<<<<<<< HEAD
-        { dimension: [] },
-        {
-          measure: $columns.measure,
-          dimension: [...$columns.dimension, ...$rows.dimension],
-        },
-=======
         [],
         [...$columns.dimension, ...$rows, ...$columns.measure],
->>>>>>> 77a59c21
       );
       return;
     }
 
     // Handle nest state
-<<<<<<< HEAD
-    const updatedRows = $lastNestState ?? { dimension: $columns.dimension };
-    const rowDimensionIds = new Set(updatedRows.dimension.map((d) => d.id));
-
-    metricsExplorerStore.setPivotTableMode($exploreName, "nest", updatedRows, {
-      measure: $columns.measure,
-      dimension: $lastNestState
-        ? $columns.dimension.filter((d) => !rowDimensionIds.has(d.id))
-        : [],
-    });
-=======
     const updatedRows = $lastNestState ?? $columns.dimension;
     const rowDimensionIds = new Set(updatedRows.map((d) => d.id));
 
@@ -98,7 +67,6 @@
         : []),
       ...$columns.measure,
     ]);
->>>>>>> 77a59c21
   }
 </script>
 
@@ -117,11 +85,7 @@
       <DragList
         zone="rows"
         placeholder="Drag dimensions here"
-<<<<<<< HEAD
-        items={rowsDimensions}
-=======
         items={$rows}
->>>>>>> 77a59c21
         on:update={updateRows}
       />
     </div>
