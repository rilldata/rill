--- conflicted
+++ resolved
@@ -12,16 +12,11 @@
   import { slide } from "svelte/transition";
   import { metricsExplorerStore } from "../stores/dashboard-stores";
   import DragList from "./DragList.svelte";
-<<<<<<< HEAD
-  import { PivotChipType, type PivotChipData } from "./types";
-=======
   import {
     PivotChipType,
     type PivotChipData,
-    type PivotRows,
     type PivotTableMode,
   } from "./types";
->>>>>>> a67ea1b2
 
   const stateManagers = getStateManagers();
   const {
@@ -66,26 +61,12 @@
     const updatedRows = $lastNestState ?? $columns.dimension;
     const rowDimensionIds = new Set(updatedRows.map((d) => d.id));
 
-<<<<<<< HEAD
-    metricsExplorerStore.setPivotRowJoinType(
-      $exploreName,
-      "nest",
-      updatedRows,
-      [
-        ...($lastNestState
-          ? $columns.dimension.filter((d) => !rowDimensionIds.has(d.id))
-          : []),
-        ...$columns.measure,
-      ],
-    );
-=======
-    metricsExplorerStore.setPivotTableMode($exploreName, "nest", updatedRows, {
-      measure: $columns.measure,
-      dimension: $lastNestState
+    metricsExplorerStore.setPivotTableMode($exploreName, "nest", updatedRows, [
+      ...($lastNestState
         ? $columns.dimension.filter((d) => !rowDimensionIds.has(d.id))
-        : [],
-    });
->>>>>>> a67ea1b2
+        : []),
+      ...$columns.measure,
+    ]);
   }
 </script>
 
@@ -130,7 +111,7 @@
 
     <DragList
       zone="columns"
-      rowJoinType={$isFlat ? "flat" : "nest"}
+      tableMode={$isFlat ? "flat" : "nest"}
       items={$isFlat
         ? $originalColumns
         : columnsDimensions.concat(columnsMeasures)}
