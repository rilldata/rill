<<<<<<< HEAD
import { getResolvedMeasureFilters } from "@rilldata/web-common/features/dashboards/filters/measure-filters/measure-filter-utils";
import { useMetricsView } from "@rilldata/web-common/features/dashboards/selectors/index";
import {
  createAndExpression,
  createSubQueryExpression,
  filterExpressions,
  sanitiseExpression,
} from "@rilldata/web-common/features/dashboards/stores/filter-utils";
import { useTimeControlStore } from "@rilldata/web-common/features/dashboards/time-controls/time-control-store";
import { mapTimeRange } from "@rilldata/web-common/features/dashboards/time-controls/time-range-mappers";
=======
import { mergeMeasureFilters } from "@rilldata/web-common/features/dashboards/filters/measure-filters/measure-filter-utils";
import { sanitiseExpression } from "@rilldata/web-common/features/dashboards/stores/filter-utils";
>>>>>>> d0a1e96c
import type {
  V1ExportFormat,
  V1TimeGrain,
  createQueryServiceExport,
} from "@rilldata/web-common/runtime-client";
import { derived, get } from "svelte/store";
import { runtime } from "../../../runtime-client/runtime-store";
import type { StateManagers } from "../state-managers/state-managers";
import { PivotChipType } from "./types";

export default async function exportPivot({
  ctx,
  query,
  format,
  timeDimension,
}: {
  ctx: StateManagers;
  query: ReturnType<typeof createQueryServiceExport>;
  format: V1ExportFormat;
  timeDimension: string | undefined;
}) {
  const instanceId = get(runtime).instanceId;
  const metricsView = get(ctx.metricsViewName);
  const dashboard = get(ctx.dashboardStore);
  const selectedTimeRange = get(
    ctx.selectors.timeRangeSelectors.selectedTimeRangeState,
  );
  const rows = get(ctx.selectors.pivot.rows);
  const columns = get(ctx.selectors.pivot.columns);

  const timeRange = {
    start: selectedTimeRange?.start.toISOString(),
    end: selectedTimeRange?.end.toISOString(),
  };

  const measures = columns.measure.map((m) => {
    return {
      name: m.id,
    };
  });

  const allDimensions = [...rows.dimension, ...columns.dimension].map((d) =>
    d.type === PivotChipType.Time
      ? {
          name: timeDimension,
          timeGrain: d.id as V1TimeGrain,
          timeZone: dashboard.selectedTimezone,
          alias: `Time ${d.title}`,
        }
      : {
          name: d.id,
        },
  );

  const pivotOn = columns.dimension.map((d) =>
    d.type === PivotChipType.Time ? `Time ${d.title}` : d.id,
  );

  const rowDimensions = [...rows.dimension].map((d) =>
    d.type === PivotChipType.Time
      ? {
          name: timeDimension,
          timeGrain: d.id as V1TimeGrain,
          timeZone: dashboard.selectedTimezone,
          alias: `Time ${d.title}`,
        }
      : {
          name: d.id,
        },
  );

  // Sort by the dimensions in the pivot's rows
  const sort = rowDimensions.map((d) => {
    if (d.alias) {
      return {
        name: d.alias,
        desc: false,
      };
    }
    return {
      name: d.name,
      desc: false,
    };
  });

  const result = await get(query).mutateAsync({
    instanceId,
    data: {
      format,
      query: {
        metricsViewAggregationRequest: {
          instanceId,
          metricsView,
          timeRange,
          measures,
          dimensions: allDimensions,
          where: sanitiseExpression(mergeMeasureFilters(dashboard), undefined),
          pivotOn,
          sort,
          offset: "0",
          limit: undefined, // the backend handles export limits
        },
      },
    },
  });

  const downloadUrl = `${get(runtime).host}${result.downloadUrlPath}`;

  window.open(downloadUrl, "_self");
}

export function getPivotExportArgs(ctx: StateManagers) {
  return derived(
    [
      ctx.metricsViewName,
      ctx.dashboardStore,
      ctx.selectors.pivot.rows,
      ctx.selectors.pivot.columns,
      useTimeControlStore(ctx),
      useMetricsView(ctx),
    ],
    ([
      metricsViewName,
      dashboardState,
      rows,
      columns,
      timeControlState,
      metricsView,
    ]) => {
      if (!metricsView.data || !timeControlState.ready) return undefined;

      const timeRange = mapTimeRange(timeControlState, metricsView.data);
      if (!timeRange) return undefined;

      const timeDimension = metricsView.data.timeDimension ?? "";

      const measures = columns.measure.map((m) => {
        return {
          name: m.id,
        };
      });

      const allDimensions = [...rows.dimension, ...columns.dimension].map(
        (d) =>
          d.type === PivotChipType.Time
            ? {
                name: timeDimension,
                timeGrain: d.id as V1TimeGrain,
                timeZone: dashboardState.selectedTimezone,
                alias: `Time ${d.title}`,
              }
            : {
                name: d.id,
              },
      );

      const pivotOn = columns.dimension.map((d) =>
        d.type === PivotChipType.Time ? `Time ${d.title}` : d.id,
      );

      const rowDimensions = [...rows.dimension].map((d) =>
        d.type === PivotChipType.Time
          ? {
              name: timeDimension,
              timeGrain: d.id as V1TimeGrain,
              timeZone: dashboardState.selectedTimezone,
              alias: `Time ${d.title}`,
            }
          : {
              name: d.id,
            },
      );

      // Sort by the dimensions in the pivot's rows
      const sort = rowDimensions.map((d) => {
        if (d.alias) {
          return {
            name: d.alias,
            desc: false,
          };
        }
        return {
          name: d.name,
          desc: false,
        };
      });

      const where =
        filterExpressions(dashboardState.whereFilter, () => true) ??
        createAndExpression([]);
      where.cond?.exprs?.push(
        ...dashboardState.dimensionThresholdFilters.map((dt) =>
          createSubQueryExpression(dt.name, undefined, dt.filter),
        ),
      );

      return {
        instanceId: get(runtime).instanceId,
        metricsViewName,
        timeRange,
        measures,
        dimensions: allDimensions,
        where: sanitiseExpression(where, undefined),
        pivotOn,
        sort,
        offset: "0",
      };
    },
  );
}<|MERGE_RESOLUTION|>--- conflicted
+++ resolved
@@ -1,18 +1,8 @@
-<<<<<<< HEAD
-import { getResolvedMeasureFilters } from "@rilldata/web-common/features/dashboards/filters/measure-filters/measure-filter-utils";
+import { mergeMeasureFilters } from "@rilldata/web-common/features/dashboards/filters/measure-filters/measure-filter-utils";
 import { useMetricsView } from "@rilldata/web-common/features/dashboards/selectors/index";
-import {
-  createAndExpression,
-  createSubQueryExpression,
-  filterExpressions,
-  sanitiseExpression,
-} from "@rilldata/web-common/features/dashboards/stores/filter-utils";
+import { sanitiseExpression } from "@rilldata/web-common/features/dashboards/stores/filter-utils";
 import { useTimeControlStore } from "@rilldata/web-common/features/dashboards/time-controls/time-control-store";
 import { mapTimeRange } from "@rilldata/web-common/features/dashboards/time-controls/time-range-mappers";
-=======
-import { mergeMeasureFilters } from "@rilldata/web-common/features/dashboards/filters/measure-filters/measure-filter-utils";
-import { sanitiseExpression } from "@rilldata/web-common/features/dashboards/stores/filter-utils";
->>>>>>> d0a1e96c
 import type {
   V1ExportFormat,
   V1TimeGrain,
@@ -200,22 +190,16 @@
         };
       });
 
-      const where =
-        filterExpressions(dashboardState.whereFilter, () => true) ??
-        createAndExpression([]);
-      where.cond?.exprs?.push(
-        ...dashboardState.dimensionThresholdFilters.map((dt) =>
-          createSubQueryExpression(dt.name, undefined, dt.filter),
-        ),
-      );
-
       return {
         instanceId: get(runtime).instanceId,
         metricsViewName,
         timeRange,
         measures,
         dimensions: allDimensions,
-        where: sanitiseExpression(where, undefined),
+        where: sanitiseExpression(
+          mergeMeasureFilters(dashboardState),
+          undefined,
+        ),
         pivotOn,
         sort,
         offset: "0",
