import { getValuesForExpandedKey } from "@rilldata/web-common/features/dashboards/pivot/pivot-expansion";
import {
  createAndExpression,
  createInExpression,
} from "@rilldata/web-common/features/dashboards/stores/filter-utils";
import { TIME_GRAIN } from "@rilldata/web-common/lib/time/config";
import { getOffset } from "@rilldata/web-common/lib/time/transforms";
import {
  Period,
  TimeOffsetType,
  type AvailableTimeGrain,
  type TimeRangeString,
} from "@rilldata/web-common/lib/time/types";
import type {
  V1Expression,
  V1MetricsViewAggregationMeasure,
  V1MetricsViewAggregationResponse,
  V1MetricsViewAggregationSort,
} from "@rilldata/web-common/runtime-client";
import type { HTTPError } from "@rilldata/web-common/runtime-client/fetchWrapper";
import type { QueryObserverResult } from "@tanstack/svelte-query";
import { getColumnFiltersForPage } from "./pivot-infinite-scroll";
import { mergeFilters } from "./pivot-merge-filters";
import {
  COMPARISON_DELTA,
  COMPARISON_PERCENT,
  PivotChipType,
  type PivotChipData,
  type PivotDataRow,
  type PivotDataState,
  type PivotDataStoreConfig,
  type PivotFilter,
  type PivotQueryError,
  type PivotState,
  type PivotTimeConfig,
  type TimeFilters,
} from "./types";

/**
 * Construct a key for a pivot config to store expanded table data
 * in the cache
 */
export function getPivotConfigKey(config: PivotDataStoreConfig) {
  const {
    time,
    colDimensionNames,
    rowDimensionNames,
    measureNames,
    whereFilter,
    enableComparison,
    comparisonTime,
    pivot,
  } = config;

  const { sorting, tableMode: tableModeKey } = pivot;
  const timeKey = JSON.stringify(time);
  const sortingKey = JSON.stringify(sorting);
  const filterKey = JSON.stringify(whereFilter);
  const comparisonTimeKey = JSON.stringify(comparisonTime);
  const dimsAndMeasures = rowDimensionNames
    .concat(measureNames, colDimensionNames)
    .join("_");

  return `${dimsAndMeasures}_${timeKey}_${sortingKey}_${tableModeKey}_${filterKey}_${enableComparison}_${comparisonTimeKey}`;
}

/**
 * Apply the time filters on global start and end time to get the
 * start and end time for the query
 */
export function getTimeForQuery(
  time: PivotTimeConfig,
  timeFilters: TimeFilters[],
): TimeRangeString {
  let { timeStart, timeEnd } = time;
  const { timeZone } = time;

  if (!timeStart || !timeEnd) {
    return { start: timeStart, end: timeEnd };
  }

  timeFilters.forEach((filter) => {
    const startTimeDt = new Date(filter.timeStart);
    let startTimeOfLastInterval: Date | undefined = undefined;

    if (filter.timeEnd) {
      startTimeOfLastInterval = new Date(filter.timeEnd);
    } else {
      startTimeOfLastInterval = startTimeDt;
    }

    const duration = TIME_GRAIN[filter.interval]?.duration as Period;
    const endTimeDt = getOffset(
      startTimeOfLastInterval,
      duration,
      TimeOffsetType.ADD,
      timeZone,
    );

    if (startTimeDt > new Date(timeStart as string)) {
      timeStart = filter.timeStart;
    }
    if (endTimeDt < new Date(timeEnd as string)) {
      timeEnd = endTimeDt.toISOString();
    }
  });

  return { start: timeStart, end: timeEnd };
}

/**
 * Returns the intersection of two time ranges
 */
export function mergeTimeStrings(
  time1: TimeRangeString,
  time2: TimeRangeString,
): TimeRangeString {
  if (!time1.start || !time1.end) {
    return time2;
  }
  if (!time2.start || !time2.end) {
    return time1;
  }

  const start1 = new Date(time1.start);
  const start2 = new Date(time2.start);
  const end1 = new Date(time1.end);
  const end2 = new Date(time2.end);

  const start = start1 > start2 ? start1 : start2;
  const end = end1 < end2 ? end1 : end2;

  return {
    start: start.toISOString(),
    end: end.toISOString(),
  };
}

export function isTimeDimension(
  dimension: string | undefined,
  timeDimension: string,
) {
  if (!dimension) return false;
  return dimension.startsWith(`${timeDimension}_rill_`);
}

export function getTimeGrainFromDimension(dimension: string) {
  const grainLabel = dimension.split("_rill_")[1];
  return grainLabel as AvailableTimeGrain;
}

/**
 * Alternative to flexRender for performant rendering of cells
 */
export const cellComponent = (
  component: unknown,
  props: Record<string, unknown>,
) => ({
  component,
  props,
});

/**
 * Create a value to index map for a given array
 */
export function createIndexMap<T>(arr: T[]): Map<T, number> {
  const indexMap = new Map<T, number>();
  arr.forEach((element, index) => {
    indexMap.set(element, index);
  });
  return indexMap;
}

/**
 * Returns total number of columns for the table
 * excluding row and group totals columns
 */
export function getTotalColumnCount(totalsRow: PivotDataRow) {
  return Object.keys(totalsRow).length;
}

/***
 * Get filter to be applied on aggregrate query for table cells
 */
export function getFilterForPivotTable(
  config: PivotDataStoreConfig,
  colDimensionAxes: Record<string, string[]> = {},
  totalsRow: PivotDataRow,
  rowDimensionValues: string[] = [],
  anchorDimension: string | undefined = undefined,
  yLimit = 100,
) {
  const { isFlat, time } = config;

  let rowFilters: V1Expression | undefined;
  if (
    anchorDimension &&
    !isFlat &&
    !isTimeDimension(anchorDimension, time.timeDimension)
  ) {
    rowFilters = createInExpression(
      anchorDimension,
      rowDimensionValues.slice(0, yLimit),
    );
  }

  const { filters: colFiltersForPage, timeFilters } = getColumnFiltersForPage(
    config,
    colDimensionAxes,
    totalsRow,
  );

  const filters = createAndExpression([
    ...colFiltersForPage,
    ...(rowFilters ? [rowFilters] : []),
  ]);

  return { filters, timeFilters };
}

/**
 * Create a nested accessor for a cell in the table.
 * This is used to map the cell data to the table data.
 *
 * Column names are converted to c0, c1, c2, etc.
 * Column values are converted to v0, v1, v2, etc.
 * Measure names are converted to m0, m1, m2, etc.
 */
export function getAccessorForCell(
  colDimensionNames: string[],
  colValuesIndexMaps: Map<string, number>[],
  numMeasures: number,
  cell: { [key: string]: string | number },
) {
  const nestedColumnValueAccessor = colDimensionNames
    .map((colName, i) => {
      let accessor = `c${i}`;

      const colValue = cell[colName] as string;
      const colValueIndex = colValuesIndexMaps[i].get(colValue);
      accessor += `v${colValueIndex}`;

      return accessor;
    })
    .join("_");

  return Array(numMeasures)
    .fill(null)
    .map((_, i) => `${nestedColumnValueAccessor}m${i}`);
}

/**
 * Extract the numbers after c and v in a accessor part string
 */
export function extractNumbers(str: string) {
  const indexOfC = str.indexOf("c");
  const indexOfV = str.indexOf("v");

  const numberAfterC = parseInt(str.substring(indexOfC + 1, indexOfV));
  const numberAfterV = parseInt(str.substring(indexOfV + 1));

  return { c: numberAfterC, v: numberAfterV };
}

export function sortAcessors(accessors: string[]) {
  function parseParts(str: string): number[] {
    // Extract all occurrences of patterns like c<num>v<num>
    const matches = str.match(/c(\d+)v(\d+)/g);
    if (!matches) {
      return [];
    }
    // Map each found pattern to its numeric components
    const parts: number[] = matches.flatMap((match) => {
      const result = /c(\d+)v(\d+)/.exec(match);
      if (!result) return [];
      const [, cPart, vPart] = result;
      return [parseInt(cPart, 10), parseInt(vPart, 10)]; // Convert to numbers for proper comparison
    });

    // Extract m<num> part
    const mPartMatch = str.match(/m(\d+)$/);
    if (mPartMatch) {
      parts.push(parseInt(mPartMatch[1], 10)); // Add m<num> part as a number
    }
    return parts;
  }

  return accessors.sort((a: string, b: string): number => {
    const partsA = parseParts(a);
    const partsB = parseParts(b);

    // Compare each part until a difference is found
    for (let i = 0; i < Math.max(partsA.length, partsB.length); i++) {
      const partA = partsA[i] || 0; // Default to 0 if undefined
      const partB = partsB[i] || 0; // Default to 0 if undefined
      if (partA !== partB) {
        return partA - partB;
      }
    }

    // If all parts are equal, consider them equal
    return 0;
  });
}

function getColumnFiltersFromMinimizedAccessor(
  config: PivotDataStoreConfig,
  accessor: string,
  columnDimensionAxes: Record<string, string[]> = {},
) {
  const { colDimensionNames } = config;

  // Strip the measure string from the accessor
  const [accessorWithoutMeasure] = accessor.split("m");
  const accessorParts = accessorWithoutMeasure.split("_");

  let colDimensionFilters: V1Expression[];
  const timeFilters: TimeFilters[] = [];
  if (accessorParts[0] === "") {
    // There are no column dimensions in the accessor
    colDimensionFilters = [];
  } else {
    colDimensionFilters = accessorParts
      .map((part) => {
        const { c, v } = extractNumbers(part);
        const columnDimensionName = colDimensionNames[c];
        const value = columnDimensionAxes[columnDimensionName][v];

        return createInExpression(columnDimensionName, [value]);
      })
      .filter((colFilter) => {
        if (
          isTimeDimension(
            colFilter.cond?.exprs?.[0].ident,
            config.time.timeDimension,
          )
        ) {
          timeFilters.push({
            timeStart: colFilter.cond?.exprs?.[1].val as string,
            interval: getTimeGrainFromDimension(
              colFilter.cond?.exprs?.[0].ident as string,
            ),
          });
          return false;
        } else return true;
      });
  }

  let filterForSort: V1Expression | undefined;

  if (colDimensionFilters.length) {
    filterForSort = createAndExpression(colDimensionFilters);
  }
  const timeRange: TimeRangeString = getTimeForQuery(config.time, timeFilters);
  return {
    filters: filterForSort,
    timeRange,
  };
}

/**
 * For a given accessor created by getAccessorForCell, get the filter
 * that can be applied to the table to get sorted data based on the
 * accessor.
 */
export function getSortForAccessor(
  anchorDimension: string,
  config: PivotDataStoreConfig,
  columnDimensionAxes: Record<string, string[]> = {},
): {
  where?: V1Expression;
  sortPivotBy: V1MetricsViewAggregationSort[];
  timeRange: TimeRangeString;
} {
  let sortPivotBy: V1MetricsViewAggregationSort[] = [];

  const defaultTimeRange = {
    start: config.time.timeStart,
    end: config.time.timeEnd,
  };

  // Return un-changed filter if no sorting is applied or in flat mode
  if (config.pivot?.sorting?.length === 0 || config.isFlat) {
    return {
      sortPivotBy,
      timeRange: defaultTimeRange,
    };
  }

  const { rowDimensionNames, measureNames } = config;
  const accessor = config.pivot.sorting[0].id;

  // For the first column, the accessor is the row dimension name
  const firstDimension = rowDimensionNames?.[0];
  if (firstDimension === accessor) {
    sortPivotBy = [
      {
        desc: config.pivot.sorting[0].desc,
        name: anchorDimension,
      },
    ];
    return {
      sortPivotBy,
      timeRange: defaultTimeRange,
    };
  }

  // For the row totals, the accessor is the measure name
  if (measureNames.includes(accessor)) {
    sortPivotBy = [
      {
        desc: config.pivot.sorting[0].desc,
        name: accessor,
      },
    ];
    return {
      sortPivotBy,
      timeRange: defaultTimeRange,
    };
  }

  const measureIndex = accessor.split("m")[1];
  const { filters, timeRange } = getColumnFiltersFromMinimizedAccessor(
    config,
    accessor,
    columnDimensionAxes,
  );

  sortPivotBy = [
    {
      desc: config.pivot.sorting[0].desc,
      name: measureNames[parseInt(measureIndex)],
    },
  ];

  return {
    where: filters,
    sortPivotBy,
    timeRange,
  };
}

export function getFilterForMeasuresTotalsAxesQuery(
  config: PivotDataStoreConfig,
  anchorDimension: string,
  rowDimensionValues: string[],
): V1Expression | undefined {
  if (isTimeDimension(anchorDimension, config.time.timeDimension)) {
    return config.whereFilter;
  }
  const rowFilters = createAndExpression([
    createInExpression(anchorDimension, rowDimensionValues),
  ]);
  const mergedFilters = mergeFilters(rowFilters, config.whereFilter);

  return mergedFilters;
}

export function prepareMeasureForComparison(
  measures: V1MetricsViewAggregationMeasure[],
): V1MetricsViewAggregationMeasure[] {
  return measures.map((measure) => {
    if (measure.name?.endsWith(COMPARISON_PERCENT)) {
      return {
        ...measure,
        comparisonRatio: {
          measure: measure.name.replace(COMPARISON_PERCENT, ""),
        },
      };
    } else if (measure.name?.endsWith(COMPARISON_DELTA)) {
      return {
        ...measure,
        comparisonDelta: {
          measure: measure.name.replace(COMPARISON_DELTA, ""),
        },
      };
    }

    return measure;
  });
}

export function canEnablePivotComparison(
  pivotState: PivotState,
  comparisonStart: string | Date | undefined,
) {
  // Disable if more than 10 measures

  const measures = splitPivotChips(pivotState.columns).measure;
  if (measures.length > 10) {
    return false;
  }
  // Disable if time comparison is not present
  if (!comparisonStart) {
    return false;
  }

  return true;
}

export function getSortFilteredMeasureBody(
  measureBody: V1MetricsViewAggregationMeasure[],
  sortPivotBy: V1MetricsViewAggregationSort[],
  measureWhere: V1Expression | undefined,
) {
  let sortFilteredMeasureBody: V1MetricsViewAggregationMeasure[] = measureBody;
  let isMeasureSortAccessor = false;
  let sortAccessor: string | undefined = undefined;

  if (sortPivotBy.length && measureWhere) {
    sortAccessor = sortPivotBy[0]?.name;

    isMeasureSortAccessor = measureBody.some((m) => m.name === sortAccessor);
    if (isMeasureSortAccessor && sortAccessor) {
      sortFilteredMeasureBody = [{ name: sortAccessor, filter: measureWhere }];
    }
  }

  return { sortFilteredMeasureBody, isMeasureSortAccessor, sortAccessor };
}

function getValuesForFlatTable(
  tableData: PivotDataRow[],
  rowDimensions: string[],
  rowId: string,
  hasTotalsRow: boolean,
): string[] {
  let index = parseInt(rowId, 10);
  const dimensionValues: string[] = [];

  if (hasTotalsRow) index = index - 1;

  const row = tableData?.[index];
  if (!row) return dimensionValues;

  // For flat tables, collect all dimension values in order
  rowDimensions.forEach((dim) => {
    if (dim in row) {
      dimensionValues.push(row[dim] as string);
    }
  });

  return dimensionValues;
}

export function getFiltersForCell(
  config: PivotDataStoreConfig,
  rowId: string,
  colId: string,
  colDimensionAxes: Record<string, string[]> = {},
  tableData: PivotDataRow[],
): PivotFilter {
  const { rowDimensionNames, measureNames, isFlat } = config;
  const defaultTimeRange = {
    start: config.time.timeStart,
    end: config.time.timeEnd,
  };

  let values: string[];

  if (isFlat) {
    // TODO: Update this when columns can be mixed with measures
    values = getValuesForFlatTable(
      tableData,
      rowDimensionNames,
      rowId,
      measureNames.length > 0,
    );
  } else {
    values = getValuesForExpandedKey(
      tableData,
      rowDimensionNames,
      rowId,
      measureNames.length > 0,
    );
  }

  const rowNestTimeFilters: TimeFilters[] = [];
  const rowNestFilters = values
    .map((value, index) =>
      createInExpression(rowDimensionNames[index], [value]),
    )
    .filter((f) => {
      if (
        isTimeDimension(f.cond?.exprs?.[0].ident, config.time.timeDimension)
      ) {
        rowNestTimeFilters.push({
          timeStart: f.cond?.exprs?.[1].val as string,
          interval: getTimeGrainFromDimension(
            f.cond?.exprs?.[0].ident as string,
          ),
        });
        return false;
      } else return true;
    });

  let rowFilters: V1Expression | undefined = undefined;
  if (rowNestFilters.length) {
    rowFilters = createAndExpression(rowNestFilters);
  }

  const timeRangeRow: TimeRangeString = getTimeForQuery(
    config.time,
    rowNestTimeFilters,
  );

  // Get filters for column dimensions
  let columnFilters: V1Expression | undefined;
  let timeRangeCol: TimeRangeString;
  const firstDimension = rowDimensionNames?.[0];
  if (firstDimension === colId || measureNames.includes(colId) || isFlat) {
    columnFilters = undefined;
    timeRangeCol = defaultTimeRange;
  } else {
    const { filters, timeRange } = getColumnFiltersFromMinimizedAccessor(
      config,
      colId,
      colDimensionAxes,
    );
    columnFilters = filters;
    timeRangeCol = timeRange;
  }

  const timeRange = mergeTimeStrings(timeRangeRow, timeRangeCol);
  const cellFilters = mergeFilters(rowFilters, columnFilters);
  const filters = mergeFilters(cellFilters, config.whereFilter);

  return { filters, timeRange };
}

export function getErrorFromResponse(
  queryResult: QueryObserverResult<V1MetricsViewAggregationResponse, HTTPError>,
): PivotQueryError {
  return {
    statusCode: queryResult?.error?.response?.status || null,
    message: queryResult?.error?.response?.data?.message,
  };
}

export function getErrorFromResponses(
  queryResults: (QueryObserverResult<
    V1MetricsViewAggregationResponse,
    HTTPError
  > | null)[],
): PivotQueryError[] {
  return queryResults
    .filter((result) => result?.isError)
    .map(getErrorFromResponse);
}

export function getErrorState(errors: PivotQueryError[]): PivotDataState {
  return {
    error: errors,
    isFetching: false,
    data: [],
    columnDef: [],
    assembled: false,
    totalColumns: 0,
  };
}

export function isElement(target: EventTarget | null): target is HTMLElement {
  return target instanceof HTMLElement;
<<<<<<< HEAD
=======
}

export function splitPivotChips(data: PivotChipData[]): {
  dimension: PivotChipData[];
  measure: PivotChipData[];
} {
  return {
    dimension: data?.filter((c) => c.type !== PivotChipType.Measure) || [],
    measure: data?.filter((c) => c.type === PivotChipType.Measure) || [],
  };
>>>>>>> 77a59c21
}<|MERGE_RESOLUTION|>--- conflicted
+++ resolved
@@ -661,8 +661,6 @@
 
 export function isElement(target: EventTarget | null): target is HTMLElement {
   return target instanceof HTMLElement;
-<<<<<<< HEAD
-=======
 }
 
 export function splitPivotChips(data: PivotChipData[]): {
@@ -673,5 +671,4 @@
     dimension: data?.filter((c) => c.type !== PivotChipType.Measure) || [],
     measure: data?.filter((c) => c.type === PivotChipType.Measure) || [],
   };
->>>>>>> 77a59c21
 }