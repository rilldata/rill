--- conflicted
+++ resolved
@@ -57,18 +57,6 @@
 }
 
 export type PivotTableMode = "flat" | "nest";
-<<<<<<< HEAD
-
-export type PivotColumns = {
-  measure: PivotChipData[];
-  dimension: PivotChipData[];
-};
-
-export type PivotRows = {
-  dimension: PivotChipData[];
-};
-=======
->>>>>>> 77a59c21
 
 export interface PivotDataRow {
   subRows?: PivotDataRow[];
