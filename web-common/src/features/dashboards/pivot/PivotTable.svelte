<script lang="ts">
  import ArrowDown from "@rilldata/web-common/components/icons/ArrowDown.svelte";
  import { NUM_COLUMNS_PER_PAGE } from "@rilldata/web-common/features/dashboards/pivot/pivot-infinite-scroll";
  import { getStateManagers } from "@rilldata/web-common/features/dashboards/state-managers/state-managers";
  import { metricsExplorerStore } from "@rilldata/web-common/features/dashboards/stores/dashboard-stores";
  import {
    TableOptions,
    createSvelteTable,
    flexRender,
    getCoreRowModel,
    getExpandedRowModel,
  } from "@tanstack/svelte-table";
  import type { Readable } from "svelte/motion";
  import { derived } from "svelte/store";
  import type { PivotDataRow, PivotDataStore } from "./types";
  import {
    createVirtualizer,
    defaultRangeExtractor,
  } from "@tanstack/svelte-virtual";

  export let pivotDataStore: PivotDataStore;

  const OVERSCAN = 80;
  const ROW_HEIGHT = 24;
  const HEADER_HEIGHT = 30;

  const stateManagers = getStateManagers();
  const { dashboardStore, metricsViewName } = stateManagers;

  const pivotDashboardStore = derived(dashboardStore, (dashboard) => {
    return dashboard?.pivot;
  });

  const options: Readable<TableOptions<PivotDataRow>> = derived(
    [pivotDashboardStore, pivotDataStore],
    ([pivotConfig, pivotData]) => ({
      data: pivotData.data,
      columns: pivotData.columnDef,
      state: {
        expanded: pivotConfig.expanded,
        sorting: pivotConfig.sorting,
      },
      onExpandedChange: handleExpandedChange,
      getSubRows: (row) => row.subRows,
      onSortingChange: handleSorting,
      getExpandedRowModel: getExpandedRowModel(),
      getCoreRowModel: getCoreRowModel(),
      enableSortingRemoval: false,
      enableExpanding: true,
    }),
  );

  const table = createSvelteTable(options);

  let containerRefElement: HTMLDivElement;
  let stickyRows = [0];

  $: assembled = $pivotDataStore.assembled;
  $: expanded = $dashboardStore?.pivot?.expanded ?? {};
  $: sorting = $dashboardStore?.pivot?.sorting ?? [];
<<<<<<< HEAD
  $: columnPage = $dashboardStore.pivot.columnPage;
  $: totalColumns = $pivotDataStore.totalColumns;
=======
>>>>>>> d21ea592

  $: headerGroups = $table.getHeaderGroups();
  $: measureCount = $dashboardStore.pivot?.columns?.measure?.length ?? 0;
  $: rows = $table.getRowModel().rows;
  $: totalHeaderHeight = headerGroups.length * HEADER_HEIGHT;

  $: virtualizer = createVirtualizer<HTMLDivElement, HTMLTableRowElement>({
    count: rows.length,
    getScrollElement: () => containerRefElement,
    estimateSize: () => ROW_HEIGHT,
    overscan: OVERSCAN,
    rangeExtractor: (range) => {
      const next = new Set([...stickyRows, ...defaultRangeExtractor(range)]);

      return [...next].sort((a, b) => a - b);
    },
  });

  $: virtualRows = $virtualizer.getVirtualItems();
  $: totalRowSize = $virtualizer.getTotalSize();

  // In this virtualization model, we create buffer rows before and after our real data
  // This maintains the "correct" scroll position when the user scrolls
  $: [before, after] = virtualRows.length
    ? [
        (virtualRows[1]?.start ?? virtualRows[0].start) - ROW_HEIGHT,
        totalRowSize - virtualRows[virtualRows.length - 1].end,
      ]
    : [0, 0];

  function handleExpandedChange(updater) {
    expanded = updater(expanded);
    metricsExplorerStore.setPivotExpanded($metricsViewName, expanded);
  }

  function handleSorting(updater) {
    if (updater instanceof Function) {
      sorting = updater(sorting);
    } else {
      sorting = updater;
    }
    metricsExplorerStore.setPivotSort($metricsViewName, sorting);
  }
<<<<<<< HEAD

  // TODO: Ideally we would like to handle page changes by knowing the scroll
  // position of the container and getting x0, x1, y0, y1 from the table
  // Called when the user scrolls and possibly on mount to fetch more data as the user scrolls
  const handleScroll = (containerRefElement?: HTMLDivElement | null) => {
    if (containerRefElement) {
      const { scrollWidth, scrollLeft, clientWidth } = containerRefElement;
      const rightEndDistance = scrollWidth - scrollLeft - clientWidth;
      // Distance threshold (in pixels) for triggering data fetch
      const threshold = 500;
      // Fetch more data when scrolling near the right end
      if (
        rightEndDistance < threshold &&
        !$pivotDataStore.isFetching &&
        NUM_COLUMNS_PER_PAGE * columnPage < totalColumns
      ) {
        metricsExplorerStore.setPivotColumnPage(
          $metricsViewName,
          columnPage + 1,
        );
      }
    }
  };
=======
>>>>>>> d21ea592
</script>

<div
  style:--row-height="{ROW_HEIGHT}px"
  style:--header-length="{totalHeaderHeight}px"
  class="overflow-scroll h-fit max-h-full border rounded-md bg-white"
  bind:this={containerRefElement}
>
  <div style:height="{totalRowSize + totalHeaderHeight}px">
    <table>
      <thead>
        {#each headerGroups as headerGroup}
          <tr>
            {#each headerGroup.headers as header}
              {@const sortDirection = header.column.getIsSorted()}
              <th colSpan={header.colSpan}>
                <div class="header-cell" style:height="{HEADER_HEIGHT}px">
                  {#if !header.isPlaceholder}
                    <button
                      class="flex items-center gap-x-1"
                      class:cursor-pointer={header.column.getCanSort()}
                      class:select-none={header.column.getCanSort()}
                      on:click={header.column.getToggleSortingHandler()}
                    >
                      {header.column.columnDef.header}
                      {#if sortDirection}
                        <span
                          class="transition-transform -mr-1"
                          class:-rotate-180={sortDirection === "desc"}
                        >
                          <ArrowDown />
                        </span>
                      {/if}
                    </button>
                  {:else}
                    <button class="w-full h-full"></button>
                  {/if}
                </div>
              </th>
            {/each}
          </tr>
        {/each}
      </thead>
      <tbody>
        <tr>
          <td colspan={headerGroups.length} style:height="{before}px"> </td>
        </tr>
        {#each virtualRows as row (row.index)}
          {@const cells = rows[row.index].getVisibleCells()}
          <tr>
            {#each cells as cell, i (cell.id)}
              {@const result =
                typeof cell.column.columnDef.cell === "function"
                  ? cell.column.columnDef.cell(cell.getContext())
                  : cell.column.columnDef.cell}
              <td
                class="ui-copy-number"
                class:border-right={i % measureCount === 0 && i}
              >
                <div class="cell">
                  {#if result?.component && result?.props}
                    <svelte:component
                      this={result.component}
                      {...result.props}
                      {assembled}
                    />
                  {:else if typeof result === "string" || typeof result === "number"}
                    {result}
                  {:else}
                    <svelte:component
                      this={flexRender(
                        cell.column.columnDef.cell,
                        cell.getContext(),
                      )}
                    />
                  {/if}
                </div>
              </td>
            {/each}
          </tr>
        {/each}
        <tr>
          <td colspan={headerGroups.length} style:height="{after}px"></td>
        </tr>
      </tbody>
    </table>
  </div>
</div>

<style lang="postcss">
  table {
    @apply bg-white;
  }

  * {
    @apply border-slate-200;
  }

  /* Pin header */
  thead {
    @apply sticky top-0;
    @apply z-10;
  }

  .header-cell {
    @apply w-full h-full;
    @apply bg-white;
    @apply px-2;
    @apply flex items-center justify-start;
    @apply border-r border-b;
    @apply text-left;
    @apply text-ellipsis whitespace-nowrap overflow-hidden;
  }

  /* The leftmost header cells have no bottom border unless they're the last row */
  thead > tr:not(:last-of-type) > th:first-of-type > .header-cell {
    @apply border-b-0;
  }

  thead > tr:last-of-type > th > .header-cell {
    @apply text-right;
  }

  th {
    @apply p-0 m-0;
  }

  td {
    @apply border-none;
    @apply text-right;
    @apply p-0 m-0;
  }

  tr > th:first-of-type,
  tr > td:first-of-type {
    @apply sticky left-0 z-0;
    @apply bg-white;
  }

  tr > td:first-of-type:not(:last-of-type) > .cell {
    @apply border-r font-medium;
  }

  th,
  td {
    @apply whitespace-nowrap text-xs;
  }

  .cell {
    @apply p-1 px-2;
    height: var(--row-height);
  }

  tbody > tr:nth-of-type(2) {
    @apply bg-slate-100 sticky z-10 font-semibold;
    top: var(--header-length);
  }

  .border-right {
    border-right: solid black 1px;
    @apply border-gray-200;
  }

  tbody > tr:first-of-type > td:first-of-type > .cell {
    @apply font-bold;
  }

  td:last-of-type,
  th:last-of-type > .header-cell {
    @apply border-r-0;
  }

  tr:hover,
  tr:hover .cell {
    @apply bg-slate-100;
  }
</style><|MERGE_RESOLUTION|>--- conflicted
+++ resolved
@@ -10,13 +10,13 @@
     getCoreRowModel,
     getExpandedRowModel,
   } from "@tanstack/svelte-table";
-  import type { Readable } from "svelte/motion";
-  import { derived } from "svelte/store";
-  import type { PivotDataRow, PivotDataStore } from "./types";
   import {
     createVirtualizer,
     defaultRangeExtractor,
   } from "@tanstack/svelte-virtual";
+  import type { Readable } from "svelte/motion";
+  import { derived } from "svelte/store";
+  import type { PivotDataRow, PivotDataStore } from "./types";
 
   export let pivotDataStore: PivotDataStore;
 
@@ -58,11 +58,8 @@
   $: assembled = $pivotDataStore.assembled;
   $: expanded = $dashboardStore?.pivot?.expanded ?? {};
   $: sorting = $dashboardStore?.pivot?.sorting ?? [];
-<<<<<<< HEAD
   $: columnPage = $dashboardStore.pivot.columnPage;
   $: totalColumns = $pivotDataStore.totalColumns;
-=======
->>>>>>> d21ea592
 
   $: headerGroups = $table.getHeaderGroups();
   $: measureCount = $dashboardStore.pivot?.columns?.measure?.length ?? 0;
@@ -106,7 +103,6 @@
     }
     metricsExplorerStore.setPivotSort($metricsViewName, sorting);
   }
-<<<<<<< HEAD
 
   // TODO: Ideally we would like to handle page changes by knowing the scroll
   // position of the container and getting x0, x1, y0, y1 from the table
@@ -130,8 +126,6 @@
       }
     }
   };
-=======
->>>>>>> d21ea592
 </script>
 
 <div
@@ -139,6 +133,7 @@
   style:--header-length="{totalHeaderHeight}px"
   class="overflow-scroll h-fit max-h-full border rounded-md bg-white"
   bind:this={containerRefElement}
+  on:scroll={() => handleScroll(containerRefElement)}
 >
   <div style:height="{totalRowSize + totalHeaderHeight}px">
     <table>
