<script lang="ts">
  import ArrowDown from "@rilldata/web-common/components/icons/ArrowDown.svelte";
  import { getStateManagers } from "@rilldata/web-common/features/dashboards/state-managers/state-managers";
  import { metricsExplorerStore } from "@rilldata/web-common/features/dashboards/stores/dashboard-stores";
  import {
    TableOptions,
    createSvelteTable,
    flexRender,
    getCoreRowModel,
    getExpandedRowModel,
  } from "@tanstack/svelte-table";
  import type { Readable } from "svelte/motion";
  import { derived } from "svelte/store";
  import type { PivotDataRow, PivotDataStore } from "./types";
<<<<<<< HEAD
  import {
    createVirtualizer,
    defaultRangeExtractor,
  } from "@tanstack/svelte-virtual";
  import ArrowDown from "@rilldata/web-common/components/icons/ArrowDown.svelte";
=======
>>>>>>> ffe61286

  export let pivotDataStore: PivotDataStore;

  const OVERSCAN = 80;
  const ROW_HEIGHT = 24;
  const HEADER_HEIGHT = 30;

  const stateManagers = getStateManagers();
  const { dashboardStore, metricsViewName } = stateManagers;

  const pivotDashboardStore = derived(dashboardStore, (dashboard) => {
    return dashboard?.pivot;
  });

  const options: Readable<TableOptions<PivotDataRow>> = derived(
    [pivotDashboardStore, pivotDataStore],
    ([pivotConfig, pivotData]) => ({
      data: pivotData.data,
      columns: pivotData.columnDef,
      state: {
        expanded: pivotConfig.expanded,
        sorting: pivotConfig.sorting,
      },
      onExpandedChange: handleExpandedChange,
      getSubRows: (row) => row.subRows,
      onSortingChange: handleSorting,
      getExpandedRowModel: getExpandedRowModel(),
      getCoreRowModel: getCoreRowModel(),
      enableSortingRemoval: false,
      enableExpanding: true,
    }),
  );

  const table = createSvelteTable(options);

  let containerRefElement: HTMLDivElement;
  let stickyRows = [0];

  $: assembled = $pivotDataStore.assembled;
  $: expanded = $dashboardStore?.pivot?.expanded ?? {};
  $: sorting = $dashboardStore?.pivot?.sorting ?? [];

  $: headerGroups = $table.getHeaderGroups();
  $: measureCount = $dashboardStore.pivot?.columns?.measure?.length ?? 0;
  $: rows = $table.getRowModel().rows;
  $: totalHeaderHeight = headerGroups.length * HEADER_HEIGHT;

  $: virtualizer = createVirtualizer<HTMLDivElement, HTMLTableRowElement>({
    count: rows.length,
    getScrollElement: () => containerRefElement,
    estimateSize: () => ROW_HEIGHT,
    overscan: OVERSCAN,
    rangeExtractor: (range) => {
      const next = new Set([...stickyRows, ...defaultRangeExtractor(range)]);

      return [...next].sort((a, b) => a - b);
    },
  });

  $: virtualRows = $virtualizer.getVirtualItems();
  $: totalRowSize = $virtualizer.getTotalSize();

  $: [before, after] = virtualRows.length
    ? [
        (virtualRows[1]?.start ?? virtualRows[0].start) - ROW_HEIGHT,
        totalRowSize - virtualRows[virtualRows.length - 1].end,
      ]
    : [0, 0];

  function handleExpandedChange(updater) {
    expanded = updater(expanded);
    metricsExplorerStore.setPivotExpanded($metricsViewName, expanded);
  }

  function handleSorting(updater) {
    if (updater instanceof Function) {
      sorting = updater(sorting);
    } else {
      sorting = updater;
    }
    metricsExplorerStore.setPivotSort($metricsViewName, sorting);
  }
<<<<<<< HEAD
=======

  // TODO: Ideally we would like to handle page changes by knowing the scroll
  // position of the container and getting x0, x1, y0, y1 from the table
  // Called when the user scrolls and possibly on mount to fetch more data as the user scrolls
  const handleScroll = (containerRefElement?: HTMLDivElement | null) => {
    if (containerRefElement) {
      //   const { scrollWidth, scrollLeft, clientWidth } = containerRefElement;
      //   const rightEndDistance = scrollWidth - scrollLeft - clientWidth;
      //   const leftEndDistance = scrollLeft;
      //   // Distance threshold (in pixels) for triggering data fetch
      //   const threshold = 500;
      //   // Fetch more data when scrolling near the right end
      //   if (
      //     rightEndDistance < threshold &&
      //     !$pivotDataStore.isFetching &&
      //     30 * columnPage < totalColumns
      //   ) {
      //     metricsExplorerStore.setPivotColumnPage(
      //       $metricsViewName,
      //       columnPage + 1,
      //     );
      //   }
      //   // Decrease page number when scrolling near the left end
      //   // else if (
      //   //   leftEndDistance < threshold &&
      //   //   columnPage > 1 // Ensure we don't go below the first page
      //   // ) {
      //   //   metricsExplorerStore.setPivotColumnPage(
      //   //     $metricsViewName,
      //   //     columnPage - 1,
      //   //   );
      //   // }
    }
  };
>>>>>>> ffe61286
</script>

<div
  style:--row-height="{ROW_HEIGHT}px"
  style:--header-length="{totalHeaderHeight}px"
  class="overflow-scroll h-fit max-h-full border rounded-md bg-white"
  bind:this={containerRefElement}
>
  <div style:height="{totalRowSize + totalHeaderHeight}px">
    <table>
      <thead>
        {#each headerGroups as headerGroup}
          <tr>
            {#each headerGroup.headers as header}
              {@const sortDirection = header.column.getIsSorted()}
              <th colSpan={header.colSpan}>
                <div class="header-cell" style:height="{HEADER_HEIGHT}px">
                  {#if !header.isPlaceholder}
                    <button
                      class="flex items-center gap-x-1"
                      class:cursor-pointer={header.column.getCanSort()}
                      class:select-none={header.column.getCanSort()}
                      on:click={header.column.getToggleSortingHandler()}
                    >
                      {header.column.columnDef.header}
                      {#if sortDirection}
                        <span
                          class="transition-transform -mr-1"
                          class:-rotate-180={sortDirection === "desc"}
                        >
                          <ArrowDown />
                        </span>
                      {/if}
                    </button>
                  {:else}
                    <button class="w-full h-full"></button>
                  {/if}
                </div>
              </th>
            {/each}
          </tr>
        {/each}
      </thead>
      <tbody>
        <tr>
          <td colspan={headerGroups.length} style:height="{before}px"> </td>
        </tr>
        {#each virtualRows as row (row.index)}
          {@const cells = rows[row.index].getVisibleCells()}
          <tr>
            {#each cells as cell, i (cell.id)}
              {@const result =
                typeof cell.column.columnDef.cell === "function"
                  ? cell.column.columnDef.cell(cell.getContext())
                  : cell.column.columnDef.cell}
              <td
                class="ui-copy-number"
                class:border-right={i % measureCount === 0 && i}
              >
                <div class="cell">
                  {#if result?.component && result?.props}
                    <svelte:component
                      this={result.component}
                      {...result.props}
                      {assembled}
                    />
                  {:else if typeof result === "string" || typeof result === "number"}
                    {result}
                  {:else}
                    <svelte:component
                      this={flexRender(
                        cell.column.columnDef.cell,
                        cell.getContext(),
                      )}
                    />
                  {/if}
                </div>
              </td>
            {/each}
          </tr>
        {/each}
        <tr>
          <td colspan={headerGroups.length} style:height="{after}px"></td>
        </tr>
      </tbody>
    </table>
  </div>
</div>

<style lang="postcss">
  table {
    @apply bg-white;
  }

  * {
    @apply border-slate-200;
  }

  /* Pin header */
  thead {
    @apply sticky top-0;
    @apply z-10;
  }

  .header-cell {
    @apply w-full h-full;
    @apply bg-white;
    @apply px-2;
    @apply flex items-center justify-start;
    @apply border-r border-b;
    @apply text-left;
    @apply text-ellipsis whitespace-nowrap overflow-hidden;
  }

  /* The leftmost header cells have no bottom border unless they're the last row */
  thead > tr:not(:last-of-type) > th:first-of-type > .header-cell {
    @apply border-b-0;
  }

  thead > tr:last-of-type > th > .header-cell {
    @apply text-right;
  }

  th {
    @apply p-0 m-0;
  }

  td {
    @apply border-none;
    @apply text-right;
    @apply p-0 m-0;
  }

  tr > th:first-of-type,
  tr > td:first-of-type {
    @apply sticky left-0 z-0;
    @apply bg-white;
  }

  tr > td:first-of-type:not(:last-of-type) > .cell {
    @apply border-r font-medium;
  }

  th,
  td {
    @apply whitespace-nowrap text-xs;
  }

  .cell {
    @apply p-1 px-2;
    height: var(--row-height);
  }

  tbody > tr:nth-of-type(2) {
    @apply bg-slate-100 sticky z-10 font-semibold;
    top: var(--header-length);
  }

  .border-right {
    border-right: solid black 1px;
    @apply border-gray-200;
  }

  tbody > tr:first-of-type > td:first-of-type > .cell {
    @apply font-bold;
  }

  td:last-of-type,
  th:last-of-type > .header-cell {
    @apply border-r-0;
  }

  tr:hover,
  tr:hover .cell {
    @apply bg-slate-100;
  }
</style><|MERGE_RESOLUTION|>--- conflicted
+++ resolved
@@ -12,14 +12,10 @@
   import type { Readable } from "svelte/motion";
   import { derived } from "svelte/store";
   import type { PivotDataRow, PivotDataStore } from "./types";
-<<<<<<< HEAD
   import {
     createVirtualizer,
     defaultRangeExtractor,
   } from "@tanstack/svelte-virtual";
-  import ArrowDown from "@rilldata/web-common/components/icons/ArrowDown.svelte";
-=======
->>>>>>> ffe61286
 
   export let pivotDataStore: PivotDataStore;
 
@@ -102,43 +98,6 @@
     }
     metricsExplorerStore.setPivotSort($metricsViewName, sorting);
   }
-<<<<<<< HEAD
-=======
-
-  // TODO: Ideally we would like to handle page changes by knowing the scroll
-  // position of the container and getting x0, x1, y0, y1 from the table
-  // Called when the user scrolls and possibly on mount to fetch more data as the user scrolls
-  const handleScroll = (containerRefElement?: HTMLDivElement | null) => {
-    if (containerRefElement) {
-      //   const { scrollWidth, scrollLeft, clientWidth } = containerRefElement;
-      //   const rightEndDistance = scrollWidth - scrollLeft - clientWidth;
-      //   const leftEndDistance = scrollLeft;
-      //   // Distance threshold (in pixels) for triggering data fetch
-      //   const threshold = 500;
-      //   // Fetch more data when scrolling near the right end
-      //   if (
-      //     rightEndDistance < threshold &&
-      //     !$pivotDataStore.isFetching &&
-      //     30 * columnPage < totalColumns
-      //   ) {
-      //     metricsExplorerStore.setPivotColumnPage(
-      //       $metricsViewName,
-      //       columnPage + 1,
-      //     );
-      //   }
-      //   // Decrease page number when scrolling near the left end
-      //   // else if (
-      //   //   leftEndDistance < threshold &&
-      //   //   columnPage > 1 // Ensure we don't go below the first page
-      //   // ) {
-      //   //   metricsExplorerStore.setPivotColumnPage(
-      //   //     $metricsViewName,
-      //   //     columnPage - 1,
-      //   //   );
-      //   // }
-    }
-  };
->>>>>>> ffe61286
 </script>
 
 <div
