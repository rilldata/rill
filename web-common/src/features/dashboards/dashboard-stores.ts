--- conflicted
+++ resolved
@@ -72,15 +72,7 @@
 }
 
 const metricViewReducers = {
-<<<<<<< HEAD
-  create(
-    name: string,
-    filters: V1MetricsViewFilter,
-    selectedTimeRange: DashboardTimeControls
-  ) {
-=======
   syncFromUrl(name: string, partial: Partial<MetricsExplorerEntity>) {
->>>>>>> 04153926
     updateMetricsExplorerByName(
       name,
       (metricsExplorer) => {
