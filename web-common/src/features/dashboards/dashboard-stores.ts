import { LeaderboardContextColumn } from "@rilldata/web-common/features/dashboards/leaderboard-context-column";
import { getDashboardStateFromUrl } from "@rilldata/web-common/features/dashboards/proto-state/fromProto";
import { getProtoFromDashboardState } from "@rilldata/web-common/features/dashboards/proto-state/toProto";
import { getOrderedStartEnd } from "@rilldata/web-common/features/dashboards/time-series/utils";
import { getLocalUserPreferences } from "@rilldata/web-common/features/dashboards/user-preferences";
import {
  getMapFromArray,
  removeIfExists,
} from "@rilldata/web-common/lib/arrayUtils";
import { getComparionRangeForScrub } from "@rilldata/web-common/lib/time/comparisons";
import { getDefaultTimeGrain } from "@rilldata/web-common/lib/time/grains";
import { convertTimeRangePreset } from "@rilldata/web-common/lib/time/ranges";
import type { DashboardTimeControls } from "@rilldata/web-common/lib/time/types";
import {
  ScrubRange,
  TimeRangePreset,
} from "@rilldata/web-common/lib/time/types";
import type {
  V1ColumnTimeRangeResponse,
  V1MetricsView,
  V1MetricsViewFilter,
} from "@rilldata/web-common/runtime-client";
import { derived, get, Readable, Writable, writable } from "svelte/store";
import { SortDirection, SortType } from "./proto-state/derived-types";

export interface LeaderboardValue {
  value: number;
  label: string;
}

export interface LeaderboardValues {
  values: Array<LeaderboardValue>;
  dimensionName: string;
}

export type ActiveValues = Record<string, Array<[unknown, boolean]>>;

export interface MetricsExplorerEntity {
  name: string;
  // selected measure names to be shown
  selectedMeasureNames: Array<string>;

  // This array controls which measures are visible in
  // explorer on the client. Note that this will need to be
  // updated to include all measure keys upon initialization
  // or else all measure will be hidden
  visibleMeasureKeys: Set<string>;
  // While the `visibleMeasureKeys` has the list of visible measures,
  // this is explicitly needed to fill the state.
  // TODO: clean this up when we refactor how url state is synced
  allMeasuresVisible: boolean;

  // This array controls which dimensions are visible in
  // explorer on the client.Note that if this is null, all
  // dimensions will be visible (this is needed to default to all visible
  // when there are not existing keys in the URL or saved on the
  // server)
  visibleDimensionKeys: Set<string>;
  // While the `visibleDimensionKeys` has the list of all visible dimensions,
  // this is explicitly needed to fill the state.
  // TODO: clean this up when we refactor how url state is synced
  allDimensionsVisible: boolean;

  // This is the name of the primary active measure in the dashboard.
  // This is the measure that will be shown in leaderboards, and
  // will be used for sorting the leaderboard and dimension
  // detail table.
  // This "name" is the internal name of the measure from the YAML,
  // not the human readable name.
  leaderboardMeasureName: string;

  // This is the sort type that will be used for the leaderboard
  // and dimension detail table. See SortType for more details.
  dashboardSortType: SortType;
  // This is the sort direction that will be used for the leaderboard
  // and dimension detail table.
  sortDirection: SortDirection;

  filters: V1MetricsViewFilter;
  // stores whether a dimension is in include/exclude filter mode
  // false/absence = include, true = exclude
  dimensionFilterExcludeMode: Map<string, boolean>;
  // user selected time range
  selectedTimeRange?: DashboardTimeControls;

  // user selected scrub range
  selectedScrubRange?: ScrubRange;
  lastDefinedScrubRange?: ScrubRange;

  selectedComparisonTimeRange?: DashboardTimeControls;

  // user selected timezone
  selectedTimezone?: string;

  // flag to show/hide time comparison based on user preference.
  // This controls whether a time comparison is shown in e.g.
  // the line charts and bignums.
  // It does NOT affect the leaderboard context column.
  showComparison?: boolean;

  // state of context column in the leaderboard
  leaderboardContextColumn: LeaderboardContextColumn;

  // user selected dimension
  selectedDimensionName?: string;

  proto?: string;
  // proto for the default set of selections
  defaultProto?: string;
}

export interface MetricsExplorerStoreType {
  entities: Record<string, MetricsExplorerEntity>;
}
const { update, subscribe } = writable({
  entities: {},
} as MetricsExplorerStoreType);

function updateMetricsExplorerProto(metricsExplorer: MetricsExplorerEntity) {
  metricsExplorer.proto = getProtoFromDashboardState(metricsExplorer);
}

export const updateMetricsExplorerByName = (
  name: string,
  callback: (metricsExplorer: MetricsExplorerEntity) => void
) => {
  update((state) => {
    if (!state.entities[name]) {
      return state;
    }

    callback(state.entities[name]);
    // every change triggers a proto update
    updateMetricsExplorerProto(state.entities[name]);
    return state;
  });
};

function includeExcludeModeFromFilters(filters: V1MetricsViewFilter) {
  const map = new Map<string, boolean>();
  filters?.exclude.forEach((cond) => map.set(cond.name, true));
  return map;
}

function syncMeasures(
  metricsView: V1MetricsView,
  metricsExplorer: MetricsExplorerEntity
) {
  const measuresMap = getMapFromArray(
    metricsView.measures,
    (measure) => measure.name
  );

  // sync measures with selected leaderboard measure.
  if (
    metricsView.measures.length &&
    (!metricsExplorer.leaderboardMeasureName ||
      !measuresMap.has(metricsExplorer.leaderboardMeasureName))
  ) {
    metricsExplorer.leaderboardMeasureName = metricsView.measures[0].name;
  } else if (!metricsView.measures.length) {
    metricsExplorer.leaderboardMeasureName = undefined;
  }
  // TODO: how does this differ from visibleMeasureKeys?
  metricsExplorer.selectedMeasureNames = metricsView.measures.map(
    (measure) => measure.name
  );

  if (metricsExplorer.allMeasuresVisible) {
    // this makes sure that the visible keys is in sync with list of measures
    metricsExplorer.visibleMeasureKeys = new Set(
      metricsView.measures.map((measure) => measure.name)
    );
  } else {
    // remove any keys from visible measure if it doesn't exist anymore
    for (const measureKey of metricsExplorer.visibleMeasureKeys) {
      if (!measuresMap.has(measureKey)) {
        metricsExplorer.visibleMeasureKeys.delete(measureKey);
      }
    }
    // If there are no visible measures, make the first measure visible
    if (
      metricsView.measures.length &&
      metricsExplorer.visibleMeasureKeys.size === 0
    ) {
      metricsExplorer.visibleMeasureKeys = new Set([
        metricsView.measures[0].name,
      ]);
    }

    // check if current leaderboard measure is visible,
    // if not set it to first visible measure
    if (
      metricsExplorer.visibleMeasureKeys.size &&
      !metricsExplorer.visibleMeasureKeys.has(
        metricsExplorer.leaderboardMeasureName
      )
    ) {
      const firstVisibleMeasure = metricsView.measures
        .map((measure) => measure.name)
        .find((key) => metricsExplorer.visibleMeasureKeys.has(key));
      metricsExplorer.leaderboardMeasureName = firstVisibleMeasure;
    }
  }
}

function syncDimensions(
  metricsView: V1MetricsView,
  metricsExplorer: MetricsExplorerEntity
) {
  // Having a map here improves the lookup for existing dimension name
  const dimensionsMap = getMapFromArray(
    metricsView.dimensions,
    (dimension) => dimension.name
  );
  metricsExplorer.filters.include = metricsExplorer.filters.include.filter(
    (filter) => dimensionsMap.has(filter.name)
  );
  metricsExplorer.filters.exclude = metricsExplorer.filters.exclude.filter(
    (filter) => dimensionsMap.has(filter.name)
  );

  if (
    metricsExplorer.selectedDimensionName &&
    !dimensionsMap.has(metricsExplorer.selectedDimensionName)
  ) {
    metricsExplorer.selectedDimensionName = undefined;
  }

  if (metricsExplorer.allDimensionsVisible) {
    // this makes sure that the visible keys is in sync with list of dimensions
    metricsExplorer.visibleDimensionKeys = new Set(
      metricsView.dimensions.map((dimension) => dimension.name)
    );
  } else {
    // remove any keys from visible dimension if it doesn't exist anymore
    for (const dimensionKey of metricsExplorer.visibleDimensionKeys) {
      if (!dimensionsMap.has(dimensionKey)) {
        metricsExplorer.visibleDimensionKeys.delete(dimensionKey);
      }
    }
  }
}

const metricViewReducers = {
  init(
    name: string,
    metricsView: V1MetricsView,
    fullTimeRange: V1ColumnTimeRangeResponse | undefined
  ) {
    update((state) => {
      if (state.entities[name]) return state;

      const timeSelections: Partial<MetricsExplorerEntity> = {};
      if (fullTimeRange) {
        const timeZone = get(getLocalUserPreferences()).timeZone;
        const timeRange = convertTimeRangePreset(
          TimeRangePreset.ALL_TIME,
          new Date(fullTimeRange.timeRangeSummary.min),
          new Date(fullTimeRange.timeRangeSummary.max),
          timeZone
        );
        const timeGrain = getDefaultTimeGrain(timeRange.start, timeRange.end);
        timeSelections.selectedTimezone = timeZone;
        timeSelections.selectedTimeRange = {
          ...timeRange,
          interval: timeGrain.grain,
        };
        timeSelections.lastDefinedScrubRange = undefined;
      }

      state.entities[name] = {
        name,
        selectedMeasureNames: metricsView.measures.map(
          (measure) => measure.name
        ),

        visibleMeasureKeys: new Set(
          metricsView.measures.map((measure) => measure.name)
        ),
        allMeasuresVisible: true,
        visibleDimensionKeys: new Set(
          metricsView.dimensions.map((dim) => dim.name)
        ),
        allDimensionsVisible: true,
        leaderboardMeasureName: metricsView.measures[0]?.name,
        filters: {
          include: [],
          exclude: [],
        },
        dimensionFilterExcludeMode: new Map(),
        leaderboardContextColumn: LeaderboardContextColumn.HIDDEN,
        dashboardSortType: SortType.VALUE,
        sortDirection: SortDirection.DESCENDING,

        ...timeSelections,
        showComparison: false,
      };

      updateMetricsExplorerProto(state.entities[name]);
      state.entities[name].defaultProto = state.entities[name].proto;
      return state;
    });
  },

  syncFromUrl(name: string, urlState: string, metricsView: V1MetricsView) {
    if (!urlState || !metricsView) return;
    // not all data for MetricsExplorerEntity will be filled out here.
    // Hence, it is a Partial<MetricsExplorerEntity>
    const partial = getDashboardStateFromUrl(urlState, metricsView);
    if (!partial) return;

    updateMetricsExplorerByName(name, (metricsExplorer) => {
      for (const key in partial) {
        metricsExplorer[key] = partial[key];
      }
      metricsExplorer.dimensionFilterExcludeMode =
        includeExcludeModeFromFilters(partial.filters);
    });
  },

  sync(name: string, metricsView: V1MetricsView) {
    if (!name || !metricsView || !metricsView.measures) return;
    updateMetricsExplorerByName(name, (metricsExplorer) => {
      // remove references to non existent measures
      syncMeasures(metricsView, metricsExplorer);

      // remove references to non existent dimensions
      syncDimensions(metricsView, metricsExplorer);
    });
  },

  setLeaderboardMeasureName(name: string, measureName: string) {
    updateMetricsExplorerByName(name, (metricsExplorer) => {
      metricsExplorer.leaderboardMeasureName = measureName;
    });
  },

  setSortDescending(name: string) {
    updateMetricsExplorerByName(name, (metricsExplorer) => {
      metricsExplorer.sortDirection = SortDirection.DESCENDING;
    });
  },

  setSortAscending(name: string) {
    updateMetricsExplorerByName(name, (metricsExplorer) => {
      metricsExplorer.sortDirection = SortDirection.ASCENDING;
    });
  },

  toggleSort(name: string, sortType?: SortType) {
    updateMetricsExplorerByName(name, (metricsExplorer) => {
      // if sortType is not provided,  or if it is provided
      // and is the same as the current sort type,
      // then just toggle the current sort direction
      console.log(
        "sortType",
        sortType,
        "dashbord",
        metricsExplorer.dashboardSortType
      );
      if (
        sortType === undefined ||
        metricsExplorer.dashboardSortType === sortType
      ) {
        metricsExplorer.sortDirection =
          metricsExplorer.sortDirection === SortDirection.ASCENDING
            ? SortDirection.DESCENDING
            : SortDirection.ASCENDING;
      } else {
        // if the sortType is different from the current sort type,
        //  then update the sort type and set the sort direction
        // to descending
        metricsExplorer.dashboardSortType = sortType;
        metricsExplorer.sortDirection = SortDirection.DESCENDING;
      }
    });
  },

  setSortDirection(name: string, direction: SortDirection) {
    updateMetricsExplorerByName(name, (metricsExplorer) => {
      metricsExplorer.sortDirection = direction;
    });
  },

  setSelectedTimeRange(name: string, timeRange: DashboardTimeControls) {
    updateMetricsExplorerByName(name, (metricsExplorer) => {
      metricsExplorer.selectedTimeRange = timeRange;
    });
  },

  setSelectedScrubRange(name: string, scrubRange: ScrubRange) {
    updateMetricsExplorerByName(name, (metricsExplorer) => {
      if (scrubRange === undefined) {
        metricsExplorer.lastDefinedScrubRange = undefined;
      } else if (
        !scrubRange.isScrubbing &&
        scrubRange?.start &&
        scrubRange?.end
      ) {
        metricsExplorer.lastDefinedScrubRange = scrubRange;
      }

      metricsExplorer.selectedScrubRange = scrubRange;
    });
  },

  setMetricDimensionName(name: string, dimensionName: string) {
    updateMetricsExplorerByName(name, (metricsExplorer) => {
      metricsExplorer.selectedDimensionName = dimensionName;
    });
  },

  setSelectedComparisonRange(
    name: string,
    comparisonTimeRange: DashboardTimeControls
  ) {
    updateMetricsExplorerByName(name, (metricsExplorer) => {
      metricsExplorer.selectedComparisonTimeRange = comparisonTimeRange;
    });
  },

  setTimeZone(name: string, zoneIANA: string) {
    updateMetricsExplorerByName(name, (metricsExplorer) => {
      metricsExplorer.selectedTimezone = zoneIANA;
    });
  },

  displayComparison(name: string, showComparison: boolean) {
    updateMetricsExplorerByName(name, (metricsExplorer) => {
      metricsExplorer.showComparison = showComparison;
      // if setting showComparison===true and not currently
<<<<<<< HEAD
      //  showing any context column, then show DELTA_ABSOLUTE
=======
      //  showing any context column, then show DELTA_PERCENT
>>>>>>> ab409a91
      if (
        showComparison &&
        metricsExplorer.leaderboardContextColumn ===
          LeaderboardContextColumn.HIDDEN
      ) {
        metricsExplorer.leaderboardContextColumn =
<<<<<<< HEAD
          LeaderboardContextColumn.DELTA_PCT;
      }

      // if setting showComparison===false and currently
      //  showing DELTA_ABSOLUTE, then hide context column
      if (
        !showComparison &&
        metricsExplorer.leaderboardContextColumn ===
          LeaderboardContextColumn.DELTA_PCT
=======
          LeaderboardContextColumn.DELTA_PERCENT;
      }

      // if setting showComparison===false and currently
      //  showing DELTA_PERCENT, then hide context column
      if (
        !showComparison &&
        metricsExplorer.leaderboardContextColumn ===
          LeaderboardContextColumn.DELTA_PERCENT
>>>>>>> ab409a91
      ) {
        metricsExplorer.leaderboardContextColumn =
          LeaderboardContextColumn.HIDDEN;
      }
    });
  },

  displayDeltaChange(name: string) {
    updateMetricsExplorerByName(name, (metricsExplorer) => {
      // NOTE: only show delta change if comparison is enabled
      if (metricsExplorer.showComparison === false) return;

      metricsExplorer.leaderboardContextColumn =
<<<<<<< HEAD
        LeaderboardContextColumn.DELTA_PCT;
    });
  },

  displayDeltaAbsolute(name: string) {
    updateMetricsExplorerByName(name, (metricsExplorer) => {
      // NOTE: only show delta absolute if comparison is enabled
      if (metricsExplorer.showComparison === false) return;

      metricsExplorer.leaderboardContextColumn =
        LeaderboardContextColumn.DELTA_ABSOLUTE;
=======
        LeaderboardContextColumn.DELTA_PERCENT;
>>>>>>> ab409a91
    });
  },

  displayPercentOfTotal(name: string) {
    updateMetricsExplorerByName(name, (metricsExplorer) => {
      metricsExplorer.leaderboardContextColumn =
        LeaderboardContextColumn.PERCENT;
    });
  },

  hideContextColumn(name: string) {
    updateMetricsExplorerByName(name, (metricsExplorer) => {
      metricsExplorer.leaderboardContextColumn =
        LeaderboardContextColumn.HIDDEN;
    });
  },

  toggleFilter(name: string, dimensionName: string, dimensionValue: string) {
    updateMetricsExplorerByName(name, (metricsExplorer) => {
      const relevantFilterKey = metricsExplorer.dimensionFilterExcludeMode.get(
        dimensionName
      )
        ? "exclude"
        : "include";

      const dimensionEntryIndex = metricsExplorer.filters[
        relevantFilterKey
      ].findIndex((filter) => filter.name === dimensionName);

      if (dimensionEntryIndex >= 0) {
        if (
          removeIfExists(
            metricsExplorer.filters[relevantFilterKey][dimensionEntryIndex].in,
            (value) => value === dimensionValue
          )
        ) {
          if (
            metricsExplorer.filters[relevantFilterKey][dimensionEntryIndex].in
              .length === 0
          ) {
            metricsExplorer.filters[relevantFilterKey].splice(
              dimensionEntryIndex,
              1
            );
          }
          return;
        }

        metricsExplorer.filters[relevantFilterKey][dimensionEntryIndex].in.push(
          dimensionValue
        );
      } else {
        metricsExplorer.filters[relevantFilterKey].push({
          name: dimensionName,
          in: [dimensionValue],
        });
      }
    });
  },

  clearFilters(name: string) {
    updateMetricsExplorerByName(name, (metricsExplorer) => {
      metricsExplorer.filters.include = [];
      metricsExplorer.filters.exclude = [];
      metricsExplorer.dimensionFilterExcludeMode.clear();
    });
  },

  clearFilterForDimension(
    name: string,
    dimensionName: string,
    include: boolean
  ) {
    updateMetricsExplorerByName(name, (metricsExplorer) => {
      if (include) {
        removeIfExists(
          metricsExplorer.filters.include,
          (dimensionValues) => dimensionValues.name === dimensionName
        );
      } else {
        removeIfExists(
          metricsExplorer.filters.exclude,
          (dimensionValues) => dimensionValues.name === dimensionName
        );
      }
    });
  },

  /**
   * Toggle a dimension filter between include/exclude modes
   */
  toggleFilterMode(name: string, dimensionName: string) {
    updateMetricsExplorerByName(name, (metricsExplorer) => {
      const exclude =
        metricsExplorer.dimensionFilterExcludeMode.get(dimensionName);
      metricsExplorer.dimensionFilterExcludeMode.set(dimensionName, !exclude);

      const relevantFilterKey = exclude ? "exclude" : "include";
      const otherFilterKey = exclude ? "include" : "exclude";

      const otherFilterEntryIndex = metricsExplorer.filters[
        relevantFilterKey
      ].findIndex((filter) => filter.name === dimensionName);
      // if relevant filter is not present then return
      if (otherFilterEntryIndex === -1) return;

      // push relevant filters to other filter
      metricsExplorer.filters[otherFilterKey].push(
        metricsExplorer.filters[relevantFilterKey][otherFilterEntryIndex]
      );
      // remove entry from relevant filter
      metricsExplorer.filters[relevantFilterKey].splice(
        otherFilterEntryIndex,
        1
      );
    });
  },

  remove(name: string) {
    update((state) => {
      delete state.entities[name];
      return state;
    });
  },
};

export const metricsExplorerStore: Readable<MetricsExplorerStoreType> &
  typeof metricViewReducers = {
  subscribe,
  ...metricViewReducers,
};

export function useDashboardStore(
  name: string
): Readable<MetricsExplorerEntity> {
  return derived(metricsExplorerStore, ($store) => {
    return $store.entities[name];
  });
}

/***
 * Dervied stores to get time range and comparison range to be
 * used for fetching data. If we have a scrub range and
 * isScrubbing is false, use that, otherwise use the selected
 * time range
 */

export function useFetchTimeRange(name: string) {
  return derived(metricsExplorerStore, ($store) => {
    const entity = $store.entities[name];
    if (
      entity?.lastDefinedScrubRange?.start &&
      entity?.lastDefinedScrubRange?.end
    ) {
      // Use last scrub range before scrubbing started
      const { start, end } = getOrderedStartEnd(
        entity.lastDefinedScrubRange?.start,
        entity.lastDefinedScrubRange?.end
      );

      return { start, end };
    } else {
      return {
        start: entity.selectedTimeRange?.start,
        end: entity.selectedTimeRange?.end,
      };
    }
  });
}

export function useComparisonRange(name: string) {
  return derived(metricsExplorerStore, ($store) => {
    const entity = $store.entities[name];

    if (
      !entity?.showComparison ||
      !entity.selectedComparisonTimeRange?.start ||
      !entity.selectedComparisonTimeRange?.end
    ) {
      return {
        start: undefined,
        end: undefined,
      };
    } else if (
      entity?.lastDefinedScrubRange?.start &&
      entity?.lastDefinedScrubRange?.end
    ) {
      const { start, end } = getOrderedStartEnd(
        entity.lastDefinedScrubRange?.start,
        entity.lastDefinedScrubRange?.end
      );

      const comparisonRange = getComparionRangeForScrub(
        entity.selectedTimeRange?.start,
        entity.selectedTimeRange?.end,
        entity.selectedComparisonTimeRange?.start,
        entity.selectedComparisonTimeRange?.end,
        start,
        end
      );

      return {
        start: comparisonRange?.start?.toISOString(),
        end: comparisonRange?.end?.toISOString(),
      };
    } else {
      return {
        start: entity.selectedComparisonTimeRange?.start?.toISOString(),
        end: entity.selectedComparisonTimeRange?.end?.toISOString(),
      };
    }
  });
}

export const projectShareStore: Writable<boolean> = writable(false);<|MERGE_RESOLUTION|>--- conflicted
+++ resolved
@@ -430,28 +430,13 @@
     updateMetricsExplorerByName(name, (metricsExplorer) => {
       metricsExplorer.showComparison = showComparison;
       // if setting showComparison===true and not currently
-<<<<<<< HEAD
-      //  showing any context column, then show DELTA_ABSOLUTE
-=======
       //  showing any context column, then show DELTA_PERCENT
->>>>>>> ab409a91
       if (
         showComparison &&
         metricsExplorer.leaderboardContextColumn ===
           LeaderboardContextColumn.HIDDEN
       ) {
         metricsExplorer.leaderboardContextColumn =
-<<<<<<< HEAD
-          LeaderboardContextColumn.DELTA_PCT;
-      }
-
-      // if setting showComparison===false and currently
-      //  showing DELTA_ABSOLUTE, then hide context column
-      if (
-        !showComparison &&
-        metricsExplorer.leaderboardContextColumn ===
-          LeaderboardContextColumn.DELTA_PCT
-=======
           LeaderboardContextColumn.DELTA_PERCENT;
       }
 
@@ -461,7 +446,6 @@
         !showComparison &&
         metricsExplorer.leaderboardContextColumn ===
           LeaderboardContextColumn.DELTA_PERCENT
->>>>>>> ab409a91
       ) {
         metricsExplorer.leaderboardContextColumn =
           LeaderboardContextColumn.HIDDEN;
@@ -475,8 +459,7 @@
       if (metricsExplorer.showComparison === false) return;
 
       metricsExplorer.leaderboardContextColumn =
-<<<<<<< HEAD
-        LeaderboardContextColumn.DELTA_PCT;
+        LeaderboardContextColumn.DELTA_PERCENT;
     });
   },
 
@@ -487,9 +470,6 @@
 
       metricsExplorer.leaderboardContextColumn =
         LeaderboardContextColumn.DELTA_ABSOLUTE;
-=======
-        LeaderboardContextColumn.DELTA_PERCENT;
->>>>>>> ab409a91
     });
   },
 
