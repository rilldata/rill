--- conflicted
+++ resolved
@@ -53,15 +53,11 @@
       if (absenceCallback) {
         state.entities[name] = absenceCallback();
       }
-<<<<<<< HEAD
       if (state.entities[name]) {
-        state.entities[name].proto = toProto(state.entities[name]);
-      }
-=======
-      state.entities[name].proto = getProtoFromDashboardState(
-        state.entities[name]
-      );
->>>>>>> 6275cbe3
+        state.entities[name].proto = getProtoFromDashboardState(
+          state.entities[name]
+        );
+      }
       return state;
     }
 
