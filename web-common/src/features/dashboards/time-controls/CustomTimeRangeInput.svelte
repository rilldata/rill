--- conflicted
+++ resolved
@@ -3,8 +3,8 @@
   import { createEventDispatcher } from "svelte";
   import { Button } from "../../../components/button";
   import {
+    useQueryServiceColumnTimeRange,
     useRuntimeServiceGetCatalogEntry,
-    useQueryServiceColumnTimeRange,
     V1GetTimeRangeSummaryResponse,
   } from "../../../runtime-client";
   import { runtime } from "../../../runtime-client/runtime-store";
@@ -51,13 +51,8 @@
     $metricsViewQuery?.data?.entry?.metricsView?.model &&
     $metricsViewQuery?.data?.entry?.metricsView?.timeDimension
   ) {
-<<<<<<< HEAD
-    timeRangeQuery = useRuntimeServiceGetTimeRangeSummary(
+    timeRangeQuery = useQueryServiceColumnTimeRange(
       $runtime.instanceId,
-=======
-    timeRangeQuery = useQueryServiceColumnTimeRange(
-      $runtimeStore.instanceId,
->>>>>>> 1e6861aa
       $metricsViewQuery.data.entry.metricsView.model,
       {
         columnName: $metricsViewQuery.data.entry.metricsView.timeDimension,
