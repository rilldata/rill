<script lang="ts">
  import { createEventDispatcher } from "svelte";
  import { Button } from "../../../components/button";
<<<<<<< HEAD
=======
  import {
    useQueryServiceColumnTimeRange,
    useRuntimeServiceGetCatalogEntry,
    V1ColumnTimeRangeResponse,
  } from "../../../runtime-client";
  import { runtime } from "../../../runtime-client/runtime-store";
  import { useDashboardStore } from "../dashboard-stores";
  import {
    exclusiveToInclusiveEndISOString,
    getDateFromISOString,
    getISOStringFromDate,
    validateTimeRange,
  } from "./time-range-utils";
>>>>>>> 8eae9856

  import { getISOStringFromDate } from "./time-range-utils";

  export let min: string;
  export let max: string;
  export let initialStartDate: string;
  export let initialEndDate: string;
  export let validateCustomTimeRange: (start: string, end: string) => string;

  const dispatch = createEventDispatcher();

  let start: string = initialStartDate;
  let end: string = initialEndDate;

  $: error = validateCustomTimeRange(start, end);
  $: disabled = !start || !end || !!error;

<<<<<<< HEAD
=======
  let metricsViewQuery;
  $: if ($runtime?.instanceId) {
    metricsViewQuery = useRuntimeServiceGetCatalogEntry(
      $runtime.instanceId,
      metricViewName
    );
  }
  let timeRangeQuery: UseQueryStoreResult<V1ColumnTimeRangeResponse, Error>;
  $: if (
    $runtime?.instanceId &&
    $metricsViewQuery?.data?.entry?.metricsView?.model &&
    $metricsViewQuery?.data?.entry?.metricsView?.timeDimension
  ) {
    timeRangeQuery = useQueryServiceColumnTimeRange(
      $runtime.instanceId,
      $metricsViewQuery.data.entry.metricsView.model,
      {
        columnName: $metricsViewQuery.data.entry.metricsView.timeDimension,
      }
    );
  }

  $: min = $timeRangeQuery.data.timeRangeSummary?.min
    ? getDateFromISOString($timeRangeQuery.data.timeRangeSummary.min)
    : undefined;
  $: max = $timeRangeQuery.data.timeRangeSummary?.max
    ? getDateFromISOString($timeRangeQuery.data.timeRangeSummary.max)
    : undefined;

>>>>>>> 8eae9856
  function applyCustomTimeRange() {
    // Currently, we assume UTC
    dispatch("apply", {
      startDate: getISOStringFromDate(start),
      endDate: getISOStringFromDate(end),
    });
  }

  let labelClasses = "font-semibold text-[10px]";
</script>

<form
  class="flex flex-col gap-y-3 mt-3 mb-1 px-3"
  id="custom-time-range-form"
  on:submit|preventDefault={applyCustomTimeRange}
>
  <div class="flex flex-col gap-y-1">
    <label class={labelClasses} for="start-date">Start date</label>
    <input
      bind:value={start}
      class="cursor-pointer"
      id="start-date"
      {max}
      {min}
      name="start-date"
      on:blur={() => dispatch("close-calendar")}
      type="date"
    />
  </div>
  <div class="flex flex-col gap-y-1">
    <label class={labelClasses} for="end-date">End date</label>

    <input
      bind:value={end}
      id="end-date"
      {max}
      {min}
      name="end-date"
      on:blur={() => dispatch("close-calendar")}
      type="date"
    />
  </div>
  <div class="flex mt-3 items-center">
    {#if error}
      <div style:font-size="11px" class="text-red-600">
        {error}
      </div>
    {/if}
    <div class="flex-grow" />
    <Button {disabled} form="custom-time-range-form" submitForm type="primary">
      Apply
    </Button>
  </div>
</form><|MERGE_RESOLUTION|>--- conflicted
+++ resolved
@@ -1,22 +1,6 @@
 <script lang="ts">
   import { createEventDispatcher } from "svelte";
   import { Button } from "../../../components/button";
-<<<<<<< HEAD
-=======
-  import {
-    useQueryServiceColumnTimeRange,
-    useRuntimeServiceGetCatalogEntry,
-    V1ColumnTimeRangeResponse,
-  } from "../../../runtime-client";
-  import { runtime } from "../../../runtime-client/runtime-store";
-  import { useDashboardStore } from "../dashboard-stores";
-  import {
-    exclusiveToInclusiveEndISOString,
-    getDateFromISOString,
-    getISOStringFromDate,
-    validateTimeRange,
-  } from "./time-range-utils";
->>>>>>> 8eae9856
 
   import { getISOStringFromDate } from "./time-range-utils";
 
@@ -34,38 +18,6 @@
   $: error = validateCustomTimeRange(start, end);
   $: disabled = !start || !end || !!error;
 
-<<<<<<< HEAD
-=======
-  let metricsViewQuery;
-  $: if ($runtime?.instanceId) {
-    metricsViewQuery = useRuntimeServiceGetCatalogEntry(
-      $runtime.instanceId,
-      metricViewName
-    );
-  }
-  let timeRangeQuery: UseQueryStoreResult<V1ColumnTimeRangeResponse, Error>;
-  $: if (
-    $runtime?.instanceId &&
-    $metricsViewQuery?.data?.entry?.metricsView?.model &&
-    $metricsViewQuery?.data?.entry?.metricsView?.timeDimension
-  ) {
-    timeRangeQuery = useQueryServiceColumnTimeRange(
-      $runtime.instanceId,
-      $metricsViewQuery.data.entry.metricsView.model,
-      {
-        columnName: $metricsViewQuery.data.entry.metricsView.timeDimension,
-      }
-    );
-  }
-
-  $: min = $timeRangeQuery.data.timeRangeSummary?.min
-    ? getDateFromISOString($timeRangeQuery.data.timeRangeSummary.min)
-    : undefined;
-  $: max = $timeRangeQuery.data.timeRangeSummary?.max
-    ? getDateFromISOString($timeRangeQuery.data.timeRangeSummary.max)
-    : undefined;
-
->>>>>>> 8eae9856
   function applyCustomTimeRange() {
     // Currently, we assume UTC
     dispatch("apply", {
