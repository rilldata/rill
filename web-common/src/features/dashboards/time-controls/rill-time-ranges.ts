import { validateRillTime } from "@rilldata/web-common/features/dashboards/url-state/time-ranges/parser";
import type { DashboardTimeControls } from "@rilldata/web-common/lib/time/types";
import { get } from "svelte/store";
import { runtime } from "@rilldata/web-common/runtime-client/runtime-store";
import {
  getQueryServiceMetricsViewTimeRangesQueryKey,
  queryServiceMetricsViewTimeRanges,
  type V1ExploreSpec,
} from "@rilldata/web-common/runtime-client";
import { queryClient } from "@rilldata/web-common/lib/svelte-query/globalQueryClient";

export async function resolveTimeRanges(
  exploreSpec: V1ExploreSpec,
  timeRanges: (DashboardTimeControls | undefined)[],
  timeZone: string | undefined,
<<<<<<< HEAD
  timeDimension: string | undefined,
=======
  executionTime: string | undefined = undefined,
>>>>>>> 433ad949
) {
  const rillTimes: string[] = [];
  const rillTimeToTimeRange = new Map<number, number>();
  const timeRangesToReturn = new Array<DashboardTimeControls | undefined>(
    timeRanges.length,
  );

  timeRanges.forEach((tr, i) => {
    timeRangesToReturn[i] = tr;

    if (
      !tr?.name ||
      // already resolved
      tr.start ||
      tr.end ||
      !!validateRillTime(tr.name)
    )
      return;

    rillTimeToTimeRange.set(rillTimes.length, i);
    rillTimes.push(tr.name);
  });

  if (rillTimes.length === 0) return timeRangesToReturn;

  const instanceId = get(runtime).instanceId;
  const metricsViewName = exploreSpec.metricsView!;

  try {
<<<<<<< HEAD
    const timeRangesResp = await queryClient.fetchQuery({
      queryKey: getQueryServiceMetricsViewTimeRangesQueryKey(
        instanceId,
        metricsViewName,
        { expressions: rillTimes, timeZone },
      ),
      queryFn: () =>
        queryServiceMetricsViewTimeRanges(instanceId, metricsViewName, {
          expressions: rillTimes,
          timeZone,
          timeDimension,
        }),
      staleTime: Infinity,
=======
    const timeRangesResp = await fetchTimeRanges({
      instanceId,
      metricsViewName,
      rillTimes,
      timeZone,
      executionTime,
>>>>>>> 433ad949
    });

    timeRangesResp.resolvedTimeRanges?.forEach((tr, index) => {
      const mappedIndex = rillTimeToTimeRange.get(index);
      if (mappedIndex === undefined || !timeRangesToReturn[mappedIndex]) return;
      timeRangesToReturn[mappedIndex].start = new Date(tr.start!);
      timeRangesToReturn[mappedIndex].end = new Date(tr.end!);
    });

    return timeRangesToReturn;
  } catch (error) {
    console.error(
      `Failed to resolve time ranges for metrics view ${metricsViewName} in instance ${instanceId}`,
      error,
    );
    return timeRangesToReturn;
  }
}

export async function fetchTimeRanges({
  instanceId,
  metricsViewName,
  rillTimes,
  timeZone,
  executionTime,
  cacheBust = false,
}: {
  instanceId: string;
  metricsViewName: string;
  rillTimes: string[];
  timeZone: string | undefined;
  executionTime?: string;
  cacheBust?: boolean;
}) {
  const requestBody = {
    expressions: rillTimes,
    timeZone,
    executionTime,
    priority: 100,
  };

  const queryKey = getQueryServiceMetricsViewTimeRangesQueryKey(
    instanceId,
    metricsViewName,
    requestBody,
  );

  if (cacheBust) {
    await queryClient.invalidateQueries({
      queryKey: queryKey,
    });
  }

  const response = await queryClient.fetchQuery({
    queryKey: queryKey,
    queryFn: () =>
      queryServiceMetricsViewTimeRanges(
        instanceId,
        metricsViewName,
        requestBody,
      ),
    staleTime: 60,
  });

  return response;
}<|MERGE_RESOLUTION|>--- conflicted
+++ resolved
@@ -13,11 +13,9 @@
   exploreSpec: V1ExploreSpec,
   timeRanges: (DashboardTimeControls | undefined)[],
   timeZone: string | undefined,
-<<<<<<< HEAD
+
+  executionTime: string | undefined = undefined,
   timeDimension: string | undefined,
-=======
-  executionTime: string | undefined = undefined,
->>>>>>> 433ad949
 ) {
   const rillTimes: string[] = [];
   const rillTimeToTimeRange = new Map<number, number>();
@@ -47,28 +45,13 @@
   const metricsViewName = exploreSpec.metricsView!;
 
   try {
-<<<<<<< HEAD
-    const timeRangesResp = await queryClient.fetchQuery({
-      queryKey: getQueryServiceMetricsViewTimeRangesQueryKey(
-        instanceId,
-        metricsViewName,
-        { expressions: rillTimes, timeZone },
-      ),
-      queryFn: () =>
-        queryServiceMetricsViewTimeRanges(instanceId, metricsViewName, {
-          expressions: rillTimes,
-          timeZone,
-          timeDimension,
-        }),
-      staleTime: Infinity,
-=======
     const timeRangesResp = await fetchTimeRanges({
       instanceId,
       metricsViewName,
       rillTimes,
       timeZone,
+      timeDimension,
       executionTime,
->>>>>>> 433ad949
     });
 
     timeRangesResp.resolvedTimeRanges?.forEach((tr, index) => {
@@ -93,12 +76,15 @@
   metricsViewName,
   rillTimes,
   timeZone,
+  timeDimension,
   executionTime,
+
   cacheBust = false,
 }: {
   instanceId: string;
   metricsViewName: string;
   rillTimes: string[];
+  timeDimension: string | undefined;
   timeZone: string | undefined;
   executionTime?: string;
   cacheBust?: boolean;
@@ -108,6 +94,7 @@
     timeZone,
     executionTime,
     priority: 100,
+    timeDimension,
   };
 
   const queryKey = getQueryServiceMetricsViewTimeRangesQueryKey(
