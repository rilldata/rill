import { useMetricsViewTimeRange } from "@rilldata/web-common/features/dashboards/selectors";
import type { StateManagers } from "@rilldata/web-common/features/dashboards/state-managers/state-managers";
import { useExploreState } from "@rilldata/web-common/features/dashboards/stores/dashboard-stores";
import type { ExploreState } from "@rilldata/web-common/features/dashboards/stores/explore-state";
import { getValidComparisonOption } from "@rilldata/web-common/features/dashboards/time-controls/time-range-store";
import { getOrderedStartEnd } from "@rilldata/web-common/features/dashboards/time-series/utils";
import { useExploreValidSpec } from "@rilldata/web-common/features/explores/selectors";
import { featureFlags } from "@rilldata/web-common/features/feature-flags.ts";
import { queryClient } from "@rilldata/web-common/lib/svelte-query/globalQueryClient";
import {
  getComparionRangeForScrub,
  getComparisonRange,
  getTimeComparisonParametersForComponent,
} from "@rilldata/web-common/lib/time/comparisons";
import { DEFAULT_TIME_RANGES } from "@rilldata/web-common/lib/time/config";
import {
  checkValidTimeGrain,
  findValidTimeGrain,
  getAllowedTimeGrains,
  getDefaultTimeGrain,
} from "@rilldata/web-common/lib/time/grains";
import {
  GrainAliasToV1TimeGrain,
  V1TimeGrainToDateTimeUnit,
} from "@rilldata/web-common/lib/time/new-grains";
import {
  convertTimeRangePreset,
  getAdjustedFetchTime,
} from "@rilldata/web-common/lib/time/ranges";
import { isoDurationToFullTimeRange } from "@rilldata/web-common/lib/time/ranges/iso-ranges";
import {
  type DashboardTimeControls,
  type ScrubRange,
  TimeComparisonOption,
  type TimeRange,
  TimeRangePreset,
} from "@rilldata/web-common/lib/time/types";
import {
  type V1ExploreSpec,
  type V1ExploreTimeRange,
  type V1Expression,
  type V1MetricsViewSpec,
  type V1MetricsViewTimeRangeResponse,
  V1TimeGrain,
  type V1TimeRange,
  type V1TimeRangeSummary,
} from "@rilldata/web-common/runtime-client";
import type { QueryObserverResult } from "@tanstack/svelte-query";
import type { Readable } from "svelte/store";
import { derived, get } from "svelte/store";
import { memoizeMetricsStore } from "../state-managers/memoize-metrics-store";
import { parseRillTime } from "../url-state/time-ranges/parser";
import type { RillTime } from "../url-state/time-ranges/RillTime";

export type TimeRangeState = {
  // Selected ranges with start and end filled based on time range type
  selectedTimeRange?: DashboardTimeControls;
  // In all of our queries we do a check on hasTime and pass in undefined for start and end if false.
  // Using these directly will simplify those usages since this store will take care of marking them undefined.
  timeStart?: string;
  timeEnd?: string;
  adjustedStart?: string;
  adjustedEnd?: string;
};

export type ComparisonTimeRangeState = {
  showTimeComparison?: boolean;
  selectedComparisonTimeRange?: DashboardTimeControls;
  comparisonTimeStart?: string;
  comparisonAdjustedStart?: string;
  comparisonTimeEnd?: string;
  comparisonAdjustedEnd?: string;
};

export interface TimeAndFilterStore {
  timeRange: V1TimeRange;
  comparisonTimeRange: V1TimeRange | undefined;
  where: V1Expression | undefined;
  timeGrain: V1TimeGrain | undefined;
  showTimeComparison: boolean;
  timeRangeState: TimeRangeState | undefined;
  comparisonTimeRangeState: ComparisonTimeRangeState | undefined;
  hasTimeSeries: boolean | undefined;
}

export type TimeControlState = {
  isFetching: boolean;

  // Computed properties from all time range query
  minTimeGrain?: V1TimeGrain;
  allTimeRange?: TimeRange;
  defaultTimeRange?: TimeRange;
  timeDimension?: string;

  ready?: boolean;
} & TimeRangeState &
  ComparisonTimeRangeState;
export type TimeControlStore = Readable<TimeControlState>;

/**
 * Returns a TimeControlState. Calls getTimeControlState internally.
 *
 * Consumers of this will have a QueryObserverResult for time range summary.
 * They will need `isFetching` to wait for this response.
 */
export const timeControlStateSelector = ([
  metricsView,
  explore,
  timeRangeResponse,
  exploreState,
]: [
  V1MetricsViewSpec | undefined,
  V1ExploreSpec | undefined,
  QueryObserverResult<V1MetricsViewTimeRangeResponse, unknown>,
  ExploreState,
]): TimeControlState => {
  const hasTimeSeries = Boolean(metricsView?.timeDimension);
  if (
    !metricsView ||
    !explore ||
    !exploreState ||
    !timeRangeResponse ||
    !timeRangeResponse.isSuccess ||
    !hasTimeSeries
  ) {
    return {
      isFetching: timeRangeResponse.isRefetching,
      ready: !exploreState || !hasTimeSeries,
    } as TimeControlState;
  }

  const state = getTimeControlState(
    metricsView,
    explore,
    timeRangeResponse.data?.timeRangeSummary,
    exploreState,
  );

  if (!state) {
    return {
      ready: false,
      isFetching: false,
    };
  }

  return {
    ...state,
    isFetching: false,
    ready: true,
  } as TimeControlState;
};

/**
 * Generates TimeControlState
 *
 * Consumers of this will already have a V1TimeRangeSummary.
 */
export function getTimeControlState(
  metricsViewSpec: V1MetricsViewSpec,
  exploreSpec: V1ExploreSpec,
  timeRangeSummary: V1TimeRangeSummary | undefined,
  exploreState: Partial<ExploreState>,
) {
  const hasTimeSeries = Boolean(metricsViewSpec.timeDimension);
  const timeDimension = metricsViewSpec.timeDimension;
  if (!hasTimeSeries || !timeRangeSummary?.max || !timeRangeSummary?.min)
    return undefined;

  const allTimeRange = {
    name: TimeRangePreset.ALL_TIME,
    start: new Date(timeRangeSummary.min),
    end: new Date(timeRangeSummary.max),
  };
  const minTimeGrain =
    (metricsViewSpec.smallestTimeGrain as V1TimeGrain) ||
    V1TimeGrain.TIME_GRAIN_UNSPECIFIED;

  const defaultTimeRange = isoDurationToFullTimeRange(
    exploreSpec.defaultPreset?.timeRange,
    allTimeRange.start,
    allTimeRange.end,
    exploreState.selectedTimezone,
  );

  const {
    selectedTimeRange,
    selectedComparisonTimeRange,
    selectedTimezone,
    lastDefinedScrubRange,
    showTimeComparison,
  } = exploreState;

  const timeRangeState = calculateTimeRangePartial(
    allTimeRange,
    selectedTimeRange,
    lastDefinedScrubRange,
    selectedTimezone,
    defaultTimeRange,
    minTimeGrain,
  );
  if (!timeRangeState) {
    return undefined;
  }

  const comparisonTimeRangeState = calculateComparisonTimeRangePartial(
    exploreSpec.timeRanges,
    allTimeRange,
    selectedComparisonTimeRange,
    selectedTimezone,
    lastDefinedScrubRange,
    !!showTimeComparison,
    timeRangeState,
  );

  return {
    minTimeGrain,
    allTimeRange,
    defaultTimeRange,
    timeDimension,

    ...timeRangeState,

    ...comparisonTimeRangeState,
  } as TimeControlState;
}

export function createTimeControlStore(ctx: StateManagers) {
  return derived(
    [ctx.validSpecStore, ctx.timeRangeSummaryStore, ctx.dashboardStore],
    ([validSpecResp, timeRangeSummaryResp, dashboardStore]) =>
      timeControlStateSelector([
        validSpecResp.data?.metricsView,
        validSpecResp.data?.explore,
        timeRangeSummaryResp,
        dashboardStore,
      ]),
  );
}

export function createTimeControlStoreFromName(
  instanceId: string,
  metricsViewName: string,
  exploreName: string,
) {
  return derived(
    [
      useExploreValidSpec(instanceId, exploreName, undefined, queryClient),
      useMetricsViewTimeRange(instanceId, metricsViewName, {}, queryClient),
      useExploreState(exploreName),
    ],
    ([validSpecResp, timeRangeSummaryResp, dashboardStore]) =>
      timeControlStateSelector([
        validSpecResp.data?.metricsView,
        validSpecResp.data?.explore,
        timeRangeSummaryResp,
        dashboardStore,
      ]),
  );
}

/**
 * Memoized version of the store. Currently, memoized by metrics view name.
 */
export const useTimeControlStore = memoizeMetricsStore<TimeControlStore>(
  (ctx: StateManagers) => createTimeControlStore(ctx),
);

/**
 * Calculates time range and grain from all time range and selected time range name.
 * Also adds start, end and their adjusted counterparts as strings ready to use in requests.
 */
export function calculateTimeRangePartial(
  allTimeRange: DashboardTimeControls,
  currentSelectedTimeRange: DashboardTimeControls | undefined,
  lastDefinedScrubRange: ScrubRange | undefined,
  selectedTimezone: string | undefined,
  defaultTimeRange: DashboardTimeControls,
  minTimeGrain: V1TimeGrain,
): TimeRangeState | undefined {
  if (!currentSelectedTimeRange) return undefined;

  const selectedTimeRange = getTimeRange(
    currentSelectedTimeRange,
    selectedTimezone,
    allTimeRange,
    defaultTimeRange,
    minTimeGrain,
  );
  if (!selectedTimeRange) return undefined;

  let parsed: RillTime | undefined;

<<<<<<< HEAD
  if (currentSelectedTimeRange.name === TimeRangePreset.CUSTOM) {
    parsed = undefined;
  } else if (currentSelectedTimeRange?.name) {
    try {
      parsed = parseRillTime(currentSelectedTimeRange.name);
    } catch (e) {
      console.error("Error parsing rill time", e);
    }
=======
  try {
    parsed = parseRillTime(currentSelectedTimeRange.name || "");
  } catch {
    // no-op
>>>>>>> 78843d1c
  }

  const rillTimeGrain: V1TimeGrain | undefined = parsed?.asOfLabel?.snap
    ? GrainAliasToV1TimeGrain[parsed?.asOfLabel.snap]
    : parsed?.interval.getGrain();

  // Temporary for the new rill-time UX to work.
  // We can select grains that are outside allowed grains in controls behind the "rillTime" flag.
  const skipGrainValidation = get(featureFlags.rillTime);
  selectedTimeRange.interval =
    !skipGrainValidation ||
    !currentSelectedTimeRange.interval ||
    currentSelectedTimeRange.interval === V1TimeGrain.TIME_GRAIN_UNSPECIFIED
      ? rillTimeGrain ||
        getTimeGrain(currentSelectedTimeRange, selectedTimeRange, minTimeGrain)
      : currentSelectedTimeRange.interval;

  const { start: adjustedStart, end: adjustedEnd } = getAdjustedFetchTime(
    selectedTimeRange.start,
    selectedTimeRange.end,
    selectedTimezone,
    selectedTimeRange.interval,
  );

  let timeStart = selectedTimeRange.start;
  let timeEnd = selectedTimeRange.end;
  if (lastDefinedScrubRange) {
    const { start, end } = getOrderedStartEnd(
      lastDefinedScrubRange.start,
      lastDefinedScrubRange.end,
    );
    timeStart = start;
    timeEnd = end;
  }

  return {
    selectedTimeRange,
    timeStart: timeStart.toISOString(),
    adjustedStart,
    timeEnd: timeEnd.toISOString(),
    adjustedEnd,
  };
}

/**
 * Calculates time range and grain for comparison based on time range and comparison selection.
 * Also adds start, end and their adjusted counterparts as strings ready to use in requests.
 */
export function calculateComparisonTimeRangePartial(
  timeRanges: V1ExploreTimeRange[] | undefined,
  allTimeRange: DashboardTimeControls,
  currentComparisonTimeRange: DashboardTimeControls | undefined,
  selectedTimezone: string | undefined,
  lastDefinedScrubRange: ScrubRange | undefined,
  showTimeComparison: boolean,
  timeRangeState: TimeRangeState,
): ComparisonTimeRangeState {
  const selectedComparisonTimeRange = getComparisonTimeRange(
    timeRanges,
    allTimeRange,
    timeRangeState.selectedTimeRange,
    currentComparisonTimeRange,
  );

  let comparisonAdjustedStart: string | undefined = undefined;
  let comparisonAdjustedEnd: string | undefined = undefined;
  if (selectedComparisonTimeRange?.start && selectedComparisonTimeRange?.end) {
    const adjustedComparisonTime = getAdjustedFetchTime(
      selectedComparisonTimeRange.start,
      selectedComparisonTimeRange.end,
      selectedTimezone,
      timeRangeState.selectedTimeRange?.interval,
    );
    comparisonAdjustedStart = adjustedComparisonTime.start;
    comparisonAdjustedEnd = adjustedComparisonTime.end;
  }

  let comparisonTimeStart = selectedComparisonTimeRange?.start;
  let comparisonTimeEnd = selectedComparisonTimeRange?.end;
  if (
    selectedComparisonTimeRange?.start &&
    selectedComparisonTimeRange?.end &&
    lastDefinedScrubRange
  ) {
    const { start, end } = getOrderedStartEnd(
      lastDefinedScrubRange.start,
      lastDefinedScrubRange.end,
    );

    if (!timeRangeState.selectedTimeRange?.start) {
      throw new Error("No time range");
    }

    const comparisonRange = getComparionRangeForScrub(
      timeRangeState.selectedTimeRange?.start,
      timeRangeState.selectedTimeRange?.end,
      selectedComparisonTimeRange.start,
      selectedComparisonTimeRange.end,
      start,
      end,
    );
    comparisonTimeStart = comparisonRange.start;
    comparisonTimeEnd = comparisonRange.end;
  }

  return {
    showTimeComparison: showTimeComparison,
    selectedComparisonTimeRange:
      selectedComparisonTimeRange as DashboardTimeControls,
    comparisonTimeStart: comparisonTimeStart?.toISOString(),
    comparisonAdjustedStart,
    comparisonTimeEnd: comparisonTimeEnd?.toISOString(),
    comparisonAdjustedEnd,
  };
}

export function getTimeRange(
  selectedTimeRange: DashboardTimeControls | undefined,
  selectedTimezone: string | undefined,
  allTimeRange: DashboardTimeControls,
  defaultTimeRange: DashboardTimeControls,
  minTimeGrain: V1TimeGrain | undefined,
) {
  if (!selectedTimeRange) return undefined;

  let timeRange: DashboardTimeControls;

  if (selectedTimeRange?.name === TimeRangePreset.CUSTOM) {
    /** set the time range to the fixed custom time range */
    timeRange = {
      name: TimeRangePreset.CUSTOM,
      start: new Date(selectedTimeRange.start),
      end: new Date(selectedTimeRange.end),
    };
  } else if (selectedTimeRange?.name) {
    if (selectedTimeRange?.name in DEFAULT_TIME_RANGES) {
      const minTimeUnit =
        V1TimeGrainToDateTimeUnit[
          minTimeGrain || V1TimeGrain.TIME_GRAIN_UNSPECIFIED
        ];
      /** rebuild off of relative time range */
      timeRange = convertTimeRangePreset(
        selectedTimeRange?.name ?? TimeRangePreset.ALL_TIME,
        allTimeRange.start,
        allTimeRange.end,
        selectedTimezone,
        minTimeUnit,
      );
    } else if (selectedTimeRange.start) {
      timeRange = {
        name: selectedTimeRange.name,
        start: selectedTimeRange.start,
        end: selectedTimeRange.end,
        interval: selectedTimeRange.interval,
      };
    } else {
      timeRange = isoDurationToFullTimeRange(
        selectedTimeRange?.name,
        allTimeRange.start,
        allTimeRange.end,
        selectedTimezone,
      );
    }
  } else {
    /** set the time range to the fixed custom time range */
    timeRange = {
      name: defaultTimeRange.name,
      start: defaultTimeRange.start,
      end: defaultTimeRange.end,
    };
  }

  return timeRange;
}

export function getTimeGrain(
  selectedTimeRange: DashboardTimeControls | undefined,
  timeRange: DashboardTimeControls,
  minTimeGrain: V1TimeGrain,
) {
  const timeGrainOptions = getAllowedTimeGrains(timeRange.start, timeRange.end);
  const isValidTimeGrain = checkValidTimeGrain(
    selectedTimeRange?.interval,
    timeGrainOptions,
    minTimeGrain,
  );

  let timeGrain: V1TimeGrain | undefined;
  if (isValidTimeGrain) {
    timeGrain = selectedTimeRange?.interval;
  } else {
    const defaultTimeGrain = getDefaultTimeGrain(
      timeRange.start,
      timeRange.end,
    ).grain;
    timeGrain = findValidTimeGrain(
      defaultTimeGrain,
      timeGrainOptions,
      minTimeGrain,
    );
  }

  return timeGrain;
}

export function getComparisonTimeRange(
  timeRanges: V1ExploreTimeRange[] | undefined,
  allTimeRange: TimeRange | undefined,
  timeRange: DashboardTimeControls | undefined,
  comparisonTimeRange: DashboardTimeControls | undefined,
) {
  if (!timeRange || !timeRange.name || !allTimeRange) return undefined;

  if (!comparisonTimeRange?.name) {
    const comparisonOption = getValidComparisonOption(
      timeRanges,
      timeRange,
      undefined,
      allTimeRange,
    );
    const range = getTimeComparisonParametersForComponent(
      comparisonOption,
      allTimeRange.start,
      allTimeRange.end,
      timeRange.start,
      timeRange.end,
    );

    return {
      start: range.start,
      end: range.end,
      name: comparisonOption,
    };
  } else if (
    comparisonTimeRange.name === TimeComparisonOption.CUSTOM ||
    // 1st step towards using a single `Custom` variable
    // TODO: replace the usage of TimeComparisonOption.CUSTOM with TimeRangePreset.CUSTOM
    comparisonTimeRange.name === TimeRangePreset.CUSTOM
  ) {
    return comparisonTimeRange;
  } else {
    // variable time range of some kind.
    const comparisonOption = comparisonTimeRange.name as TimeComparisonOption;
    const range = getComparisonRange(
      timeRange.start,
      timeRange.end,
      comparisonOption,
    );

    return {
      ...range,
      name: comparisonOption,
    };
  }
}

/**
 * Fills in start and end dates based on selected time range and all time range.
 */
export function selectedTimeRangeSelector([
  exploreSpec,
  timeRangeResponse,
  explorer,
  minTimeGrain,
]: [
  V1ExploreSpec | undefined,
  QueryObserverResult<V1MetricsViewTimeRangeResponse, unknown>,
  ExploreState,
  V1TimeGrain | undefined,
]) {
  if (
    !exploreSpec ||
    !timeRangeResponse.data?.timeRangeSummary ||
    !timeRangeResponse.data.timeRangeSummary.min ||
    !timeRangeResponse.data.timeRangeSummary.max
  ) {
    return undefined;
  }

  const allTimeRange = {
    name: TimeRangePreset.ALL_TIME,
    start: new Date(timeRangeResponse.data.timeRangeSummary.min),
    end: new Date(timeRangeResponse.data.timeRangeSummary.max),
  };
  const defaultTimeRange = isoDurationToFullTimeRange(
    exploreSpec?.defaultPreset?.timeRange,
    allTimeRange.start,
    allTimeRange.end,
    explorer.selectedTimezone,
  );

  return getTimeRange(
    explorer.selectedTimeRange,
    explorer.selectedTimezone,
    allTimeRange,
    defaultTimeRange,
    minTimeGrain,
  );
}<|MERGE_RESOLUTION|>--- conflicted
+++ resolved
@@ -290,21 +290,14 @@
 
   let parsed: RillTime | undefined;
 
-<<<<<<< HEAD
   if (currentSelectedTimeRange.name === TimeRangePreset.CUSTOM) {
     parsed = undefined;
   } else if (currentSelectedTimeRange?.name) {
     try {
       parsed = parseRillTime(currentSelectedTimeRange.name);
-    } catch (e) {
-      console.error("Error parsing rill time", e);
+    } catch {
+      //no-op
     }
-=======
-  try {
-    parsed = parseRillTime(currentSelectedTimeRange.name || "");
-  } catch {
-    // no-op
->>>>>>> 78843d1c
   }
 
   const rillTimeGrain: V1TimeGrain | undefined = parsed?.asOfLabel?.snap
