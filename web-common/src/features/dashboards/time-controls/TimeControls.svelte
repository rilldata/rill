<script lang="ts">
  import { cancelDashboardQueries } from "@rilldata/web-common/features/dashboards/dashboard-queries";
  import {
    useMetaQuery,
    useModelHasTimeSeries,
  } from "@rilldata/web-common/features/dashboards/selectors";
  import { getStateManagers } from "@rilldata/web-common/features/dashboards/state-managers/state-managers";
  import { useTimeControlStore } from "@rilldata/web-common/features/dashboards/time-controls/time-control-store";
  import { getAvailableComparisonsForTimeRange } from "@rilldata/web-common/lib/time/comparisons";
  import {
    getDefaultTimeGrain,
    getAllowedTimeGrains,
  } from "@rilldata/web-common/lib/time/grains";
  import {
    DashboardTimeControls,
    TimeComparisonOption,
    TimeGrain,
    TimeRange,
    TimeRangeType,
  } from "@rilldata/web-common/lib/time/types";
  import type { V1TimeGrain } from "@rilldata/web-common/runtime-client";
  import { useQueryClient } from "@tanstack/svelte-query";
  import { runtime } from "../../../runtime-client/runtime-store";
  import { metricsExplorerStore, useDashboardStore } from "../dashboard-stores";
  import { initLocalUserPreferenceStore } from "../user-preferences";
  import NoTimeDimensionCTA from "./NoTimeDimensionCTA.svelte";
  import TimeComparisonSelector from "./TimeComparisonSelector.svelte";
  import TimeGrainSelector from "./TimeGrainSelector.svelte";
  import TimeRangeSelector from "./TimeRangeSelector.svelte";
  import TimeZoneSelector from "./TimeZoneSelector.svelte";
  import ComparisonSelector from "./ComparisonSelector.svelte";

  export let metricViewName: string;

  const localUserPreferences = initLocalUserPreferenceStore(metricViewName);

  const queryClient = useQueryClient();
  $: dashboardStore = useDashboardStore(metricViewName);

  let baseTimeRange: TimeRange;
  let minTimeGrain: V1TimeGrain;
  let availableTimeZones: string[] = [];
  let dimensions = [];

  $: metaQuery = useMetaQuery($runtime.instanceId, metricViewName);

  $: hasTimeSeriesQuery = useModelHasTimeSeries(
    $runtime.instanceId,
    metricViewName
  );
  $: hasTimeSeries = $hasTimeSeriesQuery?.data;

  const timeControlsStore = useTimeControlStore(getStateManagers());
  $: allTimeRange = $timeControlsStore.allTimeRange;
  $: minTimeGrain = $timeControlsStore.minTimeGrain;

  $: if (
    $timeControlsStore.ready &&
    !!$metaQuery?.data?.model &&
    !!$metaQuery?.data?.timeDimension
  ) {
    availableTimeZones = $metaQuery?.data?.availableTimeZones;

    /**
     * Remove the timezone selector if no timezone key is present
     * or the available timezone list is empty. Set the default
     * timezone to UTC in such cases.
     *
     */
    if (
      !availableTimeZones?.length &&
      $dashboardStore?.selectedTimezone !== "Etc/UTC"
    ) {
      metricsExplorerStore.setTimeZone(metricViewName, "Etc/UTC");
      localUserPreferences.set({ timeZone: "Etc/UTC" });
    }

<<<<<<< HEAD
    dimensions = $metaQuery?.data?.dimensions;
=======
    baseTimeRange ??= {
      ...$dashboardStore.selectedTimeRange,
    };
>>>>>>> dc52c107
  }

  // we get the timeGrainOptions so that we can assess whether or not the
  // activeTimeGrain is valid whenever the baseTimeRange changes
  let timeGrainOptions: TimeGrain[];
  $: timeGrainOptions = getAllowedTimeGrains(
    new Date($timeControlsStore.timeStart),
    new Date($timeControlsStore.timeEnd)
  );

  function onSelectTimeRange(name: TimeRangeType, start: Date, end: Date) {
    baseTimeRange = {
      name,
      start: new Date(start),
      end: new Date(end),
    };

    const defaultTimeGrain = getDefaultTimeGrain(
      baseTimeRange.start,
      baseTimeRange.end
    ).grain;

    makeTimeSeriesTimeRangeAndUpdateAppState(
      baseTimeRange,
      defaultTimeGrain,
      // reset the comparison range
      undefined
    );
  }

  function onSelectTimeGrain(timeGrain: V1TimeGrain) {
    makeTimeSeriesTimeRangeAndUpdateAppState(
      baseTimeRange,
      timeGrain,
      $dashboardStore?.selectedComparisonTimeRange
    );
  }

  function onSelectTimeZone(timeZone: string) {
    metricsExplorerStore.setTimeZone(metricViewName, timeZone);
    localUserPreferences.set({ timeZone });
  }

  function onSelectComparisonRange(
    name: TimeComparisonOption,
    start: Date,
    end: Date
  ) {
    metricsExplorerStore.setSelectedComparisonRange(metricViewName, {
      name,
      start,
      end,
    });
  }

  function disableComparisons() {
    metricsExplorerStore.displayTimeComparison(metricViewName, false);
    metricsExplorerStore.setComparisonDimension(metricViewName, undefined);
  }

  function enableComparison(type: string, name: string) {
    if (type === "time") {
      metricsExplorerStore.displayTimeComparison(metricViewName, true);
      metricsExplorerStore.setComparisonDimension(metricViewName, undefined);
    } else {
      metricsExplorerStore.displayTimeComparison(metricViewName, false);
      metricsExplorerStore.setComparisonDimension(metricViewName, name);
    }
  }

  function makeTimeSeriesTimeRangeAndUpdateAppState(
    timeRange: TimeRange,
    timeGrain: V1TimeGrain,
    /** we should only reset the comparison range when the user has explicitly chosen a new
     * time range. Otherwise, the current comparison state should continue to be the
     * source of truth.
     */
    comparisonTimeRange: DashboardTimeControls | undefined
  ) {
    cancelDashboardQueries(queryClient, metricViewName);

    metricsExplorerStore.selectTimeRange(
      metricViewName,
      timeRange,
      timeGrain,
      comparisonTimeRange,
      $timeControlsStore.allTimeRange
    );
  }

  let availableComparisons;

  $: if (allTimeRange?.start && $timeControlsStore.ready) {
    availableComparisons = getAvailableComparisonsForTimeRange(
      allTimeRange.start,
      allTimeRange.end,
      $timeControlsStore.selectedTimeRange.start,
      $timeControlsStore.selectedTimeRange.end,
      [...Object.values(TimeComparisonOption)],
      [
        $timeControlsStore.selectedComparisonTimeRange
          ?.name as TimeComparisonOption,
      ]
    );
  }
</script>

<div class="flex flex-row items-center gap-x-1">
  {#if !hasTimeSeries}
    <NoTimeDimensionCTA {metricViewName} modelName={$metaQuery?.data?.model} />
  {:else if allTimeRange?.start}
    <TimeRangeSelector
      {metricViewName}
      {minTimeGrain}
      boundaryStart={allTimeRange.start}
      boundaryEnd={allTimeRange.end}
      selectedRange={$timeControlsStore?.selectedTimeRange}
      on:select-time-range={(e) =>
        onSelectTimeRange(e.detail.name, e.detail.start, e.detail.end)}
      on:remove-scrub={() => {
        metricsExplorerStore.setSelectedScrubRange(metricViewName, undefined);
      }}
    />
    {#if availableTimeZones?.length}
      <TimeZoneSelector
        on:select-time-zone={(e) => onSelectTimeZone(e.detail.timeZone)}
        {metricViewName}
        {availableTimeZones}
        now={allTimeRange?.end}
      />
    {/if}
    <ComparisonSelector
      on:enable-comparison={(e) => {
        enableComparison(e.detail.type, e.detail.name);
      }}
      on:disable-all-comparison={() => disableComparisons()}
      showTimeComparison={$dashboardStore?.showTimeComparison}
      selectedDimension={$dashboardStore?.selectedComparisonDimension}
      {dimensions}
    />
    {#if $dashboardStore?.showTimeComparison}
      <TimeComparisonSelector
        on:select-comparison={(e) => {
          onSelectComparisonRange(e.detail.name, e.detail.start, e.detail.end);
        }}
        {minTimeGrain}
        currentStart={$timeControlsStore.selectedTimeRange.start}
        currentEnd={$timeControlsStore.selectedTimeRange.end}
        boundaryStart={allTimeRange.start}
        boundaryEnd={allTimeRange.end}
        showComparison={$timeControlsStore?.showComparison}
        selectedComparison={$timeControlsStore?.selectedComparisonTimeRange}
        zone={$dashboardStore?.selectedTimezone}
        comparisonOptions={availableComparisons}
      />
    {/if}
    <TimeGrainSelector
      on:select-time-grain={(e) => onSelectTimeGrain(e.detail.timeGrain)}
      {metricViewName}
      {timeGrainOptions}
      {minTimeGrain}
    />
  {/if}
</div><|MERGE_RESOLUTION|>--- conflicted
+++ resolved
@@ -75,13 +75,10 @@
       localUserPreferences.set({ timeZone: "Etc/UTC" });
     }
 
-<<<<<<< HEAD
     dimensions = $metaQuery?.data?.dimensions;
-=======
     baseTimeRange ??= {
       ...$dashboardStore.selectedTimeRange,
     };
->>>>>>> dc52c107
   }
 
   // we get the timeGrainOptions so that we can assess whether or not the
