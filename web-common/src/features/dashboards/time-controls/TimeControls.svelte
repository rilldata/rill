--- conflicted
+++ resolved
@@ -8,19 +8,6 @@
   import { useTimeControlStore } from "@rilldata/web-common/features/dashboards/time-controls/time-control-store";
   import { getAvailableComparisonsForTimeRange } from "@rilldata/web-common/lib/time/comparisons";
   import {
-<<<<<<< HEAD
-=======
-    getAvailableComparisonsForTimeRange,
-    getComparisonRange,
-    getTimeComparisonParametersForComponent,
-  } from "@rilldata/web-common/lib/time/comparisons";
-  import {
-    DEFAULT_TIMEZONES,
-    DEFAULT_TIME_RANGES,
-  } from "@rilldata/web-common/lib/time/config";
-  import {
-    checkValidTimeGrain,
->>>>>>> b7e4df84
     getDefaultTimeGrain,
     getAllowedTimeGrains,
   } from "@rilldata/web-common/lib/time/grains";
@@ -31,7 +18,7 @@
     TimeRange,
     TimeRangeType,
   } from "@rilldata/web-common/lib/time/types";
-  import { V1TimeGrain } from "@rilldata/web-common/runtime-client";
+  import type { V1TimeGrain } from "@rilldata/web-common/runtime-client";
   import { useQueryClient } from "@tanstack/svelte-query";
   import { runtime } from "../../../runtime-client/runtime-store";
   import { metricsExplorerStore, useDashboardStore } from "../dashboard-stores";
@@ -61,111 +48,9 @@
   );
   $: hasTimeSeries = $hasTimeSeriesQuery?.data;
 
-<<<<<<< HEAD
   const timeControlsStore = useTimeControlStore(getStateManagers());
   $: allTimeRange = $timeControlsStore.allTimeRange;
   $: minTimeGrain = $timeControlsStore.minTimeGrain;
-=======
-  let allTimeRangeQuery: CreateQueryResult;
-  $: if (
-    hasTimeSeries &&
-    !!$runtime?.instanceId &&
-    !!$metricsViewQuery?.data?.entry?.metricsView?.model &&
-    !!$metricsViewQuery?.data?.entry?.metricsView?.timeDimension
-  ) {
-    allTimeRangeQuery = useModelAllTimeRange(
-      $runtime.instanceId,
-      $metricsViewQuery.data.entry.metricsView.model,
-      $metricsViewQuery.data.entry.metricsView.timeDimension,
-      {
-        query: {
-          enabled: !!hasTimeSeries,
-        },
-      }
-    );
-    defaultTimeRange = ISODurationToTimePreset(
-      $metricsViewQuery.data.entry.metricsView?.defaultTimeRange
-    );
-    minTimeGrain =
-      $metricsViewQuery.data.entry.metricsView?.smallestTimeGrain ||
-      V1TimeGrain.TIME_GRAIN_UNSPECIFIED;
-
-    availableTimeZones =
-      $metricsViewQuery?.data?.entry?.metricsView?.availableTimeZones;
-
-    // For legacy dashboards, we need to set the available time
-    // zones to the default if they are not defined.
-    if (!availableTimeZones?.length) {
-      availableTimeZones = DEFAULT_TIMEZONES;
-    }
-  }
-  $: allTimeRange = $allTimeRangeQuery?.data as TimeRange;
-  $: isDashboardDefined = $dashboardStore !== undefined;
-  // Once we have the allTimeRange, set the default time range and time grain.
-  // This is a temporary workaround with high potential to break. We should refactor this defaulting logic to live with the store, not as part of a component.
-  $: if (allTimeRange && allTimeRange?.start && isDashboardDefined) {
-    const selectedTimeRange = $dashboardStore?.selectedTimeRange;
-
-    if (!selectedTimeRange) {
-      setDefaultTimeControls(allTimeRange);
-    } else {
-      setTimeControlsFromUrl(allTimeRange);
-    }
-  }
-
-  function setDefaultTimeControls(allTimeRange: DashboardTimeControls) {
-    const defaultIANA = $localUserPreferences.timeZone;
-    metricsExplorerStore.setTimeZone(metricViewName, defaultIANA);
-
-    baseTimeRange = convertTimeRangePreset(
-      defaultTimeRange,
-      allTimeRange.start,
-      allTimeRange.end,
-      defaultIANA
-    ) || { ...allTimeRange, end: new Date(allTimeRange.end.getTime() + 1) };
-
-    const timeGrain = getDefaultTimeGrain(
-      baseTimeRange.start,
-      baseTimeRange.end
-    );
-    makeTimeSeriesTimeRangeAndUpdateAppState(
-      baseTimeRange,
-      timeGrain.grain,
-      {}
-    );
-
-    metricsExplorerStore.allDefaultsSelected(metricViewName);
-  }
-
-  function setTimeControlsFromUrl(allTimeRange: TimeRange) {
-    metricsExplorerStore.allDefaultsSelected(metricViewName);
-
-    if ($dashboardStore?.selectedTimeRange.name === TimeRangePreset.CUSTOM) {
-      /** set the time range to the fixed custom time range */
-      baseTimeRange = {
-        name: TimeRangePreset.CUSTOM,
-        start: new Date($dashboardStore?.selectedTimeRange.start),
-        end: new Date($dashboardStore?.selectedTimeRange.end),
-      };
-    } else {
-      /** rebuild off of relative time range */
-      baseTimeRange =
-        convertTimeRangePreset(
-          $dashboardStore?.selectedTimeRange.name,
-          allTimeRange.start,
-          allTimeRange.end,
-          $dashboardStore?.selectedTimezone
-        ) || allTimeRange;
-    }
-
-    makeTimeSeriesTimeRangeAndUpdateAppState(
-      baseTimeRange,
-      $dashboardStore?.selectedTimeRange.interval,
-      // do not reset the comparison state when pulling from the URL
-      $dashboardStore?.selectedComparisonTimeRange
-    );
-  }
->>>>>>> b7e4df84
 
   // we get the timeGrainOptions so that we can assess whether or not the
   // activeTimeGrain is valid whenever the baseTimeRange changes
@@ -289,14 +174,9 @@
       currentEnd={$timeControlsStore.selectedTimeRange.end}
       boundaryStart={allTimeRange.start}
       boundaryEnd={allTimeRange.end}
-<<<<<<< HEAD
       showComparison={$timeControlsStore?.showComparison}
       selectedComparison={$timeControlsStore?.selectedComparisonTimeRange}
-=======
       zone={$dashboardStore?.selectedTimezone}
-      showComparison={$dashboardStore?.showComparison}
-      selectedComparison={$dashboardStore?.selectedComparisonTimeRange}
->>>>>>> b7e4df84
       comparisonOptions={availableComparisons}
     />
     <TimeGrainSelector
