<script lang="ts">
  import * as DropdownMenu from "@rilldata/web-common/components/dropdown-menu";
  import { TIME_GRAIN } from "@rilldata/web-common/lib/time/config";
  import { isGrainBigger } from "@rilldata/web-common/lib/time/grains";
  import type { AvailableTimeGrain } from "@rilldata/web-common/lib/time/types";
  import type { V1TimeGrain } from "../../../runtime-client";
  import { getAllowedTimeGrains } from "@rilldata/web-common/lib/time/grains";
  import CaretDownIcon from "@rilldata/web-common/components/icons/CaretDownIcon.svelte";
  import Switch from "@rilldata/web-common/components/button/Switch.svelte";

  export let tdd = false;
  export let activeTimeGrain: V1TimeGrain | undefined;
  export let timeStart: string | undefined;
  export let timeEnd: string | undefined;
  export let minTimeGrain: V1TimeGrain | undefined;
  export let onTimeGrainSelect: (timeGrain: V1TimeGrain) => void;
  export let complete: boolean;
  export let toggleComplete: () => void;

  let open = false;

  $: timeGrainOptions =
    timeStart && timeEnd
      ? getAllowedTimeGrains(new Date(timeStart), new Date(timeEnd))
      : [];
  $: activeTimeGrainLabel =
    activeTimeGrain && TIME_GRAIN[activeTimeGrain as AvailableTimeGrain]?.label;

  $: capitalizedLabel = activeTimeGrainLabel
    ?.split(" ")
    .map((word) => {
      return word.charAt(0).toUpperCase() + word.slice(1);
    })
    .join(" ");

  $: timeGrains = minTimeGrain
    ? timeGrainOptions
        .filter((timeGrain) => !isGrainBigger(minTimeGrain, timeGrain.grain))
        .map((timeGrain) => {
          return {
            main: timeGrain.label,
            key: timeGrain.grain,
          };
        })
    : [];
<<<<<<< HEAD
=======

  import { featureFlags } from "../../feature-flags";

  const { rillTime } = featureFlags;
>>>>>>> f9c28342
</script>

{#if activeTimeGrain && timeGrainOptions.length && minTimeGrain}
  <DropdownMenu.Root bind:open>
    <DropdownMenu.Trigger asChild let:builder>
      <button
        use:builder.action
        {...builder}
        aria-label="Select a time grain"
        class="flex items-center gap-x-1"
      >
        <div class="items-center flex gap-x-1">
          <span>
            <svelte:element this={tdd ? "b" : "span"}>
              {tdd ? "Time" : "by"}
            </svelte:element>
<<<<<<< HEAD

            <svelte:element this={tdd ? "span" : "b"}>
              {capitalizedLabel}
            </svelte:element>

=======

            <svelte:element this={tdd ? "span" : "b"}>
              {capitalizedLabel}
            </svelte:element>

>>>>>>> f9c28342
            {#if complete}
              <i class="ml-0.5">complete</i>
            {/if}
          </span>
          <span class="flex-none transition-transform" class:-rotate-180={open}>
            <CaretDownIcon />
          </span>
        </div>
      </button>
    </DropdownMenu.Trigger>
    <DropdownMenu.Content class="min-w-52" align="start">
      {#each timeGrains as option (option.key)}
        <DropdownMenu.CheckboxItem
          role="menuitem"
          checked={option.key === activeTimeGrain}
          class="text-xs cursor-pointer capitalize"
          on:click={() => onTimeGrainSelect(option.key)}
        >
          {option.main}
        </DropdownMenu.CheckboxItem>
      {/each}
<<<<<<< HEAD
      <!-- <DropdownMenu.Separator /> -->
      <!-- <div class="flex justify-between px-2 py-1">
        <label for="complete" class="select-none cursor-pointer">
          Complete periods
        </label>
        <Switch id="complete" checked={complete} on:click={toggleComplete} />
      </div> -->
=======

      {#if $rillTime}
        <DropdownMenu.Separator />
        <div class="flex justify-between px-2 py-1">
          <label for="complete" class="select-none cursor-pointer">
            Complete periods
          </label>
          <Switch id="complete" checked={complete} on:click={toggleComplete} />
        </div>
      {/if}
>>>>>>> f9c28342
    </DropdownMenu.Content>
  </DropdownMenu.Root>
{/if}<|MERGE_RESOLUTION|>--- conflicted
+++ resolved
@@ -43,13 +43,10 @@
           };
         })
     : [];
-<<<<<<< HEAD
-=======
 
   import { featureFlags } from "../../feature-flags";
 
   const { rillTime } = featureFlags;
->>>>>>> f9c28342
 </script>
 
 {#if activeTimeGrain && timeGrainOptions.length && minTimeGrain}
@@ -66,19 +63,11 @@
             <svelte:element this={tdd ? "b" : "span"}>
               {tdd ? "Time" : "by"}
             </svelte:element>
-<<<<<<< HEAD
 
             <svelte:element this={tdd ? "span" : "b"}>
               {capitalizedLabel}
             </svelte:element>
 
-=======
-
-            <svelte:element this={tdd ? "span" : "b"}>
-              {capitalizedLabel}
-            </svelte:element>
-
->>>>>>> f9c28342
             {#if complete}
               <i class="ml-0.5">complete</i>
             {/if}
@@ -100,15 +89,6 @@
           {option.main}
         </DropdownMenu.CheckboxItem>
       {/each}
-<<<<<<< HEAD
-      <!-- <DropdownMenu.Separator /> -->
-      <!-- <div class="flex justify-between px-2 py-1">
-        <label for="complete" class="select-none cursor-pointer">
-          Complete periods
-        </label>
-        <Switch id="complete" checked={complete} on:click={toggleComplete} />
-      </div> -->
-=======
 
       {#if $rillTime}
         <DropdownMenu.Separator />
@@ -119,7 +99,6 @@
           <Switch id="complete" checked={complete} on:click={toggleComplete} />
         </div>
       {/if}
->>>>>>> f9c28342
     </DropdownMenu.Content>
   </DropdownMenu.Root>
 {/if}