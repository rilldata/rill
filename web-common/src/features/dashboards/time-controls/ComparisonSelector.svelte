<!-- @component 
This component needs to do the following:
1. display the set of available comparisons in the menu.
2. read the existing active comparison
3. update comparisons on user interactions
-->
<script lang="ts">
<<<<<<< HEAD
=======
  import { matchSorter } from "match-sorter";
>>>>>>> 4d675eae
  import WithTogglableFloatingElement from "@rilldata/web-common/components/floating-element/WithTogglableFloatingElement.svelte";
  import ClockCircle from "@rilldata/web-common/components/icons/ClockCircle.svelte";
  import Compare from "@rilldata/web-common/components/icons/Compare.svelte";
  import {
    Divider,
    Menu,
    MenuItem,
  } from "@rilldata/web-common/components/menu";
  import { Search } from "@rilldata/web-common/components/search";
  import Tooltip from "@rilldata/web-common/components/tooltip/Tooltip.svelte";
  import TooltipContent from "@rilldata/web-common/components/tooltip/TooltipContent.svelte";
  import { NO_COMPARISON_LABEL } from "@rilldata/web-common/lib/time/config";
  import type { MetricsViewDimension } from "@rilldata/web-common/runtime-client";
  import { matchSorter } from "match-sorter";
  import { createEventDispatcher } from "svelte";
  import SelectorButton from "./SelectorButton.svelte";
<<<<<<< HEAD
=======
  import Compare from "@rilldata/web-common/components/icons/Compare.svelte";
  import ClockCircle from "@rilldata/web-common/components/icons/ClockCircle.svelte";
  import { Search } from "@rilldata/web-common/components/search";
  import { Chip } from "@rilldata/web-common/components/chip";
  import { IconSpaceFixer } from "@rilldata/web-common/components/button";
  import CaretDownIcon from "@rilldata/web-common/components/icons/CaretDownIcon.svelte";
  import {
    metricsExplorerStore,
    useDashboardStore,
  } from "@rilldata/web-common/features/dashboards/stores/dashboard-stores";
  import { useMetaQuery } from "@rilldata/web-common/features/dashboards/selectors";
  import { runtime } from "@rilldata/web-common/runtime-client/runtime-store";
>>>>>>> 4d675eae

  export let metricViewName;
  export let chipStyle = false;

  const TIME = "Time";

  let dimensions = [];

  $: dashboardStore = useDashboardStore(metricViewName);
  $: metaQuery = useMetaQuery($runtime.instanceId, metricViewName);

  $: showTimeComparison = $dashboardStore?.showTimeComparison;
  $: selectedDimension = $dashboardStore?.selectedComparisonDimension;
  $: dimensions = $metaQuery?.data?.dimensions;

  let searchText = "";

  function getLabelForDimension(dimension: string) {
    return dimensions.find((d) => d.name === dimension)?.label;
  }

  /** compile the comparison options */
  $: options = dimensions.map((d) => ({
    name: d.name,
    label: d.label,
  }));

  $: menuOptions = matchSorter(options, searchText, { keys: ["label"] });

  $: label = selectedDimension
    ? getLabelForDimension(selectedDimension)
    : showTimeComparison
    ? TIME
    : NO_COMPARISON_LABEL;

  $: intermediateSelection = selectedDimension
    ? selectedDimension
    : showTimeComparison
    ? TIME
    : NO_COMPARISON_LABEL;

  function enableComparison(type: string, name = "") {
    if (type === "time") {
      metricsExplorerStore.displayTimeComparison(metricViewName, true);
    } else {
      metricsExplorerStore.setComparisonDimension(metricViewName, name);
    }
  }

  function disableAllComparisons() {
    metricsExplorerStore.disableAllComparisons(metricViewName);
  }
</script>

<WithTogglableFloatingElement
  distance={8}
  alignment="start"
  let:toggleFloatingElement
  let:active
>
  <Tooltip distance={8} suppress={active}>
    {#if chipStyle}
      <Chip
        on:click={() => {
          toggleFloatingElement();
        }}
        {label}
      >
        <div slot="body" class="flex gap-x-2">
          <div
            class="font-bold text-ellipsis overflow-hidden whitespace-nowrap ml-2"
          >
            {label}
          </div>

          <div class="flex items-center">
            <IconSpaceFixer pullRight>
              <div class="transition-transform" class:-rotate-180={active}>
                <CaretDownIcon size="14px" />
              </div>
            </IconSpaceFixer>
          </div>
        </div>
      </Chip>
    {:else}
      <SelectorButton
        {active}
        on:click={() => {
          toggleFloatingElement();
        }}
      >
        <div class="flex items-center gap-x-3">
          <span class="ui-copy-icon"><Compare size="16px" /></span>

          <span style:transform="translateY(-1px)" class="font-normal">
            {showTimeComparison || selectedDimension ? "Comparing by" : ""}
            <span class="font-bold">{label}</span>
          </span>
        </div>
      </SelectorButton>
    {/if}
    <TooltipContent slot="tooltip-content" maxWidth="220px">
      Select a comparison for the dashboard
    </TooltipContent>
  </Tooltip>
  <Menu
    minWidth="280px"
    slot="floating-element"
    on:escape={toggleFloatingElement}
    on:click-outside={toggleFloatingElement}
    label="Comparison selector"
  >
    <div class="px-2 pb-2">
      <Search placeholder="Search Dimension" bind:value={searchText} />
    </div>
    <MenuItem
      focusOnMount={false}
      selected={!(showTimeComparison || selectedDimension)}
      on:before-select={() => {
        intermediateSelection = NO_COMPARISON_LABEL;
      }}
      on:select={() => {
        disableAllComparisons();
        toggleFloatingElement();
      }}
    >
      <span class:font-bold={intermediateSelection === NO_COMPARISON_LABEL}>
        {NO_COMPARISON_LABEL}
      </span>
    </MenuItem>
    <Divider marginTop={0.5} marginBottom={0.5} />
    <MenuItem
      selected={showTimeComparison}
      on:before-select={() => {
        intermediateSelection = TIME;
      }}
      on:select={() => {
        enableComparison("time");
        toggleFloatingElement();
      }}
    >
      <span class:font-bold={intermediateSelection === TIME}> {TIME} </span>
      <span slot="right"><ClockCircle size="16px" /></span>
    </MenuItem>
    <Divider marginTop={0.5} marginBottom={0.5} />

    <div style:max-height="200px" class="overflow-y-auto">
      {#each menuOptions as option}
        <MenuItem
          selected={option.name === intermediateSelection}
          on:before-select={() => {
            intermediateSelection = option.name;
          }}
          on:select={() => {
            enableComparison("dimension", option.name);
            toggleFloatingElement();
          }}
        >
          <span class:font-bold={intermediateSelection === option.name}>
            {option.label}
          </span>
        </MenuItem>
      {/each}
    </div>
  </Menu>
</WithTogglableFloatingElement><|MERGE_RESOLUTION|>--- conflicted
+++ resolved
@@ -5,11 +5,10 @@
 3. update comparisons on user interactions
 -->
 <script lang="ts">
-<<<<<<< HEAD
-=======
-  import { matchSorter } from "match-sorter";
->>>>>>> 4d675eae
+  import { IconSpaceFixer } from "@rilldata/web-common/components/button";
+  import { Chip } from "@rilldata/web-common/components/chip";
   import WithTogglableFloatingElement from "@rilldata/web-common/components/floating-element/WithTogglableFloatingElement.svelte";
+  import CaretDownIcon from "@rilldata/web-common/components/icons/CaretDownIcon.svelte";
   import ClockCircle from "@rilldata/web-common/components/icons/ClockCircle.svelte";
   import Compare from "@rilldata/web-common/components/icons/Compare.svelte";
   import {
@@ -20,26 +19,15 @@
   import { Search } from "@rilldata/web-common/components/search";
   import Tooltip from "@rilldata/web-common/components/tooltip/Tooltip.svelte";
   import TooltipContent from "@rilldata/web-common/components/tooltip/TooltipContent.svelte";
-  import { NO_COMPARISON_LABEL } from "@rilldata/web-common/lib/time/config";
-  import type { MetricsViewDimension } from "@rilldata/web-common/runtime-client";
-  import { matchSorter } from "match-sorter";
-  import { createEventDispatcher } from "svelte";
-  import SelectorButton from "./SelectorButton.svelte";
-<<<<<<< HEAD
-=======
-  import Compare from "@rilldata/web-common/components/icons/Compare.svelte";
-  import ClockCircle from "@rilldata/web-common/components/icons/ClockCircle.svelte";
-  import { Search } from "@rilldata/web-common/components/search";
-  import { Chip } from "@rilldata/web-common/components/chip";
-  import { IconSpaceFixer } from "@rilldata/web-common/components/button";
-  import CaretDownIcon from "@rilldata/web-common/components/icons/CaretDownIcon.svelte";
+  import { useMetaQuery } from "@rilldata/web-common/features/dashboards/selectors";
   import {
     metricsExplorerStore,
     useDashboardStore,
   } from "@rilldata/web-common/features/dashboards/stores/dashboard-stores";
-  import { useMetaQuery } from "@rilldata/web-common/features/dashboards/selectors";
+  import { NO_COMPARISON_LABEL } from "@rilldata/web-common/lib/time/config";
   import { runtime } from "@rilldata/web-common/runtime-client/runtime-store";
->>>>>>> 4d675eae
+  import { matchSorter } from "match-sorter";
+  import SelectorButton from "./SelectorButton.svelte";
 
   export let metricViewName;
   export let chipStyle = false;
