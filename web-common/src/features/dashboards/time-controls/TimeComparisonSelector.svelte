--- conflicted
+++ resolved
@@ -144,24 +144,6 @@
     on:escape={toggleFloatingElement}
     slot="floating-element"
   >
-<<<<<<< HEAD
-=======
-    <MenuItem
-      on:before-select={() => {
-        intermediateSelection = NO_COMPARISON_LABEL;
-      }}
-      on:select={() => {
-        dispatch("disable-comparison");
-        toggleFloatingElement();
-      }}
-      selected={!showComparison}
-    >
-      <span class:font-bold={intermediateSelection === NO_COMPARISON_LABEL}>
-        {NO_COMPARISON_LABEL}
-      </span>
-    </MenuItem>
-    <Divider />
->>>>>>> ca2fc7ba
     {#each options as option}
       {@const preset = TIME_COMPARISON[option.name]}
       <MenuItem
