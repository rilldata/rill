--- conflicted
+++ resolved
@@ -94,17 +94,6 @@
         />
       </div>
       {#if showSelector}
-<<<<<<< HEAD
-        <CalendarPlusDateInput
-          {firstVisibleMonth}
-          {interval}
-          {zone}
-          {maxDate}
-          {minDate}
-          applyRange={applyCustomRange}
-          closeMenu={() => (open = false)}
-        />
-=======
         <div class="bg-slate-50 border-l flex flex-col w-64 p-3">
           <CalendarPlusDateInput
             {firstVisibleMonth}
@@ -116,7 +105,6 @@
             closeMenu={() => (open = false)}
           />
         </div>
->>>>>>> ab6fbeb9
       {/if}
     </div>
   </DropdownMenu.Content>
