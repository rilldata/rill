<script lang="ts">
  import * as DropdownMenu from "@rilldata/web-common/components/dropdown-menu";
  import CaretDownIcon from "@rilldata/web-common/components/icons/CaretDownIcon.svelte";
  import { getAbbreviationForIANA } from "@rilldata/web-common/lib/time/timezone";
  import type { DateTime } from "luxon";
  import ZoneContent from "./ZoneContent.svelte";

  // watermark indicates the latest reference point in the dashboard
  export let watermark: DateTime;
  export let availableTimeZones: string[];
  export let activeTimeZone: string;
  export let context: string;
  export let lockTimeZone = false;
  export let side: "top" | "right" | "bottom" | "left" = "bottom";
  export let onSelectTimeZone: (timeZone: string) => void;

  let open = false;
</script>

<DropdownMenu.Root bind:open typeahead={false}>
  <DropdownMenu.Trigger asChild let:builder>
    <button
      use:builder.action
      {...builder}
      class="flex items-center gap-x-1"
      aria-label="Timezone selector"
      title={!availableTimeZones.length ? "No timezones configured" : ""}
      disabled={lockTimeZone}
      type="button"
    >
      {getAbbreviationForIANA(watermark, activeTimeZone)}
      {#if !lockTimeZone}
        <span class="flex-none transition-transform" class:-rotate-180={open}>
          <CaretDownIcon />
        </span>
      {/if}
    </button>
  </DropdownMenu.Trigger>

<<<<<<< HEAD
  <DropdownMenu.Content align="start" class="w-80">
    <ZoneContent
      {watermark}
      {availableTimeZones}
      {activeTimeZone}
      {context}
      {onSelectTimeZone}
    />
=======
  <DropdownMenu.Content align="start" {side} class="w-80">
    <div class="p-1.5 pb-1 flex items-center gap-x-2">
      <Search bind:value={searchValue} autofocus={false} />
    </div>

    {#if !pinnedTimeZones.has(activeTimeZone) && !recentIANAs.includes(activeTimeZone)}
      <DropdownMenu.Group>
        {@const formatted = ianaMap.get(activeTimeZone)}
        {#if formatted}
          <DropdownMenu.Item>
            <ZoneDisplay
              abbreviation={formatted.abbreviation}
              offset={formatted.offset}
              iana={activeTimeZone}
            />
          </DropdownMenu.Item>
        {/if}
      </DropdownMenu.Group>
      <DropdownMenu.Separator />
    {/if}

    <DropdownMenu.Group>
      {#each filteredPinnedTimeZones as [iana, { offset, abbreviation }] (iana)}
        <DropdownMenu.CheckboxItem
          checkRight
          checked={activeTimeZone === iana}
          on:click={() => {
            onSelectTimeZone(iana);
          }}
        >
          <ZoneDisplay
            {abbreviation}
            {offset}
            isBrowserTime={iana === browserIANA}
            {iana}
          />
        </DropdownMenu.CheckboxItem>
      {/each}
    </DropdownMenu.Group>

    {#if !searchValue && recentIANAs.length}
      <DropdownMenu.Separator />

      <DropdownMenu.Group>
        <div class="flex justify-between pr-2">
          <DropdownMenu.Label>Recent</DropdownMenu.Label>
          {#if recentIANAs.length}
            <button
              on:click={() => {
                recents.set([]);
              }}
              class="text-[10px] text-gray-500">Clear recents</button
            >
          {/if}
        </div>

        {#each recentIANAs as iana, i (i)}
          {@const formatted = ianaMap.get(iana)}
          {#if formatted && !availableTimeZones.includes(iana) && iana !== browserIANA}
            <DropdownMenu.CheckboxItem
              checkRight
              checked={activeTimeZone === iana}
              on:click={() => {
                onSelectTimeZone(iana);
              }}
            >
              <ZoneDisplay
                abbreviation={formatted.abbreviation}
                offset={formatted.offset}
                {iana}
              />
            </DropdownMenu.CheckboxItem>
          {/if}
        {/each}
      </DropdownMenu.Group>
    {/if}

    {#if searchValue}
      <DropdownMenu.Separator />

      <DropdownMenu.Group class="max-h-72 overflow-y-auto">
        <DropdownMenu.Label
          class="sticky top-0 bg-gradient-to-b z-10 from-surface from-75% to-transparent"
        >
          Search Results
        </DropdownMenu.Label>

        {#each filteredTimeZones as [iana, { abbreviation, offset }], i (i)}
          <DropdownMenu.CheckboxItem
            checkRight
            on:click={() => {
              onSelectTimeZone(iana);
              recents.set(Array.from(new Set([iana, ...$recents])).slice(0, 5));
            }}
          >
            <ZoneDisplay {iana} {offset} {abbreviation} />
          </DropdownMenu.CheckboxItem>
        {:else}
          <DropdownMenu.Group>
            <p class="pt-0 pb-2 text-gray-500 text-center">No options found</p>
          </DropdownMenu.Group>
        {/each}
      </DropdownMenu.Group>
    {/if}
>>>>>>> 57b7a07b
  </DropdownMenu.Content>
</DropdownMenu.Root><|MERGE_RESOLUTION|>--- conflicted
+++ resolved
@@ -37,8 +37,7 @@
     </button>
   </DropdownMenu.Trigger>
 
-<<<<<<< HEAD
-  <DropdownMenu.Content align="start" class="w-80">
+  <DropdownMenu.Content align="start" {side} class="w-80">
     <ZoneContent
       {watermark}
       {availableTimeZones}
@@ -46,111 +45,5 @@
       {context}
       {onSelectTimeZone}
     />
-=======
-  <DropdownMenu.Content align="start" {side} class="w-80">
-    <div class="p-1.5 pb-1 flex items-center gap-x-2">
-      <Search bind:value={searchValue} autofocus={false} />
-    </div>
-
-    {#if !pinnedTimeZones.has(activeTimeZone) && !recentIANAs.includes(activeTimeZone)}
-      <DropdownMenu.Group>
-        {@const formatted = ianaMap.get(activeTimeZone)}
-        {#if formatted}
-          <DropdownMenu.Item>
-            <ZoneDisplay
-              abbreviation={formatted.abbreviation}
-              offset={formatted.offset}
-              iana={activeTimeZone}
-            />
-          </DropdownMenu.Item>
-        {/if}
-      </DropdownMenu.Group>
-      <DropdownMenu.Separator />
-    {/if}
-
-    <DropdownMenu.Group>
-      {#each filteredPinnedTimeZones as [iana, { offset, abbreviation }] (iana)}
-        <DropdownMenu.CheckboxItem
-          checkRight
-          checked={activeTimeZone === iana}
-          on:click={() => {
-            onSelectTimeZone(iana);
-          }}
-        >
-          <ZoneDisplay
-            {abbreviation}
-            {offset}
-            isBrowserTime={iana === browserIANA}
-            {iana}
-          />
-        </DropdownMenu.CheckboxItem>
-      {/each}
-    </DropdownMenu.Group>
-
-    {#if !searchValue && recentIANAs.length}
-      <DropdownMenu.Separator />
-
-      <DropdownMenu.Group>
-        <div class="flex justify-between pr-2">
-          <DropdownMenu.Label>Recent</DropdownMenu.Label>
-          {#if recentIANAs.length}
-            <button
-              on:click={() => {
-                recents.set([]);
-              }}
-              class="text-[10px] text-gray-500">Clear recents</button
-            >
-          {/if}
-        </div>
-
-        {#each recentIANAs as iana, i (i)}
-          {@const formatted = ianaMap.get(iana)}
-          {#if formatted && !availableTimeZones.includes(iana) && iana !== browserIANA}
-            <DropdownMenu.CheckboxItem
-              checkRight
-              checked={activeTimeZone === iana}
-              on:click={() => {
-                onSelectTimeZone(iana);
-              }}
-            >
-              <ZoneDisplay
-                abbreviation={formatted.abbreviation}
-                offset={formatted.offset}
-                {iana}
-              />
-            </DropdownMenu.CheckboxItem>
-          {/if}
-        {/each}
-      </DropdownMenu.Group>
-    {/if}
-
-    {#if searchValue}
-      <DropdownMenu.Separator />
-
-      <DropdownMenu.Group class="max-h-72 overflow-y-auto">
-        <DropdownMenu.Label
-          class="sticky top-0 bg-gradient-to-b z-10 from-surface from-75% to-transparent"
-        >
-          Search Results
-        </DropdownMenu.Label>
-
-        {#each filteredTimeZones as [iana, { abbreviation, offset }], i (i)}
-          <DropdownMenu.CheckboxItem
-            checkRight
-            on:click={() => {
-              onSelectTimeZone(iana);
-              recents.set(Array.from(new Set([iana, ...$recents])).slice(0, 5));
-            }}
-          >
-            <ZoneDisplay {iana} {offset} {abbreviation} />
-          </DropdownMenu.CheckboxItem>
-        {:else}
-          <DropdownMenu.Group>
-            <p class="pt-0 pb-2 text-gray-500 text-center">No options found</p>
-          </DropdownMenu.Group>
-        {/each}
-      </DropdownMenu.Group>
-    {/if}
->>>>>>> 57b7a07b
   </DropdownMenu.Content>
 </DropdownMenu.Root>