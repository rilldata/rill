<script context="module" lang="ts">
  import { Interval } from "luxon";
  import * as DropdownMenu from "@rilldata/web-common/components/dropdown-menu/";
  import Calendar from "@rilldata/web-common/components/date-picker/Calendar.svelte";
  import { DateTime } from "luxon";
  import Button from "@rilldata/web-common/components/button/Button.svelte";
  import DateInput from "@rilldata/web-common/components/date-picker/DateInput.svelte";
</script>

<script lang="ts">
  export let interval: Interval<true> | undefined;
  export let zone: string;
  export let firstVisibleMonth: DateTime<true>;
  export let minDate: DateTime | undefined = undefined;
  export let maxDate: DateTime | undefined = undefined;
  export let applyRange: (range: Interval<true>) => void;
  export let closeMenu: () => void;

  let selectingStart = true;

  $: calendarInterval =
    interval?.set({
      start: interval.start.startOf("day"),
      end: interval.end.minus({ millisecond: 1 }).startOf("day"),
    }) ?? Interval.invalid("Invalid interval");

  function onValidDateInput(date: DateTime) {
    let newInterval: Interval;

    const selectedEndDateBeforeStart =
      calendarInterval?.start && date < calendarInterval.start;

    if (selectingStart || selectedEndDateBeforeStart) {
      newInterval = calendarInterval.set({ start: date });
      selectingStart = false;
    } else {
      newInterval = calendarInterval.set({ end: date });
      selectingStart = true;
    }

    if (newInterval.isValid) {
      calendarInterval = newInterval;
    } else {
      const singleDay = Interval.fromDateTimes(date, date.endOf("day"));
      if (singleDay.isValid) {
        calendarInterval = singleDay;
      }
    }

    if (calendarInterval.isValid) {
      firstVisibleMonth = calendarInterval.start;
    }
  }
</script>

<svelte:window
  on:keydown|capture={(e) => {
    if (e.key === "Tab") {
      e.stopImmediatePropagation();
    }
  }}
/>

<div class="flex flex-col bg-slate-50">
  <div class="p-4 pt-3 pb-2 border-b">
    <Calendar
      {maxDate}
      {minDate}
      selection={calendarInterval}
      {selectingStart}
      {firstVisibleMonth}
      onSelectDay={onValidDateInput}
    />
  </div>

  <div class="flex flex-col gap-y-2 px-4 py-3">
    <DateInput
      bind:selectingStart
      date={calendarInterval?.start ?? DateTime.now()}
      {zone}
      boundary="start"
      {minDate}
      {maxDate}
      currentYear={firstVisibleMonth.year}
      {onValidDateInput}
    />

    <DateInput
      bind:selectingStart
      date={calendarInterval?.end ?? DateTime.now()}
      {zone}
      boundary="end"
      {minDate}
      {maxDate}
      currentYear={firstVisibleMonth.year}
      {onValidDateInput}
    />
  </div>
  <div class="flex justify-end w-full py-1 px-2">
    <Button
      fit
      compact
<<<<<<< HEAD
      type="primary"
=======
      type="subtle"
>>>>>>> f9c28342
      on:click={() => {
        const mapped = calendarInterval?.set({
          end: calendarInterval.end?.plus({ day: 1 }).startOf("day"),
        });

        if (mapped?.isValid) {
          applyRange(mapped);
        }

        closeMenu();
      }}
    >
      <span class="px-2 w-fit">Apply</span>
    </Button>
  </div>
</div><|MERGE_RESOLUTION|>--- conflicted
+++ resolved
@@ -100,11 +100,7 @@
     <Button
       fit
       compact
-<<<<<<< HEAD
-      type="primary"
-=======
       type="subtle"
->>>>>>> f9c28342
       on:click={() => {
         const mapped = calendarInterval?.set({
           end: calendarInterval.end?.plus({ day: 1 }).startOf("day"),
