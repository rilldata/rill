--- conflicted
+++ resolved
@@ -1,10 +1,4 @@
 <script context="module" lang="ts">
-<<<<<<< HEAD
-  import { Interval } from "luxon";
-  import Calendar from "@rilldata/web-common/components/date-picker/Calendar.svelte";
-  import { DateTime } from "luxon";
-=======
->>>>>>> ab6fbeb9
   import Button from "@rilldata/web-common/components/button/Button.svelte";
   import Calendar from "@rilldata/web-common/components/date-picker/Calendar.svelte";
   import DateInput from "@rilldata/web-common/components/date-picker/DateInput.svelte";
@@ -65,53 +59,6 @@
   }}
 />
 
-<<<<<<< HEAD
-<div class="flex flex-col bg-slate-50 w-full">
-  <div class="p-3 border-b">
-    <Calendar
-      {maxDate}
-      {minDate}
-      selection={calendarInterval}
-      {selectingStart}
-      {firstVisibleMonth}
-      onSelectDay={onValidDateInput}
-    />
-  </div>
-
-  <div class="flex flex-col gap-y-2 p-3">
-    <DateInput
-      bind:selectingStart
-      date={calendarInterval?.start ?? DateTime.now()}
-      {zone}
-      boundary="start"
-      {minDate}
-      {maxDate}
-      currentYear={firstVisibleMonth.year}
-      {onValidDateInput}
-    />
-
-    <DateInput
-      bind:selectingStart
-      date={calendarInterval?.end ?? DateTime.now()}
-      {zone}
-      boundary="end"
-      {minDate}
-      {maxDate}
-      currentYear={firstVisibleMonth.year}
-      {onValidDateInput}
-    />
-  </div>
-  <div class="flex justify-end w-full px-2">
-    <Button
-      fit
-      compact
-      type="subtle"
-      on:click={() => {
-        const mapped = calendarInterval?.set({
-          end: calendarInterval.end?.plus({ day: 1 }).startOf("day"),
-        });
-
-=======
 <div class="flex flex-col w-full gap-y-3">
   <Calendar
     {maxDate}
@@ -157,7 +104,6 @@
           end: calendarInterval.end?.plus({ day: 1 }).startOf("day"),
         });
 
->>>>>>> ab6fbeb9
         if (mapped?.isValid) {
           applyRange(mapped);
         }
