--- conflicted
+++ resolved
@@ -1,14 +1,7 @@
 <script context="module" lang="ts">
-<<<<<<< HEAD
-  import { Interval } from "luxon";
-  import Calendar from "@rilldata/web-common/components/date-picker/Calendar.svelte";
-  import { DateTime } from "luxon";
-=======
->>>>>>> 81abf372
   import Button from "@rilldata/web-common/components/button/Button.svelte";
   import Calendar from "@rilldata/web-common/components/date-picker/Calendar.svelte";
   import DateInput from "@rilldata/web-common/components/date-picker/DateInput.svelte";
-  import * as DropdownMenu from "@rilldata/web-common/components/dropdown-menu/";
   import { DateTime, Interval } from "luxon";
 </script>
 
@@ -75,19 +68,6 @@
     {firstVisibleMonth}
     onSelectDay={onValidDateInput}
   />
-<<<<<<< HEAD
-=======
-</div>
-<div class="flex justify-end w-full py-1 px-2">
-  <Button
-    fit
-    compact
-    type="primary"
-    onClick={() => {
-      const mapped = calendarInterval?.set({
-        end: calendarInterval.end?.plus({ day: 1 }).startOf("day"),
-      });
->>>>>>> 81abf372
 
   <div class="w-full h-px bg-gray-200"></div>
 
