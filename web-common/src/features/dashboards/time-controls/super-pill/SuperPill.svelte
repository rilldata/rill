<script lang="ts">
  import {
    TimeRangePreset,
    type TimeRange,
  } from "@rilldata/web-common/lib/time/types";
  import type {
    V1ExploreTimeRange,
    V1TimeGrain,
  } from "@rilldata/web-common/runtime-client";
  import { DateTime, Interval } from "luxon";
  import {
    bucketYamlRanges,
    type ISODurationString,
    type NamedRange,
  } from "../new-time-controls";
  import TimeGrainSelector from "../TimeGrainSelector.svelte";
  import * as Elements from "./components";
  import RangePickerV2 from "./new-time-dropdown/RangePickerV2.svelte";
  import { featureFlags } from "@rilldata/web-common/features/feature-flags";
  import { page } from "$app/stores";
  import { ExploreStateURLParams } from "../../url-state/url-params";

  export let allTimeRange: TimeRange;
  export let selectedRangeAlias: string | undefined;
  export let showPivot: boolean;
  export let minTimeGrain: V1TimeGrain | undefined;
  export let defaultTimeRange: string | undefined;
  export let availableTimeZones: string[];
  export let timeRanges: V1ExploreTimeRange[];
  export let showDefaultItem: boolean;
  export let activeTimeGrain: V1TimeGrain | undefined;
  export let canPanLeft: boolean;
  export let canPanRight: boolean;
  export let interval: Interval;
  export let showPan = false;
  export let lockTimeZone = false;
  export let allowCustomTimeRange = true;
  export let showFullRange = true;
  export let complete: boolean;
  export let context = "dashboard";
  export let activeTimeZone: string;
  export let timeStart: string | undefined;
  export let timeEnd: string | undefined;
  export let watermark: DateTime | undefined = undefined;
  export let side: "top" | "right" | "bottom" | "left" = "bottom";
  export let onSelectRange: (range: NamedRange | ISODurationString) => void;
  export let onPan: (direction: "left" | "right") => void;
  export let onTimeGrainSelect: (timeGrain: V1TimeGrain) => void;
  export let onSelectTimeZone: (timeZone: string) => void;
  export let applyRange: (range: TimeRange) => void;

  const newPicker = featureFlags.rillTime;

  $: rangeBuckets = bucketYamlRanges(timeRanges);

  $: ({
    url: { searchParams },
  } = $page);

  $: rawTimeString = searchParams.get(ExploreStateURLParams.TimeRange);

  $: v2TimeString = normalizeRangeString(rawTimeString);

  function normalizeRangeString(alias: string | null): string | undefined {
    return alias?.replace(",", " to ");
  }
</script>

<div class="wrapper">
  {#if showPan}
    <Elements.Nudge {canPanLeft} {canPanRight} {onPan} direction="left" />
    <Elements.Nudge {canPanLeft} {canPanRight} {onPan} direction="right" />
  {/if}

  {#if $newPicker}
    <RangePickerV2
      {context}
      smallestTimeGrain={minTimeGrain}
      minDate={DateTime.fromJSDate(allTimeRange.start)}
      maxDate={DateTime.fromJSDate(allTimeRange.end)}
      {watermark}
      {showDefaultItem}
      {defaultTimeRange}
<<<<<<< HEAD
      timeString={v2TimeString}
=======
      timeString={v2TimeString || selectedRangeAlias}
>>>>>>> 961dee5c
      {interval}
      zone={activeTimeZone}
      {lockTimeZone}
      {availableTimeZones}
      {onSelectTimeZone}
      {onSelectRange}
      {onTimeGrainSelect}
    />
  {:else if interval.isValid && activeTimeGrain}
    <Elements.RangePicker
      minDate={DateTime.fromJSDate(allTimeRange.start)}
      maxDate={DateTime.fromJSDate(allTimeRange.end)}
      ranges={rangeBuckets}
      {showDefaultItem}
      {showFullRange}
      {defaultTimeRange}
      {allowCustomTimeRange}
      selected={selectedRangeAlias ?? ""}
      {onSelectRange}
      {interval}
      zone={activeTimeZone}
      applyCustomRange={(interval) => {
        applyRange({
          name: TimeRangePreset.CUSTOM,
          start: interval.start.toJSDate(),
          end: interval.end.toJSDate(),
        });
      }}
      {side}
    />
  {/if}

  {#if availableTimeZones.length && !$newPicker}
    <Elements.Zone
      {context}
      watermark={interval.end ?? DateTime.fromJSDate(new Date())}
      {activeTimeZone}
      {lockTimeZone}
      {availableTimeZones}
      {onSelectTimeZone}
      {side}
    />
  {/if}

  {#if !$newPicker && !showPivot && minTimeGrain}
    <TimeGrainSelector
      {activeTimeGrain}
      {minTimeGrain}
      {timeStart}
      {timeEnd}
      {complete}
      {side}
      {onTimeGrainSelect}
    />
  {/if}
</div>

<style lang="postcss">
  .wrapper {
    @apply flex w-fit;
    @apply h-[26px] rounded-full;
    @apply overflow-hidden;
  }

  :global(.wrapper > button) {
    @apply border;
  }

  :global(.wrapper > button:not(:first-child)) {
    @apply -ml-[1px];
  }

  :global(.wrapper > button) {
    @apply border;
    @apply px-2 flex items-center justify-center bg-surface;
  }

  :global(.wrapper > button:focus) {
    @apply z-50;
  }

  :global(.wrapper > button:first-child) {
    @apply pl-2.5 rounded-l-full;
  }
  :global(.wrapper > button:last-child) {
    @apply pr-2.5 rounded-r-full;
  }

  :global(.wrapper > button:hover:not(:disabled)) {
    @apply bg-gray-50 cursor-pointer;
  }

  /* Doest apply to all instances except alert/report. So this seems unintentional
  :global(.wrapper > [data-state="open"]) {
    @apply bg-gray-50 border-gray-400 z-50;
  }
  */
</style><|MERGE_RESOLUTION|>--- conflicted
+++ resolved
@@ -81,11 +81,7 @@
       {watermark}
       {showDefaultItem}
       {defaultTimeRange}
-<<<<<<< HEAD
-      timeString={v2TimeString}
-=======
       timeString={v2TimeString || selectedRangeAlias}
->>>>>>> 961dee5c
       {interval}
       zone={activeTimeZone}
       {lockTimeZone}
