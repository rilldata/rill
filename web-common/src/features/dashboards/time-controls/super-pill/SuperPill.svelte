--- conflicted
+++ resolved
@@ -64,6 +64,8 @@
   function normalizeRangeString(alias: string | null): string | undefined {
     return alias?.replace(",", " to ");
   }
+
+  $: console.log(interval.isValid, activeTimeGrain);
 </script>
 
 <div class="wrapper">
@@ -73,7 +75,6 @@
   {/if}
 
   {#if interval.isValid && activeTimeGrain}
-<<<<<<< HEAD
     {#if $newPicker}
       <RangePickerV2
         {context}
@@ -125,28 +126,6 @@
       {lockTimeZone}
       {availableTimeZones}
       {onSelectTimeZone}
-=======
-    <Elements.RangePicker
-      minDate={DateTime.fromJSDate(allTimeRange.start)}
-      maxDate={DateTime.fromJSDate(allTimeRange.end)}
-      ranges={rangeBuckets}
-      {showDefaultItem}
-      {showFullRange}
-      {defaultTimeRange}
-      {allowCustomTimeRange}
-      selected={selectedRangeAlias ?? ""}
-      grain={activeTimeGrain}
-      {interval}
-      zone={activeTimeZone}
-      {onSelectRange}
-      applyCustomRange={(interval) => {
-        applyRange({
-          name: TimeRangePreset.CUSTOM,
-          start: interval.start.toJSDate(),
-          end: interval.end.toJSDate(),
-        });
-      }}
->>>>>>> aa4f7678
       {side}
     />
   {/if}
