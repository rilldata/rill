--- conflicted
+++ resolved
@@ -35,16 +35,12 @@
   export let allowCustomTimeRange = true;
   export let showFullRange = true;
   export let complete: boolean;
-  export let context: string;
+  export let context = "dashboard";
   export let activeTimeZone: string;
   export let timeStart: string | undefined;
   export let timeEnd: string | undefined;
-<<<<<<< HEAD
   export let watermark: DateTime | undefined;
-=======
-  export let context = "dashboard";
   export let side: "top" | "right" | "bottom" | "left" = "bottom";
->>>>>>> 57b7a07b
   export let onSelectRange: (range: NamedRange | ISODurationString) => void;
   export let onPan: (direction: "left" | "right") => void;
   export let onTimeGrainSelect: (timeGrain: V1TimeGrain) => void;
@@ -63,7 +59,6 @@
   {/if}
 
   {#if interval.isValid && activeTimeGrain}
-<<<<<<< HEAD
     {#if $newPicker}
       <RangePickerV2
         {context}
@@ -102,6 +97,7 @@
             end: interval.end.toJSDate(),
           });
         }}
+        {side}
       />
     {/if}
   {/if}
@@ -114,43 +110,9 @@
       {lockTimeZone}
       {availableTimeZones}
       {onSelectTimeZone}
-    />
-  {/if}
-=======
-    <Elements.RangePicker
-      minDate={DateTime.fromJSDate(allTimeRange.start)}
-      maxDate={DateTime.fromJSDate(allTimeRange.end)}
-      ranges={rangeBuckets}
-      {showDefaultItem}
-      {showFullRange}
-      {defaultTimeRange}
-      {allowCustomTimeRange}
-      selected={selectedRangeAlias ?? ""}
-      grain={activeTimeGrain}
-      {onSelectRange}
-      {interval}
-      zone={activeTimeZone}
-      applyCustomRange={(interval) => {
-        applyRange({
-          name: TimeRangePreset.CUSTOM,
-          start: interval.start.toJSDate(),
-          end: interval.end.toJSDate(),
-        });
-      }}
       {side}
     />
   {/if}
-
-  <Elements.Zone
-    watermark={DateTime.fromISO(timeStart ?? "")}
-    {activeTimeZone}
-    {availableTimeZones}
-    {onSelectTimeZone}
-    {lockTimeZone}
-    {context}
-    {side}
-  />
->>>>>>> 57b7a07b
 
   {#if !$newPicker && !showPivot && minTimeGrain}
     <TimeGrainSelector
