<script lang="ts">
  import {
    TimeRangePreset,
    type TimeRange,
  } from "@rilldata/web-common/lib/time/types";
  import type {
    V1ExploreTimeRange,
    V1TimeGrain,
  } from "@rilldata/web-common/runtime-client";
  import { DateTime, Interval } from "luxon";
  import {
<<<<<<< HEAD
=======
    bucketYamlRanges,
>>>>>>> 58fa21fc
    type ISODurationString,
    type NamedRange,
  } from "../new-time-controls";
  import TimeGrainSelector from "../TimeGrainSelector.svelte";
  import * as Elements from "./components";
  import TimeGrainSelector from "../TimeGrainSelector.svelte";
  import RangePickerV2 from "./new-time-dropdown/RangePickerV2.svelte";
  import { featureFlags } from "@rilldata/web-common/features/feature-flags";

  export let allTimeRange: TimeRange;
  export let selectedRangeAlias: string | undefined;
  export let showPivot: boolean;
  export let minTimeGrain: V1TimeGrain | undefined;
  export let defaultTimeRange: string | undefined;
  export let availableTimeZones: string[];
  export let timeRanges: V1ExploreTimeRange[];
  export let showDefaultItem: boolean;
  export let activeTimeGrain: V1TimeGrain | undefined;
  export let canPanLeft: boolean;
  export let canPanRight: boolean;
  export let interval: Interval;
  export let showPan = false;
<<<<<<< HEAD
  export let complete: boolean;
  export let context: string;
  export let activeTimeZone: string;
  export let timeStart: string | undefined;
  export let timeEnd: string | undefined;
  export let toggleComplete: () => void;
=======
  export let lockTimeZone = false;
  export let allowCustomTimeRange = true;
  export let showFullRange = true;
  export let complete: boolean;
  export let activeTimeZone: string;
  export let timeStart: string | undefined;
  export let timeEnd: string | undefined;
  export let context = "dashboard";
>>>>>>> 58fa21fc
  export let onSelectRange: (range: NamedRange | ISODurationString) => void;
  export let onPan: (direction: "left" | "right") => void;
  export let onTimeGrainSelect: (timeGrain: V1TimeGrain) => void;
  export let onSelectTimeZone: (timeZone: string) => void;
  export let applyRange: (range: TimeRange) => void;

<<<<<<< HEAD
  const newPicker = featureFlags.rillTime;
=======
  $: rangeBuckets = bucketYamlRanges(timeRanges);
>>>>>>> 58fa21fc
</script>

<div class="wrapper">
  {#if showPan}
    <Elements.Nudge {canPanLeft} {canPanRight} {onPan} direction="left" />
    <Elements.Nudge {canPanLeft} {canPanRight} {onPan} direction="right" />
  {/if}

  {#if interval.isValid && activeTimeGrain}
<<<<<<< HEAD
    {#if $newPicker}
      <RangePickerV2
        {context}
        minDate={DateTime.fromJSDate(allTimeRange.start)}
        maxDate={DateTime.fromJSDate(allTimeRange.end)}
        {timeRanges}
        {showDefaultItem}
        {defaultTimeRange}
        selected={selectedRangeAlias}
        grain={activeTimeGrain}
        {onSelectRange}
        {interval}
        zone={activeTimeZone}
        applyCustomRange={(interval) => {
          applyRange({
            name: TimeRangePreset.CUSTOM,
            start: interval.start.toJSDate(),
            end: interval.end.toJSDate(),
          });
        }}
      />
    {:else}
      <Elements.RangePicker
        minDate={DateTime.fromJSDate(allTimeRange.start)}
        maxDate={DateTime.fromJSDate(allTimeRange.end)}
        {timeRanges}
        {showDefaultItem}
        {defaultTimeRange}
        selected={selectedRangeAlias ?? ""}
        grain={activeTimeGrain}
        {onSelectRange}
        {interval}
        zone={activeTimeZone}
        applyCustomRange={(interval) => {
          applyRange({
            name: TimeRangePreset.CUSTOM,
            start: interval.start.toJSDate(),
            end: interval.end.toJSDate(),
          });
        }}
      />
    {/if}
  {/if}

  {#if availableTimeZones.length}
    <Elements.Zone
      watermark={interval.end?.toJSDate() ?? new Date()}
      {activeTimeZone}
      {availableTimeZones}
      {onSelectTimeZone}
=======
    <Elements.RangePicker
      minDate={DateTime.fromJSDate(allTimeRange.start)}
      maxDate={DateTime.fromJSDate(allTimeRange.end)}
      ranges={rangeBuckets}
      {showDefaultItem}
      {showFullRange}
      {defaultTimeRange}
      {allowCustomTimeRange}
      selected={selectedRangeAlias ?? ""}
      grain={activeTimeGrain}
      {onSelectRange}
      {interval}
      zone={activeTimeZone}
      applyCustomRange={(interval) => {
        applyRange({
          name: TimeRangePreset.CUSTOM,
          start: interval.start.toJSDate(),
          end: interval.end.toJSDate(),
        });
      }}
    />
  {/if}

  <Elements.Zone
    watermark={DateTime.fromISO(timeStart ?? "")}
    {activeTimeZone}
    {availableTimeZones}
    {onSelectTimeZone}
    {lockTimeZone}
    {context}
  />

  {#if !showPivot && minTimeGrain}
    <TimeGrainSelector
      {activeTimeGrain}
      {minTimeGrain}
      {timeStart}
      {timeEnd}
      {complete}
      {onTimeGrainSelect}
>>>>>>> 58fa21fc
    />
  {/if}

  {#if !showPivot && minTimeGrain}
    <TimeGrainSelector
      {activeTimeGrain}
      {minTimeGrain}
      {timeStart}
      {timeEnd}
      {complete}
      {toggleComplete}
      {onTimeGrainSelect}
    />
  {/if}
</div>

<style lang="postcss">
  .wrapper {
    @apply flex w-fit;
    @apply h-[26px] rounded-full;
    @apply overflow-hidden;
  }

  :global(.wrapper > button) {
    @apply border;
  }

  :global(.wrapper > button:not(:first-child)) {
    @apply -ml-[1px];
  }

  :global(.wrapper > button) {
    @apply border;
    @apply px-2 flex items-center justify-center bg-white;
  }

  :global(.wrapper > button:focus) {
    @apply z-50;
  }

  :global(.wrapper > button:first-child) {
    @apply pl-2.5 rounded-l-full;
  }
  :global(.wrapper > button:last-child) {
    @apply pr-2.5 rounded-r-full;
  }

  :global(.wrapper > button:hover:not(:disabled)) {
    @apply bg-gray-50 cursor-pointer;
  }

  :global(.wrapper > [data-state="open"]) {
    @apply bg-gray-50 border-gray-400 z-50;
  }
</style><|MERGE_RESOLUTION|>--- conflicted
+++ resolved
@@ -9,16 +9,11 @@
   } from "@rilldata/web-common/runtime-client";
   import { DateTime, Interval } from "luxon";
   import {
-<<<<<<< HEAD
-=======
-    bucketYamlRanges,
->>>>>>> 58fa21fc
     type ISODurationString,
     type NamedRange,
   } from "../new-time-controls";
   import TimeGrainSelector from "../TimeGrainSelector.svelte";
   import * as Elements from "./components";
-  import TimeGrainSelector from "../TimeGrainSelector.svelte";
   import RangePickerV2 from "./new-time-dropdown/RangePickerV2.svelte";
   import { featureFlags } from "@rilldata/web-common/features/feature-flags";
 
@@ -35,34 +30,22 @@
   export let canPanRight: boolean;
   export let interval: Interval;
   export let showPan = false;
-<<<<<<< HEAD
+  export let lockTimeZone = false;
+  export let allowCustomTimeRange = true;
+  export let showFullRange = true;
   export let complete: boolean;
   export let context: string;
   export let activeTimeZone: string;
   export let timeStart: string | undefined;
   export let timeEnd: string | undefined;
   export let toggleComplete: () => void;
-=======
-  export let lockTimeZone = false;
-  export let allowCustomTimeRange = true;
-  export let showFullRange = true;
-  export let complete: boolean;
-  export let activeTimeZone: string;
-  export let timeStart: string | undefined;
-  export let timeEnd: string | undefined;
-  export let context = "dashboard";
->>>>>>> 58fa21fc
   export let onSelectRange: (range: NamedRange | ISODurationString) => void;
   export let onPan: (direction: "left" | "right") => void;
   export let onTimeGrainSelect: (timeGrain: V1TimeGrain) => void;
   export let onSelectTimeZone: (timeZone: string) => void;
   export let applyRange: (range: TimeRange) => void;
 
-<<<<<<< HEAD
   const newPicker = featureFlags.rillTime;
-=======
-  $: rangeBuckets = bucketYamlRanges(timeRanges);
->>>>>>> 58fa21fc
 </script>
 
 <div class="wrapper">
@@ -72,7 +55,6 @@
   {/if}
 
   {#if interval.isValid && activeTimeGrain}
-<<<<<<< HEAD
     {#if $newPicker}
       <RangePickerV2
         {context}
@@ -100,7 +82,9 @@
         maxDate={DateTime.fromJSDate(allTimeRange.end)}
         {timeRanges}
         {showDefaultItem}
+        {showFullRange}
         {defaultTimeRange}
+        {allowCustomTimeRange}
         selected={selectedRangeAlias ?? ""}
         grain={activeTimeGrain}
         {onSelectRange}
@@ -119,52 +103,12 @@
 
   {#if availableTimeZones.length}
     <Elements.Zone
-      watermark={interval.end?.toJSDate() ?? new Date()}
+      {context}
+      watermark={interval.end ?? DateTime.fromJSDate(new Date())}
       {activeTimeZone}
+      {lockTimeZone}
       {availableTimeZones}
       {onSelectTimeZone}
-=======
-    <Elements.RangePicker
-      minDate={DateTime.fromJSDate(allTimeRange.start)}
-      maxDate={DateTime.fromJSDate(allTimeRange.end)}
-      ranges={rangeBuckets}
-      {showDefaultItem}
-      {showFullRange}
-      {defaultTimeRange}
-      {allowCustomTimeRange}
-      selected={selectedRangeAlias ?? ""}
-      grain={activeTimeGrain}
-      {onSelectRange}
-      {interval}
-      zone={activeTimeZone}
-      applyCustomRange={(interval) => {
-        applyRange({
-          name: TimeRangePreset.CUSTOM,
-          start: interval.start.toJSDate(),
-          end: interval.end.toJSDate(),
-        });
-      }}
-    />
-  {/if}
-
-  <Elements.Zone
-    watermark={DateTime.fromISO(timeStart ?? "")}
-    {activeTimeZone}
-    {availableTimeZones}
-    {onSelectTimeZone}
-    {lockTimeZone}
-    {context}
-  />
-
-  {#if !showPivot && minTimeGrain}
-    <TimeGrainSelector
-      {activeTimeGrain}
-      {minTimeGrain}
-      {timeStart}
-      {timeEnd}
-      {complete}
-      {onTimeGrainSelect}
->>>>>>> 58fa21fc
     />
   {/if}
 
