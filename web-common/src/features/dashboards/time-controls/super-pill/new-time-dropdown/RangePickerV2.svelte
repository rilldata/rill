--- conflicted
+++ resolved
@@ -79,11 +79,8 @@
   let showCalendarPicker = false;
   let truncationGrain: V1TimeGrain | undefined = undefined;
   let timeZonePickerOpen = false;
-<<<<<<< HEAD
   let timeAxisPickerOpen = false;
-=======
   let searchValue: string | undefined = timeString;
->>>>>>> 433ad949
 
   $: if (timeString) {
     try {
