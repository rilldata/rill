<script lang="ts">
  import * as DropdownMenu from "@rilldata/web-common/components/dropdown-menu/";
  import CaretDownIcon from "@rilldata/web-common/components/icons/CaretDownIcon.svelte";
  import { DateTime, Interval } from "luxon";
  import type {
    ISODurationString,
    NamedRange,
    RangeBuckets,
  } from "../../new-time-controls";
  import {
    ALL_TIME_RANGE_ALIAS,
    getRangeLabel,
    RILL_TO_LABEL,
  } from "../../new-time-controls";
  import CalendarPlusDateInput from "@rilldata/web-common/features/dashboards/time-controls/super-pill/components/CalendarPlusDateInput.svelte";
  import { V1TimeGrain } from "@rilldata/web-common/runtime-client";
  import { humaniseISODuration } from "@rilldata/web-common/lib/time/ranges/iso-ranges";
  import TimeRangeSearch from "@rilldata/web-common/features/dashboards/time-controls/super-pill/components/TimeRangeSearch.svelte";
  import { parseRillTime } from "../../../url-state/time-ranges/parser";
  import {
    RillIsoInterval,
    RillPeriodToGrainInterval,
    type RillTime,
  } from "../../../url-state/time-ranges/RillTime";
  import {
    getGrainOrder,
    getLowerOrderGrain,
    getSmallestGrainFromISODuration,
    GrainAliasToV1TimeGrain,
  } from "@rilldata/web-common/lib/time/new-grains";
  import * as Popover from "@rilldata/web-common/components/popover";
  import TimeRangeOptionGroup from "./TimeRangeOptionGroup.svelte";
  import RangeDisplay from "../components/RangeDisplay.svelte";
  import TruncationSelector from "./TruncationSelector.svelte";
  import { overrideRillTimeRef } from "../../../url-state/time-ranges/parser";
  import { getAbbreviationForIANA } from "@rilldata/web-common/lib/time/timezone";
  import { builderActions, Tooltip, getAttrs } from "bits-ui";
  import ZoneContent from "../components/ZoneContent.svelte";
  import SyntaxElement from "../components/SyntaxElement.svelte";
  import Globe from "@rilldata/web-common/components/icons/Globe.svelte";
  import Calendar from "@rilldata/web-common/components/icons/Calendar.svelte";
  import {
    constructAsOfString,
    constructNewString,
  } from "../../new-time-controls";
  import PrimaryRangeTooltip from "./PrimaryRangeTooltip.svelte";

  export let timeString: string | undefined;
  export let interval: Interval<true>;
  export let timeGrain: V1TimeGrain | undefined;
  export let zone: string;
  export let showDefaultItem: boolean;
  export let context: string;
  export let minDate: DateTime;
  export let maxDate: DateTime;
  export let rangeBuckets: RangeBuckets;
  export let watermark: DateTime | undefined;
  export let smallestTimeGrain: V1TimeGrain | undefined;
  export let defaultTimeRange: NamedRange | ISODurationString | undefined;
  export let allowCustomTimeRange = true;
  export let availableTimeZones: string[];
  export let lockTimeZone = false;
  export let showFullRange = true;
  export let onSelectTimeZone: (timeZone: string) => void;
  export let onSelectRange: (range: string) => void;
  export let onTimeGrainSelect: (grain: V1TimeGrain) => void;

  let firstVisibleMonth: DateTime<true> = interval.start;
  let open = false;
  let allTimeAllowed = true;
  let searchComponent: TimeRangeSearch;
  let filter = "";
  let parsedTime: RillTime | undefined = undefined;
  let showCalendarPicker = false;
  let truncationGrain: V1TimeGrain | undefined = undefined;
  let timeZonePickerOpen = false;

  $: if (timeString) {
    try {
      parsedTime = parseRillTime(timeString);
    } catch {
      parsedTime = undefined;
    }
  }

  $: hideTruncationSelector = parsedTime?.interval instanceof RillIsoInterval;

  $: usingLegacyTime = parsedTime?.isOldFormat;

  $: snapToEnd = usingLegacyTime ? true : !!parsedTime?.asOfLabel?.offset;
  $: ref = usingLegacyTime ? "latest" : (parsedTime?.asOfLabel?.label ?? "now");

  $: truncationGrain = usingLegacyTime
    ? timeString?.startsWith("rill") && !timeString.endsWith("C")
      ? V1TimeGrain.TIME_GRAIN_DAY
      : getSmallestGrainFromISODuration(timeString ?? "PT1M")
    : parsedTime?.asOfLabel?.snap
      ? GrainAliasToV1TimeGrain[parsedTime.asOfLabel?.snap]
      : undefined;

  $: dateTimeAnchor = returnAnchor(ref, zone);

  $: selectedLabel = getRangeLabel(timeString);

<<<<<<< HEAD
  $: timeGrainOptions = getAllowedGrains(smallestTimeGrain);

  $: allOptions = timeGrainOptions.map(getTimeRangeOptionsByGrain);
=======
  $: if (truncationGrain) onTimeGrainSelect(truncationGrain);
>>>>>>> 4360e7df

  $: zoneAbbreviation = getAbbreviationForIANA(maxDate, zone);

  function handleRangeSelect(range: string, ignoreSnap?: boolean) {
    if (range === ALL_TIME_RANGE_ALIAS) {
      onSelectRange(ALL_TIME_RANGE_ALIAS);
      closeMenu();
    } else {
      try {
        const parsed = parseRillTime(range);

        const isPeriodToDate =
          parsed.interval instanceof RillPeriodToGrainInterval;

        const rangeGrainOrder =
          getGrainOrder(parsed.rangeGrain) - (isPeriodToDate ? 1 : 0);
        const asOfGrainOrder = getGrainOrder(truncationGrain);

        if (asOfGrainOrder > rangeGrainOrder && parsed.rangeGrain) {
          truncationGrain = isPeriodToDate
            ? getLowerOrderGrain(parsed.rangeGrain)
            : parsed.rangeGrain;
        }

        const newAsOfString = constructAsOfString(
          ref,
          ignoreSnap
            ? undefined
            : (truncationGrain ??
                smallestTimeGrain ??
                V1TimeGrain.TIME_GRAIN_MINUTE),
          snapToEnd,
        );

        overrideRillTimeRef(parsed, newAsOfString);
        onSelectRange(parsed.toString());
        closeMenu();
      } catch {
        // This function is called in a controlled manner and should not throw
      }
    }
  }

  function onSelectGrain(grain: V1TimeGrain | undefined) {
    if (!timeString) return;

    const newString = constructNewString({
      currentString: timeString,
      truncationGrain: grain === truncationGrain ? undefined : grain,
      snapToEnd: grain === truncationGrain ? false : snapToEnd,
      ref: ref,
    });
    if (grain) onTimeGrainSelect(grain);

    onSelectRange(newString);
  }

  function onSelectAsOfOption(
    ref: "latest" | "watermark" | "now" | string,
    inclusive: boolean,
  ) {
    if (!timeString) return;
    const newString = constructNewString({
      currentString: timeString,
      truncationGrain: truncationGrain,
      snapToEnd: ref === "watermark" ? false : inclusive,
      ref,
    });

    onSelectRange(newString);
  }

  // Zone is taken as a param to make it reactive
  function returnAnchor(asOf: string, zone: string): DateTime | undefined {
    if (asOf === "latest") {
      return maxDate.setZone(zone);
    } else if (asOf === "watermark" && watermark) {
      return watermark.setZone(zone);
    } else if (asOf === "now") {
      return DateTime.now().setZone(zone);
    }
  }

  function closeMenu() {
    open = false;
  }
</script>

<svelte:window
  on:keydown={(e) => {
    if (e.metaKey && e.key === "k") {
      open = !open;
    }
  }}
/>

<Popover.Root
  bind:open
  onOpenChange={(open) => {
    if (open) {
      firstVisibleMonth = interval.start;
    }
  }}
>
  <Popover.Trigger asChild let:builder id="super-pill-trigger-{context}">
    <Tooltip.Root openDelay={800}>
      <Tooltip.Trigger
        asChild
        let:builder={tooltipBuilder}
        id="super-pill-trigger-{context}"
      >
        <button
          use:builderActions={{ builders: [builder, tooltipBuilder] }}
          {...getAttrs([builder, tooltipBuilder])}
          class="flex gap-x-1.5"
          aria-label="Select time range"
        >
          {#if timeString}
            <b class="line-clamp-1 flex-none">
              {#if selectedLabel?.startsWith("-") || !isNaN(Number(selectedLabel?.[0]))}
                Custom
              {:else}
                {selectedLabel}
              {/if}
            </b>
          {/if}

          {#if showFullRange}
            <RangeDisplay {interval} {timeGrain} />

            <div
              class="font-bold bg-gray-100 rounded-[2px] p-1 py-0 text-gray-600 text-[11px]"
            >
              {zoneAbbreviation}
            </div>
          {/if}

          <span class="flex-none transition-transform" class:-rotate-180={open}>
            <CaretDownIcon />
          </span>
        </button>
      </Tooltip.Trigger>

      <Tooltip.Content side="bottom" sideOffset={8} class="z-50">
        <PrimaryRangeTooltip {timeString} {interval} />
      </Tooltip.Content>
    </Tooltip.Root>
  </Popover.Trigger>

  <Popover.Content
    align="start"
    class="p-0 w-fit overflow-hidden flex flex-col"
  >
    <TimeRangeSearch
      inError={!parsedTime && !!timeString && !usingLegacyTime}
      width={showCalendarPicker ? 456 : 224}
      bind:this={searchComponent}
      {context}
      {timeString}
      onSelectRange={(range) => {
        open = false;
        onSelectRange(range);
      }}
    />

    <div
      class="flex w-56 max-h-fit"
      class:!w-[456px]={showCalendarPicker}
      style:height="470px"
    >
      <div
        class="flex flex-col w-56 overflow-y-auto overflow-x-hidden flex-none py-1"
      >
        <div class="overflow-x-hidden">
          {#if showDefaultItem && defaultTimeRange}
            <DropdownMenu.Item
              on:click={() => {
                handleRangeSelect(defaultTimeRange);
              }}
            >
              <div class:font-bold={timeString === defaultTimeRange}>
                Last {humaniseISODuration(defaultTimeRange)}
              </div>
            </DropdownMenu.Item>

            <div class="h-px w-full bg-gray-200" />
          {/if}

          <TimeRangeOptionGroup
            {filter}
            {timeString}
            options={rangeBuckets.custom}
            onClick={handleRangeSelect}
          />

          <TimeRangeOptionGroup
            {filter}
            {timeString}
            options={rangeBuckets.latest}
            onClick={handleRangeSelect}
          />

          <TimeRangeOptionGroup
            {filter}
            {timeString}
            options={rangeBuckets.periodToDate}
            onClick={handleRangeSelect}
          />

          <TimeRangeOptionGroup
            {filter}
            {timeString}
            options={rangeBuckets.previous}
            onClick={(r) => {
              handleRangeSelect(r, true);
            }}
          />

          {#if allTimeAllowed}
            <div class="w-full h-fit px-1">
              <button
                class="group h-7 px-2 overflow-hidden hover:bg-gray-100 rounded-sm w-full select-none flex items-center"
                on:click={() => {
                  handleRangeSelect("inf");
                }}
              >
                <span class:font-bold={timeString === ALL_TIME_RANGE_ALIAS}>
                  {RILL_TO_LABEL[ALL_TIME_RANGE_ALIAS]}
                </span>
              </button>
            </div>
          {/if}
        </div>

        {#if allowCustomTimeRange}
          <div class="w-full h-fit px-1">
            <div class="h-px w-full bg-gray-200 my-1" />
            <button
              class:font-bold={false}
              on:click={() => {
                showCalendarPicker = !showCalendarPicker;
              }}
              class="truncate w-full text-left gap-x-1 pr-1 hover:bg-accent flex items-center flex-shrink pl-2 h-7 rounded-sm"
            >
              <Calendar size="14px" />
              <div class="mr-auto">Calendar</div>

              <CaretDownIcon className="-rotate-90" size="14px" />
            </button>
          </div>
        {/if}

        {#if !lockTimeZone && dateTimeAnchor}
          <div class="w-full h-fit px-1">
            <div class="h-px w-full bg-gray-200 my-1" />

            <Popover.Root portal="#rill-portal" bind:open={timeZonePickerOpen}>
              <Popover.Trigger asChild let:builder>
                <div
                  {...builder}
                  use:builder.action
                  on:click={() => {
                    showCalendarPicker = false;
                  }}
                  role="presentation"
                  class="group h-7 overflow-hidden hover:bg-gray-100 flex-none rounded-sm w-full select-none flex items-center"
                >
                  <button
                    class:font-bold={false}
                    class="truncate w-full text-left gap-x-1 pr-1 flex items-center flex-shrink pl-2 h-full"
                  >
                    <Globe size="14px" />
                    <div class="mr-auto">Time zone</div>
                    <div class="sr-only group-hover:not-sr-only">
                      <SyntaxElement range={zoneAbbreviation} />
                    </div>
                    <CaretDownIcon className="-rotate-90" size="14px" />
                  </button>
                </div>
              </Popover.Trigger>

              <Popover.Content
                align="center"
                side="right"
                sideOffset={12}
                class="p-1 z-50"
              >
                <ZoneContent
                  {context}
                  {availableTimeZones}
                  activeTimeZone={zone}
                  watermark={dateTimeAnchor}
                  onSelectTimeZone={(z) => {
                    onSelectTimeZone(z);
                    closeMenu();
                    timeZonePickerOpen = false;
                  }}
                />
              </Popover.Content>
            </Popover.Root>
          </div>
        {/if}
      </div>

      {#if showCalendarPicker}
        <div class="bg-slate-50 border-l p-3 size-full">
          <CalendarPlusDateInput
            {firstVisibleMonth}
            {interval}
            {zone}
            {maxDate}
            {minDate}
            applyRange={(interval) => {
              const string = `${interval.start.toFormat("yyyy-MM-dd")} to ${interval.end.toFormat("yyyy-MM-dd")}`;
              onSelectRange(string);
            }}
            closeMenu={() => (open = false)}
          />
        </div>
      {/if}
    </div>
  </Popover.Content>
</Popover.Root>

{#if dateTimeAnchor && !hideTruncationSelector}
  <TruncationSelector
    {dateTimeAnchor}
    grain={truncationGrain}
    rangeGrain={parsedTime?.rangeGrain ?? truncationGrain}
    isPeriodToDate={parsedTime?.interval instanceof RillPeriodToGrainInterval}
    {watermark}
    latest={maxDate}
    {smallestTimeGrain}
    {snapToEnd}
    {ref}
    {zone}
    onSelectEnding={onSelectGrain}
    onToggleAlignment={(inclusive) => {
      onSelectAsOfOption(ref, inclusive);
    }}
    onSelectAsOfOption={(o) => {
      onSelectAsOfOption(o, snapToEnd);
    }}
  />
{/if}<|MERGE_RESOLUTION|>--- conflicted
+++ resolved
@@ -102,14 +102,6 @@
 
   $: selectedLabel = getRangeLabel(timeString);
 
-<<<<<<< HEAD
-  $: timeGrainOptions = getAllowedGrains(smallestTimeGrain);
-
-  $: allOptions = timeGrainOptions.map(getTimeRangeOptionsByGrain);
-=======
-  $: if (truncationGrain) onTimeGrainSelect(truncationGrain);
->>>>>>> 4360e7df
-
   $: zoneAbbreviation = getAbbreviationForIANA(maxDate, zone);
 
   function handleRangeSelect(range: string, ignoreSnap?: boolean) {
