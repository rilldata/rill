import type { ExploreState } from "@rilldata/web-common/features/dashboards/stores/explore-state";
import {
  getAvailableComparisonsForTimeRange,
  getComparisonRange,
  getTimeComparisonParametersForComponent,
} from "@rilldata/web-common/lib/time/comparisons";
import {
  DEFAULT_TIME_RANGES,
  LATEST_WINDOW_TIME_RANGES,
  PERIOD_TO_DATE_RANGES,
  PREVIOUS_COMPLETE_DATE_RANGES,
  type TimeRangeMetaSet,
} from "@rilldata/web-common/lib/time/config";
import { getChildTimeRanges } from "@rilldata/web-common/lib/time/ranges";
import { isoDurationToTimeRangeMeta } from "@rilldata/web-common/lib/time/ranges/iso-ranges";
import {
  type DashboardTimeControls,
  TimeComparisonOption,
  type TimeRange,
  type TimeRangeMeta,
  type TimeRangeOption,
  TimeRangePreset,
} from "@rilldata/web-common/lib/time/types";
import {
  type V1ExploreSpec,
  type V1ExploreTimeRange,
  type V1MetricsViewSpec,
  type V1MetricsViewTimeRangeResponse,
  V1TimeGrain,
} from "@rilldata/web-common/runtime-client";
import type { QueryObserverResult } from "@tanstack/svelte-query";
import { RillTime } from "../url-state/time-ranges/RillTime";
import { parseRillTime } from "../url-state/time-ranges/parser";

export type TimeRangeControlsState = {
  latestWindowTimeRanges: Array<TimeRangeOption>;
  periodToDateRanges: Array<TimeRangeOption>;
  previousCompleteDateRanges: Array<TimeRangeOption>;
  showDefaultItem: boolean;
};

export function timeRangeSelectionsSelector([
  metricsView,
  explore,
  timeRangeResponse,
  explorer,
]: [
  V1MetricsViewSpec | undefined,
  V1ExploreSpec | undefined,
  QueryObserverResult<V1MetricsViewTimeRangeResponse, unknown>,
  ExploreState,
]): TimeRangeControlsState {
  if (!metricsView || !explore || !timeRangeResponse?.data?.timeRangeSummary)
    return {
      latestWindowTimeRanges: [],
      periodToDateRanges: [],
      previousCompleteDateRanges: [],
      showDefaultItem: false,
    };

  const allTimeRange = {
    name: TimeRangePreset.ALL_TIME,
    start: new Date(timeRangeResponse.data.timeRangeSummary.min ?? 0),
    end: new Date(timeRangeResponse.data.timeRangeSummary.max ?? 0),
  };
  const minTimeGrain =
    (metricsView.smallestTimeGrain as V1TimeGrain) ||
    V1TimeGrain.TIME_GRAIN_UNSPECIFIED;

  let latestWindowTimeRanges: TimeRangeMetaSet = {};
  let periodToDateRanges: TimeRangeMetaSet = {};
  let previousCompleteDateRanges: TimeRangeMetaSet = {};
  let hasDefaultInRanges = false;

  const defaultTimeRange = explore?.defaultPreset?.timeRange;
  if (explore.timeRanges?.length) {
    for (const availableTimeRange of explore.timeRanges) {
      if (!availableTimeRange.range) continue;

      // default time range is part of availableTimeRanges.
      // this is used to not show a separate selection for the default
      if (defaultTimeRange === availableTimeRange.range) {
        hasDefaultInRanges = true;
      }
      if (availableTimeRange.range in LATEST_WINDOW_TIME_RANGES) {
        latestWindowTimeRanges[availableTimeRange.range] =
          LATEST_WINDOW_TIME_RANGES[availableTimeRange.range];
      } else if (availableTimeRange.range in PERIOD_TO_DATE_RANGES) {
        periodToDateRanges[availableTimeRange.range] =
          PERIOD_TO_DATE_RANGES[availableTimeRange.range];
      } else if (availableTimeRange.range in PREVIOUS_COMPLETE_DATE_RANGES) {
        previousCompleteDateRanges[availableTimeRange.range] =
          PREVIOUS_COMPLETE_DATE_RANGES[availableTimeRange.range];
      } else {
        latestWindowTimeRanges[availableTimeRange.range] =
          isoDurationToTimeRangeMeta(
            availableTimeRange.range,
            availableTimeRange.comparisonTimeRanges?.[0]
              ?.offset as TimeComparisonOption,
          );
      }
    }
  } else {
    latestWindowTimeRanges = LATEST_WINDOW_TIME_RANGES;
    periodToDateRanges = PERIOD_TO_DATE_RANGES;
    previousCompleteDateRanges = PREVIOUS_COMPLETE_DATE_RANGES;
    hasDefaultInRanges =
      !!defaultTimeRange &&
      (defaultTimeRange in LATEST_WINDOW_TIME_RANGES ||
        defaultTimeRange in PERIOD_TO_DATE_RANGES ||
        defaultTimeRange in PREVIOUS_COMPLETE_DATE_RANGES);
  }

  return {
    latestWindowTimeRanges: getChildTimeRanges(
      allTimeRange.start,
      allTimeRange.end,
      latestWindowTimeRanges,
      minTimeGrain,
      explorer.selectedTimezone,
    ),
    periodToDateRanges: getChildTimeRanges(
      allTimeRange.start,
      allTimeRange.end,
      periodToDateRanges,
      minTimeGrain,
      explorer.selectedTimezone,
    ),
    previousCompleteDateRanges: getChildTimeRanges(
      allTimeRange.start,
      allTimeRange.end,
      previousCompleteDateRanges,
      minTimeGrain,
      explorer.selectedTimezone,
    ),
    showDefaultItem: !!defaultTimeRange && !hasDefaultInRanges,
  };
}

export function timeComparisonOptionsSelector([
  metricsView,
  explore,
  timeRangeResponse,
  explorer,
  selectedTimeRange,
]: [
  V1MetricsViewSpec | undefined,
  V1ExploreSpec | undefined,
  QueryObserverResult<V1MetricsViewTimeRangeResponse, unknown>,
  ExploreState,
  DashboardTimeControls | undefined,
]): Array<{
  name: TimeComparisonOption;
  key: number;
  start: Date;
  end: Date;
}> {
  if (
    !metricsView ||
    !explore ||
    !timeRangeResponse?.data?.timeRangeSummary ||
    !explorer.selectedTimeRange ||
    !selectedTimeRange ||
    !timeRangeResponse.data.timeRangeSummary.min ||
    !timeRangeResponse.data.timeRangeSummary.max
  ) {
    return [];
  }

  const allTimeRange = {
    name: TimeRangePreset.ALL_TIME,
    start: new Date(timeRangeResponse.data.timeRangeSummary.min),
    end: new Date(timeRangeResponse.data.timeRangeSummary.max),
  };

  let allOptions = [...Object.values(TimeComparisonOption)];

  if (explore.timeRanges?.length) {
    const timeRange = explore.timeRanges.find(
      (tr) => tr.range === explorer.selectedTimeRange?.name,
    );
    if (timeRange?.comparisonTimeRanges?.length) {
      allOptions =
        timeRange.comparisonTimeRanges?.map(
          (co) => co.offset as TimeComparisonOption,
        ) ?? [];
      allOptions.push(TimeComparisonOption.CUSTOM);
    }
  } else if (
    explorer.selectedTimeRange?.name &&
    explorer.selectedTimeRange?.name in PREVIOUS_COMPLETE_DATE_RANGES
  ) {
    // Previous complete ranges should only have previous period.
    // Other options dont make sense with our current wording of the comparison ranges.
    allOptions = [TimeComparisonOption.CONTIGUOUS, TimeComparisonOption.CUSTOM];
  }

  const timeComparisonOptions = getAvailableComparisonsForTimeRange(
    allTimeRange.start,
    allTimeRange.end,
    selectedTimeRange.start,
    selectedTimeRange.end,
    allOptions,
  );

  return timeComparisonOptions.map((co, i) => {
    const comparisonTimeRange = getComparisonRange(
      selectedTimeRange.start,
      selectedTimeRange.end,
      co,
    );
    return {
      name: co,
      key: i,
      start: comparisonTimeRange.start,
      end: comparisonTimeRange.end,
    };
  });
}

export function getValidComparisonOption(
  timeRanges: V1ExploreTimeRange[] | undefined,
  selectedTimeRange: TimeRange,
  prevComparisonOption: TimeComparisonOption | undefined,
  allTimeRange: TimeRange,
): TimeComparisonOption {
  if (!timeRanges?.length) {
    return (
      (DEFAULT_TIME_RANGES[selectedTimeRange.name as TimeRangePreset]
        ?.defaultComparison as TimeComparisonOption) ??
      TimeComparisonOption.CONTIGUOUS
    );
  }

  const timeRange = timeRanges.find(
    (tr) => tr.range === selectedTimeRange.name,
  );

  // If comparisonOffsets are not defined get default from presets.
  // This does not handle time ranges like P7M that are not in our defaults
  if (!timeRange?.comparisonTimeRanges?.length) {
    return (
      DEFAULT_TIME_RANGES[selectedTimeRange.name as TimeRangePreset]
        ?.defaultComparison ??
      (TimeComparisonOption.CONTIGUOUS as TimeComparisonOption)
    );
  }

  const existing = timeRange.comparisonTimeRanges?.find(
    (co) => co.offset === prevComparisonOption,
  );

  const existingComparison = getTimeComparisonParametersForComponent(
    prevComparisonOption,
    allTimeRange.start,
    allTimeRange.end,
    selectedTimeRange.start,
    selectedTimeRange.end,
  );
  // if currently selected comparison option is in allowed list and is valid select it
  if (existing && existingComparison.isComparisonRangeAvailable) {
    return prevComparisonOption ?? TimeComparisonOption.CONTIGUOUS;
  }

  return timeRange.comparisonTimeRanges[0].offset as TimeComparisonOption;
}

export type UITimeRange = V1ExploreTimeRange & {
  meta?: TimeRangeMeta;
<<<<<<< HEAD
=======
  enabled?: boolean;
  parsed?: RillTime;
>>>>>>> ab6fbeb9
};

export function bucketTimeRanges(
  ranges: V1ExploreTimeRange[],
  defaultTimeRange: string | undefined,
<<<<<<< HEAD
=======
  smallestTimeGrain?: V1TimeGrain | undefined,
>>>>>>> ab6fbeb9
) {
  let latestWindowTimeRanges: UITimeRange[] = [];
  let periodToDateRanges: UITimeRange[] = [];
  let previousCompleteDateRanges: UITimeRange[] = [];
  const customTimeRanges: UITimeRange[] = [];
  let hasDefaultInRanges = false;

  // const defaultTimeRange = explore?.defaultPreset?.timeRange;
  if (ranges.length) {
    for (const range of ranges) {
      if (!range.range) continue;

      // default time range is part of availableTimeRanges.
      // this is used to not show a separate selection for the default
      if (defaultTimeRange === range.range) {
        hasDefaultInRanges = true;
      }

      if (range.range in LATEST_WINDOW_TIME_RANGES) {
        const meta = LATEST_WINDOW_TIME_RANGES[range.range] as TimeRangeMeta;

        latestWindowTimeRanges.push({
          ...range,
          meta,
        });
      } else if (range.range in PERIOD_TO_DATE_RANGES) {
        periodToDateRanges.push({
          ...range,
          meta: PERIOD_TO_DATE_RANGES[range.range] as TimeRangeMeta,
        });
      } else if (range.range in PREVIOUS_COMPLETE_DATE_RANGES) {
        previousCompleteDateRanges.push({
          ...range,
          meta: PREVIOUS_COMPLETE_DATE_RANGES[range.range] as TimeRangeMeta,
        });
      } else {
        if (range.range.startsWith("P")) {
          const meta = isoDurationToTimeRangeMeta(
            range.range,
            range.comparisonTimeRanges?.[0]?.offset as TimeComparisonOption,
          );
          latestWindowTimeRanges.push({
            ...range,
            meta,
          });
        } else {
          customTimeRanges.push(range);
        }
      }
    }
  } else {
    latestWindowTimeRanges = Object.entries(LATEST_WINDOW_TIME_RANGES).map(
<<<<<<< HEAD
      ([range, meta]) => ({
        range,
        meta,
        comparisonTimeRanges: [],
      }),
=======
      ([range, meta]) => {
        if (meta.rillSyntax) {
          try {
            const parsed = parseRillTime(meta.rillSyntax);
            console.log({ parsed });
          } catch {
            // no-op
          }
        }

        return {
          range,
          meta,
          comparisonTimeRanges: [],
        };
      },
>>>>>>> ab6fbeb9
    );
    periodToDateRanges = Object.entries(PERIOD_TO_DATE_RANGES).map(
      ([range, meta]) => ({
        range,
        meta,
        comparisonTimeRanges: [],
      }),
    );
    previousCompleteDateRanges = Object.entries(
      PREVIOUS_COMPLETE_DATE_RANGES,
    ).map(([range, meta]) => ({
      range,
      meta,
      comparisonTimeRanges: [],
    }));
    hasDefaultInRanges =
      !!defaultTimeRange &&
      (defaultTimeRange in LATEST_WINDOW_TIME_RANGES ||
        defaultTimeRange in PERIOD_TO_DATE_RANGES ||
        defaultTimeRange in PREVIOUS_COMPLETE_DATE_RANGES);
  }

  return {
    ranges: [
      latestWindowTimeRanges,
      periodToDateRanges,
      previousCompleteDateRanges,
    ],
    customTimeRanges,
    showDefaultItem: !!defaultTimeRange && !hasDefaultInRanges,
  };
}<|MERGE_RESOLUTION|>--- conflicted
+++ resolved
@@ -267,20 +267,14 @@
 
 export type UITimeRange = V1ExploreTimeRange & {
   meta?: TimeRangeMeta;
-<<<<<<< HEAD
-=======
   enabled?: boolean;
   parsed?: RillTime;
->>>>>>> ab6fbeb9
 };
 
 export function bucketTimeRanges(
   ranges: V1ExploreTimeRange[],
   defaultTimeRange: string | undefined,
-<<<<<<< HEAD
-=======
   smallestTimeGrain?: V1TimeGrain | undefined,
->>>>>>> ab6fbeb9
 ) {
   let latestWindowTimeRanges: UITimeRange[] = [];
   let periodToDateRanges: UITimeRange[] = [];
@@ -333,13 +327,6 @@
     }
   } else {
     latestWindowTimeRanges = Object.entries(LATEST_WINDOW_TIME_RANGES).map(
-<<<<<<< HEAD
-      ([range, meta]) => ({
-        range,
-        meta,
-        comparisonTimeRanges: [],
-      }),
-=======
       ([range, meta]) => {
         if (meta.rillSyntax) {
           try {
@@ -356,7 +343,6 @@
           comparisonTimeRanges: [],
         };
       },
->>>>>>> ab6fbeb9
     );
     periodToDateRanges = Object.entries(PERIOD_TO_DATE_RANGES).map(
       ([range, meta]) => ({
