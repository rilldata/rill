--- conflicted
+++ resolved
@@ -13,18 +13,11 @@
 } from "@rilldata/web-common/lib/time/config";
 import { getChildTimeRanges } from "@rilldata/web-common/lib/time/ranges";
 import { isoDurationToTimeRangeMeta } from "@rilldata/web-common/lib/time/ranges/iso-ranges";
-<<<<<<< HEAD
-import type {
-  DashboardTimeControls,
-  TimeRangeMeta,
-  TimeRangeOption,
-} from "@rilldata/web-common/lib/time/types";
-=======
->>>>>>> 58fa21fc
 import {
   type DashboardTimeControls,
   TimeComparisonOption,
   type TimeRange,
+  type TimeRangeMeta,
   type TimeRangeOption,
   TimeRangePreset,
 } from "@rilldata/web-common/lib/time/types";
@@ -36,11 +29,6 @@
   V1TimeGrain,
 } from "@rilldata/web-common/runtime-client";
 import type { QueryObserverResult } from "@tanstack/svelte-query";
-import {
-  RILL_LATEST,
-  RILL_PERIOD_TO_DATE,
-  RILL_PREVIOUS_PERIOD,
-} from "./new-time-controls";
 
 export type TimeRangeControlsState = {
   latestWindowTimeRanges: Array<TimeRangeOption>;
@@ -303,7 +291,6 @@
       if (range.range in LATEST_WINDOW_TIME_RANGES) {
         const meta = LATEST_WINDOW_TIME_RANGES[range.range] as TimeRangeMeta;
 
-        console.log({ meta });
         latestWindowTimeRanges.push({
           ...range,
           meta,
