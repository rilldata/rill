--- conflicted
+++ resolved
@@ -454,10 +454,20 @@
     1000,
     20
   );
-<<<<<<< HEAD
-=======
   expect(get(timeControlsStore).timeStart).toBe(startTime);
->>>>>>> db4e22f7
+}
+
+async function waitForDefaultUpdate(
+  timeControlsStore: TimeControlStore,
+  startTime: string
+) {
+  return waitUntil(
+    () =>
+      get(timeControlsStore).defaultTimeRange?.start?.toISOString() ===
+      startTime,
+    1000,
+    20
+  );
 }
 
 async function waitForDefaultUpdate(
