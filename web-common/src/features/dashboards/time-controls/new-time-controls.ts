--- conflicted
+++ resolved
@@ -12,14 +12,8 @@
   Interval,
   type WeekdayNumbers,
 } from "luxon";
-<<<<<<< HEAD
-import {
-  queryServiceMetricsViewTimeRanges,
-  type MetricsViewSpecAvailableTimeRange,
-} from "@rilldata/web-common/runtime-client";
-=======
+import { queryServiceMetricsViewTimeRanges } from "@rilldata/web-common/runtime-client";
 import { get, writable, type Writable } from "svelte/store";
->>>>>>> 58fa21fc
 
 // CONSTANTS -> time-control-constants.ts
 
