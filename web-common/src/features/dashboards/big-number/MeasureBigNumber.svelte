<script lang="ts">
  import { WithTween } from "@rilldata/web-common/components/data-graphic/functional-components";
  import PercentageChange from "@rilldata/web-common/components/data-types/PercentageChange.svelte";
  import CrossIcon from "@rilldata/web-common/components/icons/CrossIcon.svelte";
  import Tooltip from "@rilldata/web-common/components/tooltip/Tooltip.svelte";
  import TooltipContent from "@rilldata/web-common/components/tooltip/TooltipContent.svelte";
  import { EntityStatus } from "@rilldata/web-common/features/entity-management/types";
  import { TIME_COMPARISON } from "@rilldata/web-common/lib/time/config";
  import type { TimeComparisonOption } from "@rilldata/web-common/lib/time/types";
  import { crossfade, fly } from "svelte/transition";
  import Spinner from "../../entity-management/Spinner.svelte";
  import {
    formatMeasurePercentageDifference,
    humanizeDataType,
    NicelyFormattedTypes,
  } from "../humanize-numbers";

  export let value: number;
  export let comparisonOption: TimeComparisonOption;
  export let comparisonValue: number;
  export let comparisonPercChange: number;
  export let showComparison: boolean;

  export let status: EntityStatus;
  export let description: string = undefined;
  export let withTimeseries = true;
  export let formatPreset: string; // workaround, since unable to cast `string` to `NicelyFormattedTypes` within MetricsTimeSeriesCharts.svelte's `#each` block

  $: formatPresetEnum =
    (formatPreset as NicelyFormattedTypes) || NicelyFormattedTypes.HUMANIZE;
  $: valusIsPresent = value !== undefined && value !== null;

  $: isComparisonPositive = comparisonPercChange && comparisonPercChange >= 0;

  const [send, receive] = crossfade({ fallback: fly });

  $: diff = comparisonValue ? value - comparisonValue : false;
  $: noChange = !diff;
</script>

<div class="flex flex-col {withTimeseries ? 'mt-2' : 'justify-between'}">
  <Tooltip distance={16} location="top">
    <h2
      class="break-words line-clamp-2"
      style:font-size={withTimeseries ? "" : "0.8rem"}
    >
      <slot name="name" />
    </h2>
    <TooltipContent slot="tooltip-content">
      {description}
    </TooltipContent>
  </Tooltip>
  <div
    class="ui-copy-muted relative"
    style:font-size={withTimeseries ? "1.6rem" : "1.8rem"}
    style:font-weight="light"
  >
    <!-- the default slot will be a tweened number that uses the formatter. One can optionally
    override this by filling the slot in the consuming component. -->
    <slot name="value">
      <div>
        {#if valusIsPresent && status === EntityStatus.Idle}
          <Tooltip distance={8} location="bottom" alignment="start">
            <div class="w-max">
              <WithTween {value} tweenProps={{ duration: 500 }} let:output>
                {#if formatPresetEnum !== NicelyFormattedTypes.NONE}
                  {humanizeDataType(output, formatPresetEnum)}
                {:else}
                  {output}
                {/if}
              </WithTween>
            </div>
            <TooltipContent slot="tooltip-content">
              the aggregate value over the current time period
            </TooltipContent>
          </Tooltip>
          {#if showComparison}
            <Tooltip distance={8} location="bottom" alignment="start">
              <div class="flex items-baseline gap-x-3">
                {#if comparisonValue != null}
                  <div
                    class="w-max text-sm ui-copy-inactive "
                    class:font-semibold={isComparisonPositive}
                  >
                    <WithTween
                      value={comparisonValue}
                      tweenProps={{ duration: 500 }}
                      let:output
                    >
                      {@const formattedValue =
                        formatPresetEnum !== NicelyFormattedTypes.NONE
                          ? humanizeDataType(diff, formatPresetEnum)
                          : diff}
                      {#if !noChange}
                        {isComparisonPositive ? "+" : ""}{formattedValue}
                      {:else}
                        <span
                          class="ui-copy-disabled-faint italic"
                          style:font-size=".9em">no change</span
                        >
                      {/if}
                    </WithTween>
                  </div>
                {/if}
                {#if comparisonPercChange != null && !noChange}
                  <div
                    class="w-max text-sm 
              {isComparisonPositive ? 'ui-copy-inactive' : 'text-red-500'}"
                  >
                    <WithTween
                      value={comparisonPercChange}
                      tweenProps={{ duration: 500 }}
                      let:output
                    >
                      <PercentageChange
                        tabularNumber={false}
                        value={formatMeasurePercentageDifference(output)}
                      />
                    </WithTween>
                  </div>
                {/if}
              </div>
              <TooltipContent slot="tooltip-content" maxWidth="300px">
                {@const tooltipPercentage =
                  formatMeasurePercentageDifference(comparisonPercChange)}

<<<<<<< HEAD
                {#if noChange}
                  no change over {TIME_COMPARISON[comparisonOption].shorthand}
                {:else}
                  {TIME_COMPARISON[comparisonOption].shorthand}
                  <span class="font-semibold"
                    >{formatPresetEnum !== NicelyFormattedTypes.NONE
                      ? humanizeDataType(comparisonValue, formatPresetEnum)
                      : comparisonValue}</span
                  ><span class="text-gray-300">,</span>

                  <span
                    >{tooltipPercentage.int}% {isComparisonPositive
                      ? "increase"
                      : "decrease"}</span
                  >
                {/if}
=======
                {TIME_COMPARISON[comparisonOption].shorthand}
                <span class="font-semibold pr-2"
                  >{formatPresetEnum !== NicelyFormattedTypes.NONE
                    ? humanizeDataType(comparisonValue, formatPresetEnum)
                    : comparisonValue}</span
                >
                <span
                  >{tooltipPercentage.neg ? "-" : ""}{tooltipPercentage.int}% {isComparisonPositive
                    ? "increase"
                    : "decrease"}</span
                >
>>>>>>> cb61cc11
              </TooltipContent>
            </Tooltip>
          {/if}
        {:else if status === EntityStatus.Error}
          <CrossIcon />
        {:else if status === EntityStatus.Running}
          <div
            class="{withTimeseries ? '' : 'bottom-0'} absolute p-2"
            in:receive|local={{ key: "spinner" }}
            out:send|local={{ key: "spinner" }}
          >
            <Spinner status={EntityStatus.Running} />
          </div>
        {/if}
      </div>
    </slot>
  </div>
</div><|MERGE_RESOLUTION|>--- conflicted
+++ resolved
@@ -36,6 +36,9 @@
 
   $: diff = comparisonValue ? value - comparisonValue : false;
   $: noChange = !diff;
+
+  /** when the measure is a percentage, we don't show a percentage change. */
+  $: measureIsPercentage = formatPresetEnum === NicelyFormattedTypes.PERCENTAGE;
 </script>
 
 <div class="flex flex-col {withTimeseries ? 'mt-2' : 'justify-between'}">
@@ -102,7 +105,7 @@
                     </WithTween>
                   </div>
                 {/if}
-                {#if comparisonPercChange != null && !noChange}
+                {#if comparisonPercChange != null && !noChange && !measureIsPercentage}
                   <div
                     class="w-max text-sm 
               {isComparisonPositive ? 'ui-copy-inactive' : 'text-red-500'}"
@@ -124,7 +127,6 @@
                 {@const tooltipPercentage =
                   formatMeasurePercentageDifference(comparisonPercChange)}
 
-<<<<<<< HEAD
                 {#if noChange}
                   no change over {TIME_COMPARISON[comparisonOption].shorthand}
                 {:else}
@@ -133,27 +135,15 @@
                     >{formatPresetEnum !== NicelyFormattedTypes.NONE
                       ? humanizeDataType(comparisonValue, formatPresetEnum)
                       : comparisonValue}</span
-                  ><span class="text-gray-300">,</span>
-
-                  <span
-                    >{tooltipPercentage.int}% {isComparisonPositive
-                      ? "increase"
-                      : "decrease"}</span
-                  >
+                  >{#if !measureIsPercentage}
+                    <span class="text-gray-300">,</span>
+                    <span
+                      >{tooltipPercentage.int}% {isComparisonPositive
+                        ? "increase"
+                        : "decrease"}</span
+                    >
+                  {/if}
                 {/if}
-=======
-                {TIME_COMPARISON[comparisonOption].shorthand}
-                <span class="font-semibold pr-2"
-                  >{formatPresetEnum !== NicelyFormattedTypes.NONE
-                    ? humanizeDataType(comparisonValue, formatPresetEnum)
-                    : comparisonValue}</span
-                >
-                <span
-                  >{tooltipPercentage.neg ? "-" : ""}{tooltipPercentage.int}% {isComparisonPositive
-                    ? "increase"
-                    : "decrease"}</span
-                >
->>>>>>> cb61cc11
               </TooltipContent>
             </Tooltip>
           {/if}
