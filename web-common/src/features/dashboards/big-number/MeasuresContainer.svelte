--- conflicted
+++ resolved
@@ -7,11 +7,8 @@
     V1MetricsViewTotalsResponse,
   } from "@rilldata/web-common/runtime-client";
   import type { UseQueryStoreResult } from "@sveltestack/svelte-query";
-<<<<<<< HEAD
   import { MEASURE_CONFIG } from "../config";
-=======
   import { runtime } from "../../../runtime-client/runtime-store";
->>>>>>> d4988a3d
   import {
     MetricsExplorerEntity,
     metricsExplorerStore,
