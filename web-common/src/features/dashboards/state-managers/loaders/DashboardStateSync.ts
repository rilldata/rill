import { goto } from "$app/navigation";
import { page } from "$app/stores";
import { DashboardStateDataLoader } from "@rilldata/web-common/features/dashboards/state-managers/loaders/DashboardStateDataLoader";
import { saveMostRecentPartialExploreState } from "@rilldata/web-common/features/dashboards/state-managers/loaders/most-recent-explore-state";
import {
  metricsExplorerStore,
  useExploreState,
} from "@rilldata/web-common/features/dashboards/stores/dashboard-stores";
import type { ExploreState } from "@rilldata/web-common/features/dashboards/stores/explore-state";
import type { MetricsExplorerEntity } from "@rilldata/web-common/features/dashboards/stores/metrics-explorer-entity";
import { resolveTimeRanges } from "@rilldata/web-common/features/dashboards/time-controls/rill-time-ranges";
import {
  createTimeControlStoreFromName,
  type TimeControlStore,
} from "@rilldata/web-common/features/dashboards/time-controls/time-control-store";
import { updateExploreSessionStore } from "@rilldata/web-common/features/dashboards/state-managers/loaders/explore-web-view-store";
import { getCleanedUrlParamsForGoto } from "@rilldata/web-common/features/dashboards/url-state/convert-partial-explore-state-to-url-params";
import { createRillDefaultExploreUrlParams } from "@rilldata/web-common/features/dashboards/url-state/get-rill-default-explore-url-params";
import type { AfterNavigate } from "@sveltejs/kit";
import { getContext, setContext } from "svelte";
import { derived, get, type Readable } from "svelte/store";
import type { CompoundQueryResult } from "@rilldata/web-common/features/compound-query-result";

export const DASHBOARD_STATE_SYNC_KEY = Symbol("state-sync");

/**
 * Keeps explore state and url in sync.
 * If there is no explore state present initialised the explore state using DashboardStateDataLoader.initExploreState.
 *
 * prevUrl is used to make sure there is no redirect loop.
 */
export class DashboardStateSync {
  private readonly exploreStore: Readable<ExploreState | undefined>;
  private readonly timeControlStore: TimeControlStore;
  // Cached url params for a rill opinionated dashboard defaults. Used to remove params from url.
  // To avoid converting the default explore state to url evey time it is needed we maintain a cached version here.
  private readonly rillDefaultExploreURLParams: CompoundQueryResult<URLSearchParams>;

  private readonly unsubInit: (() => void) | undefined;
  private readonly unsubExploreState: (() => void) | undefined;

  private initialized = false;
  // There can be cases when updating either the url or the state can impact the code handling the other part.
  // So we need a lock to make sure an update doesn't trigger the counterpart code.
  private updating = false;

  public static getFromContext() {
    return getContext<DashboardStateSync>(DASHBOARD_STATE_SYNC_KEY);
  }

  public constructor(
    instanceId: string,
    metricsViewName: string,
    private readonly exploreName: string,
    private readonly extraPrefix: string | undefined,
    private readonly dataLoader: DashboardStateDataLoader,
  ) {
    this.exploreStore = useExploreState(exploreName);
    this.timeControlStore = createTimeControlStoreFromName(
      instanceId,
      metricsViewName,
      exploreName,
    );

    this.rillDefaultExploreURLParams = createRillDefaultExploreUrlParams(
      dataLoader.validSpecQuery,
      dataLoader.fullTimeRangeQuery,
    );

    this.unsubInit = derived(
      [dataLoader.initExploreState],
      (states) => states,
    ).subscribe(([initExploreState]) => {
      // initExploreState is not ready yet. Either data is still loading or dashboard is not reconciled yet.
      if (
        initExploreState.isLoading ||
        initExploreState.data?.activePage === undefined
      )
        return;
      void this.handleExploreInit(initExploreState.data);
    });

    this.unsubExploreState = this.exploreStore.subscribe((exploreState) => {
      if (!exploreState || !this.initialized) return;
      void this.gotoNewState(exploreState);
    });

    setContext(DASHBOARD_STATE_SYNC_KEY, this);
  }

  public teardown() {
    this.unsubInit?.();
    this.unsubExploreState?.();
  }

<<<<<<< HEAD
  private async handleExploreInit(initExploreState: MetricsExplorerEntity) {
    if (this.initialized) return;

=======
  public getUrlForExploreState(exploreState: ExploreState) {
>>>>>>> ab6fbeb9
    const { data: validSpecData } = get(this.dataLoader.validSpecQuery);
    const metricsViewSpec = validSpecData?.metricsView ?? {};
    const exploreSpec = validSpecData?.explore ?? {};
    const pageState = get(page);
    const { data: rillDefaultExploreURLParams } = get(
      this.rillDefaultExploreURLParams,
    );
    // Type-safety
    if (!rillDefaultExploreURLParams) return pageState.url;

<<<<<<< HEAD
    if (metricsViewSpec.timeDimension) {
      [
        initExploreState.selectedTimeRange,
        initExploreState.selectedComparisonTimeRange,
      ] = await resolveTimeRanges(
        exploreSpec,
        [
          initExploreState.selectedTimeRange,
          initExploreState.selectedComparisonTimeRange,
        ],
        initExploreState.selectedTimezone,
      );
    }

    this.initialized = true;
    metricsExplorerStore.init(this.exploreName, initExploreState);
    // Get time controls state after explore state is initialized.
=======
>>>>>>> ab6fbeb9
    const timeControlsState = get(this.timeControlStore);

    const redirectUrl = new URL(pageState.url);
    const exploreStateParams = getCleanedUrlParamsForGoto(
      exploreSpec,
      exploreState,
      timeControlsState,
      rillDefaultExploreURLParams,
      pageState.url,
    );
    redirectUrl.search = exploreStateParams.toString();

    return redirectUrl;
  }

  /**
   * Initializes the dashboard store.
   * If the url needs to change to match the init then we replace the current url with the new url.
   */
  private async handleExploreInit(initExploreState: ExploreState) {
    // If this is re-triggered any of the dependant query was refetched, then we need to make sure this is not run again.
    if (this.initialized) return;

    const { data: validSpecData } = get(this.dataLoader.validSpecQuery);
    const metricsViewSpec = validSpecData?.metricsView ?? {};
    const exploreSpec = validSpecData?.explore ?? {};
    const { data: rillDefaultExploreURLParams } = get(
      this.rillDefaultExploreURLParams,
    );
    // Ensure dashboard data is loaded before we proceed.
    if (!rillDefaultExploreURLParams) return;

    const pageState = get(page);

    if (metricsViewSpec.timeDimension) {
      // Resolve start/end by making a network call.
      [
        initExploreState.selectedTimeRange,
        initExploreState.selectedComparisonTimeRange,
      ] = await resolveTimeRanges(
        exploreSpec,
        [
          initExploreState.selectedTimeRange,
          initExploreState.selectedComparisonTimeRange,
        ],
        initExploreState.selectedTimezone,
      );
    }

    // Init the store with state we got from dataLoader
    metricsExplorerStore.init(this.exploreName, initExploreState);
    // Get time controls state after explore state is initialized.
    const timeControlsState = get(this.timeControlStore);
    // Get the updated url params. If we merged state other than the url we would need to navigate to it.
    const redirectUrl = this.getUrlForExploreState(initExploreState);

    // Update session storage with the initial state
    updateExploreSessionStore(
      this.exploreName,
      this.extraPrefix,
      initExploreState,
      exploreSpec,
      timeControlsState,
    );
    if (!this.dataLoader.disableMostRecentDashboardState) {
      // Update "most recent explore state" with the initial state
      saveMostRecentPartialExploreState(
        this.exploreName,
        this.extraPrefix,
        initExploreState,
      );
    }

    // If the current url same as the new url then there is no need to do anything
    if (redirectUrl.search === pageState.url.search) {
      this.initialized = true;
      return;
    }

    this.initialized = true;
    // Else navigate to the new url.
    // using `replaceState` directly messes up the navigation entries,
    // `from` and `to` have the old url before being replaced in `afterNavigate` calls leading to incorrect handling.
    return goto(redirectUrl, {
      replaceState: true,
      state: pageState.state,
    });
  }

<<<<<<< HEAD
  // The decision to get the exploreState from url params depends on the navigation type.
  // This will be called from an afterNavigation callback.
=======
  /**
   * The decision to get the exploreState from url params depends on the navigation type.
   * This will be called from an afterNavigation callback.
   */
>>>>>>> ab6fbeb9
  public async handleURLChange(
    urlSearchParams: URLSearchParams,
    type: AfterNavigate["type"],
  ) {
    // Since we call this in afterNavigation, there could be a scenario where navigation completes but data for init isnt loaded yet.
    // Init already incorporates the url into the state so we can skip this processing.
    if (this.updating || !this.initialized) return;
    this.updating = true;

    const { data: validSpecData } = get(this.dataLoader.validSpecQuery);
    const metricsViewSpec = validSpecData?.metricsView ?? {};
    const exploreSpec = validSpecData?.explore ?? {};
    const { data: rillDefaultExploreURLParams } = get(
      this.rillDefaultExploreURLParams,
    );
    // Type-safety
    if (!rillDefaultExploreURLParams) return;

    const partialExplore = this.dataLoader.getExploreStateFromURLParams(
      urlSearchParams,
      type,
    );
    // This can be undefined when one of the queries has not loaded yet.
    // Rest of the code can be indeterminate when queries have not loaded.
    // This shouldn't ideally happen.
    if (!partialExplore) return;

    const pageState = get(page);

    if (metricsViewSpec.timeDimension) {
<<<<<<< HEAD
=======
      // Resolve start/end by making a network call.
>>>>>>> ab6fbeb9
      [
        partialExplore.selectedTimeRange,
        partialExplore.selectedComparisonTimeRange,
      ] = await resolveTimeRanges(
        exploreSpec,
        [
          partialExplore.selectedTimeRange,
          partialExplore.selectedComparisonTimeRange,
        ],
        partialExplore.selectedTimezone,
      );
    }

<<<<<<< HEAD
    const redirectUrl = new URL(pageState.url);
=======
    // Merge the partial state from url into the store
>>>>>>> ab6fbeb9
    metricsExplorerStore.mergePartialExplorerEntity(
      this.exploreName,
      partialExplore,
      metricsViewSpec,
    );
    // Get time controls state after explore state is updated.
    const timeControlsState = get(this.timeControlStore);
    // Get the updated URL, this could be different from the page url if we added extra state.
    // The extra state could come from session storage, home bookmark or yaml defaults
    const redirectUrl = this.getUrlForExploreState(partialExplore);

    // Get the full updated state and save to session storage
    const updatedExploreState =
      get(metricsExplorerStore).entities[this.exploreName];
    updateExploreSessionStore(
      this.exploreName,
      this.extraPrefix,
      updatedExploreState,
      exploreSpec,
      timeControlsState,
    );
    if (!this.dataLoader.disableMostRecentDashboardState) {
      // Update "most recent explore state" with updated state from url
      saveMostRecentPartialExploreState(
        this.exploreName,
        this.extraPrefix,
        updatedExploreState,
      );
    }

    this.updating = false;
    // If the url doesn't need to be changed further then we can skip the goto
    if (redirectUrl.search === pageState.url.search) {
      return;
    }

    // using `replaceState` directly messes up the navigation entries,
    // `from` and `to` have the old url before being replaced in `afterNavigate` calls leading to incorrect handling.
    return goto(redirectUrl, {
      replaceState: true,
      state: pageState.state,
    });
  }

  /**
   * Called when the state is updated outside of this class, through an action for example.
   *
   * This will check if the url needs to be changed and will navigate to the new url.
   */
  private gotoNewState(exploreState: ExploreState) {
    // Updating state either in handleExploreInit or handleURLChange will synchronously update the state triggering this function.
    // Since those methods handle redirect themselves we need to skip this logic.
    // Those methods need to replace the current URL while this does a direct navigation.
    if (this.updating) return;
    this.updating = true;

    const { data: validSpecData } = get(this.dataLoader.validSpecQuery);
    const exploreSpec = validSpecData?.explore ?? {};
    const timeControlsState = get(this.timeControlStore);

    const pageState = get(page);

    // Get the new url params for the updated state
    const newUrl = this.getUrlForExploreState(exploreState);

    // Update the session storage with the new explore state.
    updateExploreSessionStore(
      this.exploreName,
      this.extraPrefix,
      exploreState,
      exploreSpec,
      timeControlsState,
    );
    if (!this.dataLoader.disableMostRecentDashboardState) {
      // Update "most recent explore state" with updated state.
      // Since we do not update the state per action we do it here as blanket update.
      saveMostRecentPartialExploreState(
        this.exploreName,
        this.extraPrefix,
        exploreState,
      );
    }

    this.updating = false;
    // If the state didnt result in a new url then skip goto.
    // This avoids adding redundant urls to the history.
    if (newUrl.search === pageState.url.search) {
      return;
    }

    // dashboard changed so we should update the url
    return goto(newUrl);
  }
}<|MERGE_RESOLUTION|>--- conflicted
+++ resolved
@@ -93,15 +93,8 @@
     this.unsubExploreState?.();
   }
 
-<<<<<<< HEAD
-  private async handleExploreInit(initExploreState: MetricsExplorerEntity) {
-    if (this.initialized) return;
-
-=======
   public getUrlForExploreState(exploreState: ExploreState) {
->>>>>>> ab6fbeb9
     const { data: validSpecData } = get(this.dataLoader.validSpecQuery);
-    const metricsViewSpec = validSpecData?.metricsView ?? {};
     const exploreSpec = validSpecData?.explore ?? {};
     const pageState = get(page);
     const { data: rillDefaultExploreURLParams } = get(
@@ -110,26 +103,6 @@
     // Type-safety
     if (!rillDefaultExploreURLParams) return pageState.url;
 
-<<<<<<< HEAD
-    if (metricsViewSpec.timeDimension) {
-      [
-        initExploreState.selectedTimeRange,
-        initExploreState.selectedComparisonTimeRange,
-      ] = await resolveTimeRanges(
-        exploreSpec,
-        [
-          initExploreState.selectedTimeRange,
-          initExploreState.selectedComparisonTimeRange,
-        ],
-        initExploreState.selectedTimezone,
-      );
-    }
-
-    this.initialized = true;
-    metricsExplorerStore.init(this.exploreName, initExploreState);
-    // Get time controls state after explore state is initialized.
-=======
->>>>>>> ab6fbeb9
     const timeControlsState = get(this.timeControlStore);
 
     const redirectUrl = new URL(pageState.url);
@@ -219,15 +192,10 @@
     });
   }
 
-<<<<<<< HEAD
-  // The decision to get the exploreState from url params depends on the navigation type.
-  // This will be called from an afterNavigation callback.
-=======
   /**
    * The decision to get the exploreState from url params depends on the navigation type.
    * This will be called from an afterNavigation callback.
    */
->>>>>>> ab6fbeb9
   public async handleURLChange(
     urlSearchParams: URLSearchParams,
     type: AfterNavigate["type"],
@@ -258,10 +226,7 @@
     const pageState = get(page);
 
     if (metricsViewSpec.timeDimension) {
-<<<<<<< HEAD
-=======
       // Resolve start/end by making a network call.
->>>>>>> ab6fbeb9
       [
         partialExplore.selectedTimeRange,
         partialExplore.selectedComparisonTimeRange,
@@ -275,11 +240,7 @@
       );
     }
 
-<<<<<<< HEAD
-    const redirectUrl = new URL(pageState.url);
-=======
     // Merge the partial state from url into the store
->>>>>>> ab6fbeb9
     metricsExplorerStore.mergePartialExplorerEntity(
       this.exploreName,
       partialExplore,
