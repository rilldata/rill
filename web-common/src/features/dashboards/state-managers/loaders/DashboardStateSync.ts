import { goto } from "$app/navigation";
import { page } from "$app/stores";
import { DashboardStateDataLoader } from "@rilldata/web-common/features/dashboards/state-managers/loaders/DashboardStateDataLoader";
import { saveMostRecentPartialExploreState } from "@rilldata/web-common/features/dashboards/state-managers/loaders/most-recent-explore-state";
import {
  metricsExplorerStore,
  useExploreState,
} from "@rilldata/web-common/features/dashboards/stores/dashboard-stores";
<<<<<<< HEAD
import type { MetricsExplorerEntity } from "@rilldata/web-common/features/dashboards/stores/metrics-explorer-entity";
import { resolveTimeRanges } from "@rilldata/web-common/features/dashboards/time-controls/rill-time-ranges";
=======
import type { ExploreState } from "@rilldata/web-common/features/dashboards/stores/explore-state";
>>>>>>> 5cf1e754
import {
  createTimeControlStoreFromName,
  type TimeControlStore,
} from "@rilldata/web-common/features/dashboards/time-controls/time-control-store";
import { updateExploreSessionStore } from "@rilldata/web-common/features/dashboards/state-managers/loaders/explore-web-view-store";
import { getCleanedUrlParamsForGoto } from "@rilldata/web-common/features/dashboards/url-state/convert-partial-explore-state-to-url-params";
import { createRillDefaultExploreUrlParams } from "@rilldata/web-common/features/dashboards/url-state/get-rill-default-explore-url-params";
import type { AfterNavigate } from "@sveltejs/kit";
import { derived, get, type Readable } from "svelte/store";
import type { CompoundQueryResult } from "@rilldata/web-common/features/compound-query-result";

/**
 * Keeps explore state and url in sync.
 * If there is no explore state present initialised the explore state using DashboardStateDataLoader.initExploreState.
 *
 * prevUrl is used to make sure there is no redirect loop.
 */
export class DashboardStateSync {
  private readonly exploreStore: Readable<ExploreState | undefined>;
  private readonly timeControlStore: TimeControlStore;
  // Cached url params for a rill opinionated dashboard defaults. Used to remove params from url.
  // To avoid converting the default explore state to url evey time it is needed we maintain a cached version here.
  public readonly rillDefaultExploreURLParams: CompoundQueryResult<URLSearchParams>;

  private readonly unsubInit: (() => void) | undefined;
  private readonly unsubExploreState: (() => void) | undefined;

  private initialized = false;
  // There can be cases when updating either the url or the state can impact the code handling the other part.
  // So we need a lock to make sure an update doesn't trigger the counterpart code.
  private updating = false;

  public constructor(
    instanceId: string,
    metricsViewName: string,
    private readonly exploreName: string,
    private readonly extraPrefix: string | undefined,
    private readonly dataLoader: DashboardStateDataLoader,
  ) {
    this.exploreStore = useExploreState(exploreName);
    this.timeControlStore = createTimeControlStoreFromName(
      instanceId,
      metricsViewName,
      exploreName,
    );

    this.rillDefaultExploreURLParams = createRillDefaultExploreUrlParams(
      dataLoader.validSpecQuery,
      dataLoader.fullTimeRangeQuery,
    );

    this.unsubInit = derived(
      [dataLoader.initExploreState],
      (states) => states,
    ).subscribe(([initExploreState]) => {
      // initExploreState is not ready yet. Either data is still loading or dashboard is not reconciled yet.
      if (
        initExploreState.isLoading ||
        initExploreState.data?.activePage === undefined
      )
        return;
      void this.handleExploreInit(initExploreState.data);
    });

    this.unsubExploreState = this.exploreStore.subscribe((exploreState) => {
      if (!exploreState || !this.initialized) return;
      void this.gotoNewState(exploreState);
    });
  }

  public teardown() {
    this.unsubInit?.();
    this.unsubExploreState?.();
  }

  /**
   * Initializes the dashboard store.
   * If the url needs to change to match the init then we replace the current url with the new url.
   */
<<<<<<< HEAD
  private async handleExploreInit(initExploreState: MetricsExplorerEntity) {
=======
  private handleExploreInit(initExploreState: ExploreState) {
>>>>>>> 5cf1e754
    // If this is re-triggered any of the dependant query was refetched, then we need to make sure this is not run again.
    if (this.initialized) return;

    const { data: validSpecData } = get(this.dataLoader.validSpecQuery);
    const metricsViewSpec = validSpecData?.metricsView ?? {};
    const exploreSpec = validSpecData?.explore ?? {};
    const { data: rillDefaultExploreURLParams } = get(
      this.rillDefaultExploreURLParams,
    );
    if (!rillDefaultExploreURLParams) return;

    const pageState = get(page);

    if (metricsViewSpec.timeDimension) {
      // Resolve start/end by making a network call.
      [
        initExploreState.selectedTimeRange,
        initExploreState.selectedComparisonTimeRange,
      ] = await resolveTimeRanges(
        exploreSpec,
        [
          initExploreState.selectedTimeRange,
          initExploreState.selectedComparisonTimeRange,
        ],
        initExploreState.selectedTimezone,
      );
    }

    // Init the store with state we got from dataLoader
    metricsExplorerStore.init(this.exploreName, initExploreState);
    // Get time controls state after explore state is initialized.
    const timeControlsState = get(this.timeControlStore);
    // Get the updated url params. If we merged state other than the url we would need to navigate to it.
    const redirectUrl = new URL(pageState.url);
    const exploreStateParams = getCleanedUrlParamsForGoto(
      exploreSpec,
      initExploreState,
      timeControlsState,
      rillDefaultExploreURLParams,
      pageState.url,
    );
    redirectUrl.search = exploreStateParams.toString();

    // Update session storage with the initial state
    updateExploreSessionStore(
      this.exploreName,
      this.extraPrefix,
      initExploreState,
      exploreSpec,
      timeControlsState,
    );
    // Update "most recent explore state" with the initial state
    saveMostRecentPartialExploreState(
      this.exploreName,
      this.extraPrefix,
      initExploreState,
    );

    // If the current url same as the new url then there is no need to do anything
    if (redirectUrl.search === pageState.url.search) {
      this.initialized = true;
      return;
    }

    this.initialized = true;
    // Else navigate to the new url.
    // using `replaceState` directly messes up the navigation entries,
    // `from` and `to` have the old url before being replaced in `afterNavigate` calls leading to incorrect handling.
    return goto(redirectUrl, {
      replaceState: true,
      state: pageState.state,
    });
  }

  /**
   * The decision to get the exploreState from url params depends on the navigation type.
   * This will be called from an afterNavigation callback.
   */
  public async handleURLChange(
    urlSearchParams: URLSearchParams,
    type: AfterNavigate["type"],
  ) {
    // Since we call this in afterNavigation, there could be a scenario where navigation completes but data for init isnt loaded yet.
    // Init already incorporates the url into the state so we can skip this processing.
    if (this.updating || !this.initialized) return;
    this.updating = true;

    const { data: validSpecData } = get(this.dataLoader.validSpecQuery);
    const metricsViewSpec = validSpecData?.metricsView ?? {};
    const exploreSpec = validSpecData?.explore ?? {};
    const { data: rillDefaultExploreURLParams } = get(
      this.rillDefaultExploreURLParams,
    );
    // Type-safety
    if (!rillDefaultExploreURLParams) return;

    const partialExplore = this.dataLoader.getExploreStateFromURLParams(
      urlSearchParams,
      type,
    );
    // This can be undefined when one of the queries has not loaded yet.
    // Rest of the code can be indeterminate when queries have not loaded.
    // This shouldn't ideally happen.
    if (!partialExplore) return;

    const pageState = get(page);

    if (metricsViewSpec.timeDimension) {
      // Resolve start/end by making a network call.
      [
        partialExplore.selectedTimeRange,
        partialExplore.selectedComparisonTimeRange,
      ] = await resolveTimeRanges(
        exploreSpec,
        [
          partialExplore.selectedTimeRange,
          partialExplore.selectedComparisonTimeRange,
        ],
        partialExplore.selectedTimezone,
      );
    }

    // Merge the partial state from url into the store
    metricsExplorerStore.mergePartialExplorerEntity(
      this.exploreName,
      partialExplore,
      metricsViewSpec,
    );
    // Get time controls state after explore state is updated.
    const timeControlsState = get(this.timeControlStore);
    // Get the updated URL, this could be different from the page url if we added extra state.
    // The extra state could come from session storage, home bookmark or yaml defaults
    const redirectUrl = new URL(pageState.url);
    const exploreStateParams = getCleanedUrlParamsForGoto(
      exploreSpec,
      partialExplore,
      timeControlsState,
      rillDefaultExploreURLParams,
      pageState.url,
    );
    redirectUrl.search = exploreStateParams.toString();

    // Get the full updated state and save to session storage
    const updatedExploreState =
      get(metricsExplorerStore).entities[this.exploreName];
    updateExploreSessionStore(
      this.exploreName,
      this.extraPrefix,
      updatedExploreState,
      exploreSpec,
      timeControlsState,
    );
    // Update "most recent explore state" with updated state from url
    saveMostRecentPartialExploreState(
      this.exploreName,
      this.extraPrefix,
      updatedExploreState,
    );

    this.updating = false;
    // If the url doesn't need to be changed further then we can skip the goto
    if (redirectUrl.search === pageState.url.search) {
      return;
    }

    // using `replaceState` directly messes up the navigation entries,
    // `from` and `to` have the old url before being replaced in `afterNavigate` calls leading to incorrect handling.
    return goto(redirectUrl, {
      replaceState: true,
      state: pageState.state,
    });
  }

  /**
   * Called when the state is updated outside of this class, through an action for example.
   *
   * This will check if the url needs to be changed and will navigate to the new url.
   */
  private gotoNewState(exploreState: ExploreState) {
    // Updating state either in handleExploreInit or handleURLChange will synchronously update the state triggering this function.
    // Since those methods handle redirect themselves we need to skip this logic.
    // Those methods need to replace the current URL while this does a direct navigation.
    if (this.updating) return;
    this.updating = true;

    const { data: validSpecData } = get(this.dataLoader.validSpecQuery);
    const exploreSpec = validSpecData?.explore ?? {};
    const timeControlsState = get(this.timeControlStore);
    const { data: rillDefaultExploreURLParams } = get(
      this.rillDefaultExploreURLParams,
    );
    // Type-safety
    if (!rillDefaultExploreURLParams) return;

    const pageState = get(page);

    // Get the new url params for the updated state
    const newUrl = new URL(pageState.url);
    const exploreStateParams = getCleanedUrlParamsForGoto(
      exploreSpec,
      exploreState,
      timeControlsState,
      rillDefaultExploreURLParams,
      newUrl,
    );
    newUrl.search = exploreStateParams.toString();

    // Update the session storage with the new explore state.
    updateExploreSessionStore(
      this.exploreName,
      this.extraPrefix,
      exploreState,
      exploreSpec,
      timeControlsState,
    );
    // Update "most recent explore state" with updated state.
    // Since we do not update the state per action we do it here as blanket update.
    saveMostRecentPartialExploreState(
      this.exploreName,
      this.extraPrefix,
      exploreState,
    );

    this.updating = false;
    // If the state didnt result in a new url then skip goto.
    // This avoids adding redundant urls to the history.
    if (newUrl.search === pageState.url.search) {
      return;
    }

    // dashboard changed so we should update the url
    return goto(newUrl);
  }
}<|MERGE_RESOLUTION|>--- conflicted
+++ resolved
@@ -6,12 +6,9 @@
   metricsExplorerStore,
   useExploreState,
 } from "@rilldata/web-common/features/dashboards/stores/dashboard-stores";
-<<<<<<< HEAD
+import type { ExploreState } from "@rilldata/web-common/features/dashboards/stores/explore-state";
 import type { MetricsExplorerEntity } from "@rilldata/web-common/features/dashboards/stores/metrics-explorer-entity";
 import { resolveTimeRanges } from "@rilldata/web-common/features/dashboards/time-controls/rill-time-ranges";
-=======
-import type { ExploreState } from "@rilldata/web-common/features/dashboards/stores/explore-state";
->>>>>>> 5cf1e754
 import {
   createTimeControlStoreFromName,
   type TimeControlStore,
@@ -91,11 +88,7 @@
    * Initializes the dashboard store.
    * If the url needs to change to match the init then we replace the current url with the new url.
    */
-<<<<<<< HEAD
-  private async handleExploreInit(initExploreState: MetricsExplorerEntity) {
-=======
   private handleExploreInit(initExploreState: ExploreState) {
->>>>>>> 5cf1e754
     // If this is re-triggered any of the dependant query was refetched, then we need to make sure this is not run again.
     if (this.initialized) return;
 
