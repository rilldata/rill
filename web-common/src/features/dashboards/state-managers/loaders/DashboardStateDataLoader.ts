--- conflicted
+++ resolved
@@ -241,11 +241,7 @@
       return undefined;
     const metricsViewSpec = validSpecResp.data.metricsView;
     const exploreSpec = validSpecResp.data.explore;
-<<<<<<< HEAD
-
-    const explorePresetFromYAMLConfig = get(this.explorePresetFromYAMLConfig);
-    if (!explorePresetFromYAMLConfig.data) return undefined;
-=======
+
     const { data: rillDefaultExploreState } = get(this.rillDefaultExploreState);
     const { data: exploreStateFromYAMLConfig } = get(
       this.exploreStateFromYAMLConfig,
@@ -254,7 +250,6 @@
     if (!rillDefaultExploreState || !exploreStateFromYAMLConfig) {
       return undefined;
     }
->>>>>>> 909448ea
 
     // Pressing back button and going back to empty url state should not restore from session store
     const backButtonUsed = type === "popstate";
