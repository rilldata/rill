--- conflicted
+++ resolved
@@ -202,29 +202,11 @@
           return undefined;
         }
 
-<<<<<<< HEAD
         const mostRecentPartialExploreState = getMostRecentExploreState(
           exploreName,
           storageNamespacePrefix,
         );
 
-        const exploreStateOrder = [
-          // 1st priority is the state from session storage.
-          exploreStateFromSessionStorage,
-          // Next priority is the state loaded from url params. It will be undefined if there are no params.
-          partialExploreStateFromUrlForInitAndErrors?.partialExploreStateFromUrlForInit,
-          // Next priority is the most recent state user had visited. This is a small subset of the full state.
-          mostRecentPartialExploreState,
-          // Next priority is one of the other source defined.
-          // For cloud dashboard it would be home bookmark if present.
-          // For shared url it would be the saved state in token
-          bookmarkOrTokenExploreState,
-          // Next priority is the defaults from yaml config.
-          exploreStateFromYAMLConfig,
-          // Finally the fallback of rill default explore which will have the complete set of config.
-          rillDefaultExploreState,
-        ].filter(Boolean) as Partial<MetricsExplorerEntity>[];
-=======
         let exploreStateOrder: (
           | Partial<MetricsExplorerEntity>
           | null
@@ -241,7 +223,9 @@
         } else {
           // Else merge other states like bookmark/token and state from yaml config
           exploreStateOrder = [
-            // 1st priority is one of the other source defined.
+            // 1st priority is the most recent state user had visited. This is a small subset of the full state.
+            mostRecentPartialExploreState,
+            // Next priority is one of the other source defined.
             // For cloud dashboard it would be home bookmark if present.
             // For shared url it would be the saved state in token
             bookmarkOrTokenExploreState,
@@ -251,7 +235,6 @@
             rillDefaultExploreState,
           ];
         }
->>>>>>> 61e5370b
 
         const nonEmptyExploreStateOrder = exploreStateOrder.filter(
           Boolean,
@@ -260,15 +243,9 @@
           nonEmptyExploreStateOrder,
         );
 
-<<<<<<< HEAD
         const { correctedExploreState: correctedInitExploreState } =
           correctExploreState(metricsViewSpec, exploreSpec, initExploreState);
-
-        // since we use defaultExploreState further down to calculate default url params we should make a copy to avoid changes to defaultExploreState
-        return structuredClone(correctedInitExploreState);
-=======
-        return initExploreState as MetricsExplorerEntity;
->>>>>>> 61e5370b
+        return correctedInitExploreState as MetricsExplorerEntity;
       },
     );
   }
@@ -284,27 +261,16 @@
       return undefined;
     const metricsViewSpec = validSpecResp.data.metricsView;
     const exploreSpec = validSpecResp.data.explore;
-<<<<<<< HEAD
-    const rillDefaultExploreState = get(this.rillDefaultExploreState);
-    const exploreStateFromYAMLConfig = get(this.exploreStateFromYAMLConfig);
-    const explorePresetFromYAMLConfig = get(this.explorePresetFromYAMLConfig);
+    const { data: rillDefaultExploreState } = get(this.rillDefaultExploreState);
+    const { data: exploreStateFromYAMLConfig } = get(
+      this.exploreStateFromYAMLConfig,
+    );
     const mostRecentPartialExploreState = getMostRecentExploreState(
       this.exploreName,
       this.storageNamespacePrefix,
     );
-    if (
-      !rillDefaultExploreState?.data ||
-      !explorePresetFromYAMLConfig?.data ||
-      !exploreStateFromYAMLConfig?.data
-    ) {
-=======
-    const { data: rillDefaultExploreState } = get(this.rillDefaultExploreState);
-    const { data: exploreStateFromYAMLConfig } = get(
-      this.exploreStateFromYAMLConfig,
-    );
 
     if (!rillDefaultExploreState || !exploreStateFromYAMLConfig) {
->>>>>>> 61e5370b
       return undefined;
     }
 
@@ -329,35 +295,6 @@
         {},
       );
 
-<<<<<<< HEAD
-    const exploreStateOrder = [
-      // 1st priority is the state from session storage.
-      // If we are skipping using state from session storage then exit early with partialExploreStateFromUrl
-      // regardless if there is exploreStateFromSessionStorage for current url params or not.
-      skipSessionStorage ? undefined : exploreStateFromSessionStorage,
-      // Next priority is the state loaded from url params. It will be undefined if there are no params.
-      partialExploreStateFromUrl,
-      // Next priority is the most recent state user had visited. This is a small subset of the full state.
-      mostRecentPartialExploreState,
-      // Next priority is one of the other source defined.
-      // For cloud dashboard it would be home bookmark if present.
-      // For shared url it would be the saved state in token
-      this.bookmarkOrTokenExploreState
-        ? get(this.bookmarkOrTokenExploreState).data
-        : undefined,
-      // Next priority is the defaults from yaml config.
-      exploreStateFromYAMLConfig.data,
-      // Finally the fallback of rill default explore which will have the complete set of config.
-      rillDefaultExploreState.data,
-    ].filter(Boolean) as Partial<MetricsExplorerEntity>[];
-
-    const finalExploreState = cascadingExploreStateMerge(exploreStateOrder);
-
-    const { correctedExploreState: correctedFinalExploreState } =
-      correctExploreState(metricsViewSpec, exploreSpec, finalExploreState);
-
-    return correctedFinalExploreState;
-=======
     let exploreStateOrder: (
       | Partial<MetricsExplorerEntity>
       | null
@@ -380,6 +317,8 @@
         // 1st priority is the state from session storage.
         // We need this to make sure any state is not cleared while the user is still on the page but came back from a different dashboard.
         skipSessionStorage ? undefined : exploreStateFromSessionStorage,
+        // Next priority is the most recent state user had visited. This is a small subset of the full state.
+        mostRecentPartialExploreState,
         // Next priority is one of the other source defined.
         // For cloud dashboard it would be home bookmark if present.
         // For shared url it would be the saved state in token
@@ -396,7 +335,12 @@
     const nonEmptyExploreStateOrder = exploreStateOrder.filter(
       Boolean,
     ) as Partial<MetricsExplorerEntity>[];
-    return cascadingExploreStateMerge(nonEmptyExploreStateOrder);
->>>>>>> 61e5370b
+    const finalExploreState = cascadingExploreStateMerge(
+      nonEmptyExploreStateOrder,
+    );
+
+    const { correctedExploreState: correctedFinalExploreState } =
+      correctExploreState(metricsViewSpec, exploreSpec, finalExploreState);
+    return correctedFinalExploreState;
   }
 }