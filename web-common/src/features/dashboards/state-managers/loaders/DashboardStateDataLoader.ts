--- conflicted
+++ resolved
@@ -144,63 +144,6 @@
       },
     );
 
-<<<<<<< HEAD
-    this.exploreStateFromSessionStorage = derived(
-      [this.validSpecQuery, page],
-      ([validSpecResp, pageState]) => {
-        const metricsViewSpec = validSpecResp.data?.metricsView ?? {};
-        const exploreSpec = validSpecResp.data?.explore ?? {};
-        const exploreStateFromSessionStorage =
-          getPartialExploreStateFromSessionStorage(
-            exploreName,
-            storageNamespacePrefix,
-            pageState.url.searchParams,
-            metricsViewSpec,
-            exploreSpec,
-          );
-
-        return {
-          data: exploreStateFromSessionStorage,
-          error: validSpecResp.error,
-          isLoading: validSpecResp.isLoading,
-          isFetching: validSpecResp.isFetching,
-        };
-      },
-    );
-
-    this.partialExploreStateFromUrlForInitAndErrors = derived(
-      [this.validSpecQuery, this.explorePresetFromYAMLConfig, page],
-      ([validSpecResp, explorePresetFromYAMLConfig, pageState]) => {
-        const metricsViewSpec = validSpecResp.data?.metricsView ?? {};
-        const exploreSpec = validSpecResp.data?.explore ?? {};
-
-        const { exploreState: partialExploreStateFromUrl, errors } =
-          convertURLSearchParamsToExploreState(
-            pageState.url.searchParams,
-            metricsViewSpec,
-            exploreSpec,
-          );
-        const partialExploreStateFromUrlForInit =
-          pageState.url.searchParams.size === 0
-            ? undefined
-            : partialExploreStateFromUrl;
-
-        return {
-          data: {
-            partialExploreStateFromUrlForInit,
-            errors,
-          },
-          error: validSpecResp.error ?? explorePresetFromYAMLConfig.error,
-          isLoading:
-            validSpecResp.isLoading || explorePresetFromYAMLConfig.isLoading,
-          isFetching:
-            validSpecResp.isFetching || explorePresetFromYAMLConfig.isFetching,
-        };
-      },
-    );
-
-=======
->>>>>>> a1bdfdf7
     this.initExploreState = getCompoundQuery(
       [
         this.validSpecQuery,
@@ -314,10 +257,6 @@
         urlSearchParams,
         metricsViewSpec,
         exploreSpec,
-<<<<<<< HEAD
-=======
-        {},
->>>>>>> a1bdfdf7
       );
 
     const { mostRecentPartialExploreState } = getMostRecentPartialExploreState(
