import { page } from "$app/stores";
import {
  type CompoundQueryResult,
  getCompoundQuery,
} from "@rilldata/web-common/features/compound-query-result";
import { cascadingExploreStateMerge } from "@rilldata/web-common/features/dashboards/state-managers/cascading-explore-state-merge";
import { getPartialExploreStateFromSessionStorage } from "@rilldata/web-common/features/dashboards/state-managers/loaders/explore-web-view-store";
import { getMostRecentPartialExploreState } from "@rilldata/web-common/features/dashboards/state-managers/loaders/most-recent-explore-state";
import { getExploreStateFromYAMLConfig } from "@rilldata/web-common/features/dashboards/stores/get-explore-state-from-yaml-config";
import { getRillDefaultExploreState } from "@rilldata/web-common/features/dashboards/stores/get-rill-default-explore-state";
import type { ExploreState } from "@rilldata/web-common/features/dashboards/stores/explore-state";
import { normalizeWeekday } from "@rilldata/web-common/features/dashboards/time-controls/new-time-controls";
import { cleanEmbedUrlParams } from "@rilldata/web-common/features/dashboards/url-state/clean-url-params";
import { convertURLSearchParamsToExploreState } from "@rilldata/web-common/features/dashboards/url-state/convertURLSearchParamsToExploreState";
import { useExploreValidSpec } from "@rilldata/web-common/features/explores/selectors";
<<<<<<< HEAD
import { queryClient } from "@rilldata/web-common/lib/svelte-query/globalQueryClient";
import {
  createQueryServiceMetricsViewTimeRange,
  type V1ExploreSpec,
  type V1MetricsViewSpec,
=======
import {
  getQueryServiceMetricsViewTimeRangeQueryOptions,
  type V1ExploreSpec,
  type V1MetricsViewSpec,
  type V1MetricsViewTimeRangeResponse,
>>>>>>> 5cf1e754
} from "@rilldata/web-common/runtime-client";
import type { AfterNavigate } from "@sveltejs/kit";
import { createQuery, type QueryClient } from "@tanstack/svelte-query";
import { Settings } from "luxon";
import { derived, get } from "svelte/store";

/**
 * Loads data from explore and metrics view specs, along with all time range query.
 * Mainly outputs an initial explore state based on various conditions. Check initExploreState CompoundQuery for more info.
 * Also has a method to get a partial explore state based on url params.
 */
export class DashboardStateDataLoader {
  // These can be used to show a loading status
  public readonly validSpecQuery: ReturnType<typeof useExploreValidSpec>;
  public readonly fullTimeRangeQuery: CompoundQueryResult<V1MetricsViewTimeRangeResponse>;

  // Default explore state show when there is no data in session/local storage or a home bookmark.
  public readonly rillDefaultExploreState: CompoundQueryResult<ExploreState>;
  // Explore state from yaml config
  public readonly exploreStateFromYAMLConfig: CompoundQueryResult<
<<<<<<< HEAD
    Partial<MetricsExplorerEntity>
=======
    Partial<ExploreState>
>>>>>>> 5cf1e754
  >;

  /**
   * The explore state used to populate the store with initial explore.
   * This is a cascading merge of various states in order,
   * 1. Session storage if url params doesn't have params other than `view` and `measure` for TDD
   * 2. Params directly from the url. If sessions storage is not present then the rill defaults are merged into this for empty params.
   * 3. Bookmark or token state if provided.
   * 4. Dashboard config from yaml.
   * 5. Rill opinionated defaults.
   */
  public readonly initExploreState: CompoundQueryResult<
    ExploreState | undefined
  >;

  public constructor(
    instanceId: string,
    private readonly exploreName: string,
    private readonly storageNamespacePrefix: string | undefined,
    private readonly bookmarkOrTokenExploreState?: CompoundQueryResult<Partial<ExploreState> | null>,
  ) {
    this.validSpecQuery = useExploreValidSpec(instanceId, exploreName);
    this.fullTimeRangeQuery = this.useFullTimeRangeQuery(
      instanceId,
      this.validSpecQuery,
    );

    this.rillDefaultExploreState = getCompoundQuery(
      [this.validSpecQuery, this.fullTimeRangeQuery],
      ([validSpecResp, metricsViewTimeRangeResp]) => {
        const metricsViewSpec = validSpecResp?.metricsView;
        const exploreSpec = validSpecResp?.explore;

        if (
          !metricsViewSpec ||
          !exploreSpec ||
          // safeguard to make sure time range summary is loaded for metrics view with time dimension
          (metricsViewSpec.timeDimension &&
            !metricsViewTimeRangeResp?.timeRangeSummary)
        ) {
          return undefined;
        }

        return getRillDefaultExploreState(
          metricsViewSpec,
          exploreSpec,
          metricsViewTimeRangeResp?.timeRangeSummary,
        );
      },
    );

    this.exploreStateFromYAMLConfig = getCompoundQuery(
      [this.validSpecQuery, this.fullTimeRangeQuery],
      ([validSpecResp, metricsViewTimeRangeResp]) => {
        const metricsViewSpec = validSpecResp?.metricsView;
        const exploreSpec = validSpecResp?.explore;

        if (
          !metricsViewSpec ||
          !exploreSpec ||
          // safeguard to make sure time range summary is loaded for metrics view with time dimension
          (metricsViewSpec.timeDimension &&
            !metricsViewTimeRangeResp?.timeRangeSummary)
        ) {
          return undefined;
        }

        return getExploreStateFromYAMLConfig(
          exploreSpec,
          metricsViewTimeRangeResp?.timeRangeSummary,
        );
      },
    );

    this.initExploreState = getCompoundQuery(
      [
        this.validSpecQuery,
        this.rillDefaultExploreState,
        this.exploreStateFromYAMLConfig,
        ...(bookmarkOrTokenExploreState ? [bookmarkOrTokenExploreState] : []),
      ],
      ([
        validSpecResp,
        rillDefaultExploreState,
        exploreStateFromYAMLConfig,
        bookmarkOrTokenExploreState,
      ]) => {
        const metricsViewSpec = validSpecResp?.metricsView;
        const exploreSpec = validSpecResp?.explore;
        if (
          !metricsViewSpec ||
          !exploreSpec ||
          !rillDefaultExploreState ||
          !exploreStateFromYAMLConfig
        ) {
          return undefined;
        }

        return this.getMergedExploreState({
          metricsViewSpec,
          exploreSpec,
          urlSearchParams: get(page).url.searchParams,
          bookmarkOrTokenExploreState,
          exploreStateFromYAMLConfig,
          rillDefaultExploreState,
          backButtonUsed: false,
        });
      },
    );
  }

  // The decision to get the exploreState from url params depends on the navigation type.
  // So we cannot go the derived store route.
  public getExploreStateFromURLParams(
    urlSearchParams: URLSearchParams,
    type: AfterNavigate["type"],
  ) {
    const validSpecResp = get(this.validSpecQuery);
    if (!validSpecResp?.data?.metricsView || !validSpecResp?.data?.explore)
      return undefined;
    const metricsViewSpec = validSpecResp.data.metricsView;
    const exploreSpec = validSpecResp.data.explore;
    const { data: rillDefaultExploreState } = get(this.rillDefaultExploreState);
    const { data: exploreStateFromYAMLConfig } = get(
      this.exploreStateFromYAMLConfig,
    );

    if (!rillDefaultExploreState || !exploreStateFromYAMLConfig) {
      return undefined;
    }

    // Pressing back button and going back to empty url state should not restore from session store
    const backButtonUsed = type === "popstate";

    return this.getMergedExploreState({
      metricsViewSpec,
      exploreSpec,
      urlSearchParams,
      bookmarkOrTokenExploreState: this.bookmarkOrTokenExploreState
        ? get(this.bookmarkOrTokenExploreState).data
        : null,
      exploreStateFromYAMLConfig,
      rillDefaultExploreState,
      backButtonUsed,
    });
  }

  /**
<<<<<<< HEAD
=======
   * Wrapper function that fetches full time range.
   * Uses useExploreValidSpec unlike the useMetricsViewTimeRange since it is more widely used.
   *
   * Does an additional validation where null min and max returned throws an error instead.
   */
  private useFullTimeRangeQuery(
    instanceId: string,
    validSpecQuery: ReturnType<typeof useExploreValidSpec>,
    queryClient?: QueryClient,
  ): CompoundQueryResult<V1MetricsViewTimeRangeResponse> {
    const fullTimeRangeQueryOptionsStore = derived(
      validSpecQuery,
      (validSpecResp) => {
        const metricsViewSpec = validSpecResp.data?.metricsView ?? {};
        const exploreSpec = validSpecResp.data?.explore ?? {};
        const firstDayOfWeek = metricsViewSpec.firstDayOfWeek;
        const metricsViewName = exploreSpec.metricsView ?? "";

        Settings.defaultWeekSettings = {
          firstDay: normalizeWeekday(firstDayOfWeek),
          weekend: [6, 7],
          minimalDays: 4,
        };

        return getQueryServiceMetricsViewTimeRangeQueryOptions(
          instanceId,
          metricsViewName,
          {},
          {
            query: {
              enabled: Boolean(metricsViewSpec.timeDimension),
            },
          },
        );
      },
    );
    const fullTimeRangeQuery = createQuery(
      fullTimeRangeQueryOptionsStore,
      queryClient,
    );

    return derived(
      [fullTimeRangeQueryOptionsStore, fullTimeRangeQuery],
      ([fullTimeRangeQueryOptions, fullTimeRange]) => {
        // TODO: update the fields once we move away from getCompoundQuery

        if (!fullTimeRangeQueryOptions.enabled) {
          // We return early to avoid having isLoading=true when the time range query is not enabled.
          // This allows us to check isLoading further down without any issues of it getting stuck.
          // TODO: revisit once we move away from getCompoundQuery
          return {
            data: undefined,
            error: null,
            isFetching: false,
            isLoading: false,
          };
        }

        if (
          fullTimeRange.data?.timeRangeSummary?.min === null &&
          fullTimeRange.data?.timeRangeSummary?.max === null
        ) {
          // The timeRangeSummary is null when there are 0 rows of data.
          // Notably, this happens when a security policy fully restricts a user from reading any data.
          // Show a different error in this case.
          return {
            data: undefined,
            error: new Error(
              "This dashboard currently has no data to display. This may be due to access permissions.",
            ),
            isFetching: false,
            isLoading: false,
          };
        }

        return {
          data: fullTimeRange.data,
          error: fullTimeRange.error,
          isFetching: fullTimeRange.isFetching,
          isLoading: fullTimeRange.isLoading,
        };
      },
    );
  }

  /**
>>>>>>> 5cf1e754
   * Decides the order of merging of various explore state source.
   * Returns a cascading merged state of the sources.
   */
  private getMergedExploreState({
    metricsViewSpec,
    exploreSpec,
    urlSearchParams,
    bookmarkOrTokenExploreState,
    exploreStateFromYAMLConfig,
    rillDefaultExploreState,
    backButtonUsed,
  }: {
    metricsViewSpec: V1MetricsViewSpec;
    exploreSpec: V1ExploreSpec;
    urlSearchParams: URLSearchParams;
<<<<<<< HEAD
    bookmarkOrTokenExploreState:
      | Partial<MetricsExplorerEntity>
      | null
      | undefined;
    exploreStateFromYAMLConfig: Partial<MetricsExplorerEntity>;
    rillDefaultExploreState: MetricsExplorerEntity;
    backButtonUsed: boolean;
  }) {
=======
    bookmarkOrTokenExploreState: Partial<ExploreState> | null | undefined;
    exploreStateFromYAMLConfig: Partial<ExploreState>;
    rillDefaultExploreState: ExploreState;
    backButtonUsed: boolean;
  }) {
    urlSearchParams = cleanEmbedUrlParams(urlSearchParams);

>>>>>>> 5cf1e754
    const skipSessionStorage = backButtonUsed;
    const exploreStateFromSessionStorage = skipSessionStorage
      ? null
      : getPartialExploreStateFromSessionStorage(
          this.exploreName,
          this.storageNamespacePrefix,
          urlSearchParams,
          metricsViewSpec,
          exploreSpec,
        );

    const { partialExploreState: partialExploreStateFromUrl } =
      convertURLSearchParamsToExploreState(
        urlSearchParams,
        metricsViewSpec,
        exploreSpec,
        {},
      );

    const { mostRecentPartialExploreState } = getMostRecentPartialExploreState(
      this.exploreName,
      this.storageNamespacePrefix,
      metricsViewSpec,
      exploreSpec,
    );

    const shouldSkipOtherSources =
      // If the url has some params that do not map to session storage then we need to only use state from url back-filled with rill defaults.
      (urlSearchParams.size > 0 && !exploreStateFromSessionStorage) ||
      // The exception to this is when back button is pressed and the user landed on empty url.
      backButtonUsed;

    const exploreStateOrder = [
      // 1st priority is the state from url params. For certain params the state is from session storage.
      // We need the state from session storage to make sure any state is not cleared while the user is still on the page but came back from a different dashboard.
      // TODO: move all this logic based on url params to a "fromURL" method. Will replace convertURLSearchParamsToExploreState
      exploreStateFromSessionStorage ??
        (urlSearchParams.size > 0 ? partialExploreStateFromUrl : null),
      // Next priority is the most recent state user had visited. This is a small subset of the full state.
      shouldSkipOtherSources ? null : mostRecentPartialExploreState,
      // Next priority is one of the other source defined.
      // For cloud dashboard it would be home bookmark if present.
      // For shared url it would be the saved state in token
      shouldSkipOtherSources ? null : bookmarkOrTokenExploreState,
      // Next priority is the defaults from yaml config.
      shouldSkipOtherSources ? null : exploreStateFromYAMLConfig,
      // Finally the fallback of rill default explore which will have the complete set of config.
      rillDefaultExploreState,
    ];

    const nonEmptyExploreStateOrder = exploreStateOrder.filter(
      Boolean,
<<<<<<< HEAD
    ) as Partial<MetricsExplorerEntity>[];
    const finalExploreState = cascadingExploreStateMerge(
      nonEmptyExploreStateOrder,
    ) as MetricsExplorerEntity;
=======
    ) as Partial<ExploreState>[];
    const finalExploreState = cascadingExploreStateMerge(
      nonEmptyExploreStateOrder,
    ) as ExploreState;
>>>>>>> 5cf1e754

    return finalExploreState;
  }
}<|MERGE_RESOLUTION|>--- conflicted
+++ resolved
@@ -13,19 +13,11 @@
 import { cleanEmbedUrlParams } from "@rilldata/web-common/features/dashboards/url-state/clean-url-params";
 import { convertURLSearchParamsToExploreState } from "@rilldata/web-common/features/dashboards/url-state/convertURLSearchParamsToExploreState";
 import { useExploreValidSpec } from "@rilldata/web-common/features/explores/selectors";
-<<<<<<< HEAD
-import { queryClient } from "@rilldata/web-common/lib/svelte-query/globalQueryClient";
-import {
-  createQueryServiceMetricsViewTimeRange,
-  type V1ExploreSpec,
-  type V1MetricsViewSpec,
-=======
 import {
   getQueryServiceMetricsViewTimeRangeQueryOptions,
   type V1ExploreSpec,
   type V1MetricsViewSpec,
   type V1MetricsViewTimeRangeResponse,
->>>>>>> 5cf1e754
 } from "@rilldata/web-common/runtime-client";
 import type { AfterNavigate } from "@sveltejs/kit";
 import { createQuery, type QueryClient } from "@tanstack/svelte-query";
@@ -46,11 +38,7 @@
   public readonly rillDefaultExploreState: CompoundQueryResult<ExploreState>;
   // Explore state from yaml config
   public readonly exploreStateFromYAMLConfig: CompoundQueryResult<
-<<<<<<< HEAD
-    Partial<MetricsExplorerEntity>
-=======
     Partial<ExploreState>
->>>>>>> 5cf1e754
   >;
 
   /**
@@ -199,8 +187,6 @@
   }
 
   /**
-<<<<<<< HEAD
-=======
    * Wrapper function that fetches full time range.
    * Uses useExploreValidSpec unlike the useMetricsViewTimeRange since it is more widely used.
    *
@@ -287,7 +273,6 @@
   }
 
   /**
->>>>>>> 5cf1e754
    * Decides the order of merging of various explore state source.
    * Returns a cascading merged state of the sources.
    */
@@ -303,16 +288,6 @@
     metricsViewSpec: V1MetricsViewSpec;
     exploreSpec: V1ExploreSpec;
     urlSearchParams: URLSearchParams;
-<<<<<<< HEAD
-    bookmarkOrTokenExploreState:
-      | Partial<MetricsExplorerEntity>
-      | null
-      | undefined;
-    exploreStateFromYAMLConfig: Partial<MetricsExplorerEntity>;
-    rillDefaultExploreState: MetricsExplorerEntity;
-    backButtonUsed: boolean;
-  }) {
-=======
     bookmarkOrTokenExploreState: Partial<ExploreState> | null | undefined;
     exploreStateFromYAMLConfig: Partial<ExploreState>;
     rillDefaultExploreState: ExploreState;
@@ -320,7 +295,6 @@
   }) {
     urlSearchParams = cleanEmbedUrlParams(urlSearchParams);
 
->>>>>>> 5cf1e754
     const skipSessionStorage = backButtonUsed;
     const exploreStateFromSessionStorage = skipSessionStorage
       ? null
@@ -373,17 +347,10 @@
 
     const nonEmptyExploreStateOrder = exploreStateOrder.filter(
       Boolean,
-<<<<<<< HEAD
-    ) as Partial<MetricsExplorerEntity>[];
-    const finalExploreState = cascadingExploreStateMerge(
-      nonEmptyExploreStateOrder,
-    ) as MetricsExplorerEntity;
-=======
     ) as Partial<ExploreState>[];
     const finalExploreState = cascadingExploreStateMerge(
       nonEmptyExploreStateOrder,
     ) as ExploreState;
->>>>>>> 5cf1e754
 
     return finalExploreState;
   }
