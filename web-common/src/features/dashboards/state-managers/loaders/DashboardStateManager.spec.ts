--- conflicted
+++ resolved
@@ -116,13 +116,8 @@
 
         leaderboardSortByMeasureName: AD_BIDS_IMPRESSIONS_MEASURE,
         leaderboardMeasureNames: [AD_BIDS_IMPRESSIONS_MEASURE],
-<<<<<<< HEAD
-        dashboardSortType: DashboardState_LeaderboardSortType.PERCENT,
-        sortDirection: DashboardState_LeaderboardSortDirection.ASCENDING,
-=======
-        leaderboardContextColumn: undefined,
+        dashboardSortType: DashboardState_LeaderboardSortType.VALUE,
         sortDirection: DashboardState_LeaderboardSortDirection.DESCENDING,
->>>>>>> 61e5370b
       };
     const ExploreStateSubsetForYAMLState: Partial<MetricsExplorerEntity> = {
       selectedTimeRange: {
@@ -138,6 +133,7 @@
       allDimensionsVisible: false,
 
       sortDirection: DashboardState_LeaderboardSortDirection.ASCENDING,
+      dashboardSortType: DashboardState_LeaderboardSortType.PERCENT,
     };
     const PageURLForRillDefaultState =
       "tr=P7D&tz=Asia%2FKathmandu&grain=day&measures=impressions&dims=publisher&sort_type=percent&sort_dir=ASC";
@@ -246,7 +242,7 @@
         } as DashboardTimeControls,
       });
       const initUrlSearch =
-        "view=explore&tr=PT24H&tz=Asia%2FKathmandu&compare_tr=rill-PP&grain=hour&compare_dim=&f=&measures=bid_price&dims=domain&expand_dim=&sort_by=bid_price&sort_type=value&sort_dir=ASC&leaderboard_measures=bid_price";
+        "tr=PT24H&tz=Asia%2FKathmandu&compare_tr=rill-PP&grain=hour&measures=bid_price&dims=domain&sort_by=bid_price&sort_dir=ASC&leaderboard_measures=bid_price";
       pageMock.assertSearchParams(initUrlSearch);
 
       pageMock.popState("");
@@ -254,10 +250,7 @@
         assertExploreStateSubset(ExploreStateSubsetForRillDefaultState),
       );
       // only 2 urls should in history
-      expect(pageMock.urlSearchHistory).toEqual([
-        initUrlSearch,
-        PageURLForRillDefaultState,
-      ]);
+      expect(pageMock.urlSearchHistory).toEqual([initUrlSearch, ""]);
     });
 
     it("Should load from session dashboard state", async () => {
@@ -283,19 +276,6 @@
         selectedComparisonTimeRange: {
           name: TimeComparisonOption.CONTIGUOUS,
         } as DashboardTimeControls,
-<<<<<<< HEAD
-
-        visibleMeasures: [AD_BIDS_BID_PRICE_MEASURE],
-        allMeasuresVisible: false,
-        visibleDimensions: [AD_BIDS_DOMAIN_DIMENSION],
-        allDimensionsVisible: false,
-
-        leaderboardSortByMeasureName: AD_BIDS_BID_PRICE_MEASURE,
-        leaderboardMeasureNames: [AD_BIDS_BID_PRICE_MEASURE],
-        dashboardSortType: DashboardState_LeaderboardSortType.PERCENT,
-        sortDirection: DashboardState_LeaderboardSortDirection.DESCENDING,
-=======
->>>>>>> 61e5370b
       });
       const initUrlSearch =
         "tr=PT24H&tz=Asia%2FKathmandu&compare_tr=rill-PP&grain=hour&measures=impressions&dims=publisher&sort_type=percent&sort_dir=ASC";
@@ -330,13 +310,8 @@
 
         leaderboardSortByMeasureName: AD_BIDS_IMPRESSIONS_MEASURE,
         leaderboardMeasureNames: [AD_BIDS_IMPRESSIONS_MEASURE],
-<<<<<<< HEAD
-        dashboardSortType: DashboardState_LeaderboardSortType.PERCENT,
-        sortDirection: DashboardState_LeaderboardSortDirection.ASCENDING,
-=======
-        leaderboardContextColumn: undefined,
         sortDirection: DashboardState_LeaderboardSortDirection.DESCENDING,
->>>>>>> 61e5370b
+        dashboardSortType: DashboardState_LeaderboardSortType.VALUE,
       };
     const ExploreStateSubsetForYAMLState: Partial<MetricsExplorerEntity> = {
       visibleMeasures: [AD_BIDS_IMPRESSIONS_MEASURE],
@@ -345,6 +320,7 @@
       allDimensionsVisible: false,
 
       sortDirection: DashboardState_LeaderboardSortDirection.ASCENDING,
+      dashboardSortType: DashboardState_LeaderboardSortType.PERCENT,
     };
     const PageURLForRillDefaultState =
       "measures=impressions&dims=publisher&sort_type=percent&sort_dir=ASC";
@@ -406,7 +382,7 @@
         dashboardSortType: DashboardState_LeaderboardSortType.VALUE,
       });
       const initUrlSearch =
-        "view=explore&f=&measures=bid_price&dims=domain&expand_dim=&sort_by=bid_price&sort_type=value&sort_dir=ASC&leaderboard_measures=bid_price";
+        "measures=bid_price&dims=domain&sort_by=bid_price&sort_dir=ASC&leaderboard_measures=bid_price";
       pageMock.assertSearchParams(initUrlSearch);
 
       pageMock.popState("");
@@ -414,10 +390,7 @@
         assertExploreStateSubset(ExploreStateSubsetForRillDefaultState),
       );
       // only 2 urls should in history
-      expect(pageMock.urlSearchHistory).toEqual([
-        initUrlSearch,
-        PageURLForRillDefaultState,
-      ]);
+      expect(pageMock.urlSearchHistory).toEqual([initUrlSearch, ""]);
     });
 
     it("Should validate most recent dashboard state and correct invalid fields", async () => {
@@ -448,8 +421,7 @@
         sortDirection: DashboardState_LeaderboardSortDirection.ASCENDING,
         dashboardSortType: DashboardState_LeaderboardSortType.VALUE,
       });
-      const initUrlSearch =
-        "view=explore&f=&measures=impressions&dims=publisher&expand_dim=&sort_by=impressions&sort_type=value&sort_dir=ASC&leaderboard_measures=impressions";
+      const initUrlSearch = "measures=impressions&dims=publisher&sort_dir=ASC";
       pageMock.assertSearchParams(initUrlSearch);
 
       pageMock.popState("");
@@ -457,10 +429,7 @@
         assertExploreStateSubset(ExploreStateSubsetForRillDefaultState),
       );
       // only 2 urls should in history
-      expect(pageMock.urlSearchHistory).toEqual([
-        initUrlSearch,
-        PageURLForRillDefaultState,
-      ]);
+      expect(pageMock.urlSearchHistory).toEqual([initUrlSearch, ""]);
     });
 
     it("Should load from session dashboard state", async () => {
@@ -474,25 +443,8 @@
 
       await waitFor(() => expect(screen.getByText("Dashboard loaded!")));
       assertExploreStateSubset({
-<<<<<<< HEAD
-        selectedTimeRange: undefined,
-        showTimeComparison: false,
-        selectedComparisonTimeRange: undefined,
-
-        visibleMeasures: [AD_BIDS_BID_PRICE_MEASURE],
-        allMeasuresVisible: false,
-        visibleDimensions: [AD_BIDS_DOMAIN_DIMENSION],
-        allDimensionsVisible: false,
-
-        leaderboardSortByMeasureName: AD_BIDS_BID_PRICE_MEASURE,
-        leaderboardMeasureNames: [AD_BIDS_BID_PRICE_MEASURE],
-        dashboardSortType: DashboardState_LeaderboardSortType.PERCENT,
-        sortDirection: DashboardState_LeaderboardSortDirection.DESCENDING,
-=======
         ...ExploreStateSubsetForRillDefaultState,
         ...ExploreStateSubsetForYAMLState,
-        // Session storage is not loaded during init
->>>>>>> 61e5370b
       });
 
       pageMock.popState("");
