import { type CompoundQueryResult } from "@rilldata/web-common/features/compound-query-result";
import { useDashboardFetchMocksForComponentTests } from "@rilldata/web-common/features/dashboards/filters/test/filter-test-utils";
import { setExploreStateForWebView } from "@rilldata/web-common/features/dashboards/state-managers/loaders/explore-web-view-store";
import { setMostRecentExploreState } from "@rilldata/web-common/features/dashboards/state-managers/loaders/most-recent-explore-state";
import DashboardStateManagerTest from "@rilldata/web-common/features/dashboards/state-managers/loaders/test/DashboardStateManagerTest.svelte";
import {
  type HoistedPageForExploreTests,
  PageMockForExploreTests,
} from "@rilldata/web-common/features/dashboards/state-managers/loaders/test/PageMockForExploreTests";
import { metricsExplorerStore } from "@rilldata/web-common/features/dashboards/stores/dashboard-stores";
import type { MetricsExplorerEntity } from "@rilldata/web-common/features/dashboards/stores/metrics-explorer-entity";
import {
  AD_BIDS_BID_PRICE_MEASURE,
  AD_BIDS_DOMAIN_DIMENSION,
  AD_BIDS_EXPLORE_INIT,
  AD_BIDS_EXPLORE_NAME,
  AD_BIDS_IMPRESSIONS_MEASURE,
  AD_BIDS_METRICS_INIT,
  AD_BIDS_METRICS_INIT_WITH_TIME,
  AD_BIDS_METRICS_NAME,
  AD_BIDS_PRESET,
  AD_BIDS_PRESET_WITHOUT_TIMESTAMP,
  AD_BIDS_PUBLISHER_DIMENSION,
} from "@rilldata/web-common/features/dashboards/stores/test-data/data";
import { ExploreUrlWebView } from "@rilldata/web-common/features/dashboards/url-state/mappers";
import { getCleanMetricsExploreForAssertion } from "@rilldata/web-common/features/dashboards/url-state/url-state-variations.spec";
import { queryClient } from "@rilldata/web-common/lib/svelte-query/globalQueryClient";
import { mockAnimationsForComponentTesting } from "@rilldata/web-common/lib/test/mock-animations";
import {
  type DashboardTimeControls,
  TimeComparisonOption,
} from "@rilldata/web-common/lib/time/types";
import {
  DashboardState_LeaderboardSortDirection,
  DashboardState_LeaderboardSortType,
} from "@rilldata/web-common/proto/gen/rill/ui/v1/dashboard_pb";
import {
  V1ExploreComparisonMode,
  V1TimeGrain,
} from "@rilldata/web-common/runtime-client";
import { render, screen, waitFor } from "@testing-library/svelte";
import { readable } from "svelte/store";
import { beforeEach, describe, expect, it, vi } from "vitest";

const hoistedPage: HoistedPageForExploreTests = vi.hoisted(() => ({}) as any);

vi.stubEnv("TZ", "UTC");

vi.mock("$app/navigation", () => {
  return {
    goto: (url, opts) => hoistedPage.goto(url, opts),
    afterNavigate: (cb) => hoistedPage.afterNavigate(cb),
  };
});
vi.mock("$app/stores", () => {
  return {
    page: hoistedPage,
  };
});

// Contains basic tests for verifying order of selection.
// In-depth tests for storing and retrieving state are separate.
describe("DashboardStateManager", () => {
  mockAnimationsForComponentTesting();
  const mocks = useDashboardFetchMocksForComponentTests();
  let pageMock!: PageMockForExploreTests;

  beforeEach(() => {
    pageMock = new PageMockForExploreTests(hoistedPage);

    mocks.mockMetricsView(AD_BIDS_METRICS_NAME, AD_BIDS_METRICS_INIT_WITH_TIME);
    mocks.mockMetricsExplore(
      AD_BIDS_EXPLORE_NAME,
      AD_BIDS_METRICS_INIT_WITH_TIME,
      {
        ...AD_BIDS_EXPLORE_INIT,
        defaultPreset: {
          ...AD_BIDS_PRESET,
          comparisonMode: V1ExploreComparisonMode.EXPLORE_COMPARISON_MODE_NONE,
        },
      },
    );
    mocks.mockTimeRangeSummary(AD_BIDS_METRICS_NAME, {
      min: "2024-01-01",
      max: "2024-03-31",
    });

    localStorage.clear();
    sessionStorage.clear();
    queryClient.clear();
    metricsExplorerStore.remove(AD_BIDS_EXPLORE_NAME);
  });

  describe("Dashboards with timeseries", () => {
    const ExploreStateSubsetForRillDefaultState: Partial<MetricsExplorerEntity> =
      {
        selectedTimeRange: {
          name: "P7D",
          interval: V1TimeGrain.TIME_GRAIN_DAY,
        } as DashboardTimeControls,
        showTimeComparison: false,
        selectedComparisonTimeRange: undefined,

        visibleMeasures: [AD_BIDS_IMPRESSIONS_MEASURE],
        allMeasuresVisible: false,
        visibleDimensions: [AD_BIDS_PUBLISHER_DIMENSION],
        allDimensionsVisible: false,

        leaderboardSortByMeasureName: AD_BIDS_IMPRESSIONS_MEASURE,
<<<<<<< HEAD
        dashboardSortType: DashboardState_LeaderboardSortType.PERCENT,
=======
        leaderboardMeasureNames: [AD_BIDS_IMPRESSIONS_MEASURE],
        leaderboardContextColumn: undefined,
>>>>>>> c397dd40
        sortDirection: DashboardState_LeaderboardSortDirection.ASCENDING,
      };
    const PageURLForRillDefaultState =
      "view=explore&tr=P7D&tz=Asia%2FKathmandu&compare_tr=&grain=day&compare_dim=&f=&measures=impressions&dims=publisher&expand_dim=&sort_by=impressions&sort_type=percent&sort_dir=ASC&leaderboard_measures=impressions";
    const BookmarkSourceQueryResult = readable({
      data: {
        selectedTimeRange: {
          name: "PT24H",
          interval: V1TimeGrain.TIME_GRAIN_HOUR,
        } as DashboardTimeControls,
        showTimeComparison: true,
        selectedComparisonTimeRange: {
          name: TimeComparisonOption.CONTIGUOUS,
        } as DashboardTimeControls,
      },
      error: null,
      isFetching: false,
      isLoading: false,
    });

    it("Should load base dashboard state", async () => {
      renderDashboardStateManager();
      await waitFor(() => expect(screen.getByText("Dashboard loaded!")));

      assertExploreStateSubset(ExploreStateSubsetForRillDefaultState);
      expect(pageMock.urlSearchHistory).toEqual([PageURLForRillDefaultState]);
    });

    it("Should load 'other source' of dashboard state", async () => {
      renderDashboardStateManager(BookmarkSourceQueryResult);
      await waitFor(() => expect(screen.getByText("Dashboard loaded!")));

      assertExploreStateSubset({
        ...ExploreStateSubsetForRillDefaultState,

        selectedTimeRange: {
          name: "PT24H",
          interval: V1TimeGrain.TIME_GRAIN_HOUR,
        } as DashboardTimeControls,
        showTimeComparison: true,
        selectedComparisonTimeRange: {
          name: TimeComparisonOption.CONTIGUOUS,
        } as DashboardTimeControls,
      });
      const initUrlSearch =
        "view=explore&tr=PT24H&tz=Asia%2FKathmandu&compare_tr=rill-PP&grain=hour&compare_dim=&f=&measures=impressions&dims=publisher&expand_dim=&sort_by=impressions&sort_type=percent&sort_dir=ASC&leaderboard_measures=impressions";
      pageMock.assertSearchParams(initUrlSearch);

      pageMock.popState("");
      await waitFor(() =>
        assertExploreStateSubset(ExploreStateSubsetForRillDefaultState),
      );
      // only 2 urls should in history
      expect(pageMock.urlSearchHistory).toEqual([
        initUrlSearch,
        PageURLForRillDefaultState,
      ]);
    });

    it("Should load most recent dashboard state", async () => {
      setMostRecentExploreState(AD_BIDS_EXPLORE_NAME, undefined, {
        visibleMeasures: [AD_BIDS_BID_PRICE_MEASURE],
        allMeasuresVisible: false,
        visibleDimensions: [AD_BIDS_DOMAIN_DIMENSION],
        allDimensionsVisible: false,

        leaderboardSortByMeasureName: AD_BIDS_BID_PRICE_MEASURE,
        sortDirection: DashboardState_LeaderboardSortDirection.ASCENDING,
        dashboardSortType: DashboardState_LeaderboardSortType.VALUE,
      });
      renderDashboardStateManager(BookmarkSourceQueryResult);
      await waitFor(() => expect(screen.getByText("Dashboard loaded!")));

      assertExploreStateSubset({
        ...ExploreStateSubsetForRillDefaultState,

        visibleMeasures: [AD_BIDS_BID_PRICE_MEASURE],
        allMeasuresVisible: false,
        visibleDimensions: [AD_BIDS_DOMAIN_DIMENSION],
        allDimensionsVisible: false,

        leaderboardSortByMeasureName: AD_BIDS_BID_PRICE_MEASURE,
        sortDirection: DashboardState_LeaderboardSortDirection.ASCENDING,
        dashboardSortType: DashboardState_LeaderboardSortType.VALUE,

        // Remaining settings from yaml defaults
        selectedTimeRange: {
          name: "PT24H",
          interval: V1TimeGrain.TIME_GRAIN_HOUR,
        } as DashboardTimeControls,
        showTimeComparison: true,
        selectedComparisonTimeRange: {
          name: TimeComparisonOption.CONTIGUOUS,
        } as DashboardTimeControls,
      });
      const initUrlSearch =
        "view=explore&tr=PT24H&tz=Asia%2FKathmandu&compare_tr=rill-PP&grain=hour&f=&measures=bid_price&dims=domain&expand_dim=&sort_by=bid_price&sort_type=value&sort_dir=ASC&leaderboard_measure_count=1";
      pageMock.assertSearchParams(initUrlSearch);

      pageMock.popState("");
      await waitFor(() =>
        assertExploreStateSubset(ExploreStateSubsetForRillDefaultState),
      );
      // only 2 urls should in history
      expect(pageMock.urlSearchHistory).toEqual([
        initUrlSearch,
        PageURLForRillDefaultState,
      ]);
    });

    it("Should load from session dashboard state", async () => {
      setExploreStateForWebView(
        AD_BIDS_EXPLORE_NAME,
        undefined,
        ExploreUrlWebView.Explore,
        "view=explore&tr=P14D&compare_tr=rill-PW&grain=day&measures=bid_price&dims=domain&sort_by=bid_price&sort_dir=DESC&leaderboard_measures=bid_price",
      );
      renderDashboardStateManager(BookmarkSourceQueryResult);
      await waitFor(() => expect(screen.getByText("Dashboard loaded!")));

      assertExploreStateSubset({
        selectedTimeRange: {
          name: "P14D",
          interval: V1TimeGrain.TIME_GRAIN_DAY,
        } as DashboardTimeControls,
        showTimeComparison: true,
        selectedComparisonTimeRange: {
          name: TimeComparisonOption.WEEK,
        } as DashboardTimeControls,

        visibleMeasures: [AD_BIDS_BID_PRICE_MEASURE],
        allMeasuresVisible: false,
        visibleDimensions: [AD_BIDS_DOMAIN_DIMENSION],
        allDimensionsVisible: false,

        leaderboardSortByMeasureName: AD_BIDS_BID_PRICE_MEASURE,
<<<<<<< HEAD
        dashboardSortType: DashboardState_LeaderboardSortType.PERCENT,
=======
        leaderboardMeasureNames: [AD_BIDS_BID_PRICE_MEASURE],
        leaderboardContextColumn: undefined,
>>>>>>> c397dd40
        sortDirection: DashboardState_LeaderboardSortDirection.DESCENDING,
      });
      const initUrlSearch =
        "view=explore&tr=P14D&tz=Asia%2FKathmandu&compare_tr=rill-PW&grain=day&compare_dim=&f=&measures=bid_price&dims=domain&expand_dim=&sort_by=bid_price&sort_type=percent&sort_dir=DESC&leaderboard_measures=bid_price";
      pageMock.assertSearchParams(initUrlSearch);

      pageMock.popState("");
      await waitFor(() =>
        assertExploreStateSubset(ExploreStateSubsetForRillDefaultState),
      );
      // only 2 urls should in history
      expect(pageMock.urlSearchHistory).toEqual([
        initUrlSearch,
        PageURLForRillDefaultState,
      ]);
    });
  });

  describe("Dashboards without timeseries", () => {
    const ExploreStateSubsetForRillDefaultState: Partial<MetricsExplorerEntity> =
      {
        selectedTimeRange: undefined,
        showTimeComparison: false,
        selectedComparisonTimeRange: undefined,

        visibleMeasures: [AD_BIDS_IMPRESSIONS_MEASURE],
        allMeasuresVisible: false,
        visibleDimensions: [AD_BIDS_PUBLISHER_DIMENSION],
        allDimensionsVisible: false,

        leaderboardSortByMeasureName: AD_BIDS_IMPRESSIONS_MEASURE,
<<<<<<< HEAD
        dashboardSortType: DashboardState_LeaderboardSortType.PERCENT,
=======
        leaderboardMeasureNames: [AD_BIDS_IMPRESSIONS_MEASURE],
        leaderboardContextColumn: undefined,
>>>>>>> c397dd40
        sortDirection: DashboardState_LeaderboardSortDirection.ASCENDING,
      };
    const PageURLForRillDefaultState =
      "view=explore&f=&measures=impressions&dims=publisher&expand_dim=&sort_by=impressions&sort_type=percent&sort_dir=ASC&leaderboard_measures=impressions";

    beforeEach(() => {
      mocks.mockMetricsView(AD_BIDS_METRICS_NAME, AD_BIDS_METRICS_INIT);
      mocks.mockMetricsExplore(AD_BIDS_EXPLORE_NAME, AD_BIDS_METRICS_INIT, {
        ...AD_BIDS_EXPLORE_INIT,
        defaultPreset: AD_BIDS_PRESET_WITHOUT_TIMESTAMP,
      });
    });

    it("Should load base dashboard state", async () => {
      renderDashboardStateManager();
      await waitFor(() => expect(screen.getByText("Dashboard loaded!")));

      assertExploreStateSubset(ExploreStateSubsetForRillDefaultState);
      expect(pageMock.urlSearchHistory).toEqual([PageURLForRillDefaultState]);
    });

    it("Should load most recent dashboard state", async () => {
      setMostRecentExploreState(AD_BIDS_EXPLORE_NAME, undefined, {
        visibleMeasures: [AD_BIDS_BID_PRICE_MEASURE],
        allMeasuresVisible: false,
        visibleDimensions: [AD_BIDS_DOMAIN_DIMENSION],
        allDimensionsVisible: false,

        leaderboardSortByMeasureName: AD_BIDS_BID_PRICE_MEASURE,
        sortDirection: DashboardState_LeaderboardSortDirection.ASCENDING,
        dashboardSortType: DashboardState_LeaderboardSortType.VALUE,
      });
      renderDashboardStateManager();
      await waitFor(() => expect(screen.getByText("Dashboard loaded!")));

      assertExploreStateSubset({
        ...ExploreStateSubsetForRillDefaultState,

        visibleMeasures: [AD_BIDS_BID_PRICE_MEASURE],
        allMeasuresVisible: false,
        visibleDimensions: [AD_BIDS_DOMAIN_DIMENSION],
        allDimensionsVisible: false,

        leaderboardSortByMeasureName: AD_BIDS_BID_PRICE_MEASURE,
        sortDirection: DashboardState_LeaderboardSortDirection.ASCENDING,
        dashboardSortType: DashboardState_LeaderboardSortType.VALUE,
      });
      const initUrlSearch =
        "view=explore&f=&measures=bid_price&dims=domain&expand_dim=&sort_by=bid_price&sort_type=value&sort_dir=ASC&leaderboard_measure_count=1";
      pageMock.assertSearchParams(initUrlSearch);

      pageMock.popState("");
      await waitFor(() =>
        assertExploreStateSubset(ExploreStateSubsetForRillDefaultState),
      );
      // only 2 urls should in history
      expect(pageMock.urlSearchHistory).toEqual([
        initUrlSearch,
        PageURLForRillDefaultState,
      ]);
    });

    it("Should load from session dashboard state", async () => {
      setExploreStateForWebView(
        AD_BIDS_EXPLORE_NAME,
        undefined,
        ExploreUrlWebView.Explore,
        "view=explore&measures=bid_price&dims=domain&sort_by=bid_price&sort_dir=DESC&leaderboard_measures=bid_price",
      );
      renderDashboardStateManager();

      await waitFor(() => expect(screen.getByText("Dashboard loaded!")));
      assertExploreStateSubset({
        selectedTimeRange: undefined,
        showTimeComparison: false,
        selectedComparisonTimeRange: undefined,

        visibleMeasures: [AD_BIDS_BID_PRICE_MEASURE],
        allMeasuresVisible: false,
        visibleDimensions: [AD_BIDS_DOMAIN_DIMENSION],
        allDimensionsVisible: false,

        leaderboardSortByMeasureName: AD_BIDS_BID_PRICE_MEASURE,
<<<<<<< HEAD
        dashboardSortType: DashboardState_LeaderboardSortType.PERCENT,
=======
        leaderboardMeasureNames: [AD_BIDS_BID_PRICE_MEASURE],
        leaderboardContextColumn: undefined,
>>>>>>> c397dd40
        sortDirection: DashboardState_LeaderboardSortDirection.DESCENDING,
      });
      const initUrlSearch =
        "view=explore&f=&measures=bid_price&dims=domain&expand_dim=&sort_by=bid_price&sort_type=percent&sort_dir=DESC&leaderboard_measures=bid_price";
      pageMock.assertSearchParams(initUrlSearch);

      pageMock.popState("");
      await waitFor(() =>
        assertExploreStateSubset(ExploreStateSubsetForRillDefaultState),
      );
      // only 2 urls should in history
      expect(pageMock.urlSearchHistory).toEqual([
        initUrlSearch,
        PageURLForRillDefaultState,
      ]);
    });
  });
});

// This needs to be there each file because of how hoisting works with vitest.
// TODO: find if there is a way to share code.
function renderDashboardStateManager(
  bookmarkOrTokenExploreState:
    | CompoundQueryResult<Partial<MetricsExplorerEntity> | undefined>
    | undefined = undefined,
) {
  const renderResults = render(DashboardStateManagerTest, {
    props: {
      exploreName: AD_BIDS_EXPLORE_NAME,
      bookmarkOrTokenExploreState,
    },
    // TODO: we need to make sure every single query uses an explicit queryClient instead of the global one
    //       only then we can use a fresh client here.
    context: new Map([["$$_queryClient", queryClient]]),
  });

  return { queryClient, renderResults };
}

function assertExploreStateSubset(
  exploreStateSubset: Partial<MetricsExplorerEntity>,
) {
  const curExploreState = getCleanMetricsExploreForAssertion();
  const curExploreStateSubset: Partial<MetricsExplorerEntity> = {
    selectedTimeRange: curExploreState.selectedTimeRange,
    showTimeComparison: curExploreState.showTimeComparison,
    selectedComparisonTimeRange: curExploreState.selectedComparisonTimeRange,

    visibleMeasures: curExploreState.visibleMeasures,
    allMeasuresVisible: curExploreState.allMeasuresVisible,

    visibleDimensions: curExploreState.visibleDimensions,
    allDimensionsVisible: curExploreState.allDimensionsVisible,

    leaderboardSortByMeasureName: curExploreState.leaderboardSortByMeasureName,
<<<<<<< HEAD
    dashboardSortType: curExploreState.dashboardSortType,
=======
    leaderboardMeasureNames: curExploreState.leaderboardMeasureNames,
    leaderboardContextColumn: curExploreState.leaderboardContextColumn,
>>>>>>> c397dd40
    sortDirection: curExploreState.sortDirection,
  };
  expect(curExploreStateSubset).toEqual(exploreStateSubset);
}<|MERGE_RESOLUTION|>--- conflicted
+++ resolved
@@ -107,12 +107,8 @@
         allDimensionsVisible: false,
 
         leaderboardSortByMeasureName: AD_BIDS_IMPRESSIONS_MEASURE,
-<<<<<<< HEAD
+        leaderboardMeasureNames: [AD_BIDS_IMPRESSIONS_MEASURE],
         dashboardSortType: DashboardState_LeaderboardSortType.PERCENT,
-=======
-        leaderboardMeasureNames: [AD_BIDS_IMPRESSIONS_MEASURE],
-        leaderboardContextColumn: undefined,
->>>>>>> c397dd40
         sortDirection: DashboardState_LeaderboardSortDirection.ASCENDING,
       };
     const PageURLForRillDefaultState =
@@ -209,7 +205,7 @@
         } as DashboardTimeControls,
       });
       const initUrlSearch =
-        "view=explore&tr=PT24H&tz=Asia%2FKathmandu&compare_tr=rill-PP&grain=hour&f=&measures=bid_price&dims=domain&expand_dim=&sort_by=bid_price&sort_type=value&sort_dir=ASC&leaderboard_measure_count=1";
+        "view=explore&tr=PT24H&tz=Asia%2FKathmandu&compare_tr=rill-PP&grain=hour&compare_dim=&f=&measures=bid_price&dims=domain&expand_dim=&sort_by=bid_price&sort_type=value&sort_dir=ASC&leaderboard_measures=impressions";
       pageMock.assertSearchParams(initUrlSearch);
 
       pageMock.popState("");
@@ -249,12 +245,8 @@
         allDimensionsVisible: false,
 
         leaderboardSortByMeasureName: AD_BIDS_BID_PRICE_MEASURE,
-<<<<<<< HEAD
+        leaderboardMeasureNames: [AD_BIDS_BID_PRICE_MEASURE],
         dashboardSortType: DashboardState_LeaderboardSortType.PERCENT,
-=======
-        leaderboardMeasureNames: [AD_BIDS_BID_PRICE_MEASURE],
-        leaderboardContextColumn: undefined,
->>>>>>> c397dd40
         sortDirection: DashboardState_LeaderboardSortDirection.DESCENDING,
       });
       const initUrlSearch =
@@ -286,12 +278,8 @@
         allDimensionsVisible: false,
 
         leaderboardSortByMeasureName: AD_BIDS_IMPRESSIONS_MEASURE,
-<<<<<<< HEAD
+        leaderboardMeasureNames: [AD_BIDS_IMPRESSIONS_MEASURE],
         dashboardSortType: DashboardState_LeaderboardSortType.PERCENT,
-=======
-        leaderboardMeasureNames: [AD_BIDS_IMPRESSIONS_MEASURE],
-        leaderboardContextColumn: undefined,
->>>>>>> c397dd40
         sortDirection: DashboardState_LeaderboardSortDirection.ASCENDING,
       };
     const PageURLForRillDefaultState =
@@ -321,6 +309,7 @@
         allDimensionsVisible: false,
 
         leaderboardSortByMeasureName: AD_BIDS_BID_PRICE_MEASURE,
+        leaderboardMeasureNames: [AD_BIDS_BID_PRICE_MEASURE],
         sortDirection: DashboardState_LeaderboardSortDirection.ASCENDING,
         dashboardSortType: DashboardState_LeaderboardSortType.VALUE,
       });
@@ -336,11 +325,12 @@
         allDimensionsVisible: false,
 
         leaderboardSortByMeasureName: AD_BIDS_BID_PRICE_MEASURE,
+        leaderboardMeasureNames: [AD_BIDS_BID_PRICE_MEASURE],
         sortDirection: DashboardState_LeaderboardSortDirection.ASCENDING,
         dashboardSortType: DashboardState_LeaderboardSortType.VALUE,
       });
       const initUrlSearch =
-        "view=explore&f=&measures=bid_price&dims=domain&expand_dim=&sort_by=bid_price&sort_type=value&sort_dir=ASC&leaderboard_measure_count=1";
+        "view=explore&f=&measures=bid_price&dims=domain&expand_dim=&sort_by=bid_price&sort_type=value&sort_dir=ASC&leaderboard_measures=bid_price";
       pageMock.assertSearchParams(initUrlSearch);
 
       pageMock.popState("");
@@ -375,12 +365,8 @@
         allDimensionsVisible: false,
 
         leaderboardSortByMeasureName: AD_BIDS_BID_PRICE_MEASURE,
-<<<<<<< HEAD
+        leaderboardMeasureNames: [AD_BIDS_BID_PRICE_MEASURE],
         dashboardSortType: DashboardState_LeaderboardSortType.PERCENT,
-=======
-        leaderboardMeasureNames: [AD_BIDS_BID_PRICE_MEASURE],
-        leaderboardContextColumn: undefined,
->>>>>>> c397dd40
         sortDirection: DashboardState_LeaderboardSortDirection.DESCENDING,
       });
       const initUrlSearch =
@@ -436,12 +422,8 @@
     allDimensionsVisible: curExploreState.allDimensionsVisible,
 
     leaderboardSortByMeasureName: curExploreState.leaderboardSortByMeasureName,
-<<<<<<< HEAD
+    leaderboardMeasureNames: curExploreState.leaderboardMeasureNames,
     dashboardSortType: curExploreState.dashboardSortType,
-=======
-    leaderboardMeasureNames: curExploreState.leaderboardMeasureNames,
-    leaderboardContextColumn: curExploreState.leaderboardContextColumn,
->>>>>>> c397dd40
     sortDirection: curExploreState.sortDirection,
   };
   expect(curExploreStateSubset).toEqual(exploreStateSubset);
