import { getDimensionDisplayName } from "@rilldata/web-common/features/dashboards/filters/getDisplayName";
import { filterItemsSortFunction } from "@rilldata/web-common/features/dashboards/state-managers/selectors/filters";
import {
  createAndExpression,
  forEachIdentifier,
  getValuesInExpression,
  matchExpressionByName,
} from "@rilldata/web-common/features/dashboards/stores/filter-utils";
import type {
  MetricsViewSpecDimensionV2,
  V1Expression,
} from "@rilldata/web-common/runtime-client";
import { V1Operation } from "@rilldata/web-common/runtime-client";
import type { AtLeast } from "../types";
import type { DashboardDataSources } from "./types";

export const getFiltersForOtherDimensions = (
  dashData: AtLeast<DashboardDataSources, "dashboard">,
): ((dimName: string) => V1Expression) => {
  return (dimName: string) => {
    const exprIdx = getWhereFilterExpressionIndex(dashData)(dimName);
    if (exprIdx === undefined || exprIdx === -1)
      return dashData.dashboard.whereFilter;

    return createAndExpression(
      dashData.dashboard.whereFilter.cond?.exprs?.filter(
        (e) => !matchExpressionByName(e, dimName),
      ) ?? [],
    );
  };
};

export const selectedDimensionValues = (
  dashData: AtLeast<DashboardDataSources, "dashboard">,
): ((dimName: string) => string[]) => {
  return (dimName: string) => {
    // FIXME: it is possible for this way of accessing the filters
    // to return the same value twice, which would seem to indicate
    // a bug in the way we're setting the filters / active values.
    // Need to investigate further to determine whether this is a
    // problem with the runtime or the client, but for now wrapping
    // it in a set dedupes the values.
    return [
      ...new Set(
        getValuesInExpression(
          getWhereFilterExpression(dashData)(dimName),
        ) as string[],
      ),
    ];
  };
};

export const atLeastOneSelection = (
  dashData: AtLeast<DashboardDataSources, "dashboard">,
): ((dimName: string) => boolean) => {
  return (dimName: string) =>
    selectedDimensionValues(dashData)(dimName).length > 0;
};

export const isFilterExcludeMode = (
  dashData: AtLeast<DashboardDataSources, "dashboard">,
): ((dimName: string) => boolean) => {
  return (dimName: string) =>
    dashData.dashboard.dimensionFilterExcludeMode.get(dimName) ?? false;
};

export const dimensionHasFilter = (
  dashData: AtLeast<DashboardDataSources, "dashboard">,
) => {
  return (dimName: string) => {
    return getWhereFilterExpression(dashData)(dimName) !== undefined;
  };
};

export const getWhereFilterExpression = (
  dashData: AtLeast<DashboardDataSources, "dashboard">,
): ((name: string) => V1Expression | undefined) => {
  return (name: string) =>
    dashData.dashboard.whereFilter.cond?.exprs?.find((e) =>
      matchExpressionByName(e, name),
    );
};

export const getWhereFilterExpressionIndex = (
  dashData: AtLeast<DashboardDataSources, "dashboard">,
): ((name: string) => number | undefined) => {
  return (name: string) =>
    dashData.dashboard.whereFilter?.cond?.exprs?.findIndex((e) =>
      matchExpressionByName(e, name),
    );
};

export type DimensionFilterItem = {
  name: string;
  label: string;
  selectedValues: string[];
};
export function getDimensionFilterItems(
  dashData: AtLeast<DashboardDataSources, "dashboard">,
) {
  return (dimensionIdMap: Map<string, MetricsViewSpecDimensionV2>) => {
<<<<<<< HEAD
    return getDimensionFilterItemsForFilter(
      dimensionIdMap,
      dashData.dashboard.whereFilter,
    );
  };
}

export function getDimensionFilterItemsForFilter(
=======
    return getDimensionFilters(dimensionIdMap, dashData.dashboard.whereFilter);
  };
}

export function getDimensionFilters(
>>>>>>> a0001311
  dimensionIdMap: Map<string, MetricsViewSpecDimensionV2>,
  filter: V1Expression | undefined,
) {
  if (!filter) return [];
  const filteredDimensions: DimensionFilterItem[] = [];
  const addedDimension = new Set<string>();
  forEachIdentifier(filter, (e, ident) => {
    if (addedDimension.has(ident) || !dimensionIdMap.has(ident)) return;
    const dim = dimensionIdMap.get(ident);
    if (!dim) {
      return;
    }
    addedDimension.add(ident);
    filteredDimensions.push({
      name: ident,
      label: getDimensionDisplayName(dim),
      selectedValues: getValuesInExpression(e),
    });
  });

  // sort based on name to make sure toggling include/exclude is not jarring
  return filteredDimensions.sort(filterItemsSortFunction);
}

export const getAllDimensionFilterItems = (
  dashData: AtLeast<DashboardDataSources, "dashboard">,
) => {
  return (
    dimensionFilterItem: DimensionFilterItem[],
    dimensionIdMap: Map<string, MetricsViewSpecDimensionV2>,
  ) => {
    const allDimensionFilterItem = [...dimensionFilterItem];

    // if the temporary filter is a dimension filter add it
    if (
      dashData.dashboard.temporaryFilterName &&
      dimensionIdMap.has(dashData.dashboard.temporaryFilterName)
    ) {
      allDimensionFilterItem.push({
        name: dashData.dashboard.temporaryFilterName,
        label: getDimensionDisplayName(
          dimensionIdMap.get(dashData.dashboard.temporaryFilterName),
        ),
        selectedValues: [],
      });
    }

    // sort based on name to make sure toggling include/exclude is not jarring
    return allDimensionFilterItem.sort(filterItemsSortFunction);
  };
};

export const unselectedDimensionValues = (
  dashData: AtLeast<DashboardDataSources, "dashboard">,
) => {
  return (dimensionName: string, values: unknown[]): unknown[] => {
    const expr = getWhereFilterExpression(dashData)(dimensionName);
    if (expr === undefined) {
      return values;
    }

    return values.filter(
      (v) => expr.cond?.exprs?.findIndex((e) => e.val === v) === -1,
    );
  };
};

export const includedDimensionValues = (
  dashData: AtLeast<DashboardDataSources, "dashboard">,
) => {
  return (dimensionName: string): unknown[] => {
    const expr = getWhereFilterExpression(dashData)(dimensionName);
    if (expr === undefined || expr.cond?.op !== V1Operation.OPERATION_IN) {
      return [];
    }

    return getValuesInExpression(expr);
  };
};

export const hasAtLeastOneDimensionFilter = (
  dashData: AtLeast<DashboardDataSources, "dashboard">,
) => {
  const whereFilter = dashData.dashboard.whereFilter;
  return whereFilter.cond?.exprs?.length && whereFilter.cond.exprs.length > 0;
};

export const dimensionFilterSelectors = {
  /**
   * Returns a function that can be used to get
   * a copy of the dashboard's V1MetricsViewFilter that does not include
   * the filters for the specified dimension name.
   */
  getFiltersForOtherDimensions,

  /**
   * Returns a function that can be used to get the selected values
   * for the specified dimension name.
   */
  selectedDimensionValues,

  /**
   * Returns a function that can be used to get whether the specified
   * dimension has at least one selected value.
   */
  atLeastOneSelection,

  /**
   * Returns a function that can be used to get whether the specified
   * dimension is in exclude mode.
   */
  isFilterExcludeMode,

  /**
   * Check if a dimension has any filter
   */
  dimensionHasFilter,

  /**
   * Get filter items based on currently selected values for a dimension
   */
  getDimensionFilterItems,

  /**
   * Get filter items on dimension along with an empty entry for temporary filter if it is a dimension
   */
  getAllDimensionFilterItems,

  unselectedDimensionValues,
  includedDimensionValues,
  hasAtLeastOneDimensionFilter,
};<|MERGE_RESOLUTION|>--- conflicted
+++ resolved
@@ -99,22 +99,11 @@
   dashData: AtLeast<DashboardDataSources, "dashboard">,
 ) {
   return (dimensionIdMap: Map<string, MetricsViewSpecDimensionV2>) => {
-<<<<<<< HEAD
-    return getDimensionFilterItemsForFilter(
-      dimensionIdMap,
-      dashData.dashboard.whereFilter,
-    );
+    return getDimensionFilters(dimensionIdMap, dashData.dashboard.whereFilter);
   };
 }
 
-export function getDimensionFilterItemsForFilter(
-=======
-    return getDimensionFilters(dimensionIdMap, dashData.dashboard.whereFilter);
-  };
-}
-
 export function getDimensionFilters(
->>>>>>> a0001311
   dimensionIdMap: Map<string, MetricsViewSpecDimensionV2>,
   filter: V1Expression | undefined,
 ) {
