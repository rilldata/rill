import { splitPivotChips } from "@rilldata/web-common/features/dashboards/pivot/pivot-utils";
import { filteredSimpleMeasures } from "@rilldata/web-common/features/dashboards/state-managers/selectors/measures";
import { PivotChipType } from "../../pivot/types";
import { allDimensions } from "./dimensions";
import type { DashboardDataSources } from "./types";

export const pivotSelectors = {
  showPivot: ({ dashboard }: DashboardDataSources) => dashboard.pivot.active,
  rows: ({ dashboard }: DashboardDataSources) => dashboard.pivot.rows,
<<<<<<< HEAD
  columns: ({ dashboard }: DashboardDataSources) => dashboard.pivot.columns,
=======
  originalColumns: ({ dashboard }: DashboardDataSources) =>
    dashboard.pivot.columns,
  columns: ({ dashboard }: DashboardDataSources) =>
    splitPivotChips(dashboard.pivot.columns),
>>>>>>> 77a59c21
  isFlat: ({ dashboard }: DashboardDataSources) =>
    dashboard.pivot.tableMode === "flat",
  measures: (dashData: DashboardDataSources) => {
    const measures = filteredSimpleMeasures(dashData)();
    const columnMeasures = splitPivotChips(
      dashData.dashboard.pivot.columns,
    ).measure;

    return measures
      .filter((m) => !columnMeasures.find((c) => c.id === m.name))
      .map((measure) => ({
        id: measure.name || "Unknown",
        title: measure.displayName || measure.name || "Unknown",
        type: PivotChipType.Measure,
        description: measure.description,
      }));
  },
  dimensions: ({
    validMetricsView,
    dashboard,
    validExplore,
  }: DashboardDataSources) => {
    {
      const dimensions = allDimensions({ validMetricsView, validExplore });

      const columnsDimensions = splitPivotChips(
        dashboard.pivot.columns,
      ).dimension;
      const rows = dashboard.pivot.rows;

      return dimensions
        .filter((d) => {
          return !(
            columnsDimensions.find((c) => c.id === d.name) ||
            rows.find((r) => r.id === d.name)
          );
        })
        .map((dimension) => ({
          id: dimension.name || dimension.column || "Unknown",
          title:
            dimension.displayName ||
            dimension.name ||
            dimension.column ||
            "Unknown",
          type: PivotChipType.Dimension,
          description: dimension.description,
        }));
    }
  },
};<|MERGE_RESOLUTION|>--- conflicted
+++ resolved
@@ -7,14 +7,10 @@
 export const pivotSelectors = {
   showPivot: ({ dashboard }: DashboardDataSources) => dashboard.pivot.active,
   rows: ({ dashboard }: DashboardDataSources) => dashboard.pivot.rows,
-<<<<<<< HEAD
-  columns: ({ dashboard }: DashboardDataSources) => dashboard.pivot.columns,
-=======
   originalColumns: ({ dashboard }: DashboardDataSources) =>
     dashboard.pivot.columns,
   columns: ({ dashboard }: DashboardDataSources) =>
     splitPivotChips(dashboard.pivot.columns),
->>>>>>> 77a59c21
   isFlat: ({ dashboard }: DashboardDataSources) =>
     dashboard.pivot.tableMode === "flat",
   measures: (dashData: DashboardDataSources) => {
