import { getMeasureDisplayName } from "@rilldata/web-common/features/dashboards/filters/getDisplayName";
import { prepareMeasureFilterResolutions } from "@rilldata/web-common/features/dashboards/filters/measure-filters/measure-filter-utils";
import { timeControlsState } from "@rilldata/web-common/features/dashboards/state-managers/selectors/time-range";
import type { DashboardDataSources } from "@rilldata/web-common/features/dashboards/state-managers/selectors/types";
import type { AtLeast } from "@rilldata/web-common/features/dashboards/state-managers/types";
import {
  createAndExpression,
  forEachExpression,
  matchExpressionByName,
} from "@rilldata/web-common/features/dashboards/stores/filter-utils";
import type {
  MetricsViewSpecMeasureV2,
  V1Expression,
} from "@rilldata/web-common/runtime-client";

export const getMeasureFilterForDimensionIndex = (
  dashData: AtLeast<DashboardDataSources, "dashboard">,
) => {
  return (dimensionName: string) =>
    dashData.dashboard.dimensionThresholdFilters.findIndex(
      (dtf) => dtf.name === dimensionName,
    );
};

export const getMeasureFilterForDimension = (
  dashData: AtLeast<DashboardDataSources, "dashboard">,
) => {
  return (_: string) => {
    const andExpr = createAndExpression([]);
    dashData.dashboard.dimensionThresholdFilters.forEach(({ filter }) => {
      if (filter.cond?.exprs?.length) {
        andExpr.cond?.exprs?.push(...filter.cond.exprs);
      }
    });
    return andExpr;
  };
};

export const additionalMeasures = (
  dashData: AtLeast<DashboardDataSources, "dashboard">,
) => {
  const measures = new Set<string>([dashData.dashboard.leaderboardMeasureName]);
  forEachExpression(getMeasureFilterForDimension(dashData)(""), (e) => {
    if (e.ident) {
      measures.add(e.ident);
    }
  });
  return [...measures];
};

const matchHavingExpressionByName = (e: V1Expression, name: string) =>
  matchExpressionByName(e, name) ||
  (e.cond?.exprs?.length && matchExpressionByName(e.cond?.exprs[0], name));

export const getHavingFilterExpression = (filter: V1Expression, name: string) =>
  filter?.cond?.exprs?.find((e) => matchHavingExpressionByName(e, name));

export const getHavingFilterExpressionIndex = (
  filter: V1Expression,
  name: string,
) =>
  filter?.cond?.exprs?.findIndex((e) => matchHavingExpressionByName(e, name)) ??
  -1;

export const measureHasFilter = (
  dashData: AtLeast<DashboardDataSources, "dashboard">,
) => {
  return (measureName: string) =>
    dashData.dashboard.dimensionThresholdFilters.some(
      (dtf) => getHavingFilterExpression(dtf.filter, measureName) !== undefined,
    );
};

export type MeasureFilterItem = {
  dimensionName: string;
  name: string;
  label: string;
  expr?: V1Expression;
};
export const getMeasureFilterItems = (
  dashData: AtLeast<DashboardDataSources, "dashboard">,
) => {
  return (measureIdMap: Map<string, MetricsViewSpecMeasureV2>) => {
    const filteredMeasures = new Array<MeasureFilterItem>();
    const addedMeasure = new Set<string>();

    for (const dtf of dashData.dashboard.dimensionThresholdFilters) {
      filteredMeasures.push(
<<<<<<< HEAD
        ...getMeasureFilterItemsForFilter(
          measureIdMap,
          dtf.filter,
          dtf.name,
          addedMeasure,
        ),
=======
        ...getMeasureFilters(measureIdMap, dtf.filter, dtf.name, addedMeasure),
>>>>>>> a0001311
      );
    }

    return filteredMeasures;
  };
};

<<<<<<< HEAD
export function getMeasureFilterItemsForFilter(
=======
export function getMeasureFilters(
>>>>>>> a0001311
  measureIdMap: Map<string, MetricsViewSpecMeasureV2>,
  filter: V1Expression | undefined,
  name = "",
  addedMeasure = new Set<string>(),
) {
  if (!filter) return [];

  const filteredMeasures = new Array<MeasureFilterItem>();

  forEachExpression(filter, (e, depth) => {
    if (depth > 0 || !e.cond?.exprs?.length) {
      return;
    }
    const ident =
      e.cond?.exprs?.[0].ident ?? e.cond?.exprs?.[0].cond?.exprs?.[0].ident;
    if (
      ident === undefined ||
      addedMeasure.has(ident) ||
      !measureIdMap.has(ident)
    ) {
      return;
    }
    const measure = measureIdMap.get(ident);
    if (!measure) {
      return;
    }
    addedMeasure.add(ident);
    filteredMeasures.push({
      dimensionName: name,
      name: ident,
      label: measure.label || measure.expression || ident,
      expr: e,
    });
  });

  return filteredMeasures;
}

export const getAllMeasureFilterItems = (
  dashData: AtLeast<DashboardDataSources, "dashboard">,
) => {
  return (
    measureFilterItems: Array<MeasureFilterItem>,
    measureIdMap: Map<string, MetricsViewSpecMeasureV2>,
  ) => {
    const allMeasureFilterItems = [...measureFilterItems];

    // if the temporary filter is a dimension filter add it
    if (
      dashData.dashboard.temporaryFilterName &&
      measureIdMap.has(dashData.dashboard.temporaryFilterName)
    ) {
      allMeasureFilterItems.push({
        dimensionName: "",
        name: dashData.dashboard.temporaryFilterName,
        label: getMeasureDisplayName(
          measureIdMap.get(dashData.dashboard.temporaryFilterName),
        ),
      });
    }

    return allMeasureFilterItems;
  };
};

export const getResolvedFilterForMeasureFilters = (
  dashData: DashboardDataSources,
) => {
  return prepareMeasureFilterResolutions(
    dashData.dashboard,
    timeControlsState(dashData),
    dashData.queryClient,
  );
};

export const hasAtLeastOneMeasureFilter = (
  dashData: AtLeast<DashboardDataSources, "dashboard">,
) => {
  return dashData.dashboard.dimensionThresholdFilters.some(
    (dtf) => dtf.filter.cond?.exprs?.length,
  );
};

export const measureFilterSelectors = {
  measureHasFilter,
  getMeasureFilterItems,
  getAllMeasureFilterItems,
  getResolvedFilterForMeasureFilters,
  hasAtLeastOneMeasureFilter,
};<|MERGE_RESOLUTION|>--- conflicted
+++ resolved
@@ -86,16 +86,7 @@
 
     for (const dtf of dashData.dashboard.dimensionThresholdFilters) {
       filteredMeasures.push(
-<<<<<<< HEAD
-        ...getMeasureFilterItemsForFilter(
-          measureIdMap,
-          dtf.filter,
-          dtf.name,
-          addedMeasure,
-        ),
-=======
         ...getMeasureFilters(measureIdMap, dtf.filter, dtf.name, addedMeasure),
->>>>>>> a0001311
       );
     }
 
@@ -103,11 +94,7 @@
   };
 };
 
-<<<<<<< HEAD
-export function getMeasureFilterItemsForFilter(
-=======
 export function getMeasureFilters(
->>>>>>> a0001311
   measureIdMap: Map<string, MetricsViewSpecMeasureV2>,
   filter: V1Expression | undefined,
   name = "",
