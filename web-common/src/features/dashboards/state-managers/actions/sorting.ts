import { LeaderboardContextColumn } from "../../leaderboard-context-column";
import { SortDirection, SortType } from "../../proto-state/derived-types";
import { setLeaderboardSortByMeasureName } from "./core-actions";
import type { DashboardMutables } from "./types";

const isValueBasedSort = (sortType: SortType): boolean => {
  return (
    sortType === SortType.VALUE ||
    sortType === SortType.DELTA_ABSOLUTE ||
    sortType === SortType.DELTA_PERCENT ||
    sortType === SortType.PERCENT
  );
};

const toggleSortDirection = (
  currentDirection: SortDirection,
): SortDirection => {
  return currentDirection === SortDirection.ASCENDING
    ? SortDirection.DESCENDING
    : SortDirection.ASCENDING;
};

export const toggleSort = (
  args: DashboardMutables,
  sortType: SortType,
  measureName?: string,
) => {
  const { dashboard } = args;

  // Handle measure name change if provided
  if (
    measureName !== undefined &&
<<<<<<< HEAD
    measureName !== dashboard.leaderboardMeasureName &&
    isValueBasedSort(sortType)
  ) {
    setLeaderboardMeasureName(args, measureName);
    dashboard.dashboardSortType = sortType;
    dashboard.sortDirection = SortDirection.DESCENDING;
    return;
=======
    measureName !== dashboard.leaderboardSortByMeasureName &&
    (sortType === SortType.VALUE ||
      sortType === SortType.DELTA_ABSOLUTE ||
      sortType === SortType.DELTA_PERCENT ||
      sortType === SortType.PERCENT)
  ) {
    setLeaderboardSortByMeasureName(args, measureName);
>>>>>>> 2724590b
  }

  // Handle sort type and direction changes
  if (sortType === undefined || dashboard.dashboardSortType === sortType) {
    dashboard.sortDirection = toggleSortDirection(dashboard.sortDirection);
  } else {
    dashboard.dashboardSortType = sortType;
    dashboard.sortDirection = SortDirection.DESCENDING;
  }
};

const contextColumnToSortType = {
  [LeaderboardContextColumn.DELTA_PERCENT]: SortType.DELTA_PERCENT,
  [LeaderboardContextColumn.DELTA_ABSOLUTE]: SortType.DELTA_ABSOLUTE,
  [LeaderboardContextColumn.PERCENT]: SortType.PERCENT,
};

export const toggleSortByActiveContextColumn = (
  args: DashboardMutables,
  measureName?: string,
) => {
  const contextColumnSortType =
    contextColumnToSortType[args.dashboard.leaderboardContextColumn];
  toggleSort(args, contextColumnSortType, measureName);
};

export const setSortDescending = ({ dashboard }: DashboardMutables) => {
  dashboard.sortDirection = SortDirection.DESCENDING;
};

export const sortByDimensionValue = (args: DashboardMutables) => {
  toggleSort(args, SortType.DIMENSION);
};

export const sortActions = {
  /**
   * Sets the sort type for the dashboard (value, percent, delta, etc.)
   */
  toggleSort,

  /**
   * Toggles the sort type according to the active context column.
   */
  toggleSortByActiveContextColumn,

  /**
   * Sets the dashboard to be sorted by dimension value.
   * Note that this should only be used in the dimension table
   */
  sortByDimensionValue,

  /**
   * Sets the sort direction to descending.
   */
  setSortDescending,
};<|MERGE_RESOLUTION|>--- conflicted
+++ resolved
@@ -30,23 +30,13 @@
   // Handle measure name change if provided
   if (
     measureName !== undefined &&
-<<<<<<< HEAD
-    measureName !== dashboard.leaderboardMeasureName &&
+    measureName !== dashboard.leaderboardSortByMeasureName &&
     isValueBasedSort(sortType)
   ) {
-    setLeaderboardMeasureName(args, measureName);
+    setLeaderboardSortByMeasureName(args, measureName);
     dashboard.dashboardSortType = sortType;
     dashboard.sortDirection = SortDirection.DESCENDING;
     return;
-=======
-    measureName !== dashboard.leaderboardSortByMeasureName &&
-    (sortType === SortType.VALUE ||
-      sortType === SortType.DELTA_ABSOLUTE ||
-      sortType === SortType.DELTA_PERCENT ||
-      sortType === SortType.PERCENT)
-  ) {
-    setLeaderboardSortByMeasureName(args, measureName);
->>>>>>> 2724590b
   }
 
   // Handle sort type and direction changes
