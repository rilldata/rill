import {
  createInExpression,
  getValueIndexInExpression,
  negateExpression,
} from "@rilldata/web-common/features/dashboards/stores/filter-generators";
import type { DashboardMutables } from "./types";
import { getWhereFilterExpressionIndex } from "../selectors/dimension-filters";

export function toggleDimensionValueSelection(
  { dashboard, cancelQueries }: DashboardMutables,
  dimensionName: string,
  dimensionValue: string,
  keepPillVisible?: boolean
) {
  // if we are able to update the filters, we must cancel any queries
  // that are currently running.
  cancelQueries();

  const isInclude = !dashboard.dimensionFilterExcludeMode.get(dimensionName);
  const exprIdx = getWhereFilterExpressionIndex({ dashboard })(dimensionName);
  if (exprIdx === undefined || exprIdx === -1) {
    dashboard.whereFilter.cond?.exprs?.push(
      createInExpression(dimensionName, [dimensionValue], !isInclude)
    );
    return;
  }

  const expr = dashboard.whereFilter.cond?.exprs?.[exprIdx];
  if (!expr?.cond?.exprs) {
    // should never happen since getWhereFilterExpressionIndex runs a find
    return;
  }

  const inIdx = getValueIndexInExpression(expr, dimensionValue) as number;
  if (inIdx === -1) {
    expr.cond.exprs.push({ val: dimensionValue });
  } else {
    expr.cond.exprs.splice(inIdx, 1);
    // Only decrement pinIndex if the removed value was before the pinned value
    if (dashboard.pinIndex >= inIdx) {
      dashboard.pinIndex--;
    }
    // remove the dimension entry if all values are removed
    if (expr.cond.exprs.length === 1) {
      dashboard.whereFilter.cond?.exprs?.splice(exprIdx, 1);
    }
  }
}

export function toggleDimensionNameSelection(
  { dashboard, cancelQueries }: DashboardMutables,
  dimensionName: string
) {
  // if we are able to update the filters, we must cancel any queries
  // that are currently running.
  cancelQueries();

<<<<<<< HEAD
  const isExclude =
    dashboard.dimensionFilterExcludeMode.get(dimensionName) ?? false;
  const exprIdx = getWhereFilterExpressionIndex({ dashboard })(dimensionName);
  if (exprIdx === undefined || exprIdx === -1) {
    // if filter for dimension exist add it
    dashboard.whereFilter.cond?.exprs?.push(
      createInExpression(dimensionName, [], isExclude)
    );
  } else {
    // else remove it
    dashboard.whereFilter?.cond?.exprs?.splice(exprIdx, 1);
=======
  const dimensionEntryIndex =
    filters.findIndex((filter) => filter.name === dimensionName) ?? -1;

  if (dimensionEntryIndex >= 0) {
    const filtersIn = filters[dimensionEntryIndex].in;
    if (filtersIn === undefined) return;
    if (removeIfExists(filtersIn, (value) => value === dimensionValue)) {
      if (filtersIn.length === 0) {
        filters.splice(dimensionEntryIndex, 1);
        if (keepPillVisible) potentialFilterName.set(dimensionName);
      }
      return;
    }
    filtersIn.push(dimensionValue);
  } else {
    potentialFilterName.set(null);

    filters.push({
      name: dimensionName,
      in: [dimensionValue],
    });
>>>>>>> cb6abf4b
  }
}

export function toggleDimensionFilterMode(
  { dashboard, cancelQueries }: DashboardMutables,
  dimensionName: string
) {
  const exclude = dashboard.dimensionFilterExcludeMode.get(dimensionName);
  dashboard.dimensionFilterExcludeMode.set(dimensionName, !exclude);

  if (!dashboard.whereFilter?.cond?.exprs) {
    return;
  }

  // if we are able to update the filters, we must cancel any queries
  // that are currently running.
  cancelQueries();

  const exprIdx = dashboard.whereFilter.cond.exprs.findIndex(
    (e) => e.cond?.exprs?.[0].ident === dimensionName
  );
  if (exprIdx === -1) {
    return;
  }
  dashboard.whereFilter.cond.exprs[exprIdx] = negateExpression(
    dashboard.whereFilter.cond.exprs[exprIdx]
  );
}

export const dimensionFilterActions = {
  /**
   * Toggles whether the given dimension value is selected in the
   * dimension filter for the given dimension.
   *
   * Note that this is different than the include/exclude mode for
   * dimension filters. This is a toggle for a specific value, whereas
   * the include/exclude mode is a toggle for the entire dimension.
   */
  toggleDimensionValueSelection,
  toggleDimensionNameSelection,
  toggleDimensionFilterMode,
};<|MERGE_RESOLUTION|>--- conflicted
+++ resolved
@@ -55,7 +55,6 @@
   // that are currently running.
   cancelQueries();
 
-<<<<<<< HEAD
   const isExclude =
     dashboard.dimensionFilterExcludeMode.get(dimensionName) ?? false;
   const exprIdx = getWhereFilterExpressionIndex({ dashboard })(dimensionName);
@@ -67,29 +66,6 @@
   } else {
     // else remove it
     dashboard.whereFilter?.cond?.exprs?.splice(exprIdx, 1);
-=======
-  const dimensionEntryIndex =
-    filters.findIndex((filter) => filter.name === dimensionName) ?? -1;
-
-  if (dimensionEntryIndex >= 0) {
-    const filtersIn = filters[dimensionEntryIndex].in;
-    if (filtersIn === undefined) return;
-    if (removeIfExists(filtersIn, (value) => value === dimensionValue)) {
-      if (filtersIn.length === 0) {
-        filters.splice(dimensionEntryIndex, 1);
-        if (keepPillVisible) potentialFilterName.set(dimensionName);
-      }
-      return;
-    }
-    filtersIn.push(dimensionValue);
-  } else {
-    potentialFilterName.set(null);
-
-    filters.push({
-      name: dimensionName,
-      in: [dimensionValue],
-    });
->>>>>>> cb6abf4b
   }
 }
 
