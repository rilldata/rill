--- conflicted
+++ resolved
@@ -87,7 +87,6 @@
   selected={selectedButtons}
 >
   <SubButton
-<<<<<<< HEAD
     value={LeaderboardContextColumn.DELTA_CHANGE}
     tooltips={deltaTooltips}
     ariaLabel="Toggle percent change"
@@ -99,14 +98,6 @@
     tooltips={pieTooltips}
     ariaLabel="Toggle percent of total"
   >
-=======
-    tooltips={deltaTooltips}
-    value={LeaderboardContextColumn.DELTA_CHANGE}
-  >
-    <Delta />%
-  </SubButton>
-  <SubButton tooltips={pieTooltips} value={LeaderboardContextColumn.PERCENT}>
->>>>>>> b7e0625b
     <PieChart />%
   </SubButton>
 </ButtonGroup>