--- conflicted
+++ resolved
@@ -2,13 +2,7 @@
   import SearchableFilterButton from "@rilldata/web-common/components/searchable-filter-menu/SearchableFilterButton.svelte";
   import { LeaderboardContextColumn } from "@rilldata/web-common/features/dashboards/leaderboard-context-column";
   import { createShowHideDimensionsStore } from "@rilldata/web-common/features/dashboards/show-hide-selectors";
-<<<<<<< HEAD
   import type { MetricsExplorerEntity } from "@rilldata/web-common/features/dashboards/stores/metrics-explorer-entity";
-  import type { MetricsViewSpecMeasureV2 } from "@rilldata/web-common/runtime-client";
-  import { crossfade, fly } from "svelte/transition";
-=======
-  import { runtime } from "../../../runtime-client/runtime-store";
->>>>>>> 61a8ea24
   import { metricsExplorerStore } from "web-common/src/features/dashboards/stores/dashboard-stores";
   import { getStateManagers } from "../state-managers/state-managers";
   import * as Select from "@rilldata/web-common/components/select";
@@ -31,25 +25,17 @@
     validSpecStore,
   } = getStateManagers();
 
-<<<<<<< HEAD
   $: measures = $filteredSimpleMeasures();
 
   let metricsExplorer: MetricsExplorerEntity;
   $: metricsExplorer = $metricsExplorerStore.entities[exploreName];
-=======
-  let active = false;
-
-  $: metricsView = useMetricsView($runtime.instanceId, metricViewName);
-
-  $: measures = $filteredSimpleMeasures();
-
-  $: metricsExplorer = $metricsExplorerStore.entities[metricViewName];
->>>>>>> 61a8ea24
 
   $: activeLeaderboardMeasure = $getMeasureByName($leaderboardMeasureName);
 
   $: validPercentOfTotal =
     activeLeaderboardMeasure?.validPercentOfTotal || false;
+
+  let active = false;
 
   // if the percent of total is currently being shown,
   // but it is not valid for this measure, then turn it off
