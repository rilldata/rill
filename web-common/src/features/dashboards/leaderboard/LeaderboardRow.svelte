<script lang="ts">
  import FormattedDataType from "@rilldata/web-common/components/data-types/FormattedDataType.svelte";
  import PercentageChange from "@rilldata/web-common/components/data-types/PercentageChange.svelte";
  import ExternalLink from "@rilldata/web-common/components/icons/ExternalLink.svelte";
  import { TOOLTIP_STRING_LIMIT } from "@rilldata/web-common/layout/config";
  import { copyToClipboard } from "@rilldata/web-common/lib/actions/copy-to-clipboard";
  import { modified } from "@rilldata/web-common/lib/actions/modified-click";
  import { clamp } from "@rilldata/web-common/lib/clamp";
  import { formatMeasurePercentageDifference } from "@rilldata/web-common/lib/number-formatting/percentage-formatter";
  import { slide } from "svelte/transition";
  import { type LeaderboardItemData, makeHref } from "./leaderboard-utils";
  import LeaderboardItemFilterIcon from "./LeaderboardItemFilterIcon.svelte";
  import LeaderboardTooltipContent from "./LeaderboardTooltipContent.svelte";
  import LongBarZigZag from "./LongBarZigZag.svelte";
  import {
    COMPARISON_COLUMN_WIDTH,
    DEFAULT_COLUMN_WIDTH,
    valueColumn,
    deltaColumn,
  } from "./leaderboard-widths";
  import FloatingElement from "@rilldata/web-common/components/floating-element/FloatingElement.svelte";

  export let itemData: LeaderboardItemData;
  export let dimensionName: string;
  export let tableWidth: number;
  export let borderTop = false;
  export let borderBottom = false;
  export let isBeingCompared: boolean;
  export let filterExcludeMode: boolean;
  export let atLeastOneActive: boolean;
  export let isTimeComparisonActive: boolean;
  export let leaderboardMeasureNames: string[] = [];
  export let suppressTooltip: boolean;
  export let leaderboardShowContextForAllMeasures: boolean;
  export let leaderboardSortByMeasureName: string | null;
  export let isValidPercentOfTotal: (measureName: string) => boolean;
  export let dimensionColumnWidth: number;
  export let toggleDimensionValueSelection: (
    dimensionName: string,
    dimensionValue: string,
    keepPillVisible?: boolean | undefined,
    isExclusiveFilter?: boolean | undefined,
  ) => void;
  export let formatters: Record<
    string,
    (value: number | string | null | undefined) => string | null | undefined
  >;

  function shouldShowContextColumns(measureName: string): boolean {
    return (
      leaderboardShowContextForAllMeasures ||
      measureName === leaderboardSortByMeasureName
    );
  }

  let hovered = false;
  let valueRect = new DOMRect(0, 0, DEFAULT_COLUMN_WIDTH);
  let deltaRect = new DOMRect(0, 0, COMPARISON_COLUMN_WIDTH);
  let parent: HTMLTableRowElement;

  $: ({
    dimensionValue,
    selectedIndex,
    values,
    pctOfTotals,
    prevValues,
    deltaRels,
    deltaAbs: deltaAbsMap,
    uri,
  } = itemData);

  $: selected = selectedIndex >= 0;

  // Super important special case: if there is not at least one "active" (selected) value,
  // we need to set *all* items to be included, because by default if a user has not
  // selected any values, we assume they want all values included in all calculations.
  $: excluded = atLeastOneActive
    ? (filterExcludeMode && selected) || (!filterExcludeMode && !selected)
    : false;

  $: previousValueString =
    leaderboardMeasureNames.length === 1 &&
    prevValues[leaderboardMeasureNames[0]] !== undefined &&
    prevValues[leaderboardMeasureNames[0]] !== null
      ? formatters[leaderboardMeasureNames[0]]?.(
          prevValues[leaderboardMeasureNames[0]] as number,
        )
      : undefined;

  $: href = makeHref(uri, dimensionValue);

  $: deltaElementWidth = deltaRect?.width;
  $: valueElementWith = valueRect?.width;

  $: valueColumn.update(valueElementWith);
  $: deltaColumn.update(deltaElementWidth);

<<<<<<< HEAD
  $: barColor = excluded
    ? "var(--color-gray-100)"
    : selected || hovered
      ? "var(--color-theme-200)"
      : "var(--color-theme-100)";

=======
>>>>>>> 27b79ff2
  $: barLengths = Object.fromEntries(
    Object.entries(pctOfTotals).map(([name, pct]) => [
      name,
      pct ? tableWidth * pct : 0,
    ]),
  );

  $: totalBarLength = Object.values(barLengths).reduce(
    (sum, length) => sum + length,
    0,
  );

  $: showZigZags = Object.fromEntries(
    Object.entries(barLengths).map(([name, length]) => [
      name,
      length > tableWidth,
    ]),
  );

  $: measureCellBarLengths = Object.fromEntries(
    Object.entries(barLengths).map(([name, length]) => [
      name,
      clamp(0, length, $valueColumn),
    ]),
  );

  $: barColor = excluded
    ? "rgb(243 244 246)"
    : selected || hovered
      ? "var(--color-primary-200)"
      : "var(--color-primary-100)";

  $: dimensionGradients =
    leaderboardMeasureNames.length === 1
      ? `linear-gradient(to right, ${barColor} ${Math.min(dimensionColumnWidth, totalBarLength)}px, transparent ${Math.min(dimensionColumnWidth, totalBarLength)}px)`
      : undefined;

  $: measureGradients =
    leaderboardMeasureNames.length === 1
      ? `linear-gradient(to right, ${barColor} ${Math.max(0, totalBarLength - dimensionColumnWidth)}px, transparent ${Math.max(0, totalBarLength - dimensionColumnWidth)}px)`
      : undefined;

  $: measureGradientMap =
    leaderboardMeasureNames.length === 1
      ? undefined
      : Object.fromEntries(
          leaderboardMeasureNames.map((name) => {
            const length = measureCellBarLengths[name];
            return [
              name,
              length
                ? `linear-gradient(to right, transparent 16px, ${barColor} 16px, ${barColor} ${length + 16}px, transparent ${length + 16}px)`
                : undefined,
            ];
          }),
        );

  $: showTooltip = hovered && !suppressTooltip;

  function shiftClickHandler(label: string) {
    let truncatedLabel = label?.toString();
    if (truncatedLabel?.length > TOOLTIP_STRING_LIMIT) {
      truncatedLabel = `${truncatedLabel.slice(0, TOOLTIP_STRING_LIMIT)}...`;
    }
    copyToClipboard(
      label,
      `copied dimension value "${truncatedLabel}" to clipboard`,
    );
  }
</script>

<tr
  bind:this={parent}
  class:border-b={borderBottom}
  class:border-t={borderTop}
  class="relative"
  style:background={leaderboardMeasureNames.length === 1
    ? dimensionGradients
    : undefined}
  on:mouseenter={() => (hovered = true)}
  on:mouseleave={() => (hovered = false)}
  on:click={(e) => {
    if (e.shiftKey) return;
    toggleDimensionValueSelection(
      dimensionName,
      dimensionValue,
      false,
      e.ctrlKey || e.metaKey,
    );
  }}
>
  <td data-comparison-cell>
    <LeaderboardItemFilterIcon
      {excluded}
      {isBeingCompared}
      selectionIndex={itemData?.selectedIndex}
    />
  </td>
  <td
    data-dimension-cell
    class:ui-copy={!atLeastOneActive}
    class:ui-copy-disabled={excluded}
    class:ui-copy-strong={!excluded && selected}
    on:click={modified({
      shift: () => shiftClickHandler(dimensionValue),
    })}
    class="relative size-full flex flex-none justify-between items-center leaderboard-label"
    style:background={dimensionGradients}
  >
    <FormattedDataType value={dimensionValue} truncate />

    {#if previousValueString && hovered}
      <span
        class="opacity-50 whitespace-nowrap font-normal"
        transition:slide={{ axis: "x", duration: 200 }}
      >
        {previousValueString} →
      </span>
    {/if}

    {#if hovered && href}
      <a
        target="_blank"
        rel="noopener noreferrer"
        {href}
        title={href}
        on:click|stopPropagation
      >
        <ExternalLink className="fill-primary-600" />
      </a>
    {/if}
  </td>

  {#each Object.keys(values) as measureName}
    <td
      data-measure-cell
      on:click={modified({
        shift: () => shiftClickHandler(values[measureName]?.toString() || ""),
      })}
      style:background={leaderboardMeasureNames.length === 1
        ? measureGradients
        : measureGradientMap?.[measureName]}
    >
      <div class="w-fit ml-auto bg-transparent" bind:contentRect={valueRect}>
        <FormattedDataType
          type="INTEGER"
          value={values[measureName]
            ? formatters[measureName]?.(values[measureName])
            : null}
        />
      </div>

      {#if showZigZags[measureName] && !isTimeComparisonActive && !isValidPercentOfTotal(measureName)}
        <LongBarZigZag />
      {/if}
    </td>

    {#if isValidPercentOfTotal(measureName) && shouldShowContextColumns(measureName)}
      <td
        data-comparison-cell
        title={pctOfTotals[measureName]?.toString() || ""}
        on:click={modified({
          shift: () =>
            shiftClickHandler(pctOfTotals[measureName]?.toString() || ""),
        })}
      >
        <PercentageChange
          value={pctOfTotals[measureName]}
          color="text-gray-500"
        />
        {#if showZigZags[measureName]}
          <LongBarZigZag />
        {/if}
      </td>
    {/if}

    {#if isTimeComparisonActive && shouldShowContextColumns(measureName)}
      <td
        data-comparison-cell
        title={deltaAbsMap[measureName]?.toString() || ""}
        on:click={modified({
          shift: () =>
            shiftClickHandler(deltaAbsMap[measureName]?.toString() || ""),
        })}
      >
        <FormattedDataType
          color="text-gray-500"
          type="INTEGER"
          value={deltaAbsMap[measureName]
            ? formatters[measureName]?.(deltaAbsMap[measureName])
            : null}
          customStyle={deltaAbsMap[measureName] !== null &&
          deltaAbsMap[measureName] < 0
            ? "text-red-500"
            : ""}
          truncate={true}
        />
      </td>
    {/if}

    {#if isTimeComparisonActive && shouldShowContextColumns(measureName)}
      <td
        data-comparison-cell
        title={deltaRels[measureName]?.toString() || ""}
        on:click={modified({
          shift: () =>
            shiftClickHandler(deltaRels[measureName]?.toString() || ""),
        })}
      >
        <PercentageChange
          value={deltaRels[measureName]
            ? formatMeasurePercentageDifference(deltaRels[measureName])
            : null}
          color="text-gray-500"
        />
        {#if showZigZags[measureName]}
          <LongBarZigZag />
        {/if}
      </td>
    {/if}
  {/each}
</tr>

{#if showTooltip}
  {#await new Promise((r) => setTimeout(r, 600)) then}
    <FloatingElement
      target={parent}
      location="left"
      alignment="middle"
      distance={0}
      pad={0}
    >
      <LeaderboardTooltipContent
        {atLeastOneActive}
        {excluded}
        {filterExcludeMode}
        label={dimensionValue}
        {selected}
      />
    </FloatingElement>
  {/await}
{/if}

<style lang="postcss">
  td {
    @apply text-right p-0;
    @apply px-2 relative;
    height: 22px;
  }

  tr {
    @apply cursor-pointer;
    max-height: 22px;
  }

  tr:hover {
    @apply bg-gray-100;
  }

  td[data-comparison-cell] {
    @apply bg-surface px-1 truncate;
  }

  td[data-dimension-cell] {
    @apply sticky left-0 z-30 bg-surface;
  }

  tr:hover td[data-dimension-cell],
  tr:hover td[data-comparison-cell] {
    @apply bg-gray-100;
  }

  a {
    @apply absolute right-0 z-50 h-[22px] w-[32px];
    @apply bg-surface flex items-center justify-center shadow-md rounded-sm;
  }

  a:hover {
    @apply bg-primary-100;
  }

  td {
    height: 22px !important;
  }
</style><|MERGE_RESOLUTION|>--- conflicted
+++ resolved
@@ -95,15 +95,12 @@
   $: valueColumn.update(valueElementWith);
   $: deltaColumn.update(deltaElementWidth);
 
-<<<<<<< HEAD
   $: barColor = excluded
     ? "var(--color-gray-100)"
     : selected || hovered
       ? "var(--color-theme-200)"
       : "var(--color-theme-100)";
 
-=======
->>>>>>> 27b79ff2
   $: barLengths = Object.fromEntries(
     Object.entries(pctOfTotals).map(([name, pct]) => [
       name,
@@ -129,12 +126,6 @@
       clamp(0, length, $valueColumn),
     ]),
   );
-
-  $: barColor = excluded
-    ? "rgb(243 244 246)"
-    : selected || hovered
-      ? "var(--color-primary-200)"
-      : "var(--color-primary-100)";
 
   $: dimensionGradients =
     leaderboardMeasureNames.length === 1
