import { PERC_DIFF } from "../../../components/data-types/type-utils";
import {
  FormatPreset,
  formatMeasurePercentageDifference,
  humanizeDataType,
} from "../humanize-numbers";
import { LeaderboardContextColumn } from "../leaderboard-context-column";

export function getFormatterValueForPercDiff(numerator, denominator) {
  if (denominator === 0) return PERC_DIFF.PREV_VALUE_ZERO;
  if (!denominator) return PERC_DIFF.PREV_VALUE_NO_DATA;
  if (numerator === null || numerator === undefined)
    return PERC_DIFF.CURRENT_VALUE_NO_DATA;

  const percDiff = numerator / denominator;
  return formatMeasurePercentageDifference(percDiff);
}

export type LeaderboardItemData = {
  label: string | number;
  // main value to be shown in the leaderboard
  value: number;
  // the comparison value, which may be either the previous value
  // (used to calculate the absolute or percentage change) or
  // the measure total (used to calculate the percentage of total)
  comparisonValue: number;
  // selection is not enough to determine if the item is included
  // or excluded; for that we need to know the leaderboard's
  // include/exclude state
  selected: boolean;
};

export function prepareLeaderboardItemData(
  values: { value: number; label: string | number }[],
  selectedValues: (string | number)[],
  comparisonMap: Map<string | number, number>
): LeaderboardItemData[] {
  return values.map((v) => {
    const selected =
      selectedValues.findIndex((value) => value === v.label) >= 0;
    const comparisonValue = comparisonMap.get(v.label);

    return {
      ...v,
      selected,
      comparisonValue,
    };
  });
}

/**
 * Returns the formatted value for the context column
 * given the
 * accounting for the context column type.
 */
export function formatContextColumnValue(
  itemData: LeaderboardItemData,
  unfilteredTotal: number,
  contextType: LeaderboardContextColumn,
  formatPreset: FormatPreset
): string {
  const { value, comparisonValue } = itemData;
  let formattedValue = "";

<<<<<<< HEAD
  if (contextType === LeaderboardContextColumn.DELTA_PCT) {
=======
  if (contextType === LeaderboardContextColumn.DELTA_PERCENT) {
>>>>>>> d1ae608e
    formattedValue = getFormatterValueForPercDiff(
      value && comparisonValue ? value - comparisonValue : null,
      comparisonValue
    );
  } else if (contextType === LeaderboardContextColumn.PERCENT) {
    formattedValue = getFormatterValueForPercDiff(value, unfilteredTotal);
  } else if (contextType === LeaderboardContextColumn.DELTA_ABSOLUTE) {
    formattedValue = humanizeDataType(
      value && comparisonValue ? value - comparisonValue : null,
      formatPreset
    );
  } else {
    formattedValue = "";
  }
  return formattedValue;
}
export const contextColumnWidth = (
  contextType: LeaderboardContextColumn
): string => {
  if (contextType === LeaderboardContextColumn.DELTA_PCT) {
    return "44px";
  } else if (contextType === LeaderboardContextColumn.PERCENT) {
    return "44px";
  } else if (contextType === LeaderboardContextColumn.DELTA_ABSOLUTE) {
    return "56px";
  } else {
    return "0px";
  }
};<|MERGE_RESOLUTION|>--- conflicted
+++ resolved
@@ -62,11 +62,7 @@
   const { value, comparisonValue } = itemData;
   let formattedValue = "";
 
-<<<<<<< HEAD
-  if (contextType === LeaderboardContextColumn.DELTA_PCT) {
-=======
   if (contextType === LeaderboardContextColumn.DELTA_PERCENT) {
->>>>>>> d1ae608e
     formattedValue = getFormatterValueForPercDiff(
       value && comparisonValue ? value - comparisonValue : null,
       comparisonValue
