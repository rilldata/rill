--- conflicted
+++ resolved
@@ -13,7 +13,8 @@
   import LoadingRows from "./LoadingRows.svelte";
 
   const slice = 7;
-  const columnWidth = 64;
+  const columnWidth = 66;
+  const gutterWidth = 24;
 
   export let parentElement: HTMLElement;
   export let dimensionName: string;
@@ -44,13 +45,13 @@
 
   const {
     selectors: {
-<<<<<<< HEAD
-      dimensions: { getDimensionDisplayName, getDimensionDescription },
+      dimensions: {
+        getDimensionDisplayName,
+        getDimensionDescription,
+        getDimensionByName,
+      },
+
       activeMeasure: { activeMeasureName, isValidPercentOfTotal },
-=======
-      dimensions: { getDimensionByName },
-      activeMeasure: { activeMeasureName },
->>>>>>> bf3a324a
       dimensionFilters: { selectedDimensionValues },
       dashboardQueries: {
         leaderboardSortedQueryBody,
@@ -133,7 +134,7 @@
 >
   <table>
     <colgroup>
-      <col style:width="24px" />
+      <col style:width="{gutterWidth}px" />
       <col style:width="{firstColumnWidth}px" />
       <col style:width="{columnWidth}px" />
       {#if $isTimeComparisonActive}
@@ -167,40 +168,14 @@
           <LeaderboardRow
             {tableWidth}
             {dimensionName}
+            uri={dimension?.uri}
             {itemData}
             isValidPercentOfTotal={$isValidPercentOfTotal}
             isTimeComparisonActive={$isTimeComparisonActive}
+            {columnWidth}
+            {gutterWidth}
+            {firstColumnWidth}
           />
-<<<<<<< HEAD
-=======
-          <div class="size-full bg-gray-100 animate-pulse rounded-full" />
-        </div>
-      {/each}
-    </div>
-  {:else if aboveTheFold || selectedBelowTheFold}
-    <div class="rounded-b border-gray-200 surface text-gray-800">
-      <!-- place the leaderboard entries that are above the fold here -->
-      {#each aboveTheFold as itemData (itemData.dimensionValue)}
-        <LeaderboardListItem
-          {dimensionName}
-          {itemData}
-          uri={dimension?.uri}
-          on:click
-          on:keydown
-        />
-      {/each}
-      <!-- place the selected values that are not above the fold here -->
-      {#if selectedBelowTheFold?.length}
-        <hr />
-        {#each selectedBelowTheFold as itemData (itemData.dimensionValue)}
-          <LeaderboardListItem
-            {dimensionName}
-            {itemData}
-            uri={dimension?.uri}
-            on:click
-            on:keydown
-          />
->>>>>>> bf3a324a
         {/each}
       {/if}
 
@@ -209,10 +184,14 @@
           {itemData}
           {tableWidth}
           {dimensionName}
+          uri={dimension?.uri}
           isValidPercentOfTotal={$isValidPercentOfTotal}
           isTimeComparisonActive={$isTimeComparisonActive}
           borderTop={i === 0}
           borderBottom={i === selectedBelowTheFold.length - 1}
+          {columnWidth}
+          {gutterWidth}
+          {firstColumnWidth}
         />
       {/each}
     </tbody>
@@ -242,6 +221,10 @@
     @apply table-fixed;
   }
 
+  tbody {
+    /* @apply bg-gray-50; */
+  }
+
   .table-message {
     @apply h-[22px] p-1 flex-row w-full text-left pl-7;
   }
