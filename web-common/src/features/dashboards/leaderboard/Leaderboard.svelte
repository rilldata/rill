<script lang="ts">
  /**
   * Leaderboard.svelte
   * -------------------------
   * This is the "implemented" feature of the leaderboard, meant to be used
   * in the application itself.
   */
  import Tooltip from "@rilldata/web-common/components/tooltip/Tooltip.svelte";
  import TooltipContent from "@rilldata/web-common/components/tooltip/TooltipContent.svelte";
  import { cancelDashboardQueries } from "@rilldata/web-common/features/dashboards/dashboard-queries";
  import {
    getFilterForDimension,
    useMetaDimension,
    useMetaMeasure,
    useMetaQuery,
    useModelAllTimeRange,
    useModelHasTimeSeries,
  } from "@rilldata/web-common/features/dashboards/selectors";
  import { getTimeComparisonParametersForComponent } from "@rilldata/web-common/lib/time/comparisons";
  import { DEFAULT_TIME_RANGES } from "@rilldata/web-common/lib/time/config";
  import type { TimeComparisonOption } from "@rilldata/web-common/lib/time/types";
  import {
    MetricsViewDimension,
    MetricsViewMeasure,
    useQueryServiceMetricsViewToplist,
  } from "@rilldata/web-common/runtime-client";
  import { useQueryClient } from "@sveltestack/svelte-query";
  import { createEventDispatcher } from "svelte";
  import { isRangeInsideOther } from "../../../lib/time/ranges";
  import { runtime } from "../../../runtime-client/runtime-store";
  import {
    MetricsExplorerEntity,
    metricsExplorerStore,
    useDashboardStore,
  } from "../dashboard-stores";
  import {
    getFilterForComparisonTable,
    getFilterForComparsion,
  } from "../dimension-table/dimension-table-utils";
  import type { NicelyFormattedTypes } from "../humanize-numbers";
  import DimensionLeaderboardEntrySet from "./DimensionLeaderboardEntrySet.svelte";
  import LeaderboardHeader from "./LeaderboardHeader.svelte";
  import LeaderboardList from "./LeaderboardList.svelte";
  import LeaderboardListItem from "./LeaderboardListItem.svelte";

  export let metricViewName: string;
  export let dimensionName: string;
  /** The reference value is the one that the bar in the LeaderboardListItem
   * gets scaled with. For a summable metric, the total is a reference value,
   * or for a count(*) metric, the reference value is the total number of rows.
   */
  export let referenceValue: number;

  export let formatPreset: NicelyFormattedTypes;
  export let isSummableMeasure = false;

  let slice = 7;
  let seeMore = false;

  const queryClient = useQueryClient();
  const dispatch = createEventDispatcher();

  $: metaQuery = useMetaQuery($runtime.instanceId, metricViewName);

  $: dashboardStore = useDashboardStore(metricViewName);

  // the timeRangeName is the key to a selected time range's associated presets.
  $: timeRangeName = $dashboardStore?.selectedTimeRange?.name;
  // we'll need to get the entire time range.
  $: allTimeRangeQuery = useModelAllTimeRange(
    $runtime.instanceId,
    $metaQuery.data.model,
    $metaQuery.data.timeDimension
  );
  $: allTimeRange = $allTimeRangeQuery?.data;

  let filterExcludeMode: boolean;
  $: filterExcludeMode =
    $dashboardStore?.dimensionFilterExcludeMode.get(dimensionName) ?? false;
  let filterKey: "exclude" | "include";
  $: filterKey = filterExcludeMode ? "exclude" : "include";

  $: dimensionQuery = useMetaDimension(
    $runtime.instanceId,
    metricViewName,
    dimensionName
  );
  let dimension: MetricsViewDimension;
  $: dimension = $dimensionQuery?.data;
  $: displayName = dimension?.label || dimension?.name;

  $: measureQuery = useMetaMeasure(
    $runtime.instanceId,
    metricViewName,
    $dashboardStore?.leaderboardMeasureName
  );
  let measure: MetricsViewMeasure;
  $: measure = $measureQuery?.data;

  $: filterForDimension = getFilterForDimension(
    $dashboardStore?.filters,
    dimensionName
  );

  let activeValues: Array<unknown>;
  $: activeValues =
    $dashboardStore?.filters[filterKey]?.find((d) => d.name === dimension?.name)
      ?.in ?? [];
  $: atLeastOneActive = !!activeValues?.length;

  $: metricTimeSeries = useModelHasTimeSeries(
    $runtime.instanceId,
    metricViewName
  );
  $: hasTimeSeries = $metricTimeSeries.data;

  function setLeaderboardValues(values) {
    dispatch("leaderboard-value", {
      dimensionName,
      values,
    });
  }

  function toggleFilterMode() {
    cancelDashboardQueries(queryClient, metricViewName);
    metricsExplorerStore.toggleFilterMode(metricViewName, dimensionName);
  }

  function selectDimension(dimensionName) {
    metricsExplorerStore.setMetricDimensionName(metricViewName, dimensionName);
  }

  let topListQuery;

  $: if (
    measure?.name &&
    $dashboardStore &&
    $metaQuery?.isSuccess &&
    !$metaQuery?.isRefetching
  ) {
    let topListParams = {
      dimensionName: dimensionName,
      measureNames: [measure.name],
      limit: "250",
      offset: "0",
      sort: [
        {
          name: measure.name,
          ascending: false,
        },
      ],
      filter: filterForDimension,
    };

    if (hasTimeSeries) {
      topListParams = {
        ...topListParams,
        ...{
          timeStart: $dashboardStore.selectedTimeRange?.start,
          timeEnd: $dashboardStore.selectedTimeRange?.end,
        },
      };
    }

    topListQuery = useQueryServiceMetricsViewToplist(
      $runtime.instanceId,
      metricViewName,
      topListParams
    );
  }

  let values = [];
  let comparisonValues = [];

  /** replace data after fetched. */
  $: if (!$topListQuery?.isFetching) {
    values =
      $topListQuery?.data?.data.map((val) => ({
        value: val[measure?.name],
        label: val[dimension?.name],
      })) ?? [];
    setLeaderboardValues(values);
  }

  // get all values that are selected but not visible.
  // we'll put these at the bottom w/ a divider.
  $: selectedValuesThatAreBelowTheFold = activeValues
    ?.filter((label) => {
      return (
        // the value is visible within the fold.
        !values.slice(0, slice).some((value) => {
          return value.label === label;
        })
      );
    })
    .map((label) => {
      const existingValue = values.find((value) => value.label === label);
      // return the existing value, or if it does not exist, just return the label.
      // FIX ME return values for label which are not in the query
      return existingValue ? { ...existingValue } : { label };
    })
    .sort((a, b) => {
      return b.value - a.value;
    });

  let comparisonTopListQuery;
  let isComparisonRangeAvailable = false;
  // create the right compareTopListParams.
  $: if (
    !$topListQuery?.isFetching &&
    hasTimeSeries &&
    timeRangeName !== undefined &&
    $dashboardStore?.selectedComparisonTimeRange?.start
  ) {
<<<<<<< HEAD
    const values = $topListQuery?.data?.data;

    isComparisonRangeAvailable = isRangeInsideOther(
=======
    const comparisonTimeRange = getTimeComparisonParametersForComponent(
      (metricsExplorer?.selectedComparisonTimeRange
        ?.name as TimeComparisonOption) ||
        (DEFAULT_TIME_RANGES[timeRangeName]
          .defaultComparison as TimeComparisonOption),
>>>>>>> d3e40265
      allTimeRange?.start,
      allTimeRange?.end,
      $dashboardStore?.selectedComparisonTimeRange?.start,
      $dashboardStore?.selectedComparisonTimeRange?.end
    );
    const { start, end } = $dashboardStore?.selectedComparisonTimeRange;

    // add all sliced and active values to the include filter.
    const currentVisibleValues = values
      ?.slice(0, slice)
      .concat(selectedValuesThatAreBelowTheFold)
      .map((v) => v.label);

    const updatedFilters = getFilterForComparsion(
      filterForDimension,
      dimensionName,
      currentVisibleValues
    );

    let comparisonParams = {
      dimensionName: dimensionName,
      measureNames: [measure.name],
      limit: currentVisibleValues.length.toString(),
      offset: "0",
      sort: [
        {
          name: measure.name,
          ascending: false,
        },
      ],
      filter: updatedFilters,
    };

    if (hasTimeSeries) {
      comparisonParams = {
        ...comparisonParams,

        ...{
          timeStart: isComparisonRangeAvailable ? start : undefined,
          timeEnd: isComparisonRangeAvailable ? end : undefined,
        },
      };
    }

    comparisonTopListQuery = useQueryServiceMetricsViewToplist(
      $runtime.instanceId,
      metricViewName,
      comparisonParams
    );
  } else if (!hasTimeSeries) {
    isComparisonRangeAvailable = false;
  }

  $: if (!$comparisonTopListQuery?.isFetching) {
    comparisonValues =
      $comparisonTopListQuery?.data?.data?.map((val) => ({
        value: val[measure?.name],
        label: val[dimension?.name],
      })) ?? [];
  }

  let hovered: boolean;
</script>

{#if topListQuery}
  <div
    style:width="315px"
    on:mouseenter={() => (hovered = true)}
    on:mouseleave={() => (hovered = false)}
  >
    <LeaderboardHeader
      isFetching={$topListQuery.isFetching}
      {displayName}
      on:toggle-filter-mode={toggleFilterMode}
      {filterExcludeMode}
      {hovered}
      dimensionDescription={dimension?.description}
      on:click={() => selectDimension(dimensionName)}
    />
    {#if values}
      <LeaderboardList>
        <!-- place the leaderboard entries that are above the fold here -->
        <DimensionLeaderboardEntrySet
          {formatPreset}
          loading={$topListQuery?.isFetching}
          values={values.slice(0, slice)}
          {comparisonValues}
          showComparison={isComparisonRangeAvailable}
          {activeValues}
          {filterExcludeMode}
          {atLeastOneActive}
          {referenceValue}
          {isSummableMeasure}
          on:select-item
        />
        <!-- place the selected values that are not above the fold here -->
        {#if selectedValuesThatAreBelowTheFold?.length}
          <hr />
          <DimensionLeaderboardEntrySet
            {formatPreset}
            loading={$topListQuery?.isFetching}
            values={selectedValuesThatAreBelowTheFold}
            {comparisonValues}
            showComparison={isComparisonRangeAvailable}
            {activeValues}
            {filterExcludeMode}
            {atLeastOneActive}
            {referenceValue}
            {isSummableMeasure}
            on:select-item
          />
          <hr />
        {/if}
        {#if $topListQuery?.isError}
          <div class="text-red-500">
            {$topListQuery?.error}
          </div>
        {:else if values.length === 0}
          <div class="p-1 ui-copy-disabled">no available values</div>
        {/if}

        {#if values.length > slice}
          <Tooltip location="right">
            <LeaderboardListItem
              value={0}
              color="=ui-label"
              on:click={() => selectDimension(dimensionName)}
            >
              <div class="ui-copy-muted" slot="title">(Expand Table)</div>
            </LeaderboardListItem>
            <TooltipContent slot="tooltip-content"
              >Expand dimension to see more values</TooltipContent
            >
          </Tooltip>
        {/if}
      </LeaderboardList>
    {/if}
  </div>
{/if}<|MERGE_RESOLUTION|>--- conflicted
+++ resolved
@@ -16,9 +16,6 @@
     useModelAllTimeRange,
     useModelHasTimeSeries,
   } from "@rilldata/web-common/features/dashboards/selectors";
-  import { getTimeComparisonParametersForComponent } from "@rilldata/web-common/lib/time/comparisons";
-  import { DEFAULT_TIME_RANGES } from "@rilldata/web-common/lib/time/config";
-  import type { TimeComparisonOption } from "@rilldata/web-common/lib/time/types";
   import {
     MetricsViewDimension,
     MetricsViewMeasure,
@@ -28,15 +25,8 @@
   import { createEventDispatcher } from "svelte";
   import { isRangeInsideOther } from "../../../lib/time/ranges";
   import { runtime } from "../../../runtime-client/runtime-store";
-  import {
-    MetricsExplorerEntity,
-    metricsExplorerStore,
-    useDashboardStore,
-  } from "../dashboard-stores";
-  import {
-    getFilterForComparisonTable,
-    getFilterForComparsion,
-  } from "../dimension-table/dimension-table-utils";
+  import { metricsExplorerStore, useDashboardStore } from "../dashboard-stores";
+  import { getFilterForComparsion } from "../dimension-table/dimension-table-utils";
   import type { NicelyFormattedTypes } from "../humanize-numbers";
   import DimensionLeaderboardEntrySet from "./DimensionLeaderboardEntrySet.svelte";
   import LeaderboardHeader from "./LeaderboardHeader.svelte";
@@ -212,29 +202,20 @@
     timeRangeName !== undefined &&
     $dashboardStore?.selectedComparisonTimeRange?.start
   ) {
-<<<<<<< HEAD
     const values = $topListQuery?.data?.data;
 
     isComparisonRangeAvailable = isRangeInsideOther(
-=======
-    const comparisonTimeRange = getTimeComparisonParametersForComponent(
-      (metricsExplorer?.selectedComparisonTimeRange
-        ?.name as TimeComparisonOption) ||
-        (DEFAULT_TIME_RANGES[timeRangeName]
-          .defaultComparison as TimeComparisonOption),
->>>>>>> d3e40265
       allTimeRange?.start,
       allTimeRange?.end,
       $dashboardStore?.selectedComparisonTimeRange?.start,
       $dashboardStore?.selectedComparisonTimeRange?.end
     );
     const { start, end } = $dashboardStore?.selectedComparisonTimeRange;
-
     // add all sliced and active values to the include filter.
     const currentVisibleValues = values
       ?.slice(0, slice)
       .concat(selectedValuesThatAreBelowTheFold)
-      .map((v) => v.label);
+      .map((v) => v[dimensionName]);
 
     const updatedFilters = getFilterForComparsion(
       filterForDimension,
@@ -261,8 +242,8 @@
         ...comparisonParams,
 
         ...{
-          timeStart: isComparisonRangeAvailable ? start : undefined,
-          timeEnd: isComparisonRangeAvailable ? end : undefined,
+          timeStart: start,
+          timeEnd: end,
         },
       };
     }
