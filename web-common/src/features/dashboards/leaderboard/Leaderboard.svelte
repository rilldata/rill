<script lang="ts">
  /**
   * Leaderboard.svelte
   * -------------------------
   * This is the "implemented" feature of the leaderboard, meant to be used
   * in the application itself.
   */
  import Tooltip from "@rilldata/web-common/components/tooltip/Tooltip.svelte";
  import TooltipContent from "@rilldata/web-common/components/tooltip/TooltipContent.svelte";
  import { cancelDashboardQueries } from "@rilldata/web-common/features/dashboards/dashboard-queries";
  import {
    getFilterForDimension,
    useMetaDimension,
    useMetaMeasure,
    useMetaQuery,
    useModelHasTimeSeries,
  } from "@rilldata/web-common/features/dashboards/selectors";
  import {
    MetricsViewDimension,
    MetricsViewMeasure,
    useQueryServiceMetricsViewToplist,
  } from "@rilldata/web-common/runtime-client";
<<<<<<< HEAD
  import { runtimeStore } from "@rilldata/web-local/lib/application-state-stores/application-store";
  import { useQueryClient } from "@sveltestack/svelte-query";
=======
>>>>>>> 3f026573
  import { createEventDispatcher } from "svelte";
  import { runtime } from "../../../runtime-client/runtime-store";
  import {
    MetricsExplorerEntity,
    metricsExplorerStore,
  } from "../dashboard-stores";
  import {
    humanizeGroupValues,
    NicelyFormattedTypes,
    ShortHandSymbols,
  } from "../humanize-numbers";
  import DimensionLeaderboardEntrySet from "./DimensionLeaderboardEntrySet.svelte";
  import LeaderboardHeader from "./LeaderboardHeader.svelte";
  import LeaderboardList from "./LeaderboardList.svelte";
  import LeaderboardListItem from "./LeaderboardListItem.svelte";

  export let metricViewName: string;
  export let dimensionName: string;
  /** The reference value is the one that the bar in the LeaderboardListItem
   * gets scaled with. For a summable metric, the total is a reference value,
   * or for a count(*) metric, the reference value is the total number of rows.
   */
  export let referenceValue: number;

  export let formatPreset: NicelyFormattedTypes;
  export let leaderboardFormatScale: ShortHandSymbols;
  export let isSummableMeasure = false;

  export let slice = 7;
  export let seeMoreSlice = 50;
  let seeMore = false;

  const queryClient = useQueryClient();
  const dispatch = createEventDispatcher();

  $: metaQuery = useMetaQuery($runtime.instanceId, metricViewName);

  let metricsExplorer: MetricsExplorerEntity;
  $: metricsExplorer = $metricsExplorerStore.entities[metricViewName];

  let filterExcludeMode: boolean;
  $: filterExcludeMode =
    metricsExplorer?.dimensionFilterExcludeMode.get(dimensionName) ?? false;
  let filterKey: "exclude" | "include";
  $: filterKey = filterExcludeMode ? "exclude" : "include";

  $: dimensionQuery = useMetaDimension(
    $runtime.instanceId,
    metricViewName,
    dimensionName
  );
  let dimension: MetricsViewDimension;
  $: dimension = $dimensionQuery?.data;
  $: displayName = dimension?.label || dimension?.name;

  $: measureQuery = useMetaMeasure(
    $runtime.instanceId,
    metricViewName,
    metricsExplorer?.leaderboardMeasureName
  );
  let measure: MetricsViewMeasure;
  $: measure = $measureQuery?.data;

  $: filterForDimension = getFilterForDimension(
    metricsExplorer?.filters,
    dimensionName
  );

  let activeValues: Array<unknown>;
  $: activeValues =
    metricsExplorer?.filters[filterKey]?.find((d) => d.name === dimension?.name)
      ?.in ?? [];
  $: atLeastOneActive = !!activeValues?.length;

  $: metricTimeSeries = useModelHasTimeSeries(
    $runtime.instanceId,
    metricViewName
  );
  $: hasTimeSeries = $metricTimeSeries.data;

  function setLeaderboardValues(values) {
    dispatch("leaderboard-value", {
      dimensionName,
      values,
    });
  }

  function toggleFilterMode() {
    cancelDashboardQueries(queryClient, metricViewName);
    metricsExplorerStore.toggleFilterMode(metricViewName, dimensionName);
  }

  function selectDimension(dimensionName) {
    metricsExplorerStore.setMetricDimensionName(metricViewName, dimensionName);
  }

  let topListQuery;

  $: if (
    measure?.name &&
    metricsExplorer &&
    $metaQuery?.isSuccess &&
    !$metaQuery?.isRefetching
  ) {
    let topListParams = {
      dimensionName: dimensionName,
      measureNames: [measure.name],
      limit: "250",
      offset: "0",
      sort: [
        {
          name: measure.name,
          ascending: false,
        },
      ],
      filter: filterForDimension,
    };

    if (hasTimeSeries) {
      topListParams = {
        ...topListParams,
        ...{
          timeStart: metricsExplorer.selectedTimeRange?.start,
          timeEnd: metricsExplorer.selectedTimeRange?.end,
        },
      };
    }

    topListQuery = useQueryServiceMetricsViewToplist(
      $runtime.instanceId,
      metricViewName,
      topListParams
    );
  }

  let values = [];

  /** replace data after fetched. */
  $: if (!$topListQuery?.isFetching) {
    values =
      $topListQuery?.data?.data.map((val) => ({
        value: val[measure?.name],
        label: val[dimension?.name],
      })) ?? [];
    setLeaderboardValues(values);
  }
  /** figure out how many selected values are currently hidden */
  // $: hiddenSelectedValues = values.filter((di, i) => {
  //   return activeValues.includes(di.label) && i > slice - 1 && !seeMore;
  // });

  $: if (values) {
    values = formatPreset
      ? humanizeGroupValues(values, formatPreset, {
          scale: leaderboardFormatScale,
        })
      : humanizeGroupValues(values, NicelyFormattedTypes.HUMANIZE, {
          scale: leaderboardFormatScale,
        });
  }

  // get all values that are selected but not visible.
  // we'll put these at the bottom w/ a divider.
  $: selectedValuesThatAreBelowTheFold = activeValues
    ?.filter((label) => {
      return (
        // the value is visible within the fold.
        !values.slice(0, !seeMore ? slice : seeMoreSlice).some((value) => {
          return value.label === label;
        })
      );
    })
    .map((label) => {
      const existingValue = values.find((value) => value.label === label);
      // return the existing value, or if it does not exist, just return the label.
      // FIX ME return values for label which are not in the query
      return existingValue ? { ...existingValue } : { label };
    })
    .sort((a, b) => {
      return b.value - a.value;
    });

  let hovered: boolean;
</script>

{#if topListQuery}
  <div
    style:width="315px"
    on:mouseenter={() => (hovered = true)}
    on:mouseleave={() => (hovered = false)}
  >
    <LeaderboardHeader
      isFetching={$topListQuery.isFetching}
      {displayName}
      on:toggle-filter-mode={toggleFilterMode}
      {filterExcludeMode}
      {hovered}
      dimensionDescription={dimension?.description}
      on:click={() => selectDimension(dimensionName)}
    />

    {#if values}
      <LeaderboardList>
        <!-- place the leaderboard entries that are above the fold here -->
        <DimensionLeaderboardEntrySet
          loading={$topListQuery?.isFetching}
          values={values.slice(0, !seeMore ? slice : seeMoreSlice)}
          {activeValues}
          {filterExcludeMode}
          {atLeastOneActive}
          {referenceValue}
          {isSummableMeasure}
          on:select-item
        />
        <!-- place the selected values that are not above the fold here -->
        {#if selectedValuesThatAreBelowTheFold?.length}
          <hr />
          <DimensionLeaderboardEntrySet
            loading={$topListQuery?.isFetching}
            values={selectedValuesThatAreBelowTheFold}
            {activeValues}
            {filterExcludeMode}
            {atLeastOneActive}
            {referenceValue}
            {isSummableMeasure}
            on:select-item
          />
          <hr />
        {/if}
        {#if $topListQuery?.isError}
          <div class="text-red-500">
            {$topListQuery?.error}
          </div>
        {:else if values.length === 0}
          <div class="p-1 ui-copy-disabled">no available values</div>
        {/if}

        {#if values.length > slice}
          <Tooltip location="right">
            <LeaderboardListItem
              value={0}
              color="=ui-label"
              on:click={() => selectDimension(dimensionName)}
            >
              <div class="ui-copy-muted" slot="title">(Expand Table)</div>
            </LeaderboardListItem>
            <TooltipContent slot="tooltip-content"
              >Expand dimension to see more values</TooltipContent
            >
          </Tooltip>
        {/if}
      </LeaderboardList>
    {/if}
  </div>
{/if}<|MERGE_RESOLUTION|>--- conflicted
+++ resolved
@@ -20,11 +20,7 @@
     MetricsViewMeasure,
     useQueryServiceMetricsViewToplist,
   } from "@rilldata/web-common/runtime-client";
-<<<<<<< HEAD
-  import { runtimeStore } from "@rilldata/web-local/lib/application-state-stores/application-store";
   import { useQueryClient } from "@sveltestack/svelte-query";
-=======
->>>>>>> 3f026573
   import { createEventDispatcher } from "svelte";
   import { runtime } from "../../../runtime-client/runtime-store";
   import {
