--- conflicted
+++ resolved
@@ -14,10 +14,7 @@
 
   let metricsExplorer: MetricsExplorerEntity;
   $: metricsExplorer = $metricsExplorerStore.entities[metricViewName];
-<<<<<<< HEAD
-=======
   const timeControlsStore = useTimeControlStore(getStateManagers());
->>>>>>> f848b77c
 
   const handleContextValueButtonGroupClick = (evt) => {
     const value: SelectMenuItem = evt.detail;
@@ -49,10 +46,7 @@
     {
       main: "Absolute change",
       key: LeaderboardContextColumn.DELTA_ABSOLUTE,
-      disabled:
-        !hasTimeSeries ||
-        !metricsExplorer.showComparison ||
-        metricsExplorer.selectedComparisonTimeRange === undefined,
+      disabled: !$timeControlsStore.showComparison,
     },
     {
       main: "No context column",
