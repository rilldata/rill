<script lang="ts">
  import Shortcut from "@rilldata/web-common/components/tooltip/Shortcut.svelte";
  import Tooltip from "@rilldata/web-common/components/tooltip/Tooltip.svelte";
  import TooltipContent from "@rilldata/web-common/components/tooltip/TooltipContent.svelte";
  import TooltipShortcutContainer from "@rilldata/web-common/components/tooltip/TooltipShortcutContainer.svelte";
  import TooltipTitle from "@rilldata/web-common/components/tooltip/TooltipTitle.svelte";
  import { EntityStatus } from "@rilldata/web-common/features/entity-management/types";
  import Spinner from "../../entity-management/Spinner.svelte";
  import LeaderboardOptionsMenu from "../leaderboard/LeaderboardOptionsMenu.svelte";
  import Delta from "@rilldata/web-common/components/icons/Delta.svelte";
  import PieChart from "@rilldata/web-common/components/icons/PieChart.svelte";
  import ArrowDown from "@rilldata/web-common/components/icons/ArrowDown.svelte";
  import { createEventDispatcher } from "svelte";
  import { LeaderboardContextColumn } from "../leaderboard-context-column";
<<<<<<< HEAD
  import { contextColumnWidth } from "./leaderboard-utils";
  import { SortType } from "../proto-state/derived-types";
=======
>>>>>>> 4f22baf6

  export let displayName: string;
  export let isFetching: boolean;
  export let dimensionDescription: string;
  export let hovered: boolean;
  export let contextColumn: LeaderboardContextColumn;
  export let sortAscending: boolean;
  export let sortType: SortType;
  export let filterExcludeMode: boolean;

  const dispatch = createEventDispatcher();
  $: contextColumnSortType = {
    [LeaderboardContextColumn.DELTA_PERCENT]: SortType.DELTA_PERCENT,
    [LeaderboardContextColumn.DELTA_ABSOLUTE]: SortType.DELTA_ABSOLUTE,
    [LeaderboardContextColumn.PERCENT]: SortType.PERCENT,
  }[contextColumn];

  $: arrowTransform = sortAscending ? "scale(1 -1)" : "scale(1 1)";

  let optionsMenuActive = false;

  $: contextColumnWidth = (contextColumn: LeaderboardContextColumn) => {
    switch (contextColumn) {
      case LeaderboardContextColumn.DELTA_ABSOLUTE:
        return "54px";
      case LeaderboardContextColumn.DELTA_PERCENT:
      case LeaderboardContextColumn.PERCENT:
        return "44px";
      case LeaderboardContextColumn.HIDDEN:
        return "0px";
      default:
        throw new Error("Invalid context column, all cases must be handled");
    }
  };

  $: arrowTransform = sortAscending ? "scale(1 -1)" : "scale(1 1)";
</script>

<div class="flex flex-row items-center">
  <div class="grid place-items-center" style:height="22px" style:width="22px">
    {#if isFetching}
      <Spinner size="16px" status={EntityStatus.Running} />
    {:else if hovered || optionsMenuActive}
      <div style="position:relative; height:100%; width:100%; ">
        <div style="position: absolute; ">
          <LeaderboardOptionsMenu
            bind:optionsMenuActive
            on:toggle-filter-mode
            {filterExcludeMode}
          />
        </div>
      </div>
    {/if}
  </div>

  <div
    class="
        pr-2
        grid justify-between items-center
        w-full
        border-b
        border-gray-200
        rounded-t
        surface
        ui-copy-muted
        font-semibold
        truncate
    "
    style="max-width: calc(100% - 22px);"
    style:flex="1"
    style:grid-template-columns="auto max-content"
    style:height="32px"
  >
    <div>
      <Tooltip distance={16} location="top">
        <button
          on:click={() => dispatch("open-dimension-details")}
          class="pl-2 truncate"
          style="max-width: calc(315px - 60px);"
          aria-label="Open dimension details"
        >
          {displayName}
        </button>
        <TooltipContent slot="tooltip-content">
          <TooltipTitle>
            <svelte:fragment slot="name">
              {displayName}
            </svelte:fragment>
            <svelte:fragment slot="description" />
          </TooltipTitle>
          <TooltipShortcutContainer>
            <div>
              {#if dimensionDescription}
                {dimensionDescription}
              {:else}
                The leaderboard metrics for {displayName}
              {/if}
            </div>
            <Shortcut />
            <div>Expand leaderboard</div>
            <Shortcut>Click</Shortcut>
          </TooltipShortcutContainer>
        </TooltipContent>
      </Tooltip>
    </div>

    <div class="shrink flex flex-row items-center gap-x-4">
      <button
        on:click={() => dispatch("toggle-sort", SortType.VALUE)}
        class="shrink flex flex-row items-center justify-end"
        aria-label="Toggle sort leaderboards by value"
      >
        #{#if sortType === SortType.VALUE}
          <ArrowDown transform={arrowTransform} />
        {/if}
      </button>

      {#if contextColumn !== LeaderboardContextColumn.HIDDEN}
<<<<<<< HEAD
        <button
          on:click={() => dispatch("toggle-sort", contextColumnSortType)}
          class="shrink flex flex-row items-center justify-end"
          aria-label="Toggle sort leaderboards by context column"
=======
        <div
          class="shrink flex flex-row items-center justify-end"
>>>>>>> 4f22baf6
          style:width={contextColumnWidth(contextColumn)}
        >
          {#if contextColumn === LeaderboardContextColumn.DELTA_PERCENT}
            <Delta /> %
          {:else if contextColumn === LeaderboardContextColumn.DELTA_ABSOLUTE}
            <Delta />
          {:else if contextColumn === LeaderboardContextColumn.PERCENT}
            <PieChart /> %
          {/if}{#if sortType !== SortType.VALUE}
            <ArrowDown transform={arrowTransform} />
          {/if}
        </button>
      {/if}
    </div>
  </div>
</div><|MERGE_RESOLUTION|>--- conflicted
+++ resolved
@@ -12,11 +12,8 @@
   import ArrowDown from "@rilldata/web-common/components/icons/ArrowDown.svelte";
   import { createEventDispatcher } from "svelte";
   import { LeaderboardContextColumn } from "../leaderboard-context-column";
-<<<<<<< HEAD
   import { contextColumnWidth } from "./leaderboard-utils";
   import { SortType } from "../proto-state/derived-types";
-=======
->>>>>>> 4f22baf6
 
   export let displayName: string;
   export let isFetching: boolean;
@@ -37,22 +34,6 @@
   $: arrowTransform = sortAscending ? "scale(1 -1)" : "scale(1 1)";
 
   let optionsMenuActive = false;
-
-  $: contextColumnWidth = (contextColumn: LeaderboardContextColumn) => {
-    switch (contextColumn) {
-      case LeaderboardContextColumn.DELTA_ABSOLUTE:
-        return "54px";
-      case LeaderboardContextColumn.DELTA_PERCENT:
-      case LeaderboardContextColumn.PERCENT:
-        return "44px";
-      case LeaderboardContextColumn.HIDDEN:
-        return "0px";
-      default:
-        throw new Error("Invalid context column, all cases must be handled");
-    }
-  };
-
-  $: arrowTransform = sortAscending ? "scale(1 -1)" : "scale(1 1)";
 </script>
 
 <div class="flex flex-row items-center">
@@ -135,15 +116,10 @@
       </button>
 
       {#if contextColumn !== LeaderboardContextColumn.HIDDEN}
-<<<<<<< HEAD
         <button
           on:click={() => dispatch("toggle-sort", contextColumnSortType)}
           class="shrink flex flex-row items-center justify-end"
           aria-label="Toggle sort leaderboards by context column"
-=======
-        <div
-          class="shrink flex flex-row items-center justify-end"
->>>>>>> 4f22baf6
           style:width={contextColumnWidth(contextColumn)}
         >
           {#if contextColumn === LeaderboardContextColumn.DELTA_PERCENT}
