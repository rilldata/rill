<script lang="ts">
  import ArrowDown from "@rilldata/web-common/components/icons/ArrowDown.svelte";
  import Spacer from "@rilldata/web-common/components/icons/Spacer.svelte";
  import Shortcut from "@rilldata/web-common/components/tooltip/Shortcut.svelte";
  import Tooltip from "@rilldata/web-common/components/tooltip/Tooltip.svelte";
  import TooltipContent from "@rilldata/web-common/components/tooltip/TooltipContent.svelte";
  import TooltipShortcutContainer from "@rilldata/web-common/components/tooltip/TooltipShortcutContainer.svelte";
  import TooltipTitle from "@rilldata/web-common/components/tooltip/TooltipTitle.svelte";
  import DelayedSpinner from "@rilldata/web-common/features/entity-management/DelayedSpinner.svelte";
  import { fly } from "svelte/transition";
  import DeltaChange from "../dimension-table/DeltaChange.svelte";
  import DeltaChangePercentage from "../dimension-table/DeltaChangePercentage.svelte";
  import PercentOfTotal from "../dimension-table/PercentOfTotal.svelte";
  import { SortType } from "../proto-state/derived-types";
  import DimensionCompareMenu from "./DimensionCompareMenu.svelte";

  export let dimensionName: string;
  export let isFetching: boolean;
  export let isValidPercentOfTotal: (measureName: string) => boolean;
  export let isTimeComparisonActive: boolean;
  export let dimensionDescription: string;
  export let isBeingCompared: boolean;
  export let sortedAscending: boolean;
  export let displayName: string;
  export let hovered: boolean;
  export let sortType: SortType;
<<<<<<< HEAD
  export let allowDimensionComparison: boolean;
  export let allowExpandTable: boolean;
  export let activeMeasureNames: string[] = [];
=======
  export let leaderboardMeasureNames: string[] = [];
>>>>>>> 4ba78580
  export let sortBy: string | null;
  export let leaderboardMeasureCountFeatureFlag: boolean;
  export let toggleSort: (sortType: SortType, measureName?: string) => void;
  export let setPrimaryDimension: (dimensionName: string) => void;
  export let toggleComparisonDimension: (
    dimensionName: string | undefined,
  ) => void;
  export let measureLabel: (measureName: string) => string;
</script>

<thead>
  <tr>
    <th aria-label="Comparison column" class="grid place-content-center">
      {#if isFetching}
        <DelayedSpinner isLoading={isFetching} size="16px" />
      {:else if allowDimensionComparison && (hovered || isBeingCompared)}
        <DimensionCompareMenu
          {dimensionName}
          {isBeingCompared}
          {toggleComparisonDimension}
        />
      {:else}
        <Spacer size="14px" />
      {/if}
    </th>

    <th data-dimension-header>
      <Tooltip distance={16} location="top">
        <button
          disabled={!allowExpandTable}
          class="text-slate-600 {allowExpandTable
            ? 'hover:text-primary-700'
            : ''}"
          aria-label="Open dimension details"
          on:click={() => setPrimaryDimension(dimensionName)}
        >
          {displayName}
        </button>
        <TooltipContent slot="tooltip-content">
          <TooltipTitle>
            <svelte:fragment slot="name">
              {displayName}
            </svelte:fragment>
            <svelte:fragment slot="description" />
          </TooltipTitle>
          <TooltipShortcutContainer>
            <div>
              {#if dimensionDescription}
                {dimensionDescription}
              {:else}
                The leaderboard metrics for {displayName}
              {/if}
            </div>
            <Shortcut />
            {#if allowExpandTable}
              <div>Expand leaderboard</div>
              <Shortcut>Click</Shortcut>
            {/if}
          </TooltipShortcutContainer>
        </TooltipContent>
      </Tooltip>
    </th>

    {#each leaderboardMeasureNames as measureName, index (index)}
      <th data-measure-header>
        <button
          aria-label="Toggle sort leaderboards by value"
          on:click={() => {
            toggleSort(SortType.VALUE, measureName);
          }}
          class="font-normal text-right"
        >
          <span
            class="measure-label line-clamp-2"
            title={measureLabel(measureName)}
          >
            {#if leaderboardMeasureCountFeatureFlag}
              {measureLabel(measureName)}
            {:else}
              #
            {/if}
          </span>
          {#if measureName === sortBy && sortType === SortType.VALUE}
            <div class="ui-copy-icon">
              {#if sortedAscending}
                <div in:fly|global={{ duration: 200, y: 8 }} style:opacity={1}>
                  <ArrowDown flip />
                </div>
              {:else}
                <div in:fly|global={{ duration: 200, y: -8 }} style:opacity={1}>
                  <ArrowDown />
                </div>
              {/if}
            </div>
          {/if}
        </button>
      </th>

      {#if isValidPercentOfTotal(measureName)}
        <th data-percent-of-total-header>
          <button
            aria-label="Toggle sort leaderboards by percent of total"
            on:click={() => toggleSort(SortType.PERCENT, measureName)}
          >
            <PercentOfTotal />
            {#if sortType === SortType.PERCENT && measureName === sortBy}
              <div class="ui-copy-icon">
                {#if sortedAscending}
                  <div
                    in:fly|global={{ duration: 200, y: 8 }}
                    style:opacity={1}
                  >
                    <ArrowDown flip />
                  </div>
                {:else}
                  <div
                    in:fly|global={{ duration: 200, y: -8 }}
                    style:opacity={1}
                  >
                    <ArrowDown />
                  </div>
                {/if}
              </div>
            {/if}
          </button>
        </th>
      {/if}

      {#if isTimeComparisonActive}
        <th data-absolute-change-header>
          <button
            aria-label="Toggle sort leaderboards by absolute change"
            on:click={() => toggleSort(SortType.DELTA_ABSOLUTE, measureName)}
          >
            <DeltaChange />
            {#if sortType === SortType.DELTA_ABSOLUTE && measureName === sortBy}
              <div class="ui-copy-icon">
                {#if sortedAscending}
                  <div
                    in:fly|global={{ duration: 200, y: 8 }}
                    style:opacity={1}
                  >
                    <ArrowDown flip />
                  </div>
                {:else}
                  <div
                    in:fly|global={{ duration: 200, y: -8 }}
                    style:opacity={1}
                  >
                    <ArrowDown />
                  </div>
                {/if}
              </div>
            {/if}
          </button>
        </th>
      {/if}

      {#if isTimeComparisonActive}
        <th data-percent-change-header>
          <button
            aria-label="Toggle sort leaderboards by percent change"
            on:click={() => toggleSort(SortType.DELTA_PERCENT, measureName)}
          >
            <DeltaChangePercentage />
            {#if sortType === SortType.DELTA_PERCENT && measureName === sortBy}
              <div class="ui-copy-icon">
                {#if sortedAscending}
                  <div
                    in:fly|global={{ duration: 200, y: 8 }}
                    style:opacity={1}
                  >
                    <ArrowDown flip />
                  </div>
                {:else}
                  <div
                    in:fly|global={{ duration: 200, y: -8 }}
                    style:opacity={1}
                  >
                    <ArrowDown />
                  </div>
                {/if}
              </div>
            {/if}
          </button>
        </th>
      {/if}
    {/each}
  </tr>
</thead>

<style lang="postcss">
  button {
    @apply px-2 flex items-center justify-start size-full;
  }

  th {
    @apply p-0 text-right h-8;
  }

  th[data-dimension-header] {
    @apply sticky left-0 z-30 bg-surface text-left;
  }

  th:not(:first-of-type) {
    @apply border-b;
  }

  th:not(:nth-of-type(2)) button {
    @apply justify-end;
  }
</style><|MERGE_RESOLUTION|>--- conflicted
+++ resolved
@@ -24,13 +24,9 @@
   export let displayName: string;
   export let hovered: boolean;
   export let sortType: SortType;
-<<<<<<< HEAD
   export let allowDimensionComparison: boolean;
   export let allowExpandTable: boolean;
-  export let activeMeasureNames: string[] = [];
-=======
   export let leaderboardMeasureNames: string[] = [];
->>>>>>> 4ba78580
   export let sortBy: string | null;
   export let leaderboardMeasureCountFeatureFlag: boolean;
   export let toggleSort: (sortType: SortType, measureName?: string) => void;
