<script lang="ts">
  import MetricsIcon from "@rilldata/web-common/components/icons/Metrics.svelte";
  import LocalAvatarButton from "@rilldata/web-common/features/authentication/LocalAvatarButton.svelte";
  import GlobalDimensionSearch from "@rilldata/web-common/features/dashboards/dimension-search/GlobalDimensionSearch.svelte";
  import { useDashboard } from "@rilldata/web-common/features/dashboards/selectors";
  import { V1ReconcileStatus } from "@rilldata/web-common/runtime-client";
  import { Button } from "../../../components/button";
  import Tooltip from "../../../components/tooltip/Tooltip.svelte";
  import TooltipContent from "../../../components/tooltip/TooltipContent.svelte";
  import { behaviourEvent } from "../../../metrics/initMetrics";
  import { BehaviourEventMedium } from "../../../metrics/service/BehaviourEventTypes";
  import {
    MetricsEventScreenName,
    MetricsEventSpace,
  } from "../../../metrics/service/MetricsTypes";
  import { runtime } from "../../../runtime-client/runtime-store";
  import { featureFlags } from "../../feature-flags";
  import ViewAsButton from "../granular-access-policies/ViewAsButton.svelte";
  import { useDashboardPolicyCheck } from "../granular-access-policies/useDashboardPolicyCheck";
  import DeployDashboardCta from "./DeployDashboardCTA.svelte";

  export let metricViewName: string;

  $: dashboardQuery = useDashboard($runtime.instanceId, metricViewName);
  $: filePath = $dashboardQuery.data?.meta?.filePaths?.[0] ?? "";

  $: dashboardPolicyCheck = useDashboardPolicyCheck(
    $runtime.instanceId,
    filePath,
  );

  const { readOnly } = featureFlags;

  $: dashboardIsIdle =
    $dashboardQuery.data?.meta?.reconcileStatus ===
    V1ReconcileStatus.RECONCILE_STATUS_IDLE;

  function fireTelemetry() {
    behaviourEvent
      .fireNavigationEvent(
        metricViewName,
        BehaviourEventMedium.Button,
        MetricsEventSpace.Workspace,
        MetricsEventScreenName.Dashboard,
        MetricsEventScreenName.MetricsDefinition,
      )
      .catch(console.error);
  }
</script>

<div class="flex gap-2 flex-shrink-0 ml-auto">
  {#if $dashboardPolicyCheck.data}
    <ViewAsButton />
  {/if}
  <GlobalDimensionSearch metricsViewName={metricViewName} />
  {#if !$readOnly}
    <Tooltip distance={8}>
      <Button
        href={`/files${filePath}`}
        disabled={!dashboardIsIdle}
        on:click={fireTelemetry}
        type="secondary"
      >
        Edit Metrics <MetricsIcon size="16px" />
      </Button>
      <TooltipContent slot="tooltip-content">
        {#if !dashboardIsIdle}
          Dependencies are being ingested
        {:else}
          Edit this dashboard's metrics & settings
        {/if}
      </TooltipContent>
    </Tooltip>
<<<<<<< HEAD
    <DeployDashboardCta />
=======
    <Tooltip distance={8}>
      <Button on:click={() => showDeployModal()} type="primary">Deploy</Button>
      <TooltipContent slot="tooltip-content">
        Deploy this dashboard to Rill Cloud
      </TooltipContent>
    </Tooltip>
    <LocalAvatarButton />
>>>>>>> fac85d49
  {/if}
</div><|MERGE_RESOLUTION|>--- conflicted
+++ resolved
@@ -71,16 +71,7 @@
         {/if}
       </TooltipContent>
     </Tooltip>
-<<<<<<< HEAD
     <DeployDashboardCta />
-=======
-    <Tooltip distance={8}>
-      <Button on:click={() => showDeployModal()} type="primary">Deploy</Button>
-      <TooltipContent slot="tooltip-content">
-        Deploy this dashboard to Rill Cloud
-      </TooltipContent>
-    </Tooltip>
     <LocalAvatarButton />
->>>>>>> fac85d49
   {/if}
 </div>