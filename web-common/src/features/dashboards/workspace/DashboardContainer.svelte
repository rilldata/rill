<script lang="ts">
  import { createResizeListenerActionFactory } from "@rilldata/web-common/lib/actions/create-resize-listener-factory";
  import { getContext } from "svelte";
  import type { Tweened } from "svelte/motion";

  export let exploreContainerWidth;
  export let width;

  export let leftMargin: string = undefined;

  const navigationVisibilityTween = getContext(
    "rill:app:navigation-visibility-tween"
  ) as Tweened<number>;

  const { observedNode, listenToNodeResize } =
    createResizeListenerActionFactory();

  $: exploreContainerWidth = $observedNode?.offsetWidth || 0;

  $: width = $observedNode?.getBoundingClientRect()?.width;

  $: leftSide = leftMargin
    ? leftMargin
    : `calc(${$navigationVisibilityTween * 24}px + 1.25rem)`;
</script>

<section
  use:listenToNodeResize
  class="grid items-stretch surface"
  style:grid-template-columns="max-content minmax(355px, auto)"
>
  <div class="explore-header border-b mb-3" style:padding-left={leftSide}>
    <slot name="header" />
  </div>
<<<<<<< HEAD
  <hr class="pb-3 pt-1 ui-divider -ml-12" />
  <div class="explore-metrics">
=======
  <div class="explore-metrics mb-8" style:padding-left={leftSide}>
>>>>>>> f1e53ac6
    <slot
      name="metrics"
      width={$observedNode?.getBoundingClientRect()?.width}
    />
  </div>
  <div class="explore-leaderboards pr-4 pb-8">
    <slot name="leaderboards" />
  </div>
</section>

<style>
  section {
    grid-template-rows: auto auto 1fr;
    height: 100vh;
    overflow-x: auto;
    overflow-y: hidden;
    grid-template-areas:
      "header header"
      "metrics leaderboards";
  }

  .explore-header {
    grid-area: header;
  }
  .explore-metrics {
    grid-area: metrics;
    overflow-y: auto;
  }
  .explore-leaderboards {
    grid-area: leaderboards;
  }
</style><|MERGE_RESOLUTION|>--- conflicted
+++ resolved
@@ -32,12 +32,8 @@
   <div class="explore-header border-b mb-3" style:padding-left={leftSide}>
     <slot name="header" />
   </div>
-<<<<<<< HEAD
   <hr class="pb-3 pt-1 ui-divider -ml-12" />
-  <div class="explore-metrics">
-=======
-  <div class="explore-metrics mb-8" style:padding-left={leftSide}>
->>>>>>> f1e53ac6
+  <div class="explore-metrics" style:padding-left={leftSide}>
     <slot
       name="metrics"
       width={$observedNode?.getBoundingClientRect()?.width}
