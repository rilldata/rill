--- conflicted
+++ resolved
@@ -53,7 +53,6 @@
       void goto(copyWithAdditionalArguments($page.url, {}, { deploy: true }));
     }
 
-<<<<<<< HEAD
     await waitUntil(() => !get(userQuery).isLoading);
     const userResp = get(userQuery).data;
     if (!userResp?.user) {
@@ -64,11 +63,6 @@
       }
       // Login url is on a separate domain, so use window.open instead of goto.
       window.location.href = `${$metadata.data!.loginUrl}?redirect=${redirectPageUrl}`;
-=======
-    await waitUntil(() => !get(currentProject).isFetching);
-    if (get(currentProject).data?.project?.gitRemote && !managedGit) {
-      pushThroughGitOpen = true;
->>>>>>> 61d8505f
       return;
     }
 
@@ -99,13 +93,8 @@
 {:else}
   <Tooltip distance={8}>
     <Button
-<<<<<<< HEAD
       loading={$matchingProjectsQuery.isLoading}
-      on:click={onDeploy}
-=======
-      loading={$currentProject.isLoading}
-      onClick={onShowDeploy}
->>>>>>> 61d8505f
+      onClick={onDeploy}
       type={hasValidDashboard ? "primary" : "secondary"}
     >
       <Rocket size="16px" />
@@ -118,14 +107,4 @@
   </Tooltip>
 {/if}
 
-<<<<<<< HEAD
-<TrialDetailsDialog bind:open={deployConfirmOpen} />
-=======
-<TrialDetailsDialog bind:open={deployConfirmOpen} {deployCTAUrl} />
-
-<PushToGitForDeployDialog
-  bind:open={pushThroughGitOpen}
-  gitRemote={$currentProject.data?.project?.gitRemote ?? ""}
-  subpath={$currentProject.data?.project?.subpath ?? ""}
-/>
->>>>>>> 61d8505f
+<TrialDetailsDialog bind:open={deployConfirmOpen} />