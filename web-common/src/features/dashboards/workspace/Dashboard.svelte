--- conflicted
+++ resolved
@@ -94,14 +94,7 @@
       }
     : undefined;
 
-<<<<<<< HEAD
-  $: metricsView = $explore.data?.metricsView ?? {};
-
   $: timeRanges = exploreSpec?.timeRanges ?? [];
-=======
-  let metricsWidth = DEFAULT_TIMESERIES_WIDTH;
-  let resizing = false;
->>>>>>> ad5843f3
 </script>
 
 <article
