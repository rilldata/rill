<script lang="ts">
  import { goto } from "$app/navigation";
  import {
    useMetaQuery,
    useModelHasTimeSeries,
  } from "@rilldata/web-common/features/dashboards/selectors";
  import { EntityType } from "@rilldata/web-common/features/entity-management/types";
  import { appStore } from "@rilldata/web-local/lib/application-state-stores/app-store";
  import { runtimeStore } from "@rilldata/web-local/lib/application-state-stores/application-store";
  import { WorkspaceContainer } from "../../../layout/workspace";
  import MeasuresContainer from "../big-number/MeasuresContainer.svelte";
  import { MEASURE_CONFIG } from "../config";
  import { metricsExplorerStore } from "../dashboard-stores";
  import DimensionDisplay from "../dimension-table/DimensionDisplay.svelte";
  import LeaderboardDisplay from "../leaderboard/LeaderboardDisplay.svelte";
  import MetricsTimeSeriesCharts from "../time-series/MetricsTimeSeriesCharts.svelte";
  import DashboardContainer from "./DashboardContainer.svelte";
  import DashboardHeader from "./DashboardHeader.svelte";

  export let metricViewName: string;

  const switchToMetrics = async (metricViewName: string) => {
    if (!metricViewName) return;

    appStore.setActiveEntity(metricViewName, EntityType.MetricsExplorer);
  };

  $: switchToMetrics(metricViewName);

  $: metaQuery = useMetaQuery($runtimeStore.instanceId, metricViewName);

  $: if ($metaQuery.data) {
    if (!$metaQuery.data?.measures?.length) {
      goto(`/dashboard/${metricViewName}/edit`);
    }
    metricsExplorerStore.sync(metricViewName, $metaQuery.data);
  }
  $: if ($metaQuery.isError) {
    goto(`/dashboard/${metricViewName}/edit`);
  }

  let exploreContainerWidth;

  let width;

  $: metricsExplorer = $metricsExplorerStore.entities[metricViewName];
  $: selectedDimensionName = metricsExplorer?.selectedDimensionName;
  $: metricTimeSeries = useModelHasTimeSeries(
    $runtimeStore.instanceId,
    metricViewName
  );
  $: hasTimeSeries = $metricTimeSeries.data;
  $: gridConfig = hasTimeSeries
<<<<<<< HEAD
    ? `${
        width >= MEASURE_CONFIG.breakpoint
          ? MEASURE_CONFIG.container.width.full
          : MEASURE_CONFIG.container.width.breakpoint
      }px minmax(355px, auto)`
=======
    ? "calc(560px + 1rem) minmax(355px, auto)"
>>>>>>> 413dde1f
    : "max-content minmax(355px, auto)";
</script>

<WorkspaceContainer
  top="0px"
  assetID={metricViewName}
  bgClass="bg-white"
  inspector={false}
>
  <DashboardContainer
    bind:exploreContainerWidth
    {gridConfig}
    bind:width
    slot="body"
  >
    <DashboardHeader {metricViewName} slot="header" />

    <svelte:fragment slot="metrics" let:width>
      {#key metricViewName}
        {#if hasTimeSeries}
          <MetricsTimeSeriesCharts {metricViewName} workspaceWidth={width} />
        {:else}
          <MeasuresContainer {exploreContainerWidth} {metricViewName} />
        {/if}
      {/key}
    </svelte:fragment>

    <svelte:fragment slot="leaderboards">
      {#if selectedDimensionName}
        <DimensionDisplay
          {metricViewName}
          dimensionName={selectedDimensionName}
        />
      {:else}
        <LeaderboardDisplay {metricViewName} />
      {/if}
    </svelte:fragment>
  </DashboardContainer>
</WorkspaceContainer><|MERGE_RESOLUTION|>--- conflicted
+++ resolved
@@ -51,15 +51,11 @@
   );
   $: hasTimeSeries = $metricTimeSeries.data;
   $: gridConfig = hasTimeSeries
-<<<<<<< HEAD
     ? `${
         width >= MEASURE_CONFIG.breakpoint
           ? MEASURE_CONFIG.container.width.full
           : MEASURE_CONFIG.container.width.breakpoint
       }px minmax(355px, auto)`
-=======
-    ? "calc(560px + 1rem) minmax(355px, auto)"
->>>>>>> 413dde1f
     : "max-content minmax(355px, auto)";
 </script>
 
