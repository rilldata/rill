<script lang="ts">
  import { goto } from "$app/navigation";
<<<<<<< HEAD
  import { useModelHasTimeSeries } from "@rilldata/web-common/features/dashboards/selectors";
=======
  import {
    protoToBase64,
    toProto,
  } from "@rilldata/web-common/features/dashboards/proto-state/toProto";
  import {
    useMetaQuery,
    useModelHasTimeSeries,
  } from "@rilldata/web-common/features/dashboards/selectors";
>>>>>>> 86812837
  import { EntityType } from "@rilldata/web-common/features/entity-management/types";
  import { appStore } from "@rilldata/web-local/lib/application-state-stores/app-store";
  import { featureFlags } from "@rilldata/web-local/lib/application-state-stores/application-store";
  import { useRuntimeServiceGetCatalogEntry } from "../../../runtime-client";
  import { runtime } from "../../../runtime-client/runtime-store";
  import MeasuresContainer from "../big-number/MeasuresContainer.svelte";
  import { MEASURE_CONFIG } from "../config";
  import { metricsExplorerStore } from "../dashboard-stores";
  import DimensionDisplay from "../dimension-table/DimensionDisplay.svelte";
  import LeaderboardDisplay from "../leaderboard/LeaderboardDisplay.svelte";
  import MetricsTimeSeriesCharts from "../time-series/MetricsTimeSeriesCharts.svelte";
  import DashboardContainer from "./DashboardContainer.svelte";
  import DashboardHeader from "./DashboardHeader.svelte";

  export let metricViewName: string;

  const switchToMetrics = async (metricViewName: string) => {
    if (!metricViewName) return;

    appStore.setActiveEntity(metricViewName, EntityType.MetricsExplorer);
  };

  $: switchToMetrics(metricViewName);

  $: metricsViewQuery = useRuntimeServiceGetCatalogEntry(
    $runtime.instanceId,
    metricViewName,
    {
      query: {
        select: (data) => data?.entry?.metricsView,
      },
    }
  );

  $: if ($metricsViewQuery.data) {
    if (!$featureFlags.readOnly && !$metricsViewQuery.data?.measures?.length) {
      goto(`/dashboard/${metricViewName}/edit`);
    }
    metricsExplorerStore.sync(metricViewName, $metricsViewQuery.data);
  }
  $: if (!$featureFlags.readOnly && $metricsViewQuery.isError) {
    goto(`/dashboard/${metricViewName}/edit`);
  }

  let exploreContainerWidth;

  let width;

  $: metricsExplorer = $metricsExplorerStore.entities[metricViewName];
  $: selectedDimensionName = metricsExplorer?.selectedDimensionName;
  $: metricTimeSeries = useModelHasTimeSeries(
    $runtime.instanceId,
    metricViewName
  );
  $: hasTimeSeries = $metricTimeSeries.data;
  $: gridConfig = hasTimeSeries
    ? `${
        width >= MEASURE_CONFIG.breakpoint
          ? MEASURE_CONFIG.container.width.full
          : MEASURE_CONFIG.container.width.breakpoint
      }px minmax(355px, auto)`
    : "max-content minmax(355px, auto)";

  $: if (metricsExplorer) {
    const binary = toProto(metricsExplorer).toBinary();
    const message = protoToBase64(binary);
    goto(`/dashboard/${metricViewName}?state=${message}`);
  }
</script>

<<<<<<< HEAD
<DashboardContainer bind:exploreContainerWidth {gridConfig} bind:width>
  <DashboardHeader {metricViewName} slot="header" />

  <svelte:fragment slot="metrics" let:width>
    {#key metricViewName}
      {#if hasTimeSeries}
        <MetricsTimeSeriesCharts {metricViewName} workspaceWidth={width} />
=======
<WorkspaceContainer
  assetID={metricViewName}
  bgClass="bg-white"
  inspector={false}
  top="0px"
>
  <DashboardContainer
    bind:exploreContainerWidth
    bind:width
    {gridConfig}
    slot="body"
  >
    <DashboardHeader {metricViewName} slot="header" />

    <svelte:fragment let:width slot="metrics">
      {#key metricViewName}
        {#if hasTimeSeries}
          <MetricsTimeSeriesCharts {metricViewName} workspaceWidth={width} />
        {:else}
          <MeasuresContainer {exploreContainerWidth} {metricViewName} />
        {/if}
      {/key}
    </svelte:fragment>

    <svelte:fragment slot="leaderboards">
      {#if selectedDimensionName}
        <DimensionDisplay
          {metricViewName}
          dimensionName={selectedDimensionName}
        />
>>>>>>> 86812837
      {:else}
        <MeasuresContainer {exploreContainerWidth} {metricViewName} />
      {/if}
    {/key}
  </svelte:fragment>

  <svelte:fragment slot="leaderboards">
    {#if selectedDimensionName}
      <DimensionDisplay
        {metricViewName}
        dimensionName={selectedDimensionName}
      />
    {:else}
      <LeaderboardDisplay {metricViewName} />
    {/if}
  </svelte:fragment>
</DashboardContainer><|MERGE_RESOLUTION|>--- conflicted
+++ resolved
@@ -1,17 +1,10 @@
 <script lang="ts">
   import { goto } from "$app/navigation";
-<<<<<<< HEAD
-  import { useModelHasTimeSeries } from "@rilldata/web-common/features/dashboards/selectors";
-=======
   import {
     protoToBase64,
     toProto,
   } from "@rilldata/web-common/features/dashboards/proto-state/toProto";
-  import {
-    useMetaQuery,
-    useModelHasTimeSeries,
-  } from "@rilldata/web-common/features/dashboards/selectors";
->>>>>>> 86812837
+  import { useModelHasTimeSeries } from "@rilldata/web-common/features/dashboards/selectors";
   import { EntityType } from "@rilldata/web-common/features/entity-management/types";
   import { appStore } from "@rilldata/web-local/lib/application-state-stores/app-store";
   import { featureFlags } from "@rilldata/web-local/lib/application-state-stores/application-store";
@@ -82,7 +75,6 @@
   }
 </script>
 
-<<<<<<< HEAD
 <DashboardContainer bind:exploreContainerWidth {gridConfig} bind:width>
   <DashboardHeader {metricViewName} slot="header" />
 
@@ -90,38 +82,6 @@
     {#key metricViewName}
       {#if hasTimeSeries}
         <MetricsTimeSeriesCharts {metricViewName} workspaceWidth={width} />
-=======
-<WorkspaceContainer
-  assetID={metricViewName}
-  bgClass="bg-white"
-  inspector={false}
-  top="0px"
->
-  <DashboardContainer
-    bind:exploreContainerWidth
-    bind:width
-    {gridConfig}
-    slot="body"
-  >
-    <DashboardHeader {metricViewName} slot="header" />
-
-    <svelte:fragment let:width slot="metrics">
-      {#key metricViewName}
-        {#if hasTimeSeries}
-          <MetricsTimeSeriesCharts {metricViewName} workspaceWidth={width} />
-        {:else}
-          <MeasuresContainer {exploreContainerWidth} {metricViewName} />
-        {/if}
-      {/key}
-    </svelte:fragment>
-
-    <svelte:fragment slot="leaderboards">
-      {#if selectedDimensionName}
-        <DimensionDisplay
-          {metricViewName}
-          dimensionName={selectedDimensionName}
-        />
->>>>>>> 86812837
       {:else}
         <MeasuresContainer {exploreContainerWidth} {metricViewName} />
       {/if}
