<script lang="ts">
  import { page } from "$app/stores";
  import { createAdminServiceCreateReport } from "@rilldata/web-admin/client";
  import Dialog from "@rilldata/web-common/components/dialog-v2/Dialog.svelte";
  import TimePicker from "@rilldata/web-common/components/forms/TimePicker.svelte";
  import { notifications } from "@rilldata/web-common/components/notifications";
  import {
    getRuntimeServiceListResourcesQueryKey,
    V1ExportFormat,
  } from "@rilldata/web-common/runtime-client";
  import { runtime } from "@rilldata/web-common/runtime-client/runtime-store";
  import { useQueryClient } from "@tanstack/svelte-query";
  import { createEventDispatcher } from "svelte";
  import { createForm } from "svelte-forms-lib";
  import * as yup from "yup";
  import { Button } from "../../../components/button";
  import InputV2 from "../../../components/forms/InputV2.svelte";
  import Select from "../../../components/forms/Select.svelte";
  import {
    getAbbreviationForIANA,
    getLocalIANA,
    getUTCIANA,
  } from "../../../lib/time/timezone";
  import RecipientsList from "./RecipientsList.svelte";
  import {
    convertToCron,
    getNextQuarterHour,
    getTimeIn24FormatFromDateTime,
    getTodaysDayOfWeek,
  } from "./time-utils";

  export let queryName: string;
<<<<<<< HEAD
  export let queryArgsJson: string;
  export let dashboardTimeZone: string;
=======
  export let queryArgsJson: any;
>>>>>>> 46a69404
  export let open: boolean;

  $: organization = $page.params.organization;
  $: project = $page.params.project;

  const createReport = createAdminServiceCreateReport();
  const dispatch = createEventDispatcher();
  const queryClient = useQueryClient();
<<<<<<< HEAD
  const queryArgs = JSON.parse(queryArgsJson);

  const userLocalIANA = getLocalIANA();
  const UTCIana = getUTCIANA();

=======
>>>>>>> 46a69404
  // TODO: a better approach will be to use the queryArgs to craft the right state object
  const dashState = new URLSearchParams(window.location.search).get("state");

  const { form, errors, handleSubmit, isSubmitting } = createForm({
    initialValues: {
      title: "",
      frequency: "Weekly",
      dayOfWeek: getTodaysDayOfWeek(),
      timeOfDay: getTimeIn24FormatFromDateTime(getNextQuarterHour()),
      timeZone: dashboardTimeZone || userLocalIANA,
      exportFormat: V1ExportFormat.EXPORT_FORMAT_CSV,
      exportLimit: "",
      recipients: [] as string[],
    },
    validationSchema: yup.object({
      title: yup.string().required("Required"),
      recipients: yup.array().min(1, "Required"),
    }),
    onSubmit: async (values) => {
      const refreshCron = convertToCron(
        values.frequency,
        values.dayOfWeek,
        values.timeOfDay
      );
      try {
        await $createReport.mutateAsync({
          organization,
          project,
          data: {
            options: {
              title: values.title,
<<<<<<< HEAD
              refreshCron: refreshCron, // for testing: "* * * * *"
              refreshTimeZone: values.timeZone,
=======
              refreshCron, // for testing: "* * * * *"
>>>>>>> 46a69404
              queryName: queryName,
              queryArgsJson: JSON.stringify(queryArgsJson),
              exportLimit: values.exportLimit || undefined,
              exportFormat: values.exportFormat,
              openProjectSubpath: `/${queryArgsJson.metricsViewName}?state=${dashState}`,
              recipients: values.recipients,
            },
          },
        });
        queryClient.invalidateQueries(
          getRuntimeServiceListResourcesQueryKey($runtime.instanceId)
        );
        dispatch("close");
        notifications.send({
          message: "Report created",
          type: "success",
        });
      } catch (e) {
        // showing error below
      }
    },
  });

  // This form-within-a-form is used to add recipients to the parent form
  const {
    form: newRecipientForm,
    errors: newRecipientErrors,
    handleSubmit: newRecipientHandleSubmit,
  } = createForm({
    initialValues: {
      newRecipient: "",
    },
    validationSchema: yup.object({
      newRecipient: yup.string().email("Invalid email"),
    }),
    onSubmit: (values) => {
      if (values.newRecipient) {
        $form["recipients"] = $form["recipients"].concat(values.newRecipient);
      }
      $newRecipientForm.newRecipient = "";
    },
  });
</script>

<Dialog {open}>
  <svelte:fragment slot="title">Schedule report</svelte:fragment>
  <form
    autocomplete="off"
    class="flex flex-col gap-y-6"
    id="create-scheduled-report-form"
    on:submit|preventDefault={handleSubmit}
    slot="body"
  >
    <span>Email recurring exports to recipients.</span>
    <InputV2
      bind:value={$form["title"]}
      error={$errors["title"]}
      id="title"
      label="Report title"
      placeholder="My report"
    />
    <div class="flex gap-x-2">
      <Select
        bind:value={$form["frequency"]}
        id="frequency"
        label="Frequency"
        options={["Daily", "Weekdays", "Weekly"].map((frequency) => ({
          value: frequency,
        }))}
      />
      {#if $form["frequency"] === "Weekly"}
        <Select
          bind:value={$form["dayOfWeek"]}
          id="dayOfWeek"
          label="Day"
          options={[
            "Monday",
            "Tuesday",
            "Wednesday",
            "Thursday",
            "Friday",
            "Saturday",
            "Sunday",
          ].map((day) => ({
            value: day,
          }))}
        />
      {/if}
      <TimePicker bind:value={$form["timeOfDay"]} id="timeOfDay" label="Time" />
      <Select
        bind:value={$form["timeZone"]}
        id="timeZone"
        label="Time zone"
        options={[dashboardTimeZone, userLocalIANA, UTCIana]
          // Remove duplicates when dashboardTimeZone is already covered by userLocalIANA or UTCIana
          .filter((z, i, self) => {
            return self.indexOf(z) === i;
          })
          // Add labels
          .map((z) => {
            let label = getAbbreviationForIANA(new Date(), z);
            if (z === userLocalIANA) {
              label += " (local time)";
            }
            return {
              value: z,
              label: label,
            };
          })}
      />
    </div>
    <Select
      bind:value={$form["exportFormat"]}
      id="exportFormat"
      label="Format"
      options={[
        { value: V1ExportFormat.EXPORT_FORMAT_CSV, label: "CSV" },
        { value: V1ExportFormat.EXPORT_FORMAT_PARQUET, label: "Parquet" },
        { value: V1ExportFormat.EXPORT_FORMAT_XLSX, label: "Excel" },
      ]}
    />
    <InputV2
      bind:value={$form["exportLimit"]}
      error={$errors["exportLimit"]}
      id="exportLimit"
      label="Row limit"
      optional
      placeholder="1000"
    />
    <div class="flex flex-col gap-y-2">
      <form
        autocomplete="off"
        id="add-recipient-form"
        on:submit|preventDefault={newRecipientHandleSubmit}
      >
        <InputV2
          bind:value={$newRecipientForm["newRecipient"]}
          error={$newRecipientErrors["newRecipient"]}
          hint="Recipients may receive different views based on the project's security policies.
           Recipients without access to the project will not be able to view the report."
          id="newRecipient"
          label="Recipients"
          placeholder="Add an email address"
        />
      </form>
      <RecipientsList bind:recipients={$form["recipients"]} />
    </div>
  </form>
  <svelte:fragment slot="footer">
    <div class="flex items-center gap-x-2 mt-2">
      {#if $createReport.isError}
        <div class="text-red-500">{$createReport.error.message}</div>
      {/if}
      <div class="grow" />
<<<<<<< HEAD
      <Button type="secondary" on:click={() => dispatch("close")}>
        Cancel
      </Button>
=======
      <Button on:click={() => dispatch("close")} type="secondary">Cancel</Button
      >
>>>>>>> 46a69404
      <Button
        disabled={$isSubmitting || $form["recipients"].length === 0}
        form="create-scheduled-report-form"
        submitForm
        type="primary"
      >
        Create
      </Button>
    </div>
  </svelte:fragment>
</Dialog><|MERGE_RESOLUTION|>--- conflicted
+++ resolved
@@ -30,12 +30,8 @@
   } from "./time-utils";
 
   export let queryName: string;
-<<<<<<< HEAD
-  export let queryArgsJson: string;
+  export let queryArgs: any;
   export let dashboardTimeZone: string;
-=======
-  export let queryArgsJson: any;
->>>>>>> 46a69404
   export let open: boolean;
 
   $: organization = $page.params.organization;
@@ -44,14 +40,10 @@
   const createReport = createAdminServiceCreateReport();
   const dispatch = createEventDispatcher();
   const queryClient = useQueryClient();
-<<<<<<< HEAD
-  const queryArgs = JSON.parse(queryArgsJson);
 
   const userLocalIANA = getLocalIANA();
   const UTCIana = getUTCIANA();
 
-=======
->>>>>>> 46a69404
   // TODO: a better approach will be to use the queryArgs to craft the right state object
   const dashState = new URLSearchParams(window.location.search).get("state");
 
@@ -83,17 +75,13 @@
           data: {
             options: {
               title: values.title,
-<<<<<<< HEAD
               refreshCron: refreshCron, // for testing: "* * * * *"
               refreshTimeZone: values.timeZone,
-=======
-              refreshCron, // for testing: "* * * * *"
->>>>>>> 46a69404
               queryName: queryName,
-              queryArgsJson: JSON.stringify(queryArgsJson),
+              queryArgsJson: JSON.stringify(queryArgs),
               exportLimit: values.exportLimit || undefined,
               exportFormat: values.exportFormat,
-              openProjectSubpath: `/${queryArgsJson.metricsViewName}?state=${dashState}`,
+              openProjectSubpath: `/${queryArgs.metricsViewName}?state=${dashState}`,
               recipients: values.recipients,
             },
           },
@@ -243,14 +231,9 @@
         <div class="text-red-500">{$createReport.error.message}</div>
       {/if}
       <div class="grow" />
-<<<<<<< HEAD
-      <Button type="secondary" on:click={() => dispatch("close")}>
+      <Button on:click={() => dispatch("close")} type="secondary">
         Cancel
       </Button>
-=======
-      <Button on:click={() => dispatch("close")} type="secondary">Cancel</Button
-      >
->>>>>>> 46a69404
       <Button
         disabled={$isSubmitting || $form["recipients"].length === 0}
         form="create-scheduled-report-form"
