<script lang="ts">
  import { createEventDispatcher } from "svelte";
  import { CHECKMARK_COLORS } from "@rilldata/web-common/features/dashboards/config";
  import Pivot from "@rilldata/web-common/features/dashboards/pivot/Pivot.svelte";
  import type {
    PivotPos,
    PivotRenderCallback,
  } from "@rilldata/web-common/features/dashboards/pivot/types";
  import {
    SelectedCheckmark,
    ExcludeIcon,
    MeasureArrow,
    PieChart,
    PinIcon,
    PinUnsetIcon,
  } from "@rilldata/web-common/features/dashboards/time-dimension-details/TDDIcons";
  import type { TableData, TablePosition, TDDComparison } from "./types";
  import { SortType } from "@rilldata/web-common/features/dashboards/proto-state/derived-types";
  import { getClassForCell } from "@rilldata/web-common/features/dashboards/time-dimension-details/util";
  import { lastKnownPosition } from "./time-dimension-data-store";

  export let dimensionLabel: string;
  export let measureLabel: string;
  export let excludeMode: boolean;
  export let sortDirection: boolean;
  export let sortType: SortType;
  export let highlightedCol: number;
  export let scrubPos: { start: number; end: number };
  export let pinIndex: number;
  export let comparing: TDDComparison;
  export let tableData: TableData;

  /** Formatter for the time axis in the table*/
  export let timeFormatter: (date: Date) => string;

  const dispatch = createEventDispatcher();

  let pivot;

  let rowIdxHover: number | undefined;
  let colIdxHover: number | undefined;

  function getBodyData(pos: PivotPos) {
    return tableData?.body
      ?.slice(pos.x0, pos.x1)
      .map((row) => row.slice(pos.y0, pos.y1));
  }

  export function getRowHeaderData(pos: PivotPos) {
    return tableData?.rowHeaderData?.slice(pos.y0, pos.y1);
  }

  export function getColumnHeaderData(pos: PivotPos) {
    return tableData?.columnHeaderData?.slice(pos.x0, pos.x1);
  }

  const renderCell: PivotRenderCallback = (data) => {
    const classesToAdd = ["text-right"];
    const classesToRemove = [
      "border-b",
      "border-gray-200",
      "!bg-white",
      "!bg-gray-100",
      "!bg-gray-200",
      "!bg-blue-50",
      "!bg-blue-100",
      "!bg-blue-200",
      "!bg-slate-50",
      "!bg-slate-100",
      "!bg-slate-200",
    ];

    if (pinIndex > -1 && comparing === "dimension" && data.y === pinIndex + 1) {
      classesToAdd.push("border-b", "border-gray-200");
    }

    if (comparing === "time" && data.y === 2) {
      classesToAdd.push("border-b", "border-gray-200");
    }

    const isScrubbed =
      scrubPos?.start !== undefined &&
      data.x >= scrubPos.start &&
      data.x <= scrubPos.end - 1;

    const palette = isScrubbed
      ? "scrubbed"
      : data.y === 0
      ? "fixed"
      : "default";

    classesToAdd.push(
      getClassForCell(
        palette,
        rowIdxHover,
        colIdxHover ?? highlightedCol,
        data.y,
        data.x
      )
    );
    // Update DOM with consolidated class operations
    data.element.classList.toggle("font-semibold", Boolean(data.y == 0));
    data.element.classList.remove(...classesToRemove);
    data.element.classList.add(...classesToAdd);
  };

  const renderColumnHeader: PivotRenderCallback = (data) => {
    data.element.classList.add("font-medium", "text-right");
    return timeFormatter(data.value.value);
  };

  // Any time visible line list changes, redraw the table
  $: {
    scrubPos;
    highlightedCol;
    tableData?.selectedValues;
    pivot?.draw();
  }

  let noSelectionMarkerCount = 0;
  const getMarker = (value, y) => {
    if (y === 0) {
      noSelectionMarkerCount = 0;

      if (comparing === "dimension") {
        if (tableData?.selectedValues.length === 0) return ``;
        if (pinIndex === tableData?.selectedValues.length - 1) return PinIcon;
        else return PinUnsetIcon;
      }
      return ``;
    }
    const visibleIdx = tableData?.selectedValues.indexOf(value.value);

    if (comparing === "time") {
      if (y == 1) return SelectedCheckmark("fill-blue-500");
      else if (y == 2) return SelectedCheckmark("fill-gray-300");
      else return ``;
    }

    if (visibleIdx > -1) {
      if (excludeMode) return ExcludeIcon;
      // Only show colored markers for first 11 selected values
      else
        return SelectedCheckmark(
          "fill-" +
            (visibleIdx < 11 ? CHECKMARK_COLORS[visibleIdx] : "gray-300")
        );
    } else if (noSelectionMarkerCount < 3) {
      if (excludeMode || !tableData?.selectedValues.length) {
        noSelectionMarkerCount += 1;
        return `<div class="rounded-full bg-${
          CHECKMARK_COLORS[noSelectionMarkerCount - 1]
        }" style="width: 13px; height: 13px;"></div>`;
      }
    }

    return ``;
  };

  const renderRowHeader: PivotRenderCallback = ({ value, x, y, element }) => {
    const showBorder =
      (pinIndex > -1 && comparing === "dimension" && y === pinIndex + 1) ||
      (comparing === "time" && y === 2);
    if (showBorder) {
      element.classList.add("border-b", "border-gray-200");
    } else {
      element.classList.remove("border-b", "border-gray-200");
    }

    const cellBgColor = getClassForCell(
      "fixed",
      rowIdxHover,
      colIdxHover ?? highlightedCol,
      y,
      x - tableData?.fixedColCount
    );
    if (x > 0) {
      element.classList.remove(
        "!bg-slate-50",
        "!bg-slate-100",
        "!bg-slate-200"
      );
      element.classList.add(cellBgColor);
    }
    if (x === 0) {
      element.classList.add("pl-0");
      const marker = getMarker(value, y);
      const pinClass = y === 0 ? "pin" : "";
      const fontWeight = y === 0 ? "font-semibold" : "font-normal";
      return `<div class="flex items-center w-full h-full overflow-hidden pr-2 gap-1">
        <div class="${pinClass} w-5 shrink-0 h-full flex items-center justify-center" marker="${y}">${marker}</div>
        <div class="truncate text-xs ${fontWeight} text-gray-700">${value.value}</div></div>`;
    } else if (x === 1)
      return `<div class="text-xs font-semibold text-right text-gray-700 flex items-center justify-end gap-2" >${value.value}
        ${value.spark}

        </div>`;
    else
      return `<div class="text-xs font-normal text-right text-gray-700" >${value.value}</div>`;
  };

  const renderRowCorner: PivotRenderCallback = (data) => {
    data.element.classList.add("bg-white", "z-10");
    if (data.x === 0)
      return `
      <div class="flex items-center font-medium text-gray-700 text-left" sort="dimension">
        <span class="truncate">${dimensionLabel} </span>
        ${
          comparing === "dimension" && sortType === SortType.DIMENSION
            ? `<span>${MeasureArrow(sortDirection)}</span>`
            : ``
        }
      </div>`;
    if (data.x === 1)
      return `<div class="text-right font-medium text-gray-700 flex items-center" sort="value">
        <span class="truncate">${measureLabel} </span>
        ${
          comparing === "dimension" &&
          tableData?.fixedColCount === 2 &&
          sortType === SortType.VALUE
            ? `<span>${MeasureArrow(sortDirection)}</span>`
            : ``
        }
      </div>`;
    if (data.x === 2)
      return `<div class="flex items-center justify-end text-gray-700" sort="value">${PieChart} % 
        ${
          comparing === "dimension" && sortType === SortType.VALUE
            ? MeasureArrow(sortDirection)
            : ``
        }
      </div>`;
  };

  let containerWidth;

  /**
   * Compute available width for table columns by subtracting fixed widths
   * from container width along with extra 50px for padding
   */
  $: colWidth = Math.floor(
    (containerWidth - 250 - 130 - 50 - 50) / tableData?.columnCount
  );

  const getColumnWidth = () => {
    if (colWidth) {
      if (colWidth < 75) return 75;
      if (colWidth > 150) return 150;
      else return colWidth;
    }
    return 75;
  };

  const getRowHeaderWidth = (x: number) => {
    if (colWidth > 160) {
      if (x === 0) {
        const dimWidth = 220 + tableData?.columnCount * (colWidth - 150);
        return Math.min(dimWidth, 500);
      } else if (x === 1) {
        return 160;
      }
    }
    return [250, 130, 50][x];
  };

  // Visible line list
  const toggleVisible = (n) => {
    n = parseInt(n);
    if (comparing != "dimension" || n == 0) return;
    const label = tableData?.rowHeaderData[n][0].value;
    dispatch("toggle-filter", label);
  };

  const togglePin = (n) => {
    n = parseInt(n);
    if (n > 0) return;
    dispatch("toggle-pin");
  };

  const handleEvent = (evt, table, attribute, callback) => {
    let currentNode = evt.target;

    let found = currentNode.hasAttribute(attribute);
    while (!found && currentNode !== table) {
      currentNode = currentNode.parentNode;
      found = currentNode.hasAttribute(attribute);
    }
    if (found) {
      const attributeValue = currentNode.getAttribute(attribute);
      callback(attributeValue);
    }
  };

  const handleMouseDown = (evt, table) => {
    handleEvent(evt, table, "__row", toggleVisible);
<<<<<<< HEAD
    handleEvent(evt, table, "sortable", () => dispatch("toggle-sort"));
    handleEvent(evt, table, "marker", togglePin);
=======
    handleEvent(evt, table, "sort", (type) => dispatch("toggle-sort", type));
>>>>>>> 3046c568
  };

  const handleMouseHover = (evt, table) => {
    let newRowIdxHover;
    let newColIdxHover;
    if (evt.type === "mouseout") {
      newRowIdxHover = undefined;
      newColIdxHover = undefined;
    } else {
      handleEvent(evt, table, "__row", (n) => (newRowIdxHover = parseInt(n)));
      handleEvent(evt, table, "__col", (n) => (newColIdxHover = parseInt(n)));
    }

    if (newRowIdxHover !== rowIdxHover && newColIdxHover !== colIdxHover) {
      rowIdxHover = newRowIdxHover;
      colIdxHover = newColIdxHover;
      dispatch("highlight", { x: colIdxHover, y: rowIdxHover });
      pivot?.draw();
    }
  };

  function resetHighlight() {
    rowIdxHover = undefined;
    colIdxHover = undefined;
    dispatch("highlight", { x: colIdxHover, y: rowIdxHover });
    pivot?.draw();
  }

  // Scroll to previous position in case of dashboard refresh during reconcile
  let currentPosition: TablePosition;
  let hasScrolled = false;
  let isInitialized;
  function handlePos(e) {
    const pos = e.detail;
    currentPosition = pos;
    isInitialized = pivot?.isInitialized();
    if (!$lastKnownPosition || hasScrolled) lastKnownPosition.set(pos);
  }

  $: if (isInitialized && !hasScrolled && $lastKnownPosition) {
    pivot?.scrollToCell($lastKnownPosition?.x0, $lastKnownPosition?.y0);
    hasScrolled =
      currentPosition?.x0 === $lastKnownPosition?.x0 &&
      currentPosition?.y0 === $lastKnownPosition?.y0;
  }

  // Hack: for some reason, not enough columns are being drawn on first render.
  // Force a second initial render to workaround it.
  $: {
    if (pivot) {
      setTimeout(pivot.draw, 0);
    }
  }

  // Add a CSS variable to control the cursor style as table element is not
  // directly available
  $: cssVarStyles = `--cursor: ${
    comparing === "dimension" ? "pointer" : "default"
  }`;
</script>

<div
  bind:clientWidth={containerWidth}
  on:mouseleave={resetHighlight}
  style:height={comparing === "none" ? "80px" : "calc(100% - 50px)"}
  style={cssVarStyles}
  class="w-full relative"
>
  <Pivot
    bind:this={pivot}
    {getRowHeaderData}
    {getColumnHeaderData}
    {getBodyData}
    rowCount={tableData?.rowCount}
    columnCount={tableData?.columnCount}
    rowHeaderDepth={4}
    columnHeaderDepth={1}
    {renderCell}
    {renderColumnHeader}
    {renderRowHeader}
    {renderRowCorner}
    {getColumnWidth}
    {getRowHeaderWidth}
    onMouseDown={handleMouseDown}
    onMouseHover={handleMouseHover}
    on:pos={handlePos}
  />
</div>

<style>
  /* Define cursor styles */
  :global(regular-table table, regular-table div[sort]) {
    cursor: var(--cursor, default);
  }
  :global(regular-table table tbody tr:first-child, regular-table thead) {
    cursor: default;
  }
<<<<<<< HEAD
  :global(regular-table div[sortable="true"]) {
    cursor: pointer;
  }

  :global(.pin) {
    cursor: pointer;
    margin-top: 2px;
  }

  :global(regular-table thead th:first-child div) {
    margin-left: 20px; /* w-5 */
  }
=======
>>>>>>> 3046c568
</style><|MERGE_RESOLUTION|>--- conflicted
+++ resolved
@@ -293,12 +293,8 @@
 
   const handleMouseDown = (evt, table) => {
     handleEvent(evt, table, "__row", toggleVisible);
-<<<<<<< HEAD
-    handleEvent(evt, table, "sortable", () => dispatch("toggle-sort"));
+    handleEvent(evt, table, "sort", (type) => dispatch("toggle-sort", type));
     handleEvent(evt, table, "marker", togglePin);
-=======
-    handleEvent(evt, table, "sort", (type) => dispatch("toggle-sort", type));
->>>>>>> 3046c568
   };
 
   const handleMouseHover = (evt, table) => {
@@ -396,19 +392,11 @@
   :global(regular-table table tbody tr:first-child, regular-table thead) {
     cursor: default;
   }
-<<<<<<< HEAD
-  :global(regular-table div[sortable="true"]) {
-    cursor: pointer;
-  }
-
   :global(.pin) {
     cursor: pointer;
     margin-top: 2px;
   }
-
   :global(regular-table thead th:first-child div) {
     margin-left: 20px; /* w-5 */
   }
-=======
->>>>>>> 3046c568
 </style>