<script lang="ts">
  import {
    metricsExplorerStore,
    useDashboardStore,
  } from "@rilldata/web-common/features/dashboards/stores/dashboard-stores";
  import TDDHeader from "./TDDHeader.svelte";
  import TDDTable from "./TDDTable.svelte";
  import { getStateManagers } from "@rilldata/web-common/features/dashboards/state-managers/state-managers";
  import Compare from "@rilldata/web-common/components/icons/Compare.svelte";
  import {
    chartInteractionColumn,
    tableInteractionStore,
    useTimeDimensionDataStore,
  } from "./time-dimension-data-store";
  import {
    SortDirection,
    SortType,
  } from "@rilldata/web-common/features/dashboards/proto-state/derived-types";
  import { createTimeFormat } from "@rilldata/web-common/components/data-graphic/utils";
  import { useMetaQuery } from "@rilldata/web-common/features/dashboards/selectors/index";
  import type { TableData } from "@rilldata/web-common/features/dashboards/time-dimension-details/types";
  import { cancelDashboardQueries } from "@rilldata/web-common/features/dashboards/dashboard-queries";
  import { useQueryClient } from "@tanstack/svelte-query";

  export let metricViewName;

  const queryClient = useQueryClient();

  const timeDimensionDataStore = useTimeDimensionDataStore(getStateManagers());

  $: metaQuery = useMetaQuery(getStateManagers());
  $: dashboardStore = useDashboardStore(metricViewName);
  $: dimensionName = $dashboardStore?.selectedComparisonDimension ?? "";

  // Get labels for table headers
  $: measureLabel =
    $metaQuery?.data?.measures?.find(
      (m) => m.name === $dashboardStore?.expandedMeasureName
    )?.label ?? "";

  let dimensionLabel = "";
  $: if ($timeDimensionDataStore?.comparing === "dimension") {
    dimensionLabel =
      $metaQuery?.data?.dimensions?.find((d) => d.name === dimensionName)
        ?.label ?? "";
  } else if ($timeDimensionDataStore?.comparing === "time") {
    dimensionLabel = "Time";
  } else {
    dimensionLabel = "No Comparison";
  }

  // Create a copy of the data to avoid flashing of table in transient states
  let timeDimensionDataCopy: TableData;
  $: if (
    $timeDimensionDataStore?.data &&
    $timeDimensionDataStore?.data?.columnHeaderData
  ) {
    timeDimensionDataCopy = $timeDimensionDataStore.data;
  }
  $: formattedData = timeDimensionDataCopy;

  $: excludeMode =
    $dashboardStore?.dimensionFilterExcludeMode.get(dimensionName) ?? false;

  $: rowHeaderLabels =
    formattedData?.rowHeaderData?.slice(1)?.map((row) => row[0]?.value) ?? [];

  $: areAllTableRowsSelected = rowHeaderLabels?.every((val) =>
    formattedData?.selectedValues?.includes(val)
  );

  $: columnHeaders = formattedData?.columnHeaderData?.flat();

  // Create a time formatter for the column headers
  $: timeFormatter = (columnHeaders?.length &&
    createTimeFormat(
      [
        new Date(columnHeaders[0]?.value),
        new Date(columnHeaders[columnHeaders?.length - 1]?.value),
      ],
      columnHeaders?.length
    )[0]) as (d: Date) => string;

  function highlightCell(e) {
    const { x, y } = e.detail;

    const dimensionValue = formattedData?.rowHeaderData[y]?.[0]?.value;
    let time: Date | undefined = undefined;
    if (columnHeaders?.[x]?.value) {
      time = new Date(columnHeaders?.[x]?.value);
<<<<<<< HEAD
=======
    }

    tableInteractionStore.set({
      dimensionValue,
      time: time,
    });
  }

  function toggleFilter(e) {
    cancelDashboardQueries(queryClient, metricViewName);
    metricsExplorerStore.toggleFilter(metricViewName, dimensionName, e.detail);
  }
  function toggleAllSearchItems() {
    cancelDashboardQueries(queryClient, metricViewName);
    if (areAllTableRowsSelected) {
      metricsExplorerStore.deselectItemsInFilter(
        metricViewName,
        dimensionName,
        rowHeaderLabels
      );
      return;
    } else {
      metricsExplorerStore.selectItemsInFilter(
        metricViewName,
        dimensionName,
        rowHeaderLabels
      );
>>>>>>> 7f4e0601
    }

    tableInteractionStore.set({
      dimensionValue,
      time: time,
    });
  }
</script>

<TDDHeader
  {dimensionName}
  {metricViewName}
  isFetching={!$timeDimensionDataStore?.data?.columnHeaderData}
  comparing={$timeDimensionDataStore?.comparing}
  {areAllTableRowsSelected}
  isRowsEmpty={!rowHeaderLabels.length}
  on:search={(e) => {
    cancelDashboardQueries(queryClient, metricViewName);
    metricsExplorerStore.setSearchText(metricViewName, e.detail);
  }}
  on:toggle-all-search-items={() => toggleAllSearchItems()}
/>

{#if formattedData}
  <TDDTable
    {excludeMode}
    {dimensionLabel}
    {measureLabel}
    scrubPos={{
      start: $chartInteractionColumn?.scrubStart,
      end: $chartInteractionColumn?.scrubEnd,
    }}
    sortDirection={$dashboardStore.sortDirection === SortDirection.ASCENDING}
    sortType={$dashboardStore.dashboardSortType}
    comparing={$timeDimensionDataStore?.comparing}
    {timeFormatter}
    tableData={formattedData}
    highlightedCol={$chartInteractionColumn?.hover}
    on:toggle-filter={toggleFilter}
    on:toggle-sort={(e) => {
      cancelDashboardQueries(queryClient, metricViewName);
      metricsExplorerStore.toggleSort(
        metricViewName,
        e.detail === "dimension" ? SortType.DIMENSION : SortType.VALUE
      );
    }}
    on:highlight={highlightCell}
  />
{/if}

{#if $timeDimensionDataStore?.comparing === "none"}
  <!-- Get height by subtracting table and header heights -->
  <div class="w-full" style:height="calc(100% - 200px)">
    <div class="flex flex-col items-center justify-center h-full text-sm">
      <Compare size="32px" />
      <div class="font-semibold text-gray-600 mt-1">
        No comparison dimension selected
      </div>
      <div class="text-gray-600">
        To see more values, select a comparison dimension above.
      </div>
    </div>
  </div>
{/if}<|MERGE_RESOLUTION|>--- conflicted
+++ resolved
@@ -88,8 +88,6 @@
     let time: Date | undefined = undefined;
     if (columnHeaders?.[x]?.value) {
       time = new Date(columnHeaders?.[x]?.value);
-<<<<<<< HEAD
-=======
     }
 
     tableInteractionStore.set({
@@ -117,13 +115,7 @@
         dimensionName,
         rowHeaderLabels
       );
->>>>>>> 7f4e0601
     }
-
-    tableInteractionStore.set({
-      dimensionValue,
-      time: time,
-    });
   }
 </script>
 
