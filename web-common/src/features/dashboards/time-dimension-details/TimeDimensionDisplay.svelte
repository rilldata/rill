--- conflicted
+++ resolved
@@ -25,18 +25,17 @@
     tableInteractionStore,
   } from "./time-dimension-data-store";
   import type { TableData } from "./types";
-  import {
+  import type {
     MetricsViewSpecDimensionV2,
     MetricsViewSpecMeasureV2,
   } from "@rilldata/web-common/runtime-client";
   import { TimeRangePreset } from "@rilldata/web-common/lib/time/types";
   import { selectedDimensionValues } from "../state-managers/selectors/dimension-filters";
   import { useDimensionTableData } from "./time-dimension-data-store";
-  import { TimeSeriesDatum } from "../time-series/timeseries-data-store";
-  import { HTTPError } from "@rilldata/web-common/runtime-client/fetchWrapper";
-
-<<<<<<< HEAD
-  export let metricViewName: string;
+  import type { TimeSeriesDatum } from "../time-series/timeseries-data-store";
+  import type { HTTPError } from "@rilldata/web-common/runtime-client/fetchWrapper";
+
+  export let exploreName: string;
   export let formattedTimeSeriesData: TimeSeriesDatum[];
   export let primaryTotal: number;
   export let unfilteredTotal: number;
@@ -45,9 +44,6 @@
   export let comparisonDimension: MetricsViewSpecDimensionV2 | undefined;
   export let showTimeComparison: boolean;
   export let error: HTTPError | null;
-=======
-  export let exploreName: string;
->>>>>>> f8128841
 
   const stateManagers = getStateManagers();
   const timeControlsStore = useTimeControlStore(stateManagers);
@@ -56,13 +52,7 @@
   const {
     dashboardStore,
     selectors: {
-<<<<<<< HEAD
       dimensionFilters: { unselectedDimensionValues, isFilterExcludeMode },
-=======
-      dimensions: { allDimensions },
-      dimensionFilters: { unselectedDimensionValues },
-      measures: { allMeasures },
->>>>>>> f8128841
     },
     actions: {
       dimensionsFilter: {
@@ -77,23 +67,11 @@
   let timeDimensionData: TableData | undefined;
   let highlitedRowIndex: number | undefined;
 
-<<<<<<< HEAD
   $: ({ selectedTimeRange, selectedComparisonTimeRange } = $timeControlsStore);
 
   $: pinIndex = $dashboardStore?.tdd.pinIndex;
 
   $: timeGrain = selectedTimeRange?.interval;
-=======
-  $: dimensionName = $dashboardStore?.selectedComparisonDimension ?? "";
-  $: expandedMeasureName = $dashboardStore?.tdd.expandedMeasureName;
-  $: comparing = $timeDimensionDataStore?.comparing;
-
-  $: pinIndex = $dashboardStore?.tdd.pinIndex;
-
-  $: timeGrain = $timeControlStore.selectedTimeRange?.interval;
-
-  $: measure = $allMeasures.find((m) => m.name === expandedMeasureName);
->>>>>>> f8128841
 
   $: measureLabel = measure?.label ?? "";
   $: dimensionName = comparisonDimension?.name;
@@ -103,19 +81,7 @@
       ? "Time"
       : "No Comparison";
 
-<<<<<<< HEAD
   $: isAllTime = selectedTimeRange?.name === TimeRangePreset.ALL_TIME;
-=======
-  let dimensionLabel = "";
-  $: if (comparing === "dimension") {
-    dimensionLabel =
-      $allDimensions.find((d) => d.name === dimensionName)?.label ?? "";
-  } else if (comparing === "time") {
-    dimensionLabel = "Time";
-  } else if (comparing === "none") {
-    dimensionLabel = "No Comparison";
-  }
->>>>>>> f8128841
 
   $: excludeMode = $isFilterExcludeMode(dimensionName ?? "");
 
@@ -144,10 +110,12 @@
     timeGrain ? TIME_GRAIN[timeGrain].d3format : "%H:%M",
   ) as (d: Date) => string;
 
-  $: if (comparisonDimension && dimensionName) {
+  $: if (comparisonDimension && dimensionName && $tableDimensionData.length) {
     const selectedValues = selectedDimensionValues({
       dashboard: $dashboardStore,
     })(dimensionName);
+
+    console.log($tableDimensionData);
 
     timeDimensionData = prepareDimensionData(
       formattedTimeSeriesData,
@@ -159,7 +127,8 @@
       isAllTime,
       pinIndex,
     );
-  } else {
+  } else if (!comparisonDimension && !dimensionName) {
+    console.log("testng");
     const currentRange = selectedTimeRange?.name;
 
     let currentLabel = "Custom Range";
@@ -280,18 +249,12 @@
   <TDDHeader
     {excludeMode}
     {dimensionName}
-<<<<<<< HEAD
-    {metricViewName}
+    {exploreName}
     expandedMeasureName={measure.name ?? ""}
     {areAllTableRowsSelected}
     isRowsEmpty={!rowHeaderLabels.length}
     isFetching={!timeDimensionData?.columnHeaderData}
     on:toggle-all-search-items={toggleAllSearchItems}
-=======
-    isFetching={!$timeDimensionDataStore?.data?.columnHeaderData}
-    isRowsEmpty={!rowHeaderLabels.length}
-    {exploreName}
->>>>>>> f8128841
     on:search={(e) => {
       metricsExplorerStore.setSearchText(exploreName, e.detail);
     }}
