<script lang="ts">
  import { goto } from "$app/navigation";
  import Explore from "@rilldata/web-common/components/icons/Explore.svelte";
<<<<<<< HEAD
  import MetricsIcon from "@rilldata/web-common/components/icons/Metrics.svelte";
  import Model from "@rilldata/web-common/components/icons/Model.svelte";
=======
  import {
    useDashboard,
    useDashboardRoutes,
  } from "@rilldata/web-common/features/dashboards/selectors";
  import { deleteFileArtifact } from "@rilldata/web-common/features/entity-management/actions";
  import { getFileAPIPathFromNameAndType } from "@rilldata/web-common/features/entity-management/entity-mappers";
>>>>>>> fccb70aa
  import { fileArtifacts } from "@rilldata/web-common/features/entity-management/file-artifacts";
  import { ResourceKind } from "@rilldata/web-common/features/entity-management/resource-selectors";
  import { featureFlags } from "@rilldata/web-common/features/feature-flags";
  import { appScreen } from "@rilldata/web-common/layout/app-store";
  import NavigationMenuItem from "@rilldata/web-common/layout/navigation/NavigationMenuItem.svelte";
  import { behaviourEvent } from "@rilldata/web-common/metrics/initMetrics";
  import { BehaviourEventMedium } from "@rilldata/web-common/metrics/service/BehaviourEventTypes";
  import {
    MetricsEventScreenName,
    MetricsEventSpace,
  } from "@rilldata/web-common/metrics/service/MetricsTypes";
  import { runtime } from "@rilldata/web-common/runtime-client/runtime-store";
  import { useQueryClient } from "@tanstack/svelte-query";
  import { WandIcon } from "lucide-svelte";
  import { createEventDispatcher } from "svelte";
  import { getNextRoute } from "../models/utils/navigate-to-next";

<<<<<<< HEAD
  export let filePath: string;
=======
  export let metricsViewName: string;
  export let open: boolean;
>>>>>>> fccb70aa

  $: fileArtifact = fileArtifacts.getFileArtifact(filePath);

  const dispatch = createEventDispatcher();
  const queryClient = useQueryClient();
  const { customDashboards } = featureFlags;

  $: instanceId = $runtime.instanceId;
<<<<<<< HEAD
  $: dashboardQuery = fileArtifact.getResource(queryClient, instanceId);
=======
  $: dashboardQuery = useDashboard(instanceId, metricsViewName);
>>>>>>> fccb70aa
  $: hasErrors = fileArtifact.getHasErrors(queryClient, instanceId);
  $: dashboardRoutesQuery = useDashboardRoutes(instanceId);
  $: dashboardRoutes = $dashboardRoutesQuery.data ?? [];

  /**
   * Get the name of the dashboard's underlying model (if any).
   * Note that not all dashboards have an underlying model. Some dashboards are
   * underpinned by a source/table.
   */
  $: referenceModelName = $dashboardQuery?.data?.meta?.refs?.filter(
    (ref) => ref.kind === ResourceKind.Model,
  )?.[0]?.name;

  const editModel = async () => {
    if (!referenceModelName) return;
    const previousActiveEntity = $appScreen?.type;
    await goto(`/model/${referenceModelName}`);
    await behaviourEvent.fireNavigationEvent(
      referenceModelName,
      BehaviourEventMedium.Menu,
      MetricsEventSpace.LeftPanel,
      previousActiveEntity,
      MetricsEventScreenName.Model,
    );
  };

  const editMetrics = async () => {
    await goto(`/files/${filePath}`);

    const previousActiveEntity = $appScreen?.type;
    await behaviourEvent.fireNavigationEvent(
      $dashboardQuery.data?.meta?.name ?? "",
      BehaviourEventMedium.Menu,
      MetricsEventSpace.LeftPanel,
      previousActiveEntity,
      MetricsEventScreenName.MetricsDefinition,
    );
  };
<<<<<<< HEAD
=======

  const deleteMetricsDef = async () => {
    try {
      await deleteFileArtifact(
        instanceId,
        filePath,
        EntityType.MetricsDefinition,
      );

      if (open) await goto(getNextRoute(dashboardRoutes));
    } catch (e) {
      console.error(e);
    }
  };
>>>>>>> fccb70aa
</script>

{#if referenceModelName}
  <NavigationMenuItem on:click={editModel}>
    <Model slot="icon" />
    Edit model
  </NavigationMenuItem>
{/if}
<NavigationMenuItem on:click={editMetrics}>
  <MetricsIcon slot="icon" />
  Edit metrics
</NavigationMenuItem>
{#if $customDashboards}
  <NavigationMenuItem
    on:click={() => {
      dispatch("generate-chart");
    }}
    disabled={$hasErrors}
  >
    <Explore slot="icon" />
    <div class="flex gap-x-2 items-center">
      Generate chart with AI
      <WandIcon class="w-3 h-3" />
    </div>
    <svelte:fragment slot="description">
      {#if $hasErrors}
        Dashboard has errors
      {/if}
    </svelte:fragment>
  </NavigationMenuItem>
{/if}<|MERGE_RESOLUTION|>--- conflicted
+++ resolved
@@ -1,17 +1,10 @@
 <script lang="ts">
   import { goto } from "$app/navigation";
   import Explore from "@rilldata/web-common/components/icons/Explore.svelte";
-<<<<<<< HEAD
   import MetricsIcon from "@rilldata/web-common/components/icons/Metrics.svelte";
   import Model from "@rilldata/web-common/components/icons/Model.svelte";
-=======
-  import {
-    useDashboard,
-    useDashboardRoutes,
-  } from "@rilldata/web-common/features/dashboards/selectors";
+  import { useDashboardRoutes } from "@rilldata/web-common/features/dashboards/selectors";
   import { deleteFileArtifact } from "@rilldata/web-common/features/entity-management/actions";
-  import { getFileAPIPathFromNameAndType } from "@rilldata/web-common/features/entity-management/entity-mappers";
->>>>>>> fccb70aa
   import { fileArtifacts } from "@rilldata/web-common/features/entity-management/file-artifacts";
   import { ResourceKind } from "@rilldata/web-common/features/entity-management/resource-selectors";
   import { featureFlags } from "@rilldata/web-common/features/feature-flags";
@@ -27,14 +20,11 @@
   import { useQueryClient } from "@tanstack/svelte-query";
   import { WandIcon } from "lucide-svelte";
   import { createEventDispatcher } from "svelte";
+  import { EntityType } from "../entity-management/types";
   import { getNextRoute } from "../models/utils/navigate-to-next";
 
-<<<<<<< HEAD
   export let filePath: string;
-=======
-  export let metricsViewName: string;
   export let open: boolean;
->>>>>>> fccb70aa
 
   $: fileArtifact = fileArtifacts.getFileArtifact(filePath);
 
@@ -43,11 +33,7 @@
   const { customDashboards } = featureFlags;
 
   $: instanceId = $runtime.instanceId;
-<<<<<<< HEAD
   $: dashboardQuery = fileArtifact.getResource(queryClient, instanceId);
-=======
-  $: dashboardQuery = useDashboard(instanceId, metricsViewName);
->>>>>>> fccb70aa
   $: hasErrors = fileArtifact.getHasErrors(queryClient, instanceId);
   $: dashboardRoutesQuery = useDashboardRoutes(instanceId);
   $: dashboardRoutes = $dashboardRoutesQuery.data ?? [];
@@ -86,8 +72,6 @@
       MetricsEventScreenName.MetricsDefinition,
     );
   };
-<<<<<<< HEAD
-=======
 
   const deleteMetricsDef = async () => {
     try {
@@ -102,7 +86,6 @@
       console.error(e);
     }
   };
->>>>>>> fccb70aa
 </script>
 
 {#if referenceModelName}
