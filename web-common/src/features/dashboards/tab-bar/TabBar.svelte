<script lang="ts">
  import Chart from "@rilldata/web-common/components/icons/Chart.svelte";
  import Pivot from "@rilldata/web-common/components/icons/Pivot.svelte";
  import Tag from "@rilldata/web-common/components/tag/Tag.svelte";
  import { behaviourEvent } from "@rilldata/web-common/metrics/initMetrics";
  import { BehaviourEventMedium } from "@rilldata/web-common/metrics/service/BehaviourEventTypes";
  import {
    MetricsEventScreenName,
    MetricsEventSpace,
  } from "@rilldata/web-common/metrics/service/MetricsTypes";
  import Tab from "./Tab.svelte";
  import type { ComponentType } from "svelte";

<<<<<<< HEAD
  export let hidePivot: boolean = false;

  const StateManagers = getStateManagers();

  const {
    exploreName,
    selectors: {
      pivot: { showPivot },
      canvas: { showCanvas },
    },
  } = StateManagers;

  $: tabs = [
    {
      label: "Explore",
      Icon: Chart,
      beta: false,
    },
    ...(hidePivot
      ? []
      : [
          {
            label: "Pivot",
            Icon: Pivot,
            beta: false,
          },
        ]),
    {
      label: "Canvas",
      Icon: Chart,
      beta: true,
    },
  ];

  $: currentTabIndex = $showPivot ? 1 : $showCanvas ? 2 : 0;

  function handleTabChange(index: number) {
    if (currentTabIndex === index) return;
    const selectedTab = tabs[index];
=======
  type TabName = MetricsEventScreenName.Pivot | MetricsEventScreenName.Explore;
  type TabData = { label: string; Icon: ComponentType; beta?: true };

  const tabs = new Map<TabName, TabData>([
    [
      MetricsEventScreenName.Explore,
      {
        label: "Explore",
        Icon: Chart,
      },
    ],
    [
      MetricsEventScreenName.Pivot,
      {
        label: "Pivot",
        Icon: Pivot,
      },
    ],
  ]);

  export let hidePivot: boolean = false;
  export let exploreName: string;
  export let onPivot = false;
>>>>>>> 6628ea4b

  $: currentTab = onPivot
    ? MetricsEventScreenName.Pivot
    : MetricsEventScreenName.Explore;

<<<<<<< HEAD
    metricsExplorerStore.setCanvasMode(
      $exploreName,
      selectedTab.label === "Canvas",
    );

=======
  async function handleTabChange(tab: MetricsEventScreenName) {
>>>>>>> 6628ea4b
    // We do not have behaviour events in cloud
    await behaviourEvent?.fireNavigationEvent(
      exploreName,
      BehaviourEventMedium.Tab,
      MetricsEventSpace.Workspace,
      MetricsEventScreenName.Dashboard,
<<<<<<< HEAD
      selectedTab.label === "Pivot" // canvas-todo
        ? MetricsEventScreenName.Pivot
        : MetricsEventScreenName.Explore,
=======
      tab,
>>>>>>> 6628ea4b
    );
  }
</script>

<div class="mr-4">
  <div class="flex gap-x-2">
    {#each tabs as [tab, { label, Icon, beta }] (tab)}
      {#if !hidePivot || tab === MetricsEventScreenName.Explore}
        {@const selected = tab === currentTab}
        <Tab
          {selected}
          href="?view={tab}"
          on:click={() => handleTabChange(tab)}
        >
          <Icon />
          <div class="flex gap-x-1 items-center group">
            {label}
            {#if beta}
              <Tag height={18} color={selected ? "blue" : "gray"}>BETA</Tag>
            {/if}
          </div>
        </Tab>
      {/if}
    {/each}
  </div>
</div><|MERGE_RESOLUTION|>--- conflicted
+++ resolved
@@ -8,50 +8,9 @@
     MetricsEventScreenName,
     MetricsEventSpace,
   } from "@rilldata/web-common/metrics/service/MetricsTypes";
+  import type { ComponentType } from "svelte";
   import Tab from "./Tab.svelte";
-  import type { ComponentType } from "svelte";
 
-<<<<<<< HEAD
-  export let hidePivot: boolean = false;
-
-  const StateManagers = getStateManagers();
-
-  const {
-    exploreName,
-    selectors: {
-      pivot: { showPivot },
-      canvas: { showCanvas },
-    },
-  } = StateManagers;
-
-  $: tabs = [
-    {
-      label: "Explore",
-      Icon: Chart,
-      beta: false,
-    },
-    ...(hidePivot
-      ? []
-      : [
-          {
-            label: "Pivot",
-            Icon: Pivot,
-            beta: false,
-          },
-        ]),
-    {
-      label: "Canvas",
-      Icon: Chart,
-      beta: true,
-    },
-  ];
-
-  $: currentTabIndex = $showPivot ? 1 : $showCanvas ? 2 : 0;
-
-  function handleTabChange(index: number) {
-    if (currentTabIndex === index) return;
-    const selectedTab = tabs[index];
-=======
   type TabName = MetricsEventScreenName.Pivot | MetricsEventScreenName.Explore;
   type TabData = { label: string; Icon: ComponentType; beta?: true };
 
@@ -75,34 +34,19 @@
   export let hidePivot: boolean = false;
   export let exploreName: string;
   export let onPivot = false;
->>>>>>> 6628ea4b
 
   $: currentTab = onPivot
     ? MetricsEventScreenName.Pivot
     : MetricsEventScreenName.Explore;
 
-<<<<<<< HEAD
-    metricsExplorerStore.setCanvasMode(
-      $exploreName,
-      selectedTab.label === "Canvas",
-    );
-
-=======
   async function handleTabChange(tab: MetricsEventScreenName) {
->>>>>>> 6628ea4b
     // We do not have behaviour events in cloud
     await behaviourEvent?.fireNavigationEvent(
       exploreName,
       BehaviourEventMedium.Tab,
       MetricsEventSpace.Workspace,
       MetricsEventScreenName.Dashboard,
-<<<<<<< HEAD
-      selectedTab.label === "Pivot" // canvas-todo
-        ? MetricsEventScreenName.Pivot
-        : MetricsEventScreenName.Explore,
-=======
       tab,
->>>>>>> 6628ea4b
     );
   }
 </script>
