--- conflicted
+++ resolved
@@ -15,44 +15,6 @@
   type TabName = MetricsEventScreenName.Pivot | MetricsEventScreenName.Explore;
   type TabData = { label: string; Icon: ComponentType; beta?: true };
 
-<<<<<<< HEAD
-  const {
-    exploreName,
-    selectors: {
-      pivot: { showPivot },
-    },
-    defaultExploreState,
-  } = StateManagers;
-
-  $: tabs = [
-    {
-      label: "Explore",
-      Icon: Chart,
-      beta: false,
-      href: getUrlForWebView(
-        $page.url,
-        V1ExploreWebView.EXPLORE_WEB_VIEW_EXPLORE,
-        $defaultExploreState,
-      ),
-    },
-    ...(hidePivot
-      ? []
-      : [
-          {
-            label: "Pivot",
-            Icon: Pivot,
-            beta: false,
-            href: getUrlForWebView(
-              $page.url,
-              V1ExploreWebView.EXPLORE_WEB_VIEW_PIVOT,
-              $defaultExploreState,
-            ),
-          },
-        ]),
-  ];
-
-  $: currentTabIndex = $showPivot ? 1 : 0;
-=======
   const tabs = new Map<TabName, TabData>([
     [
       MetricsEventScreenName.Explore,
@@ -73,7 +35,6 @@
   export let hidePivot: boolean = false;
   export let exploreName: string;
   export let onPivot = false;
->>>>>>> 671a1a63
 
   $: currentTab = onPivot
     ? MetricsEventScreenName.Pivot
