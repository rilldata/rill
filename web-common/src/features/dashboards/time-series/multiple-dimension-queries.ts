--- conflicted
+++ resolved
@@ -49,13 +49,8 @@
 
 export function getDimensionValuesForComparison(
   ctx: StateManagers,
-<<<<<<< HEAD
   measures: string[],
-  surface: "chart" | "table"
-=======
-  measures,
   surface: "chart" | "table",
->>>>>>> dd04ee81
 ): Readable<{
   values: string[];
   filter: V1Expression;
@@ -79,12 +74,6 @@
 
       // Values to be compared
       let comparisonValues: string[] = [];
-<<<<<<< HEAD
-=======
-      const dimensionFilters = dashboardStore?.filters?.include?.filter(
-        (filter) => filter.name === dimensionName,
-      );
->>>>>>> dd04ee81
       if (surface === "chart") {
         const dimensionValues = selectedDimensionValues({
           dashboard: dashboardStore,
@@ -120,17 +109,10 @@
             {
               measures: measures.map((measure) => ({ name: measure })),
               dimensions: [{ name: dimensionName }],
-<<<<<<< HEAD
               where: getDimensionFilterWithSearch(
                 dashboardStore?.whereFilter,
                 dashboardStore?.dimensionSearchText ?? "",
-                dimensionName
-=======
-              filter: getDimensionFilterWithSearch(
-                dashboardStore?.filters,
-                dashboardStore?.dimensionSearchText,
                 dimensionName,
->>>>>>> dd04ee81
               ),
               timeStart: timeControls.timeStart,
               timeEnd: timeControls.timeEnd,
@@ -170,13 +152,8 @@
 
             const computedFilter = getFilterForComparedDimension(
               dimensionName,
-<<<<<<< HEAD
               dashboardStore?.whereFilter,
-              topListValues
-=======
-              dashboardStore?.filters,
               topListValues,
->>>>>>> dd04ee81
             );
 
             return {
@@ -228,27 +205,14 @@
 
       return derived(
         dimensionValues?.values?.map((value, i) => {
-<<<<<<< HEAD
           // create a copy
           const updatedFilter = removeExpressions(
             dimensionValues?.filter,
-            () => true
+            () => true,
           );
           // add the value to "in" expression
           updatedFilter?.cond?.exprs?.push(
-            createInExpression(dimensionName, [value])
-=======
-          const updatedIncludeFilter = dimensionValues?.filter.include.map(
-            (filter) => {
-              if (filter.name === dimensionName)
-                return { name: dimensionName, in: [value] };
-              else return filter;
-            },
-          );
-          // remove excluded values
-          const updatedExcludeFilter = dimensionValues?.filter.exclude.filter(
-            (filter) => filter.name !== dimensionName,
->>>>>>> dd04ee81
+            createInExpression(dimensionName, [value]),
           );
 
           return derived(
