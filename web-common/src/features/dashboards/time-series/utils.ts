--- conflicted
+++ resolved
@@ -68,7 +68,6 @@
     result.push({
       ts,
       ts_position,
-<<<<<<< HEAD
     });
 
     if (i < original.length && dtStart.equals(DateTime.fromISO(original[i].ts, {zone}))) {
@@ -100,12 +99,6 @@
   }
 
   return result;
-=======
-      bin: originalPt.bin,
-      ...originalPt.records,
-      ...toComparisonKeys(comparisonPt || {}, offsetDuration, zone),
-    };
-  });
 }
 
 export function getBisectedTimeFromCordinates(
@@ -141,5 +134,4 @@
   } else {
     return { start, end: stop };
   }
->>>>>>> 801d27b1
 }