--- conflicted
+++ resolved
@@ -36,17 +36,8 @@
   import { runtime } from "../../../runtime-client/runtime-store";
   import ChartInteractions from "./ChartInteractions.svelte";
   import TimeSeriesChartContainer from "./TimeSeriesChartContainer.svelte";
-  import type { DimensionDataItem } from "./multiple-dimension-queries";
-<<<<<<< HEAD
   import { getOrderedStartEnd, updateChartInteractionStore } from "./utils";
   import ChartWithTotal from "./ChartWithTotal.svelte";
-=======
-  import {
-    adjustTimeInterval,
-    getOrderedStartEnd,
-    updateChartInteractionStore,
-  } from "./utils";
->>>>>>> fbae04f8
 
   export let metricViewName: string;
   export let workspaceWidth: number;
@@ -72,7 +63,6 @@
   let endValue: Date;
 
   let dataCopy: TimeSeriesDatum[];
-  let dimensionDataCopy: DimensionDataItem[] = [];
 
   $: dashboardStore = useDashboardStore(metricViewName);
   $: instanceId = $runtime.instanceId;
@@ -121,9 +111,6 @@
     );
   }
 
-  $: totals = $timeSeriesDataStore.total;
-  $: totalsComparisons = $timeSeriesDataStore.comparisonTotal;
-
   // When changing the timeseries query and the cache is empty, $timeSeriesQuery.data?.data is
   // temporarily undefined as results are fetched.
   // To avoid unmounting TimeSeriesBody, which would cause us to lose our tween animations,
@@ -134,15 +121,6 @@
     dataCopy = $timeSeriesDataStore.timeSeriesData;
   }
   $: formattedData = dataCopy;
-
-  $: if (
-    $timeSeriesDataStore?.dimensionChartData?.length ||
-    !comparisonDimension ||
-    includedValuesForDimension.length === 0
-  ) {
-    dimensionDataCopy = $timeSeriesDataStore.dimensionChartData || [];
-  }
-  $: dimensionData = dimensionDataCopy;
 
   // FIXME: move this logic to a function + write tests.
   $: if ($timeControlsStore.ready) {
@@ -239,12 +217,6 @@
   const setAllMeasuresVisible = () => {
     showHideMeasures.setAllToVisible();
   };
-
-  $: hasTotalsError = Object.hasOwn($timeSeriesDataStore?.error, "totals");
-  $: hasTimeseriesError = Object.hasOwn(
-    $timeSeriesDataStore?.error,
-    "timeseries",
-  );
 
   $: activeTimeGrain = $timeControlsStore.selectedTimeRange?.interval;
 
@@ -370,7 +342,6 @@
     >
       <!-- FIXME: this is pending the remaining state work for show/hide measures and dimensions -->
       {#each renderedMeasures as measure (measure.name)}
-<<<<<<< HEAD
         <ChartWithTotal
           {isScrubbing}
           {scrubStart}
@@ -388,147 +359,6 @@
             ? $isMeasureValidPercentOfTotal(measure.name)
             : false}
         />
-=======
-        <!-- FIXME: I can't select the big number by the measure id. -->
-        <!-- for bigNum, catch nulls and convert to undefined.  -->
-        {@const bigNum = measure.name ? totals?.[measure.name] : undefined}
-        {@const comparisonValue = measure.name
-          ? totalsComparisons?.[measure.name]
-          : undefined}
-        {@const isValidPercTotal = measure.name
-          ? $isMeasureValidPercentOfTotal(measure.name)
-          : false}
-
-        <div class="flex flex-row gap-x-4">
-          <MeasureBigNumber
-            {measure}
-            value={bigNum}
-            isMeasureExpanded={isInTimeDimensionView}
-            {showComparison}
-            {comparisonValue}
-            errorMessage={$timeSeriesDataStore?.error?.totals}
-            status={hasTotalsError
-              ? EntityStatus.Error
-              : $timeSeriesDataStore?.isFetching
-                ? EntityStatus.Running
-                : EntityStatus.Idle}
-            on:expand-measure={() => {
-              metricsExplorerStore.setExpandedMeasureName(
-                metricViewName,
-                measure.name,
-              );
-            }}
-          />
-
-          {#if hasTimeseriesError}
-            <div
-              class="flex flex-col p-5 items-center justify-center text-xs ui-copy-muted"
-            >
-              {#if $timeSeriesDataStore.error?.timeseries}
-                <span>
-                  Error: {$timeSeriesDataStore.error.timeseries}
-                </span>
-              {:else}
-                <span>Unable to fetch data from the API</span>
-              {/if}
-            </div>
-          {:else if expandedMeasureName && tddChartType != TDDChart.DEFAULT}
-            <TDDAlternateChart
-              timeGrain={interval}
-              chartType={tddChartType}
-              {expandedMeasureName}
-              totalsData={formattedData}
-              {dimensionData}
-              xMin={startValue}
-              xMax={endValue}
-              isTimeComparison={showComparison}
-              isScrubbing={Boolean(isScrubbing)}
-              on:chart-hover={(e) => {
-                const { dimension, ts } = e.detail;
-
-                updateChartInteractionStore(
-                  ts,
-                  dimension,
-                  isAllTime,
-                  formattedData,
-                );
-              }}
-              on:chart-brush={(e) => {
-                const { interval } = e.detail;
-                const { start, end } = adjustTimeInterval(
-                  interval,
-                  $dashboardStore.selectedTimezone,
-                );
-
-                metricsExplorerStore.setSelectedScrubRange(metricViewName, {
-                  start,
-                  end,
-                  isScrubbing: true,
-                });
-              }}
-              on:chart-brush-end={(e) => {
-                const { interval } = e.detail;
-                const { start, end } = adjustTimeInterval(
-                  interval,
-                  $dashboardStore.selectedTimezone,
-                );
-
-                metricsExplorerStore.setSelectedScrubRange(metricViewName, {
-                  start,
-                  end,
-                  isScrubbing: false,
-                });
-              }}
-              on:chart-brush-clear={(e) => {
-                const { start, end } = e.detail;
-
-                metricsExplorerStore.setSelectedScrubRange(metricViewName, {
-                  start,
-                  end,
-                  isScrubbing: false,
-                });
-              }}
-            />
-          {:else if formattedData && interval}
-            <MeasureChart
-              bind:mouseoverValue
-              {measure}
-              {isInTimeDimensionView}
-              {isScrubbing}
-              {scrubStart}
-              {scrubEnd}
-              {metricViewName}
-              data={formattedData}
-              {dimensionData}
-              zone={$dashboardStore.selectedTimezone}
-              xAccessor="ts_position"
-              labelAccessor="ts"
-              timeGrain={interval}
-              yAccessor={measure.name}
-              xMin={startValue}
-              xMax={endValue}
-              {showComparison}
-              validPercTotal={isPercOfTotalAsContextColumn && isValidPercTotal
-                ? bigNum
-                : null}
-              mouseoverTimeFormat={(value) => {
-                /** format the date according to the time grain */
-
-                return interval
-                  ? new Date(value).toLocaleDateString(
-                      undefined,
-                      TIME_GRAIN[interval].formatDate,
-                    )
-                  : value.toString();
-              }}
-            />
-          {:else}
-            <div class="flex items-center justify-center w-24">
-              <Spinner status={EntityStatus.Running} />
-            </div>
-          {/if}
-        </div>
->>>>>>> fbae04f8
       {/each}
     </div>
   {/if}
