<script lang="ts">
  import type { DomainCoordinates } from "@rilldata/web-common/components/data-graphic/constants/types";
  import SimpleDataGraphic from "@rilldata/web-common/components/data-graphic/elements/SimpleDataGraphic.svelte";
  import { Axis } from "@rilldata/web-common/components/data-graphic/guides";
  import SearchableFilterButton from "@rilldata/web-common/components/searchable-filter-menu/SearchableFilterButton.svelte";
  import ReplacePivotDialog from "@rilldata/web-common/features/dashboards/pivot/ReplacePivotDialog.svelte";
  import {
    type PivotChipData,
    PivotChipType,
  } from "@rilldata/web-common/features/dashboards/pivot/types";
  import { createShowHideMeasuresStore } from "@rilldata/web-common/features/dashboards/show-hide-selectors";
  import { getStateManagers } from "@rilldata/web-common/features/dashboards/state-managers/state-managers";
  import {
    metricsExplorerStore,
    useExploreStore,
  } from "@rilldata/web-common/features/dashboards/stores/dashboard-stores";
  import { useTimeControlStore } from "@rilldata/web-common/features/dashboards/time-controls/time-control-store";
  import ChartTypeSelector from "@rilldata/web-common/features/dashboards/time-dimension-details/charts/ChartTypeSelector.svelte";
  import { TDDChart } from "@rilldata/web-common/features/dashboards/time-dimension-details/types";
  import BackToOverview from "@rilldata/web-common/features/dashboards/time-series/BackToOverview.svelte";
<<<<<<< HEAD
=======
  import {
    type TimeSeriesDatum,
    useTimeSeriesDataStore,
  } from "@rilldata/web-common/features/dashboards/time-series/timeseries-data-store";
  import { EntityStatus } from "@rilldata/web-common/features/entity-management/types";
>>>>>>> f8128841
  import { adjustOffsetForZone } from "@rilldata/web-common/lib/convertTimestampPreview";
  import { getAdjustedChartTime } from "@rilldata/web-common/lib/time/ranges";
  import {
    type AvailableTimeGrain,
    TimeRangePreset,
  } from "@rilldata/web-common/lib/time/types";
  import type { MetricsViewSpecMeasureV2 } from "@rilldata/web-common/runtime-client";
  import { TIME_GRAIN } from "../../../lib/time/config";
<<<<<<< HEAD
  import { runtime } from "../../../runtime-client/runtime-store";
=======
  import Spinner from "../../entity-management/Spinner.svelte";
  import MeasureBigNumber from "../big-number/MeasureBigNumber.svelte";
>>>>>>> f8128841
  import ChartInteractions from "./ChartInteractions.svelte";
  import TimeSeriesChartContainer from "./TimeSeriesChartContainer.svelte";
  import ChartWithTotal from "./ChartWithTotal.svelte";

  export let exploreName: string;
  export let workspaceWidth: number;

  const {
    selectors: {
      measures: {
        allMeasures,
        isMeasureValidPercentOfTotal,
        getFilteredMeasuresAndDimensions,
      },
      dimensionFilters: { includedDimensionValues },
    },
    validSpecStore,
  } = getStateManagers();

  const timeControlsStore = useTimeControlStore(getStateManagers());

  let scrubStart: Date | undefined = undefined;
  let scrubEnd: Date | undefined = undefined;
  let mouseoverValue: DomainCoordinates | undefined = undefined;
  let parentElement: HTMLDivElement;

  $: ({ instanceId } = $runtime);

<<<<<<< HEAD
  $: dashboardStore = useDashboardStore(metricViewName);

  $: metricsView = useMetricsView(instanceId, metricViewName);
=======
  $: exploreStore = useExploreStore(exploreName);
>>>>>>> f8128841

  $: showHideMeasures = createShowHideMeasuresStore(
    exploreName,
    validSpecStore,
  );

  $: expandedMeasureName = $exploreStore?.tdd?.expandedMeasureName;
  $: isInTimeDimensionView = Boolean(expandedMeasureName);
  $: comparisonDimension = $exploreStore?.selectedComparisonDimension;
  $: showComparison = Boolean(
    !comparisonDimension && $timeControlsStore.showTimeComparison,
  );
  $: tddChartType = $exploreStore?.tdd?.chartType;
  $: interval =
    $timeControlsStore.selectedTimeRange?.interval ??
    $timeControlsStore.minTimeGrain;
<<<<<<< HEAD
  $: isScrubbing = Boolean($dashboardStore?.selectedScrubRange?.isScrubbing);
  $: isAllTime =
    $timeControlsStore.selectedTimeRange?.name === TimeRangePreset.ALL_TIME;
=======
  $: isScrubbing = $exploreStore?.selectedScrubRange?.isScrubbing;
  $: isAllTime =
    $timeControlsStore.selectedTimeRange?.name === TimeRangePreset.ALL_TIME;
  $: isPercOfTotalAsContextColumn =
    $exploreStore?.leaderboardContextColumn ===
    LeaderboardContextColumn.PERCENT;
>>>>>>> f8128841
  $: includedValuesForDimension = $includedDimensionValues(
    comparisonDimension as string,
  );
  $: isAlternateChart = tddChartType !== TDDChart.DEFAULT;

  // List of measures which will be shown on the dashboard
  let renderedMeasures: MetricsViewSpecMeasureV2[];
  $: {
    renderedMeasures = $allMeasures.filter(
      expandedMeasureName
        ? (measure) => measure.name === expandedMeasureName
        : (_, i) => $showHideMeasures.selectedItems[i],
    );
    const { measures } = $getFilteredMeasuresAndDimensions(
      $validSpecStore.data?.metricsView ?? {},
      renderedMeasures.map((m) => m.name ?? ""),
    );
    renderedMeasures = renderedMeasures.filter((rm) =>
      measures.includes(rm.name ?? ""),
    );
  }

  $: if ($timeControlsStore.ready) {
    // adjust scrub values for Javascript's timezone changes
    scrubStart = adjustOffsetForZone(
      $exploreStore?.selectedScrubRange?.start,
      $exploreStore.selectedTimezone,
    );
    scrubEnd = adjustOffsetForZone(
      $exploreStore?.selectedScrubRange?.end,
      $exploreStore.selectedTimezone,
    );
<<<<<<< HEAD
=======

    const slicedData = isAllTime
      ? formattedData?.slice(1)
      : formattedData?.slice(1, -1);

    chartInteractionColumn.update((state) => {
      const { start, end } = getOrderedStartEnd(scrubStart, scrubEnd);

      let startDirection, endDirection;

      if (
        tddChartType === TDDChart.GROUPED_BAR ||
        tddChartType === TDDChart.STACKED_BAR
      ) {
        startDirection = "left";
        endDirection = "right";
      } else {
        startDirection = "center";
        endDirection = "center";
      }

      const { position: startPos } = bisectData(
        start,
        startDirection,
        "ts_position",
        slicedData,
      );

      const { position: endPos } = bisectData(
        end,
        endDirection,
        "ts_position",
        slicedData,
      );

      return {
        yHover: isScrubbing ? undefined : state.yHover,
        xHover: isScrubbing ? undefined : state.xHover,
        scrubStart: startPos,
        scrubEnd: endPos,
      };
    });

    const adjustedChartValue = getAdjustedChartTime(
      $timeControlsStore.selectedTimeRange?.start,
      $timeControlsStore.selectedTimeRange?.end,
      $exploreStore?.selectedTimezone,
      interval,
      $timeControlsStore.selectedTimeRange?.name,
      $validSpecStore.data?.explore?.presets?.[0]?.timeRange,
      $exploreStore?.tdd.chartType,
    );

    if (adjustedChartValue?.start) {
      startValue = adjustedChartValue?.start;
    }
    if (adjustedChartValue?.end) {
      endValue = adjustedChartValue?.end;
    }
>>>>>>> f8128841
  }

  $: ({ start: startValue, end: endValue } = getAdjustedChartTime(
    $timeControlsStore.selectedTimeRange?.start,
    $timeControlsStore.selectedTimeRange?.end,
    $dashboardStore?.selectedTimezone,
    interval,
    $timeControlsStore.selectedTimeRange?.name,
    $metricsView?.data?.defaultTimeRange,
    $dashboardStore?.tdd.chartType,
  ));

  const toggleMeasureVisibility = (e) => {
    showHideMeasures.toggleVisibility(e.detail.name);
  };
  const setAllMeasuresNotVisible = () => {
    showHideMeasures.setAllToNotVisible();
  };
  const setAllMeasuresVisible = () => {
    showHideMeasures.setAllToVisible();
  };

  $: activeTimeGrain = $timeControlsStore.selectedTimeRange?.interval;

  let showReplacePivotModal = false;
  function startPivotForTimeseries() {
    const pivot = $exploreStore?.pivot;

    if (
      pivot.rows.dimension.length ||
      pivot.columns.measure.length ||
      pivot.columns.dimension.length
    ) {
      showReplacePivotModal = true;
    } else {
      createPivot();
    }
  }

  function getTimeDimension() {
    return {
      id: $timeControlsStore.selectedTimeRange?.interval,
      title: TIME_GRAIN[activeTimeGrain as AvailableTimeGrain]?.label,
      type: PivotChipType.Time,
    } as PivotChipData;
  }

  function createPivot() {
    showReplacePivotModal = false;

    const measures = renderedMeasures
      .filter((m) => m.name !== undefined)
      .map((m) => {
        return {
          id: m.name as string,
          title: m.label || (m.name as string),
          type: PivotChipType.Measure,
        };
      });

    metricsExplorerStore.createPivot(
      exploreName,
      { dimension: [getTimeDimension()] },
      {
        dimension: [],
        measure: measures,
      },
    );
  }
</script>

<<<<<<< HEAD
{#if startValue && endValue}
  <TimeSeriesChartContainer
    enableFullWidth={isInTimeDimensionView}
    end={endValue}
    start={startValue}
    {workspaceWidth}
  >
    <div class:mb-6={isAlternateChart} class="flex items-center gap-x-1 px-2.5">
      {#if isInTimeDimensionView}
        <BackToOverview {metricViewName} />
        <ChartTypeSelector
          hasComparison={Boolean(
            showComparison || includedValuesForDimension.length,
          )}
          {metricViewName}
          chartType={tddChartType}
        />
      {:else}
        <SearchableFilterButton
          label="Measures"
          on:deselect-all={setAllMeasuresNotVisible}
          on:item-clicked={toggleMeasureVisibility}
          on:select-all={setAllMeasuresVisible}
          selectableItems={$showHideMeasures.selectableItems}
          selectedItems={$showHideMeasures.selectedItems}
          tooltipText="Choose measures to display"
        />

        <button
          class="h-6 px-1.5 py-px rounded-sm hover:bg-gray-200 text-gray-700 ml-auto"
          on:click={() => {
            startPivotForTimeseries();
          }}
        >
          Start Pivot
        </button>
=======
<TimeSeriesChartContainer
  enableFullWidth={isInTimeDimensionView}
  end={endValue}
  start={startValue}
  {workspaceWidth}
>
  <div class:mb-6={isAlternateChart} class="flex items-center gap-x-1 px-2.5">
    {#if isInTimeDimensionView}
      <BackToOverview {exploreName} />
      <ChartTypeSelector
        hasComparison={Boolean(
          showComparison || includedValuesForDimension.length,
        )}
        {exploreName}
        chartType={tddChartType}
      />
    {:else}
      <SearchableFilterButton
        label="Measures"
        on:deselect-all={setAllMeasuresNotVisible}
        on:item-clicked={toggleMeasureVisibility}
        on:select-all={setAllMeasuresVisible}
        selectableItems={$showHideMeasures.selectableItems}
        selectedItems={$showHideMeasures.selectedItems}
        tooltipText="Choose measures to display"
      />

      <button
        class="h-6 px-1.5 py-px rounded-sm hover:bg-gray-200 text-gray-700 ml-auto"
        on:click={() => {
          startPivotForTimeseries();
        }}
      >
        Start Pivot
      </button>
    {/if}
  </div>

  <div class="z-10 gap-x-9 flex flex-row pt-4" style:padding-left="118px">
    <div class="relative w-full">
      <ChartInteractions {exploreName} {showComparison} timeGrain={interval} />
      {#if tddChartType === TDDChart.DEFAULT}
        <div class="translate-x-5">
          {#if $exploreStore?.selectedTimeRange && startValue && endValue}
            <SimpleDataGraphic
              height={26}
              overflowHidden={false}
              top={29}
              bottom={0}
              right={isInTimeDimensionView ? 10 : 25}
              xMin={startValue}
              xMax={endValue}
            >
              <Axis superlabel side="top" placement="start" />
            </SimpleDataGraphic>
          {/if}
        </div>
>>>>>>> f8128841
      {/if}
    </div>

    <div class="z-10 gap-x-9 flex flex-row pt-4" style:padding-left="118px">
      <div class="relative w-full">
        <ChartInteractions
          {metricViewName}
          {showComparison}
          timeGrain={interval}
        />
        {#if tddChartType === TDDChart.DEFAULT}
          <div class="translate-x-5">
            {#if $dashboardStore?.selectedTimeRange && startValue && endValue}
              <SimpleDataGraphic
                height={26}
                overflowHidden={false}
                top={29}
                bottom={0}
                right={isInTimeDimensionView ? 10 : 25}
                xMin={startValue}
                xMax={endValue}
              >
                <Axis superlabel side="top" placement="start" />
              </SimpleDataGraphic>
            {/if}
          </div>
        {/if}
      </div>
    </div>

    {#if renderedMeasures}
      <div
        bind:this={parentElement}
        class:pb-4={!isInTimeDimensionView}
        class="flex flex-col gap-y-2 w-full overflow-y-scroll h-full"
      >
        {#each renderedMeasures as measure (measure.name)}
          <ChartWithTotal
            {isScrubbing}
            {scrubStart}
            {scrubEnd}
            {startValue}
            {endValue}
            {isAllTime}
            {parentElement}
            bind:mouseoverValue
            {expandedMeasureName}
            isComparison={showComparison}
            {measure}
<<<<<<< HEAD
            {metricViewName}
            isValidPercTotal={measure.name
              ? $isMeasureValidPercentOfTotal(measure.name)
              : false}
=======
            value={bigNum}
            isMeasureExpanded={isInTimeDimensionView}
            {showComparison}
            {comparisonValue}
            errorMessage={$timeSeriesDataStore?.error?.totals}
            status={hasTotalsError
              ? EntityStatus.Error
              : $timeSeriesDataStore?.isFetching
                ? EntityStatus.Running
                : EntityStatus.Idle}
            on:expand-measure={() => {
              metricsExplorerStore.setExpandedMeasureName(
                exploreName,
                measure.name,
              );
            }}
>>>>>>> f8128841
          />
        {/each}
      </div>
    {/if}
  </TimeSeriesChartContainer>
{/if}

<<<<<<< HEAD
=======
          {#if hasTimeseriesError}
            <div
              class="flex flex-col p-5 items-center justify-center text-xs ui-copy-muted"
            >
              {#if $timeSeriesDataStore.error?.timeseries}
                <span>
                  Error: {$timeSeriesDataStore.error.timeseries}
                </span>
              {:else}
                <span>Unable to fetch data from the API</span>
              {/if}
            </div>
          {:else if expandedMeasureName && tddChartType != TDDChart.DEFAULT}
            <TDDAlternateChart
              timeGrain={interval}
              chartType={tddChartType}
              {expandedMeasureName}
              totalsData={formattedData}
              {dimensionData}
              xMin={startValue}
              xMax={endValue}
              isTimeComparison={showComparison}
              isScrubbing={Boolean(isScrubbing)}
              on:chart-hover={(e) => {
                const { dimension, ts } = e.detail;

                updateChartInteractionStore(
                  ts,
                  dimension,
                  isAllTime,
                  formattedData,
                );
              }}
              on:chart-brush={(e) => {
                const { interval } = e.detail;
                const { start, end } = adjustTimeInterval(
                  interval,
                  $exploreStore.selectedTimezone,
                );

                metricsExplorerStore.setSelectedScrubRange(exploreName, {
                  start,
                  end,
                  isScrubbing: true,
                });
              }}
              on:chart-brush-end={(e) => {
                const { interval } = e.detail;
                const { start, end } = adjustTimeInterval(
                  interval,
                  $exploreStore.selectedTimezone,
                );

                metricsExplorerStore.setSelectedScrubRange(exploreName, {
                  start,
                  end,
                  isScrubbing: false,
                });
              }}
              on:chart-brush-clear={(e) => {
                const { start, end } = e.detail;

                metricsExplorerStore.setSelectedScrubRange(exploreName, {
                  start,
                  end,
                  isScrubbing: false,
                });
              }}
            />
          {:else if formattedData && interval}
            <MeasureChart
              bind:mouseoverValue
              {measure}
              {isInTimeDimensionView}
              {isScrubbing}
              {scrubStart}
              {scrubEnd}
              {exploreName}
              data={formattedData}
              {dimensionData}
              zone={$exploreStore.selectedTimezone}
              xAccessor="ts_position"
              labelAccessor="ts"
              timeGrain={interval}
              yAccessor={measure.name}
              xMin={startValue}
              xMax={endValue}
              {showComparison}
              validPercTotal={isPercOfTotalAsContextColumn && isValidPercTotal
                ? bigNum
                : null}
              mouseoverTimeFormat={(value) => {
                /** format the date according to the time grain */

                return interval
                  ? new Date(value).toLocaleDateString(
                      undefined,
                      TIME_GRAIN[interval].formatDate,
                    )
                  : value.toString();
              }}
            />
          {:else}
            <div class="flex items-center justify-center w-24">
              <Spinner status={EntityStatus.Running} />
            </div>
          {/if}
        </div>
      {/each}
    </div>
  {/if}
</TimeSeriesChartContainer>

>>>>>>> f8128841
<ReplacePivotDialog
  open={showReplacePivotModal}
  onCancel={() => {
    showReplacePivotModal = false;
  }}
  onReplace={createPivot}
/><|MERGE_RESOLUTION|>--- conflicted
+++ resolved
@@ -18,36 +18,31 @@
   import ChartTypeSelector from "@rilldata/web-common/features/dashboards/time-dimension-details/charts/ChartTypeSelector.svelte";
   import { TDDChart } from "@rilldata/web-common/features/dashboards/time-dimension-details/types";
   import BackToOverview from "@rilldata/web-common/features/dashboards/time-series/BackToOverview.svelte";
-<<<<<<< HEAD
-=======
-  import {
-    type TimeSeriesDatum,
-    useTimeSeriesDataStore,
-  } from "@rilldata/web-common/features/dashboards/time-series/timeseries-data-store";
-  import { EntityStatus } from "@rilldata/web-common/features/entity-management/types";
->>>>>>> f8128841
   import { adjustOffsetForZone } from "@rilldata/web-common/lib/convertTimestampPreview";
   import { getAdjustedChartTime } from "@rilldata/web-common/lib/time/ranges";
   import {
     type AvailableTimeGrain,
     TimeRangePreset,
   } from "@rilldata/web-common/lib/time/types";
-  import type { MetricsViewSpecMeasureV2 } from "@rilldata/web-common/runtime-client";
+  import {
+    V1TimeGrain,
+    type MetricsViewSpecMeasureV2,
+  } from "@rilldata/web-common/runtime-client";
   import { TIME_GRAIN } from "../../../lib/time/config";
-<<<<<<< HEAD
-  import { runtime } from "../../../runtime-client/runtime-store";
-=======
-  import Spinner from "../../entity-management/Spinner.svelte";
-  import MeasureBigNumber from "../big-number/MeasureBigNumber.svelte";
->>>>>>> f8128841
+
   import ChartInteractions from "./ChartInteractions.svelte";
   import TimeSeriesChartContainer from "./TimeSeriesChartContainer.svelte";
   import ChartWithTotal from "./ChartWithTotal.svelte";
+  import { mergeMeasureFilters } from "../filters/measure-filters/measure-filter-utils";
+  import { sanitiseExpression } from "../stores/filter-utils";
+  import { adjustTimeInterval, updateChartInteractionStore } from "./utils";
 
   export let exploreName: string;
   export let workspaceWidth: number;
 
+  const StateManagers = getStateManagers();
   const {
+    metricsViewName,
     selectors: {
       measures: {
         allMeasures,
@@ -55,26 +50,21 @@
         getFilteredMeasuresAndDimensions,
       },
       dimensionFilters: { includedDimensionValues },
+      dimensions: { comparisonDimension },
     },
     validSpecStore,
-  } = getStateManagers();
+  } = StateManagers;
 
   const timeControlsStore = useTimeControlStore(getStateManagers());
+
+  $: timeControls = $timeControlsStore;
 
   let scrubStart: Date | undefined = undefined;
   let scrubEnd: Date | undefined = undefined;
   let mouseoverValue: DomainCoordinates | undefined = undefined;
   let parentElement: HTMLDivElement;
 
-  $: ({ instanceId } = $runtime);
-
-<<<<<<< HEAD
-  $: dashboardStore = useDashboardStore(metricViewName);
-
-  $: metricsView = useMetricsView(instanceId, metricViewName);
-=======
   $: exploreStore = useExploreStore(exploreName);
->>>>>>> f8128841
 
   $: showHideMeasures = createShowHideMeasuresStore(
     exploreName,
@@ -83,29 +73,23 @@
 
   $: expandedMeasureName = $exploreStore?.tdd?.expandedMeasureName;
   $: isInTimeDimensionView = Boolean(expandedMeasureName);
-  $: comparisonDimension = $exploreStore?.selectedComparisonDimension;
+
+  $: leaderboardContextColumn = $exploreStore.leaderboardContextColumn;
+
   $: showComparison = Boolean(
-    !comparisonDimension && $timeControlsStore.showTimeComparison,
+    !$comparisonDimension && timeControls.showTimeComparison,
   );
   $: tddChartType = $exploreStore?.tdd?.chartType;
   $: interval =
-    $timeControlsStore.selectedTimeRange?.interval ??
-    $timeControlsStore.minTimeGrain;
-<<<<<<< HEAD
-  $: isScrubbing = Boolean($dashboardStore?.selectedScrubRange?.isScrubbing);
+    timeControls.selectedTimeRange?.interval ??
+    timeControls.minTimeGrain ??
+    V1TimeGrain.TIME_GRAIN_DAY;
+  $: isScrubbing = Boolean($exploreStore?.selectedScrubRange?.isScrubbing);
   $: isAllTime =
-    $timeControlsStore.selectedTimeRange?.name === TimeRangePreset.ALL_TIME;
-=======
-  $: isScrubbing = $exploreStore?.selectedScrubRange?.isScrubbing;
-  $: isAllTime =
-    $timeControlsStore.selectedTimeRange?.name === TimeRangePreset.ALL_TIME;
-  $: isPercOfTotalAsContextColumn =
-    $exploreStore?.leaderboardContextColumn ===
-    LeaderboardContextColumn.PERCENT;
->>>>>>> f8128841
-  $: includedValuesForDimension = $includedDimensionValues(
-    comparisonDimension as string,
-  );
+    timeControls.selectedTimeRange?.name === TimeRangePreset.ALL_TIME;
+  $: includedValuesForDimension = $comparisonDimension?.name
+    ? $includedDimensionValues($comparisonDimension.name)
+    : [];
   $: isAlternateChart = tddChartType !== TDDChart.DEFAULT;
 
   // List of measures which will be shown on the dashboard
@@ -125,7 +109,7 @@
     );
   }
 
-  $: if ($timeControlsStore.ready) {
+  $: if (timeControls.ready) {
     // adjust scrub values for Javascript's timezone changes
     scrubStart = adjustOffsetForZone(
       $exploreStore?.selectedScrubRange?.start,
@@ -135,78 +119,16 @@
       $exploreStore?.selectedScrubRange?.end,
       $exploreStore.selectedTimezone,
     );
-<<<<<<< HEAD
-=======
-
-    const slicedData = isAllTime
-      ? formattedData?.slice(1)
-      : formattedData?.slice(1, -1);
-
-    chartInteractionColumn.update((state) => {
-      const { start, end } = getOrderedStartEnd(scrubStart, scrubEnd);
-
-      let startDirection, endDirection;
-
-      if (
-        tddChartType === TDDChart.GROUPED_BAR ||
-        tddChartType === TDDChart.STACKED_BAR
-      ) {
-        startDirection = "left";
-        endDirection = "right";
-      } else {
-        startDirection = "center";
-        endDirection = "center";
-      }
-
-      const { position: startPos } = bisectData(
-        start,
-        startDirection,
-        "ts_position",
-        slicedData,
-      );
-
-      const { position: endPos } = bisectData(
-        end,
-        endDirection,
-        "ts_position",
-        slicedData,
-      );
-
-      return {
-        yHover: isScrubbing ? undefined : state.yHover,
-        xHover: isScrubbing ? undefined : state.xHover,
-        scrubStart: startPos,
-        scrubEnd: endPos,
-      };
-    });
-
-    const adjustedChartValue = getAdjustedChartTime(
-      $timeControlsStore.selectedTimeRange?.start,
-      $timeControlsStore.selectedTimeRange?.end,
-      $exploreStore?.selectedTimezone,
-      interval,
-      $timeControlsStore.selectedTimeRange?.name,
-      $validSpecStore.data?.explore?.presets?.[0]?.timeRange,
-      $exploreStore?.tdd.chartType,
-    );
-
-    if (adjustedChartValue?.start) {
-      startValue = adjustedChartValue?.start;
-    }
-    if (adjustedChartValue?.end) {
-      endValue = adjustedChartValue?.end;
-    }
->>>>>>> f8128841
   }
 
   $: ({ start: startValue, end: endValue } = getAdjustedChartTime(
-    $timeControlsStore.selectedTimeRange?.start,
-    $timeControlsStore.selectedTimeRange?.end,
-    $dashboardStore?.selectedTimezone,
+    timeControls.selectedTimeRange?.start,
+    timeControls.selectedTimeRange?.end,
+    $exploreStore?.selectedTimezone,
     interval,
-    $timeControlsStore.selectedTimeRange?.name,
-    $metricsView?.data?.defaultTimeRange,
-    $dashboardStore?.tdd.chartType,
+    timeControls.selectedTimeRange?.name,
+    $validSpecStore.data?.explore?.presets?.[0]?.timeRange,
+    $exploreStore?.tdd.chartType,
   ));
 
   const toggleMeasureVisibility = (e) => {
@@ -219,7 +141,7 @@
     showHideMeasures.setAllToVisible();
   };
 
-  $: activeTimeGrain = $timeControlsStore.selectedTimeRange?.interval;
+  $: activeTimeGrain = timeControls.selectedTimeRange?.interval;
 
   let showReplacePivotModal = false;
   function startPivotForTimeseries() {
@@ -238,7 +160,7 @@
 
   function getTimeDimension() {
     return {
-      id: $timeControlsStore.selectedTimeRange?.interval,
+      id: timeControls.selectedTimeRange?.interval,
       title: TIME_GRAIN[activeTimeGrain as AvailableTimeGrain]?.label,
       type: PivotChipType.Time,
     } as PivotChipData;
@@ -268,7 +190,6 @@
   }
 </script>
 
-<<<<<<< HEAD
 {#if startValue && endValue}
   <TimeSeriesChartContainer
     enableFullWidth={isInTimeDimensionView}
@@ -278,12 +199,12 @@
   >
     <div class:mb-6={isAlternateChart} class="flex items-center gap-x-1 px-2.5">
       {#if isInTimeDimensionView}
-        <BackToOverview {metricViewName} />
+        <BackToOverview {exploreName} />
         <ChartTypeSelector
           hasComparison={Boolean(
             showComparison || includedValuesForDimension.length,
           )}
-          {metricViewName}
+          {exploreName}
           chartType={tddChartType}
         />
       {:else}
@@ -305,78 +226,19 @@
         >
           Start Pivot
         </button>
-=======
-<TimeSeriesChartContainer
-  enableFullWidth={isInTimeDimensionView}
-  end={endValue}
-  start={startValue}
-  {workspaceWidth}
->
-  <div class:mb-6={isAlternateChart} class="flex items-center gap-x-1 px-2.5">
-    {#if isInTimeDimensionView}
-      <BackToOverview {exploreName} />
-      <ChartTypeSelector
-        hasComparison={Boolean(
-          showComparison || includedValuesForDimension.length,
-        )}
-        {exploreName}
-        chartType={tddChartType}
-      />
-    {:else}
-      <SearchableFilterButton
-        label="Measures"
-        on:deselect-all={setAllMeasuresNotVisible}
-        on:item-clicked={toggleMeasureVisibility}
-        on:select-all={setAllMeasuresVisible}
-        selectableItems={$showHideMeasures.selectableItems}
-        selectedItems={$showHideMeasures.selectedItems}
-        tooltipText="Choose measures to display"
-      />
-
-      <button
-        class="h-6 px-1.5 py-px rounded-sm hover:bg-gray-200 text-gray-700 ml-auto"
-        on:click={() => {
-          startPivotForTimeseries();
-        }}
-      >
-        Start Pivot
-      </button>
-    {/if}
-  </div>
-
-  <div class="z-10 gap-x-9 flex flex-row pt-4" style:padding-left="118px">
-    <div class="relative w-full">
-      <ChartInteractions {exploreName} {showComparison} timeGrain={interval} />
-      {#if tddChartType === TDDChart.DEFAULT}
-        <div class="translate-x-5">
-          {#if $exploreStore?.selectedTimeRange && startValue && endValue}
-            <SimpleDataGraphic
-              height={26}
-              overflowHidden={false}
-              top={29}
-              bottom={0}
-              right={isInTimeDimensionView ? 10 : 25}
-              xMin={startValue}
-              xMax={endValue}
-            >
-              <Axis superlabel side="top" placement="start" />
-            </SimpleDataGraphic>
-          {/if}
-        </div>
->>>>>>> f8128841
       {/if}
     </div>
 
     <div class="z-10 gap-x-9 flex flex-row pt-4" style:padding-left="118px">
       <div class="relative w-full">
         <ChartInteractions
-          {metricViewName}
+          {exploreName}
           {showComparison}
           timeGrain={interval}
         />
         {#if tddChartType === TDDChart.DEFAULT}
           <div class="translate-x-5">
-            {#if $dashboardStore?.selectedTimeRange && startValue && endValue}
+            {#if $exploreStore?.selectedTimeRange && startValue && endValue}
               <SimpleDataGraphic
                 height={26}
                 overflowHidden={false}
@@ -413,29 +275,71 @@
             {expandedMeasureName}
             isComparison={showComparison}
             {measure}
-<<<<<<< HEAD
-            {metricViewName}
-            isValidPercTotal={measure.name
-              ? $isMeasureValidPercentOfTotal(measure.name)
-              : false}
-=======
-            value={bigNum}
-            isMeasureExpanded={isInTimeDimensionView}
-            {showComparison}
-            {comparisonValue}
-            errorMessage={$timeSeriesDataStore?.error?.totals}
-            status={hasTotalsError
-              ? EntityStatus.Error
-              : $timeSeriesDataStore?.isFetching
-                ? EntityStatus.Running
-                : EntityStatus.Idle}
-            on:expand-measure={() => {
+            metricsViewName={$metricsViewName}
+            {exploreName}
+            {timeControls}
+            timeGrain={interval}
+            {tddChartType}
+            {leaderboardContextColumn}
+            onExpandMeasure={() => {
               metricsExplorerStore.setExpandedMeasureName(
                 exploreName,
                 measure.name,
               );
             }}
->>>>>>> f8128841
+            whereFilter={sanitiseExpression(
+              mergeMeasureFilters($exploreStore),
+              undefined,
+            )}
+            selectedTimeZone={$exploreStore.selectedTimezone}
+            filteredMeasures={$getFilteredMeasuresAndDimensions(
+              $validSpecStore.data?.metricsView ?? {},
+              $allMeasures.map((m) => m.name ?? "") ?? [],
+            ).measures}
+            isValidPercTotal={measure.name
+              ? $isMeasureValidPercentOfTotal(measure.name)
+              : false}
+            comparisonDimension={$comparisonDimension}
+            stateManagers={StateManagers}
+            onChartHover={(dimension, ts, formattedData) => {
+              updateChartInteractionStore(
+                ts,
+                dimension,
+                isAllTime,
+                formattedData,
+              );
+            }}
+            onChartBrush={(interval) => {
+              const { start, end } = adjustTimeInterval(
+                interval,
+                $exploreStore.selectedTimezone,
+              );
+
+              metricsExplorerStore.setSelectedScrubRange(exploreName, {
+                start,
+                end,
+                isScrubbing: true,
+              });
+            }}
+            onChartBrushEnd={(interval) => {
+              const { start, end } = adjustTimeInterval(
+                interval,
+                $exploreStore.selectedTimezone,
+              );
+
+              metricsExplorerStore.setSelectedScrubRange(exploreName, {
+                start,
+                end,
+                isScrubbing: false,
+              });
+            }}
+            onChartBrushClear={({ start, end }) => {
+              metricsExplorerStore.setSelectedScrubRange(exploreName, {
+                start,
+                end,
+                isScrubbing: false,
+              });
+            }}
           />
         {/each}
       </div>
@@ -443,122 +347,6 @@
   </TimeSeriesChartContainer>
 {/if}
 
-<<<<<<< HEAD
-=======
-          {#if hasTimeseriesError}
-            <div
-              class="flex flex-col p-5 items-center justify-center text-xs ui-copy-muted"
-            >
-              {#if $timeSeriesDataStore.error?.timeseries}
-                <span>
-                  Error: {$timeSeriesDataStore.error.timeseries}
-                </span>
-              {:else}
-                <span>Unable to fetch data from the API</span>
-              {/if}
-            </div>
-          {:else if expandedMeasureName && tddChartType != TDDChart.DEFAULT}
-            <TDDAlternateChart
-              timeGrain={interval}
-              chartType={tddChartType}
-              {expandedMeasureName}
-              totalsData={formattedData}
-              {dimensionData}
-              xMin={startValue}
-              xMax={endValue}
-              isTimeComparison={showComparison}
-              isScrubbing={Boolean(isScrubbing)}
-              on:chart-hover={(e) => {
-                const { dimension, ts } = e.detail;
-
-                updateChartInteractionStore(
-                  ts,
-                  dimension,
-                  isAllTime,
-                  formattedData,
-                );
-              }}
-              on:chart-brush={(e) => {
-                const { interval } = e.detail;
-                const { start, end } = adjustTimeInterval(
-                  interval,
-                  $exploreStore.selectedTimezone,
-                );
-
-                metricsExplorerStore.setSelectedScrubRange(exploreName, {
-                  start,
-                  end,
-                  isScrubbing: true,
-                });
-              }}
-              on:chart-brush-end={(e) => {
-                const { interval } = e.detail;
-                const { start, end } = adjustTimeInterval(
-                  interval,
-                  $exploreStore.selectedTimezone,
-                );
-
-                metricsExplorerStore.setSelectedScrubRange(exploreName, {
-                  start,
-                  end,
-                  isScrubbing: false,
-                });
-              }}
-              on:chart-brush-clear={(e) => {
-                const { start, end } = e.detail;
-
-                metricsExplorerStore.setSelectedScrubRange(exploreName, {
-                  start,
-                  end,
-                  isScrubbing: false,
-                });
-              }}
-            />
-          {:else if formattedData && interval}
-            <MeasureChart
-              bind:mouseoverValue
-              {measure}
-              {isInTimeDimensionView}
-              {isScrubbing}
-              {scrubStart}
-              {scrubEnd}
-              {exploreName}
-              data={formattedData}
-              {dimensionData}
-              zone={$exploreStore.selectedTimezone}
-              xAccessor="ts_position"
-              labelAccessor="ts"
-              timeGrain={interval}
-              yAccessor={measure.name}
-              xMin={startValue}
-              xMax={endValue}
-              {showComparison}
-              validPercTotal={isPercOfTotalAsContextColumn && isValidPercTotal
-                ? bigNum
-                : null}
-              mouseoverTimeFormat={(value) => {
-                /** format the date according to the time grain */
-
-                return interval
-                  ? new Date(value).toLocaleDateString(
-                      undefined,
-                      TIME_GRAIN[interval].formatDate,
-                    )
-                  : value.toString();
-              }}
-            />
-          {:else}
-            <div class="flex items-center justify-center w-24">
-              <Spinner status={EntityStatus.Running} />
-            </div>
-          {/if}
-        </div>
-      {/each}
-    </div>
-  {/if}
-</TimeSeriesChartContainer>
-
->>>>>>> f8128841
 <ReplacePivotDialog
   open={showReplacePivotModal}
   onCancel={() => {
