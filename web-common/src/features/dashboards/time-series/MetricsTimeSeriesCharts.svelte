--- conflicted
+++ resolved
@@ -4,7 +4,7 @@
   import CrossIcon from "@rilldata/web-common/components/icons/CrossIcon.svelte";
   import SeachableFilterButton from "@rilldata/web-common/components/searchable-filter-menu/SeachableFilterButton.svelte";
   import { useDashboardStore } from "@rilldata/web-common/features/dashboards/dashboard-stores";
-  import { prepareTimeSeries } from "@rilldata/web-common/features/dashboards/time-series/utils";
+  import { getFilterForComparedDimension, prepareTimeSeries } from "./utils";
   import {
     humanizeDataType,
     FormatPreset,
@@ -20,6 +20,7 @@
   import { adjustOffsetForZone } from "@rilldata/web-common/lib/convertTimestampPreview";
   import { EntityStatus } from "@rilldata/web-common/features/entity-management/types";
   import { TIME_GRAIN } from "@rilldata/web-common/lib/time/config";
+  import { SortDirection } from "@rilldata/web-common/features/dashboards/proto-state/derived-types";
   import { getAdjustedChartTime } from "@rilldata/web-common/lib/time/ranges";
   import {
     createQueryServiceMetricsViewTimeSeries,
@@ -35,17 +36,6 @@
   import MeasureChart from "./MeasureChart.svelte";
   import MeasureZoom from "./MeasureZoom.svelte";
   import TimeSeriesChartContainer from "./TimeSeriesChartContainer.svelte";
-<<<<<<< HEAD
-  import {
-    getFilterForComparedDimension,
-    getOrderedStartEnd,
-    prepareTimeSeries,
-  } from "./utils";
-  import { adjustOffsetForZone } from "@rilldata/web-common/lib/convertTimestampPreview";
-  import { TimeRangePreset } from "@rilldata/web-common/lib/time/types";
-  import { SortDirection } from "@rilldata/web-common/features/dashboards/proto-state/derived-types";
-=======
->>>>>>> 7e4f44db
 
   export let metricViewName;
   export let workspaceWidth: number;
