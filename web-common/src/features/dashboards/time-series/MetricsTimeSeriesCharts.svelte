--- conflicted
+++ resolved
@@ -4,9 +4,6 @@
   import CrossIcon from "@rilldata/web-common/components/icons/CrossIcon.svelte";
   import SeachableFilterButton from "@rilldata/web-common/components/searchable-filter-menu/SeachableFilterButton.svelte";
   import { useDashboardStore } from "@rilldata/web-common/features/dashboards/stores/dashboard-stores";
-  import { isGrainBigger } from "@rilldata/web-common/lib/time/grains";
-  import { getSmallestTimeGrain } from "@rilldata/web-common/lib/time/ranges/iso-ranges";
-  import { TimeRangePreset } from "@rilldata/web-common/lib/time/types";
   import { getFilterForComparedDimension, prepareTimeSeries } from "./utils";
   import {
     getFilterForDimension,
@@ -183,31 +180,13 @@
 
   // FIXME: move this logic to a function + write tests.
   $: if ($timeControlsStore.ready) {
-    let adjustInterval = interval;
-    if (
-      $timeControlsStore.selectedTimeRange?.name === TimeRangePreset.DEFAULT
-    ) {
-      const smallestGrain = getSmallestTimeGrain(
-        $metaQuery.data.defaultTimeRange
-      );
-      adjustInterval = isGrainBigger(adjustInterval, smallestGrain)
-        ? smallestGrain
-        : adjustInterval;
-    }
-    console.log(interval, adjustInterval);
-
     const adjustedChartValue = getAdjustedChartTime(
       $timeControlsStore.selectedTimeRange?.start,
       $timeControlsStore.selectedTimeRange?.end,
       $dashboardStore?.selectedTimezone,
-<<<<<<< HEAD
-      adjustInterval,
-      $timeControlsStore.selectedTimeRange?.name
-=======
       interval,
       $timeControlsStore.selectedTimeRange?.name,
       $metaQuery.data.defaultTimeRange
->>>>>>> db4e22f7
     );
 
     startValue = adjustedChartValue?.start;
