<script lang="ts">
  import type { DomainCoordinates } from "@rilldata/web-common/components/data-graphic/constants/types";
  import SimpleDataGraphic from "@rilldata/web-common/components/data-graphic/elements/SimpleDataGraphic.svelte";
  import { Axis } from "@rilldata/web-common/components/data-graphic/guides";
  import { bisectData } from "@rilldata/web-common/components/data-graphic/utils";
  import DashboardMetricsDraggableList from "@rilldata/web-common/components/menu/DashboardMetricsDraggableList.svelte";
  import { LeaderboardContextColumn } from "@rilldata/web-common/features/dashboards/leaderboard-context-column";
  import ReplacePivotDialog from "@rilldata/web-common/features/dashboards/pivot/ReplacePivotDialog.svelte";
  import { splitPivotChips } from "@rilldata/web-common/features/dashboards/pivot/pivot-utils";
  import {
    PivotChipType,
    type PivotChipData,
  } from "@rilldata/web-common/features/dashboards/pivot/types";
  import { getStateManagers } from "@rilldata/web-common/features/dashboards/state-managers/state-managers";
  import {
    metricsExplorerStore,
    useExploreState,
  } from "@rilldata/web-common/features/dashboards/stores/dashboard-stores";
  import { useTimeControlStore } from "@rilldata/web-common/features/dashboards/time-controls/time-control-store";
  import ChartTypeSelector from "@rilldata/web-common/features/dashboards/time-dimension-details/charts/ChartTypeSelector.svelte";
  import TDDAlternateChart from "@rilldata/web-common/features/dashboards/time-dimension-details/charts/TDDAlternateChart.svelte";
  import { chartInteractionColumn } from "@rilldata/web-common/features/dashboards/time-dimension-details/time-dimension-data-store";
  import { TDDChart } from "@rilldata/web-common/features/dashboards/time-dimension-details/types";
  import BackToExplore from "@rilldata/web-common/features/dashboards/time-series/BackToExplore.svelte";
  import {
    useTimeSeriesDataStore,
    type TimeSeriesDatum,
  } from "@rilldata/web-common/features/dashboards/time-series/timeseries-data-store";
  import { EntityStatus } from "@rilldata/web-common/features/entity-management/types";
  import { adjustOffsetForZone } from "@rilldata/web-common/lib/convertTimestampPreview";
  import { timeGrainToDuration } from "@rilldata/web-common/lib/time/grains";
  import { getAdjustedChartTime } from "@rilldata/web-common/lib/time/ranges";
  import {
    TimeRangePreset,
    type AvailableTimeGrain,
  } from "@rilldata/web-common/lib/time/types";
<<<<<<< HEAD
  import type { MetricsViewSpecMeasureV2 } from "@rilldata/web-common/runtime-client";
  import { Button } from "../../../components/button";
  import Pivot from "../../../components/icons/Pivot.svelte";
=======
  import type { MetricsViewSpecMeasure } from "@rilldata/web-common/runtime-client";
>>>>>>> 7b9e6d89
  import { TIME_GRAIN } from "../../../lib/time/config";
  import { DashboardState_ActivePage } from "../../../proto/gen/rill/ui/v1/dashboard_pb";
  import Spinner from "../../entity-management/Spinner.svelte";
  import MeasureBigNumber from "../big-number/MeasureBigNumber.svelte";
  import ChartInteractions from "./ChartInteractions.svelte";
  import MeasureChart from "./MeasureChart.svelte";
  import TimeSeriesChartContainer from "./TimeSeriesChartContainer.svelte";
  import type { DimensionDataItem } from "./multiple-dimension-queries";
  import {
    adjustTimeInterval,
    getOrderedStartEnd,
    updateChartInteractionStore,
  } from "./utils";

  export let exploreName: string;
  export let workspaceWidth: number;
  export let timeSeriesWidth: number;
  export let hideStartPivotButton = false;

  const {
    selectors: {
      measures: {
        allMeasures,
        visibleMeasures,
        isMeasureValidPercentOfTotal,
        getMeasureByName,
      },
      dimensionFilters: { includedDimensionValues },
    },
    actions: {
      measures: { setMeasureVisibility },
    },
    validSpecStore,
  } = getStateManagers();

  const timeControlsStore = useTimeControlStore(getStateManagers());
  const timeSeriesDataStore = useTimeSeriesDataStore(getStateManagers());

  let scrubStart;
  let scrubEnd;

  let mouseoverValue: DomainCoordinates | undefined = undefined;
  let startValue: Date | undefined;
  let endValue: Date | undefined;

  let dataCopy: TimeSeriesDatum[];
  let dimensionDataCopy: DimensionDataItem[] = [];

  $: exploreState = useExploreState(exploreName);

  $: activePage = $exploreState?.activePage;
  $: showTimeDimensionDetail = Boolean(
    activePage === DashboardState_ActivePage.TIME_DIMENSIONAL_DETAIL,
  );
  $: expandedMeasureName = $exploreState?.tdd?.expandedMeasureName;

  $: comparisonDimension = $exploreState?.selectedComparisonDimension;
  $: showComparison = Boolean($timeControlsStore.showTimeComparison);
  $: tddChartType = $exploreState?.tdd?.chartType;

  $: interval =
    $timeControlsStore.selectedTimeRange?.interval ??
    $timeControlsStore.minTimeGrain;
  $: isScrubbing = $exploreState?.selectedScrubRange?.isScrubbing;
  $: isAllTime =
    $timeControlsStore.selectedTimeRange?.name === TimeRangePreset.ALL_TIME;
  $: isPercOfTotalAsContextColumn =
    $exploreState?.leaderboardContextColumn ===
    LeaderboardContextColumn.PERCENT;
  $: includedValuesForDimension = $includedDimensionValues(
    comparisonDimension as string,
  );
  $: isAlternateChart = tddChartType !== TDDChart.DEFAULT;

  $: expandedMeasure = $getMeasureByName(expandedMeasureName);
  let renderedMeasures: MetricsViewSpecMeasure[];
  $: {
    renderedMeasures =
      showTimeDimensionDetail && expandedMeasure
        ? [expandedMeasure]
        : $visibleMeasures;
  }

  $: totals = $timeSeriesDataStore.total as { [key: string]: number };
  $: totalsComparisons = $timeSeriesDataStore.comparisonTotal as {
    [key: string]: number;
  };

  // When changing the timeseries query and the cache is empty, $timeSeriesQuery.data?.data is
  // temporarily undefined as results are fetched.
  // To avoid unmounting TimeSeriesBody, which would cause us to lose our tween animations,
  // we make a copy of the data that avoids `undefined` transition states.
  // TODO: instead, try using svelte-query's `keepPreviousData = True` option.

  $: if ($timeSeriesDataStore?.timeSeriesData) {
    dataCopy = $timeSeriesDataStore.timeSeriesData;
  }
  $: formattedData = dataCopy;

  $: if (
    $timeSeriesDataStore?.dimensionChartData?.length ||
    !comparisonDimension ||
    includedValuesForDimension.length === 0
  ) {
    dimensionDataCopy = $timeSeriesDataStore.dimensionChartData || [];
  }
  $: dimensionData = dimensionDataCopy;

  // FIXME: move this logic to a function + write tests.
  $: if ($timeControlsStore.ready && interval) {
    // adjust scrub values for Javascript's timezone changes
    scrubStart = adjustOffsetForZone(
      $exploreState?.selectedScrubRange?.start,
      $exploreState?.selectedTimezone,
      timeGrainToDuration(interval),
    );
    scrubEnd = adjustOffsetForZone(
      $exploreState?.selectedScrubRange?.end,
      $exploreState?.selectedTimezone,
      timeGrainToDuration(interval),
    );

    const slicedData = isAllTime
      ? formattedData?.slice(1)
      : formattedData?.slice(1, -1);

    chartInteractionColumn.update((state) => {
      const { start, end } = getOrderedStartEnd(scrubStart, scrubEnd);

      let startDirection, endDirection;

      if (
        tddChartType === TDDChart.GROUPED_BAR ||
        tddChartType === TDDChart.STACKED_BAR
      ) {
        startDirection = "left";
        endDirection = "right";
      } else {
        startDirection = "center";
        endDirection = "center";
      }

      const { position: startPos } = bisectData(
        start,
        startDirection,
        "ts_position",
        slicedData,
      );

      const { position: endPos } = bisectData(
        end,
        endDirection,
        "ts_position",
        slicedData,
      );

      return {
        yHover: isScrubbing ? undefined : state.yHover,
        xHover: isScrubbing ? undefined : state.xHover,
        scrubStart: startPos,
        scrubEnd: endPos,
      };
    });

    const adjustedChartValue = getAdjustedChartTime(
      $timeControlsStore.selectedTimeRange?.start,
      $timeControlsStore.selectedTimeRange?.end,
      $exploreState?.selectedTimezone,
      interval,
      $timeControlsStore.selectedTimeRange?.name,
      $validSpecStore.data?.explore?.defaultPreset?.timeRange,
      $exploreState?.tdd.chartType,
    );

    if (adjustedChartValue?.start) {
      startValue = adjustedChartValue?.start;
    }
    if (adjustedChartValue?.end) {
      endValue = adjustedChartValue?.end;
    }
  }

  $: if (
    showTimeDimensionDetail &&
    formattedData &&
    $timeControlsStore.selectedTimeRange &&
    !isScrubbing
  ) {
    updateChartInteractionStore(
      mouseoverValue?.x,
      undefined,
      isAllTime,
      formattedData,
    );
  }

  $: visibleMeasureNames = $visibleMeasures
    .map(({ name }) => name)
    .filter(isDefined);
  $: allMeasureNames = $allMeasures.map(({ name }) => name).filter(isDefined);
  function isDefined(value: string | undefined): value is string {
    return value !== undefined;
  }

  $: hasTotalsError = Object.hasOwn($timeSeriesDataStore?.error, "totals");
  $: hasTimeseriesError = Object.hasOwn(
    $timeSeriesDataStore?.error,
    "timeseries",
  );

  $: activeTimeGrain = $timeControlsStore.selectedTimeRange?.interval;

  let showReplacePivotModal = false;
  function startPivotForTimeseries() {
    const pivot = $exploreState?.pivot;

    const pivotColumns = splitPivotChips(pivot.columns);
    if (
      pivot.rows.length ||
      pivotColumns.measure.length ||
      pivotColumns.dimension.length
    ) {
      showReplacePivotModal = true;
    } else {
      createPivot();
    }
  }

  function getTimeDimension() {
    return {
      id: $timeControlsStore.selectedTimeRange?.interval,
      title: TIME_GRAIN[activeTimeGrain as AvailableTimeGrain]?.label,
      type: PivotChipType.Time,
    } as PivotChipData;
  }

  function createPivot() {
    showReplacePivotModal = false;

    const measures = renderedMeasures
      .filter((m) => m.name !== undefined)
      .map((m) => {
        return {
          id: m.name as string,
          title: m.displayName || (m.name as string),
          type: PivotChipType.Measure,
        };
      });

    metricsExplorerStore.createPivot(
      exploreName,
      [getTimeDimension()],
      measures,
    );
  }
</script>

<TimeSeriesChartContainer
  enableFullWidth={showTimeDimensionDetail}
  end={endValue}
  start={startValue}
  {workspaceWidth}
  {timeSeriesWidth}
>
  <div class:mb-6={isAlternateChart} class="flex items-center gap-x-1 px-2.5">
    {#if showTimeDimensionDetail}
      <BackToExplore />
      <ChartTypeSelector
        hasComparison={Boolean(
          showComparison || includedValuesForDimension.length,
        )}
        {exploreName}
        chartType={tddChartType}
      />
    {:else}
      <DashboardMetricsDraggableList
        type="measure"
        onSelectedChange={(items) =>
          setMeasureVisibility(items, allMeasureNames)}
        allItems={$allMeasures}
        selectedItems={visibleMeasureNames}
      />

      {#if !hideStartPivotButton}
        <div class="grow" />
        <Button
          type="toolbar"
          on:click={() => {
            startPivotForTimeseries();
          }}
        >
          <Pivot size="16px" />
          Start Pivot
        </Button>
      {/if}
    {/if}
  </div>

  <div class="z-10 gap-x-9 flex flex-row pt-4" style:padding-left="118px">
    <div class="relative w-full">
      <ChartInteractions {exploreName} {showComparison} timeGrain={interval} />
      {#if tddChartType === TDDChart.DEFAULT}
        <div class="translate-x-5">
          {#if $exploreState?.selectedTimeRange && startValue && endValue}
            <SimpleDataGraphic
              height={26}
              overflowHidden={false}
              top={29}
              bottom={0}
              right={showTimeDimensionDetail ? 10 : 25}
              xMin={startValue}
              xMax={endValue}
            >
              <Axis superlabel side="top" placement="start" />
            </SimpleDataGraphic>
          {/if}
        </div>
      {/if}
    </div>
  </div>

  {#if renderedMeasures}
    <div
      class:pb-4={!showTimeDimensionDetail}
      class="flex flex-col gap-y-2 overflow-y-scroll h-full max-h-fit"
    >
      <!-- FIXME: this is pending the remaining state work for show/hide measures and dimensions -->
      {#each renderedMeasures as measure (measure.name)}
        <!-- FIXME: I can't select the big number by the measure id. -->

        {@const bigNum = measure.name ? totals?.[measure.name] : null}
        {@const comparisonValue = measure.name
          ? totalsComparisons?.[measure.name]
          : undefined}
        {@const isValidPercTotal = measure.name
          ? $isMeasureValidPercentOfTotal(measure.name)
          : false}

        <div class="flex flex-row gap-x-4">
          <MeasureBigNumber
            {measure}
            value={bigNum}
            isMeasureExpanded={showTimeDimensionDetail}
            {showComparison}
            {comparisonValue}
            errorMessage={$timeSeriesDataStore?.error?.totals}
            status={hasTotalsError
              ? EntityStatus.Error
              : $timeSeriesDataStore?.isFetching
                ? EntityStatus.Running
                : EntityStatus.Idle}
          />

          {#if hasTimeseriesError}
            <div
              class="flex flex-col p-5 items-center justify-center text-xs ui-copy-muted"
            >
              {#if $timeSeriesDataStore.error?.timeseries}
                <span>
                  Error: {$timeSeriesDataStore.error.timeseries}
                </span>
              {:else}
                <span>Unable to fetch data from the API</span>
              {/if}
            </div>
          {:else if showTimeDimensionDetail && expandedMeasureName && tddChartType != TDDChart.DEFAULT}
            <TDDAlternateChart
              timeGrain={interval}
              chartType={tddChartType}
              {expandedMeasureName}
              totalsData={formattedData}
              {dimensionData}
              xMin={startValue}
              xMax={endValue}
              isTimeComparison={showComparison}
              isScrubbing={Boolean(isScrubbing)}
              on:chart-hover={(e) => {
                const { dimension, ts } = e.detail;

                updateChartInteractionStore(
                  ts,
                  dimension,
                  isAllTime,
                  formattedData,
                );
              }}
              on:chart-brush={(e) => {
                const { interval } = e.detail;
                const { start, end } = adjustTimeInterval(
                  interval,
                  $exploreState?.selectedTimezone,
                );

                metricsExplorerStore.setSelectedScrubRange(exploreName, {
                  start,
                  end,
                  isScrubbing: true,
                });
              }}
              on:chart-brush-end={(e) => {
                const { interval } = e.detail;
                const { start, end } = adjustTimeInterval(
                  interval,
                  $exploreState?.selectedTimezone,
                );

                metricsExplorerStore.setSelectedScrubRange(exploreName, {
                  start,
                  end,
                  isScrubbing: false,
                });
              }}
              on:chart-brush-clear={(e) => {
                const { start, end } = e.detail;

                metricsExplorerStore.setSelectedScrubRange(exploreName, {
                  start,
                  end,
                  isScrubbing: false,
                });
              }}
            />
          {:else if formattedData && interval}
            <MeasureChart
              bind:mouseoverValue
              {measure}
              {showTimeDimensionDetail}
              {isScrubbing}
              {scrubStart}
              {scrubEnd}
              {exploreName}
              data={formattedData}
              {dimensionData}
              zone={$exploreState?.selectedTimezone}
              xAccessor="ts_position"
              labelAccessor="ts"
              timeGrain={interval}
              yAccessor={measure.name}
              xMin={startValue}
              xMax={endValue}
              {showComparison}
              validPercTotal={isPercOfTotalAsContextColumn && isValidPercTotal
                ? bigNum
                : null}
              mouseoverTimeFormat={(value) => {
                /** format the date according to the time grain */

                return interval
                  ? new Date(value).toLocaleDateString(
                      undefined,
                      TIME_GRAIN[interval].formatDate,
                    )
                  : value.toString();
              }}
            />
          {:else}
            <div class="flex items-center justify-center w-24">
              <Spinner status={EntityStatus.Running} />
            </div>
          {/if}
        </div>
      {/each}
    </div>
  {/if}
</TimeSeriesChartContainer>

<ReplacePivotDialog
  open={showReplacePivotModal}
  onCancel={() => {
    showReplacePivotModal = false;
  }}
  onReplace={createPivot}
/><|MERGE_RESOLUTION|>--- conflicted
+++ resolved
@@ -34,13 +34,9 @@
     TimeRangePreset,
     type AvailableTimeGrain,
   } from "@rilldata/web-common/lib/time/types";
-<<<<<<< HEAD
-  import type { MetricsViewSpecMeasureV2 } from "@rilldata/web-common/runtime-client";
   import { Button } from "../../../components/button";
   import Pivot from "../../../components/icons/Pivot.svelte";
-=======
   import type { MetricsViewSpecMeasure } from "@rilldata/web-common/runtime-client";
->>>>>>> 7b9e6d89
   import { TIME_GRAIN } from "../../../lib/time/config";
   import { DashboardState_ActivePage } from "../../../proto/gen/rill/ui/v1/dashboard_pb";
   import Spinner from "../../entity-management/Spinner.svelte";
