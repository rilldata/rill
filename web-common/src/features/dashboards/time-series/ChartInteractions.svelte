<script lang="ts">
  import { Button } from "@rilldata/web-common/components/button";
  import Zoom from "@rilldata/web-common/components/icons/Zoom.svelte";
  import { useMetricsView } from "@rilldata/web-common/features/dashboards/selectors";
  import { getStateManagers } from "@rilldata/web-common/features/dashboards/state-managers/state-managers";
  import { metricsExplorerStore } from "@rilldata/web-common/features/dashboards/stores/dashboard-stores";
  import { getOrderedStartEnd } from "@rilldata/web-common/features/dashboards/time-series/utils";
  import {
    DashboardTimeControls,
    TimeComparisonOption,
    TimeRangePreset,
  } from "@rilldata/web-common/lib/time/types";
  import type { V1TimeGrain } from "@rilldata/web-common/runtime-client";
  import { runtime } from "@rilldata/web-common/runtime-client/runtime-store";
  import RangeDisplay from "../time-controls/super-pill/components/RangeDisplay.svelte";
<<<<<<< HEAD
  import { Interval } from "luxon";
  import MetaKey from "@rilldata/web-common/components/tooltip/MetaKey.svelte";
=======
  import { Interval, DateTime } from "luxon";
>>>>>>> 20c8292e

  export let metricViewName: string;
  export let showComparison = false;
  export let timeGrain: V1TimeGrain | undefined;

  let priorRange: DashboardTimeControls | null = null;
  let button: HTMLButtonElement;

  const StateManagers = getStateManagers();
  const {
    dashboardStore,
    selectors: {
      charts: { canPanLeft, canPanRight, getNewPanRange },
    },
  } = StateManagers;

  $: activeTimeZone = $dashboardStore?.selectedTimezone;

  $: metricsView = useMetricsView($runtime.instanceId, metricViewName);

  $: ({ selectedScrubRange } = $dashboardStore);

  $: selectedSubRange =
    selectedScrubRange?.start && selectedScrubRange?.end
      ? getOrderedStartEnd(selectedScrubRange.start, selectedScrubRange.end)
      : null;

  $: subInterval = selectedSubRange
    ? Interval.fromDateTimes(
        DateTime.fromJSDate(selectedSubRange.start).setZone(activeTimeZone),
        DateTime.fromJSDate(selectedSubRange.end).setZone(activeTimeZone),
      )
    : null;

  function onKeyDown(e: KeyboardEvent) {
    const targetTagName = (e.target as HTMLElement).tagName;
    if (["INPUT", "TEXTAREA", "SELECT"].includes(targetTagName)) {
      return;
    }

    const isMac = window.navigator.userAgent.includes("Macintosh");

    if (e.key === "ArrowLeft" && !e.metaKey && !e.altKey) {
      if ($canPanLeft) {
        const panRange = $getNewPanRange("left");
        if (panRange) updatePanRange(panRange.start, panRange.end);
      }
    } else if (e.key === "ArrowRight" && !e.metaKey && !e.altKey) {
      if ($canPanRight) {
        const panRange = $getNewPanRange("right");
        if (panRange) updatePanRange(panRange.start, panRange.end);
      }
    } else if ($dashboardStore?.selectedScrubRange?.end) {
      if (e.key === "z" && !e.metaKey && !e.ctrlKey) {
        zoomScrub();
      } else if (
        !$dashboardStore.selectedScrubRange?.isScrubbing &&
        e.key === "Escape"
      ) {
        metricsExplorerStore.setSelectedScrubRange(metricViewName, undefined);
      }
    } else if (
      priorRange &&
      e.key === "z" &&
      ((isMac && e.metaKey) || (!isMac && e.ctrlKey))
    ) {
      e.preventDefault();
      undoZoom();
    }
  }

  function updatePanRange(start: Date, end: Date) {
    if (!timeGrain) return;
    const timeRange = {
      name: TimeRangePreset.CUSTOM,
      start: start,
      end: end,
    };

    const comparisonTimeRange = showComparison
      ? ({
          name: TimeComparisonOption.CONTIGUOUS,
        } as DashboardTimeControls) // FIXME wrong typecasting across application
      : undefined;

    metricsExplorerStore.selectTimeRange(
      metricViewName,
      timeRange,
      timeGrain,
      comparisonTimeRange,
      $metricsView.data ?? {},
    );
  }

  function zoomScrub() {
    if (
      selectedScrubRange?.start instanceof Date &&
      selectedScrubRange?.end instanceof Date
    ) {
      if ($dashboardStore.selectedTimeRange) {
        priorRange = $dashboardStore.selectedTimeRange;
      }

      const { start, end } = getOrderedStartEnd(
        selectedScrubRange.start,
        selectedScrubRange.end,
      );
      metricsExplorerStore.setSelectedTimeRange(metricViewName, {
        name: TimeRangePreset.CUSTOM,
        start,
        end,
      });

      window.addEventListener("click", cancelUndo, true);
    }
  }

  function clearPriorRange() {
    priorRange = null;
  }

  function undoZoom() {
    if (priorRange) {
      metricsExplorerStore.setSelectedTimeRange(metricViewName, priorRange);
      clearPriorRange();
    }
  }

  function cancelUndo(e: MouseEvent) {
    window.removeEventListener("click", cancelUndo, true);

    if (
      !priorRange ||
      (e.target instanceof HTMLElement && e.target === button)
    ) {
      return;
    }

    clearPriorRange();
  }

  function handleClick() {
    if (priorRange) {
      undoZoom();
    } else {
      zoomScrub();
    }
  }
</script>

{#if priorRange || $dashboardStore?.selectedScrubRange?.end}
  <button
    bind:this={button}
    on:click|stopPropagation={handleClick}
    aria-label={priorRange ? "Undo zoom" : "Zoom"}
  >
    <div class="content-wrapper">
      <span class="flex-none">
        <Zoom size="16px" />
      </span>

      {#if subInterval?.isValid && timeGrain}
        <RangeDisplay interval={subInterval} grain={timeGrain} />
      {/if}

      <span class="font-medium line-clamp-1 flex-none whitespace-nowrap">
        {#if priorRange}
          Undo Zoom (<MetaKey plusses={false} action="Z" />)
        {:else}
          Zoom (Z)
        {/if}
      </span>
    </div>
  </button>
{/if}

<!-- Only to be used on singleton components to avoid multiple state dispatches -->
<svelte:window on:keydown={onKeyDown} />

<style lang="postcss">
  button {
    @apply border rounded-[2px] bg-background pointer-events-auto;
    @apply absolute left-1/2 -top-8 -translate-x-1/2 z-50;
  }

  .content-wrapper {
    @apply py-1 px-2 flex gap-x-1 w-fit flex-none;
    @apply pointer-events-none;
  }
</style><|MERGE_RESOLUTION|>--- conflicted
+++ resolved
@@ -13,12 +13,8 @@
   import type { V1TimeGrain } from "@rilldata/web-common/runtime-client";
   import { runtime } from "@rilldata/web-common/runtime-client/runtime-store";
   import RangeDisplay from "../time-controls/super-pill/components/RangeDisplay.svelte";
-<<<<<<< HEAD
-  import { Interval } from "luxon";
+  import { Interval, DateTime } from "luxon";
   import MetaKey from "@rilldata/web-common/components/tooltip/MetaKey.svelte";
-=======
-  import { Interval, DateTime } from "luxon";
->>>>>>> 20c8292e
 
   export let metricViewName: string;
   export let showComparison = false;
