<script lang="ts">
  import { contexts } from "@rilldata/web-common/components/data-graphic/constants";
  import type { DomainCoordinates } from "@rilldata/web-common/components/data-graphic/constants/types";
  import Body from "@rilldata/web-common/components/data-graphic/elements/Body.svelte";
  import SimpleDataGraphic from "@rilldata/web-common/components/data-graphic/elements/SimpleDataGraphic.svelte";
  import WithBisector from "@rilldata/web-common/components/data-graphic/functional-components/WithBisector.svelte";
  import WithRoundToTimegrain from "@rilldata/web-common/components/data-graphic/functional-components/WithRoundToTimegrain.svelte";
  import {
    Axis,
    Grid,
  } from "@rilldata/web-common/components/data-graphic/guides";
  import { ScaleType } from "@rilldata/web-common/components/data-graphic/state";
  import { getStateManagers } from "@rilldata/web-common/features/dashboards/state-managers/state-managers";
  import { metricsExplorerStore } from "@rilldata/web-common/features/dashboards/stores/dashboard-stores";
  import { tableInteractionStore } from "@rilldata/web-common/features/dashboards/time-dimension-details/time-dimension-data-store";
  import DimensionValueMouseover from "@rilldata/web-common/features/dashboards/time-series/DimensionValueMouseover.svelte";
  import MeasurePan from "@rilldata/web-common/features/dashboards/time-series/MeasurePan.svelte";
  import type { DimensionDataItem } from "@rilldata/web-common/features/dashboards/time-series/multiple-dimension-queries";
  import { createMeasureValueFormatter } from "@rilldata/web-common/lib/number-formatting/format-measure-value";
  import { numberKindForMeasure } from "@rilldata/web-common/lib/number-formatting/humanizer-types";
  import { TIME_GRAIN } from "@rilldata/web-common/lib/time/config";
  import type {
    MetricsViewSpecMeasureV2,
    V1TimeGrain,
  } from "@rilldata/web-common/runtime-client";
  import { extent } from "d3-array";
  import { getContext } from "svelte";
  import { cubicOut } from "svelte/easing";
  import { fly } from "svelte/transition";
  import {
    type DashboardTimeControls,
    TimeComparisonOption,
    TimeRangePreset,
    TimeRoundingStrategy,
  } from "../../../lib/time/types";
  import ChartBody from "./ChartBody.svelte";
  import MeasureScrub from "./MeasureScrub.svelte";
  import MeasureValueMouseover from "./MeasureValueMouseover.svelte";
  import {
    getOrderedStartEnd,
    localToTimeZoneOffset,
    niceMeasureExtents,
  } from "./utils";
<<<<<<< HEAD
  import { ScaleStore } from "@rilldata/web-common/components/data-graphic/state/types";
=======
  import type { ScaleStore } from "@rilldata/web-common/components/data-graphic/state/types";
>>>>>>> f8128841

  export let measure: MetricsViewSpecMeasureV2;
  export let exploreName: string;
  export let width: number | undefined = undefined;
  export let height: number | undefined = undefined;
  export let xMin: Date | undefined = undefined;
  export let xMax: Date | undefined = undefined;
  export let yMin: number | undefined = undefined;
  export let yMax: number | undefined = undefined;

  export let timeGrain: V1TimeGrain;
  export let zone: string;

  export let showComparison = false;
  export let isInTimeDimensionView: boolean;
  export let data;
  export let dimensionData: DimensionDataItem[] = [];
  export let xAccessor = "ts";
  export let labelAccessor = "label";
  export let yAccessor = "value";
  export let mouseoverValue: DomainCoordinates | undefined = undefined;
  export let validPercTotal: number | null = null;

  // control point for scrub functionality.
  export let isScrubbing = false;
  export let scrubStart;
  export let scrubEnd;

  const { validSpecStore } = getStateManagers();

  export let mouseoverTimeFormat: (d: number | Date | string) => string = (v) =>
    v.toString();

  $: mouseoverFormat = createMeasureValueFormatter<null | undefined>(measure);
  $: numberKind = numberKindForMeasure(measure);

  const tweenProps = { duration: 400, easing: cubicOut };
  const xScale = getContext<ScaleStore>(contexts.scale("x"));

  let hovered: boolean = false;
  let scrub;
  let cursorClass;
  let preventScrubReset;

  $: hoveredTime =
    (mouseoverValue?.x instanceof Date && mouseoverValue?.x) ||
    $tableInteractionStore.time;
  $: hasSubrangeSelected = Boolean(scrubStart && scrubEnd);

  $: scrubStartCords = $xScale(scrubStart);
  $: scrubEndCords = $xScale(scrubEnd);
<<<<<<< HEAD
  $: mouseOverCords = $xScale(Number(mouseoverValue?.x));
=======
  $: mouseOverCords = mouseoverValue?.x && $xScale(mouseoverValue?.x);
>>>>>>> f8128841

  let isOverStart = false;
  let isOverEnd = false;
  let isInsideScrub = false;

  $: if (mouseOverCords !== undefined && scrubStartCords && scrubEndCords) {
    const min = Math.min(scrubStartCords, scrubEndCords);
    const max = Math.max(scrubStartCords, scrubEndCords);

    isOverStart = Math.abs(mouseOverCords - scrubStartCords) <= 5;
    isOverEnd = Math.abs(mouseOverCords - scrubEndCords) <= 5;

    isInsideScrub = Boolean(
      mouseOverCords > min + 5 && mouseOverCords < max - 5,
    );
  }

  $: isComparingDimension = Boolean(dimensionData?.length);

  /**
   * TODO: Optimize this such that we don't need to fetch main chart data
   * when comparing dimensions
   */
  $: [xExtentMin, xExtentMax] = extent(data, (d) => d[xAccessor]);
  $: [yExtentMin, yExtentMax] = extent(data, (d) => d[yAccessor]);
  let comparisonExtents;

  /** if we are making a comparison, factor this into the extents calculation.*/
  $: if (showComparison) {
    comparisonExtents = extent(data, (d) => d[`comparison.${yAccessor}`]);

    yExtentMin = Math.min(yExtentMin, comparisonExtents[0] || yExtentMin);
    yExtentMax = Math.max(yExtentMax, comparisonExtents[1] || yExtentMax);
  }

  /** if we have dimension data, factor that into the extents */
  let isFetchingDimensions = false;

  // Move to utils
  $: if (isComparingDimension) {
    let dimExtents = dimensionData.map((d) =>
      extent(d?.data || [], (datum) => datum[yAccessor]),
    );

    yExtentMin = dimExtents
      .map((e) => e[0])
      .reduce(
        (min, curr) => Math.min(min, isNaN(curr) ? Infinity : curr),
        Infinity,
      );
    yExtentMax = dimExtents
      .map((e) => e[1])
      .reduce(
        (max, curr) => Math.max(max, isNaN(curr) ? -Infinity : curr),
        -Infinity,
      );

    isFetchingDimensions = dimensionData.some((d) => d?.isFetching);
  }

  $: [internalYMin, internalYMax] = niceMeasureExtents(
    [
      yMin !== undefined ? yMin : yExtentMin,
      yMax !== undefined ? yMax : yExtentMax,
    ],
    6 / 5,
  );

  $: internalXMin = xMin || xExtentMin;
  $: internalXMax = xMax || xExtentMax;

  function inBounds(min, max, value) {
    return value >= min && value <= max;
  }

  function resetScrub() {
    metricsExplorerStore.setSelectedScrubRange(exploreName, undefined);
  }

  function zoomScrub() {
    if (isScrubbing) return;

    const { start, end } = getOrderedStartEnd(scrubStart, scrubEnd);
    const adjustedStart = start ? localToTimeZoneOffset(start, zone) : start;
    const adjustedEnd = end ? localToTimeZoneOffset(end, zone) : end;

    metricsExplorerStore.setSelectedTimeRange(exploreName, {
      name: TimeRangePreset.CUSTOM,
      start: adjustedStart,
      end: adjustedEnd,
    });
  }

  function updateScrub(start, end, isScrubbing) {
    const adjustedStart = start ? localToTimeZoneOffset(start, zone) : start;
    const adjustedEnd = end ? localToTimeZoneOffset(end, zone) : end;

    metricsExplorerStore.setSelectedScrubRange(exploreName, {
      start: adjustedStart,
      end: adjustedEnd,
      isScrubbing: isScrubbing,
    });
  }

  function updateRange(start: Date, end: Date) {
    const timeRange = {
      name: TimeRangePreset.CUSTOM,
      start: start,
      end: end,
    };

    const comparisonTimeRange = showComparison
      ? ({
          name: TimeComparisonOption.CONTIGUOUS,
        } as DashboardTimeControls) // FIXME wrong typecasting across application
      : undefined;

    metricsExplorerStore.selectTimeRange(
      exploreName,
      timeRange,
      timeGrain,
      comparisonTimeRange,
      $validSpecStore.data?.metricsView ?? {},
    );
  }

  function onMouseClick() {
    // skip if still scrubbing
    if (preventScrubReset) return;
    // skip if no scrub range selected
    if (!hasSubrangeSelected) return;

    const { start, end } = getOrderedStartEnd(scrubStart, scrubEnd);

    if (
      mouseoverValue?.x &&
      (mouseoverValue?.x < start || mouseoverValue?.x > end)
    ) {
      resetScrub();
    }
  }
</script>

<div class={`${cursorClass} select-none`}>
  <SimpleDataGraphic
    bind:hovered
    bind:mouseoverValue
    {height}
    left={0}
    let:config
    let:yScale
    on:click={() => onMouseClick()}
    on:scrub-end={() => scrub?.endScrub()}
    on:scrub-move={(e) => scrub?.moveScrub(e)}
    on:scrub-start={(e) => scrub?.startScrub(e)}
    overflowHidden={false}
    right={isInTimeDimensionView ? 20 : 40}
    shareYScale={false}
    top={4}
    {width}
    xMaxTweenProps={tweenProps}
    xMinTweenProps={tweenProps}
    xType={ScaleType.DATE}
    yType={ScaleType.NUMBER}
    yMax={internalYMax}
    yMaxTweenProps={tweenProps}
    yMin={internalYMin}
    yMinTweenProps={tweenProps}
  >
    <Axis {numberKind} side="right" />
    <Grid />
    <MeasurePan
      on:pan={(e) => updateRange(e.detail.start, e.detail.end)}
      hovering={hovered}
    />
    <Body>
      <ChartBody
        {data}
        {dimensionData}
        dimensionValue={$tableInteractionStore?.dimensionValue}
        isHovering={Boolean(hoveredTime)}
        {scrubEnd}
        {scrubStart}
        {showComparison}
        {xAccessor}
        {xMax}
        {xMin}
        {yAccessor}
        {yExtentMax}
      />
      <line
        class="stroke-primary-200"
        x1={config.plotLeft}
        x2={config.plotLeft + config.plotRight}
        y1={yScale(0)}
        y2={yScale(0)}
      />
    </Body>
    {#if !isScrubbing && hoveredTime && !isFetchingDimensions}
      <WithRoundToTimegrain
        strategy={TimeRoundingStrategy.PREVIOUS}
        value={hoveredTime}
        {timeGrain}
        let:roundedValue
      >
        <WithBisector
          {data}
          callback={(d) => d[xAccessor]}
          value={roundedValue}
          let:point
        >
          {#if point && inBounds(internalXMin, internalXMax, point[xAccessor])}
            <g transition:fly={{ duration: 100, x: -4 }}>
              <text
                class="fill-gray-600"
                style:paint-order="stroke"
                stroke="white"
                stroke-width="3px"
                x={config.plotLeft + config.bodyBuffer + 6}
                y={config.plotTop + 10 + config.bodyBuffer}
              >
                {mouseoverTimeFormat(point[labelAccessor])}
              </text>
              {#if showComparison && point[`comparison.${labelAccessor}`]}
                <text
                  style:paint-order="stroke"
                  stroke="white"
                  stroke-width="3px"
                  class="fill-gray-400"
                  x={config.plotLeft + config.bodyBuffer + 6}
                  y={config.plotTop + 24 + config.bodyBuffer}
                >
                  {mouseoverTimeFormat(point[`comparison.${labelAccessor}`])} prev.
                </text>
              {/if}
            </g>
            <g transition:fly={{ duration: 100, x: -4 }}>
              {#if isComparingDimension}
                <DimensionValueMouseover
                  {point}
                  {xAccessor}
                  {yAccessor}
                  {dimensionData}
                  dimensionValue={$tableInteractionStore?.dimensionValue}
                  {validPercTotal}
                  {mouseoverFormat}
                  {hovered}
                />
              {:else}
                <MeasureValueMouseover
                  {point}
                  {xAccessor}
                  {yAccessor}
                  {showComparison}
                  {mouseoverFormat}
                  {numberKind}
                />
              {/if}
            </g>
          {/if}
        </WithBisector>
      </WithRoundToTimegrain>
    {/if}

    <MeasureScrub
      bind:cursorClass
      bind:preventScrubReset
      bind:this={scrub}
      {data}
      {isInsideScrub}
      {isOverEnd}
      {isOverStart}
      {isScrubbing}
      {labelAccessor}
      {mouseoverTimeFormat}
      on:reset={() => resetScrub()}
      on:update={(e) =>
        updateScrub(e.detail.start, e.detail.stop, e.detail.isScrubbing)}
      on:zoom={() => zoomScrub()}
      start={scrubStart}
      stop={scrubEnd}
      timeGrainLabel={TIME_GRAIN[timeGrain].label}
    />
  </SimpleDataGraphic>
</div><|MERGE_RESOLUTION|>--- conflicted
+++ resolved
@@ -41,11 +41,7 @@
     localToTimeZoneOffset,
     niceMeasureExtents,
   } from "./utils";
-<<<<<<< HEAD
-  import { ScaleStore } from "@rilldata/web-common/components/data-graphic/state/types";
-=======
   import type { ScaleStore } from "@rilldata/web-common/components/data-graphic/state/types";
->>>>>>> f8128841
 
   export let measure: MetricsViewSpecMeasureV2;
   export let exploreName: string;
@@ -97,11 +93,7 @@
 
   $: scrubStartCords = $xScale(scrubStart);
   $: scrubEndCords = $xScale(scrubEnd);
-<<<<<<< HEAD
-  $: mouseOverCords = $xScale(Number(mouseoverValue?.x));
-=======
   $: mouseOverCords = mouseoverValue?.x && $xScale(mouseoverValue?.x);
->>>>>>> f8128841
 
   let isOverStart = false;
   let isOverEnd = false;
