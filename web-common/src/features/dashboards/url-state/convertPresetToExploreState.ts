--- conflicted
+++ resolved
@@ -27,7 +27,10 @@
   type DashboardTimeControls,
   TimeRangePreset,
 } from "@rilldata/web-common/lib/time/types";
-import { DashboardState_ActivePage } from "@rilldata/web-common/proto/gen/rill/ui/v1/dashboard_pb";
+import {
+  DashboardState_ActivePage,
+  DashboardState_LeaderboardSortType,
+} from "@rilldata/web-common/proto/gen/rill/ui/v1/dashboard_pb";
 import {
   type MetricsViewSpecDimension,
   type MetricsViewSpecMeasure,
@@ -271,12 +274,8 @@
     preset.exploreSortType !== V1ExploreSortType.EXPLORE_SORT_TYPE_UNSPECIFIED
   ) {
     partialExploreState.dashboardSortType = Number(
-<<<<<<< HEAD
-      ToLegacySortTypeMap[preset.exploreSortType],
-=======
       ToLegacySortTypeMap[preset.exploreSortType] ??
         DashboardState_LeaderboardSortType.UNSPECIFIED,
->>>>>>> 7f693b92
     );
   }
 
