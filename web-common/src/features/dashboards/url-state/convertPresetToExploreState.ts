import { splitWhereFilter } from "@rilldata/web-common/features/dashboards/filters/measure-filters/measure-filter-utils";
import {
  type PivotChipData,
  PivotChipType,
  type PivotTableMode,
} from "@rilldata/web-common/features/dashboards/pivot/types";
import { SortDirection } from "@rilldata/web-common/features/dashboards/proto-state/derived-types";
import type { MetricsExplorerEntity } from "@rilldata/web-common/features/dashboards/stores/metrics-explorer-entity";
import { TDDChart } from "@rilldata/web-common/features/dashboards/time-dimension-details/types";
import {
  getMultiFieldError,
  getSingleFieldError,
} from "@rilldata/web-common/features/dashboards/url-state/error-message-helpers";
import { ToLegacySortTypeMap } from "@rilldata/web-common/features/dashboards/url-state/legacyMappers";
import {
  FromURLParamTDDChartMap,
  FromURLParamTimeDimensionMap,
  FromURLParamTimeGrainMap,
  ToActivePageViewMap,
} from "@rilldata/web-common/features/dashboards/url-state/mappers";
import {
  getMapFromArray,
  getMissingValues,
} from "@rilldata/web-common/lib/arrayUtils";
import { TIME_GRAIN } from "@rilldata/web-common/lib/time/config";
import {
  type DashboardTimeControls,
  TimeRangePreset,
} from "@rilldata/web-common/lib/time/types";
import {
  DashboardState_ActivePage,
  DashboardState_LeaderboardSortType,
} from "@rilldata/web-common/proto/gen/rill/ui/v1/dashboard_pb";
import {
  type MetricsViewSpecDimension,
  type MetricsViewSpecMeasure,
  V1ExploreComparisonMode,
  type V1ExplorePreset,
  V1ExploreSortType,
  type V1ExploreSpec,
  V1ExploreWebView,
  type V1MetricsViewSpec,
  type V1TimeRange,
} from "@rilldata/web-common/runtime-client";
import type { SortingState } from "@tanstack/svelte-table";
import { findTimeRange } from "../time-controls/time-control-store";

<<<<<<< HEAD
export function convertURLToExploreState(
  searchParams: URLSearchParams,
  metricsView: V1MetricsViewSpec,
  exploreSpec: V1ExploreSpec,
  defaultExplorePreset: V1ExplorePreset,
  timeRanges: V1TimeRange[],
) {
  const errors: Error[] = [];
  const { preset, errors: errorsFromPreset } = convertURLToExplorePreset(
    searchParams,
    metricsView,
    exploreSpec,
    defaultExplorePreset,
  );
  errors.push(...errorsFromPreset);
  const { partialExploreState, errors: errorsFromEntity } =
    convertPresetToExploreState(metricsView, exploreSpec, preset, timeRanges);
  errors.push(...errorsFromEntity);
  return { partialExploreState, errors };
}

=======
>>>>>>> 58fa21fc
/**
 * Converts a V1ExplorePreset to our internal metrics explore state.
 */
export function convertPresetToExploreState(
  metricsView: V1MetricsViewSpec,
  explore: V1ExploreSpec,
  preset: V1ExplorePreset,
  timeRanges: V1TimeRange[],
) {
  const partialExploreState: Partial<MetricsExplorerEntity> = {};
  const errors: Error[] = [];

  const measures = getMapFromArray(
    metricsView.measures?.filter((m) => explore.measures?.includes(m.name!)) ??
      [],
    (m) => m.name!,
  );
  const dimensions = getMapFromArray(
    metricsView.dimensions?.filter((d) =>
      explore.dimensions?.includes(d.name!),
    ) ?? [],
    (d) => d.name!,
  );

  if (preset.view) {
    partialExploreState.activePage = Number(
      ToActivePageViewMap[preset.view] ?? "0",
    );
  }

  if (preset.where) {
    const { dimensionFilters, dimensionThresholdFilters } = splitWhereFilter(
      preset.where,
    );
    partialExploreState.whereFilter = dimensionFilters;
    partialExploreState.dimensionThresholdFilters = dimensionThresholdFilters;
  }
  if (preset.dimensionsWithInlistFilter) {
    partialExploreState.dimensionsWithInlistFilter =
      preset.dimensionsWithInlistFilter;
  }

  const { partialExploreState: trPartialState, errors: trErrors } =
    fromTimeRangesParams(preset, dimensions, timeRanges);
  Object.assign(partialExploreState, trPartialState);
  errors.push(...trErrors);

  const { partialExploreState: ovPartialState, errors: ovErrors } =
    fromExploreUrlParams(measures, dimensions, explore, preset);
  Object.assign(partialExploreState, ovPartialState);
  errors.push(...ovErrors);

  const { partialExploreState: tddPartialState, errors: tddErrors } =
    fromTimeDimensionUrlParams(measures, preset);
  Object.assign(partialExploreState, tddPartialState);
  errors.push(...tddErrors);

  const { partialExploreState: pivotPartialState, errors: pivotErrors } =
    fromPivotUrlParams(measures, dimensions, preset);
  Object.assign(partialExploreState, pivotPartialState);
  errors.push(...pivotErrors);

  return { partialExploreState, errors };
}

function fromTimeRangesParams(
  preset: V1ExplorePreset,
<<<<<<< HEAD
  dimensions: Map<string, MetricsViewSpecDimensionV2>,
  timeRanges: V1TimeRange[],
=======
  dimensions: Map<string, MetricsViewSpecDimension>,
>>>>>>> 58fa21fc
) {
  const partialExploreState: Partial<MetricsExplorerEntity> = {};
  const errors: Error[] = [];

  if (preset.timeRange) {
    partialExploreState.selectedTimeRange = fromTimeRangeUrlParam(
      preset.timeRange,
      timeRanges,
    );
  }

  if (preset.timeGrain && partialExploreState.selectedTimeRange) {
    partialExploreState.selectedTimeRange.interval =
      FromURLParamTimeGrainMap[preset.timeGrain];
  }

  if (preset.timezone) {
    partialExploreState.selectedTimezone = preset.timezone;
  }

  let setCompareTimeRange = false;
  if (preset.compareTimeRange) {
    partialExploreState.selectedComparisonTimeRange = fromTimeRangeUrlParam(
      preset.compareTimeRange,
      timeRanges,
    );
    partialExploreState.showTimeComparison = true;
    setCompareTimeRange = true;
    if (
      preset.comparisonMode ===
      V1ExploreComparisonMode.EXPLORE_COMPARISON_MODE_TIME
    ) {
      // unset compare dimension
      partialExploreState.selectedComparisonDimension = "";
    }
  } else if (
    preset.comparisonMode ===
    V1ExploreComparisonMode.EXPLORE_COMPARISON_MODE_TIME
  ) {
    partialExploreState.selectedComparisonTimeRange = undefined;
    partialExploreState.showTimeComparison = true;
  }

  if (preset.comparisonDimension) {
    if (dimensions.has(preset.comparisonDimension)) {
      partialExploreState.selectedComparisonDimension =
        preset.comparisonDimension;
      if (
        preset.comparisonMode ===
          V1ExploreComparisonMode.EXPLORE_COMPARISON_MODE_DIMENSION &&
        // since we are setting partial explore state we need to unset time compare settings
        !setCompareTimeRange
      ) {
        // unset compare time ranges
        partialExploreState.selectedComparisonTimeRange = undefined;
        partialExploreState.showTimeComparison = false;
      }
    } else {
      errors.push(
        getSingleFieldError("compare dimension", preset.comparisonDimension),
      );
    }
  } else if (
    preset.comparisonMode !==
    V1ExploreComparisonMode.EXPLORE_COMPARISON_MODE_DIMENSION
  ) {
    partialExploreState.selectedComparisonDimension = "";
  }

  if (preset.selectTimeRange) {
    partialExploreState.lastDefinedScrubRange =
      partialExploreState.selectedScrubRange = {
        ...fromTimeRangeUrlParam(preset.selectTimeRange, timeRanges),
        isScrubbing: false,
      };
  } else {
    partialExploreState.selectedScrubRange = undefined;
  }

  if (
    preset.comparisonMode ===
    V1ExploreComparisonMode.EXPLORE_COMPARISON_MODE_NONE
  ) {
    // unset all comparison setting if mode is none
    partialExploreState.selectedComparisonTimeRange = undefined;
    partialExploreState.selectedComparisonDimension = "";
    partialExploreState.showTimeComparison = false;
  }

  return { partialExploreState, errors };
}

export const CustomTimeRangeRegex =
  /(\d{4}-\d{2}-\d{2}T\d{2}:\d{2}:\d{2}.\d{3}Z),(\d{4}-\d{2}-\d{2}T\d{2}:\d{2}:\d{2}.\d{3}Z)/;
<<<<<<< HEAD
function fromTimeRangeUrlParam(tr: string, timeRanges: V1TimeRange[]) {
=======
export function fromTimeRangeUrlParam(tr: string) {
>>>>>>> 58fa21fc
  const customTimeRangeMatch = CustomTimeRangeRegex.exec(tr);
  if (customTimeRangeMatch?.length) {
    const [, start, end] = customTimeRangeMatch;
    return {
      name: TimeRangePreset.CUSTOM,
      start: new Date(start),
      end: new Date(end),
    } as DashboardTimeControls;
  }

  const foundTimeRange = findTimeRange(tr, timeRanges) ?? {};

  return {
    ...foundTimeRange,
    name: tr,
  } as DashboardTimeControls;
}

function fromExploreUrlParams(
  measures: Map<string, MetricsViewSpecMeasure>,
  dimensions: Map<string, MetricsViewSpecDimension>,
  explore: V1ExploreSpec,
  preset: V1ExplorePreset,
) {
  const partialExploreState: Partial<MetricsExplorerEntity> = {};
  const errors: Error[] = [];

  if (preset.measures?.length) {
    const selectedMeasures = preset.measures.filter((m) => measures.has(m));
    const missingMeasures = getMissingValues(selectedMeasures, preset.measures);
    if (missingMeasures.length) {
      errors.push(getMultiFieldError("measure", missingMeasures));
    }

    partialExploreState.allMeasuresVisible =
      selectedMeasures.length === explore.measures?.length;
    partialExploreState.visibleMeasures = [...selectedMeasures];
  }

  if (preset.dimensions?.length) {
    const selectedDimensions = preset.dimensions.filter((d) =>
      dimensions.has(d),
    );
    const missingDimensions = getMissingValues(
      selectedDimensions,
      preset.dimensions,
    );
    if (missingDimensions.length) {
      errors.push(getMultiFieldError("dimension", missingDimensions));
    }

    partialExploreState.allDimensionsVisible =
      selectedDimensions.length === explore.dimensions?.length;
    partialExploreState.visibleDimensions = [...selectedDimensions];
  }

  if (preset.exploreSortBy) {
    if (measures.has(preset.exploreSortBy)) {
      partialExploreState.leaderboardSortByMeasureName = preset.exploreSortBy;
    } else {
      errors.push(getSingleFieldError("sort by measure", preset.exploreSortBy));
    }
  }

  if (preset.exploreSortAsc !== undefined) {
    partialExploreState.sortDirection = preset.exploreSortAsc
      ? SortDirection.ASCENDING
      : SortDirection.DESCENDING;
  }

  if (
    preset.exploreSortType !== undefined &&
    preset.exploreSortType !== V1ExploreSortType.EXPLORE_SORT_TYPE_UNSPECIFIED
  ) {
    partialExploreState.dashboardSortType = Number(
      ToLegacySortTypeMap[preset.exploreSortType] ??
        DashboardState_LeaderboardSortType.UNSPECIFIED,
    );
  }

  if (preset.exploreLeaderboardMeasures !== undefined) {
    partialExploreState.leaderboardMeasureNames =
      preset.exploreLeaderboardMeasures;
  }

  if (preset.exploreExpandedDimension !== undefined) {
    if (preset.exploreExpandedDimension === "") {
      partialExploreState.selectedDimensionName = "";
      // if preset didnt have a view then this is a dimension table unset.
      if (
        preset.view === V1ExploreWebView.EXPLORE_WEB_VIEW_UNSPECIFIED ||
        preset.view === undefined
      ) {
        partialExploreState.activePage = DashboardState_ActivePage.DEFAULT;
      }
    } else if (dimensions.has(preset.exploreExpandedDimension)) {
      partialExploreState.selectedDimensionName =
        preset.exploreExpandedDimension;
      if (
        preset.view === V1ExploreWebView.EXPLORE_WEB_VIEW_EXPLORE ||
        preset.view === V1ExploreWebView.EXPLORE_WEB_VIEW_UNSPECIFIED ||
        preset.view === undefined
      ) {
        partialExploreState.activePage =
          DashboardState_ActivePage.DIMENSION_TABLE;
      }
    } else {
      errors.push(
        getSingleFieldError(
          "expanded dimension",
          preset.exploreExpandedDimension,
        ),
      );
    }
  }

  return { partialExploreState, errors };
}

function fromTimeDimensionUrlParams(
  measures: Map<string, MetricsViewSpecMeasure>,
  preset: V1ExplorePreset,
): {
  partialExploreState: Partial<MetricsExplorerEntity>;
  errors: Error[];
} {
  if (!preset.timeDimensionMeasure) {
    return {
      partialExploreState: {
        tdd: {
          expandedMeasureName: "",
          chartType: TDDChart.DEFAULT,
          pinIndex: -1,
        },
      },
      errors: [],
    };
  }

  const errors: Error[] = [];

  let expandedMeasureName = preset.timeDimensionMeasure;
  if (expandedMeasureName && !measures.has(expandedMeasureName)) {
    expandedMeasureName = "";
    errors.push(getSingleFieldError("expanded measure", expandedMeasureName));
  }

  const partialExploreState: Partial<MetricsExplorerEntity> = {
    tdd: {
      expandedMeasureName,
      chartType: preset.timeDimensionChartType
        ? FromURLParamTDDChartMap[preset.timeDimensionChartType]
        : TDDChart.DEFAULT,
      pinIndex: preset.timeDimensionPin ? Number(preset.timeDimensionPin) : -1,
    },
  };

  return {
    partialExploreState,
    errors,
  };
}

function fromPivotUrlParams(
  measures: Map<string, MetricsViewSpecMeasure>,
  dimensions: Map<string, MetricsViewSpecDimension>,
  preset: V1ExplorePreset,
): {
  partialExploreState: Partial<MetricsExplorerEntity>;
  errors: Error[];
} {
  const errors: Error[] = [];

  const mapPivotEntry = (entry: string): PivotChipData | undefined => {
    if (entry in FromURLParamTimeDimensionMap) {
      const grain = FromURLParamTimeDimensionMap[entry];
      return {
        id: grain,
        title: TIME_GRAIN[grain]?.label,
        type: PivotChipType.Time,
      };
    }

    if (measures.has(entry)) {
      const m = measures.get(entry)!;
      return {
        id: entry,
        title: m.displayName || m.name || "Unknown",
        type: PivotChipType.Measure,
      };
    }

    if (dimensions.has(entry)) {
      const d = dimensions.get(entry)!;
      return {
        id: entry,
        title: d.displayName || d.name || "Unknown",
        type: PivotChipType.Dimension,
      };
    }

    errors.push(getSingleFieldError("pivot entry", entry));

    return undefined;
  };

  let hasSomePivotFields = false;

  const rowDimensions: PivotChipData[] = [];
  if (preset.pivotRows) {
    preset.pivotRows.forEach((pivotRow) => {
      const chip = mapPivotEntry(pivotRow);
      if (!chip) return;
      rowDimensions.push(chip);
    });
    hasSomePivotFields = true;
  }

  const colChips: PivotChipData[] = [];
  if (preset.pivotCols) {
    preset.pivotCols.forEach((pivotRow) => {
      const chip = mapPivotEntry(pivotRow);
      if (!chip) return;
      colChips.push(chip);
    });
    hasSomePivotFields = true;
  }

  const showPivot = preset.view === V1ExploreWebView.EXPLORE_WEB_VIEW_PIVOT;

  if (!hasSomePivotFields && !showPivot) {
    return {
      partialExploreState: {
        pivot: {
          rows: [],
          columns: [],
          sorting: [],
          expanded: {},
          columnPage: 1,
          rowPage: 1,
          enableComparison: true,
          activeCell: null,
          tableMode: "nest",
        },
      },
      errors,
    };
  }

  const sorting: SortingState = [];
  if (preset.pivotSortBy) {
    const sortById =
      preset.pivotSortBy in FromURLParamTimeDimensionMap
        ? FromURLParamTimeDimensionMap[preset.pivotSortBy]
        : preset.pivotSortBy;
    sorting.push({
      id: sortById,
      desc: !preset.pivotSortAsc,
    });
  }

  let tableMode: PivotTableMode = "nest";

  if (preset.pivotTableMode) {
    if (preset.pivotTableMode === "nest" || preset.pivotTableMode === "flat") {
      tableMode = preset.pivotTableMode;
    } else {
      errors.push(
        getSingleFieldError("pivot table mode", preset.pivotTableMode),
      );
    }
  }

  return {
    partialExploreState: {
      pivot: {
        rows: rowDimensions,
        columns: colChips,
        sorting,
        // TODO: other fields are not supported right now
        expanded: {},
        columnPage: 1,
        rowPage: 1,
        enableComparison: true,
        activeCell: null,
        tableMode,
      },
    },
    errors,
  };
}<|MERGE_RESOLUTION|>--- conflicted
+++ resolved
@@ -45,30 +45,6 @@
 import type { SortingState } from "@tanstack/svelte-table";
 import { findTimeRange } from "../time-controls/time-control-store";
 
-<<<<<<< HEAD
-export function convertURLToExploreState(
-  searchParams: URLSearchParams,
-  metricsView: V1MetricsViewSpec,
-  exploreSpec: V1ExploreSpec,
-  defaultExplorePreset: V1ExplorePreset,
-  timeRanges: V1TimeRange[],
-) {
-  const errors: Error[] = [];
-  const { preset, errors: errorsFromPreset } = convertURLToExplorePreset(
-    searchParams,
-    metricsView,
-    exploreSpec,
-    defaultExplorePreset,
-  );
-  errors.push(...errorsFromPreset);
-  const { partialExploreState, errors: errorsFromEntity } =
-    convertPresetToExploreState(metricsView, exploreSpec, preset, timeRanges);
-  errors.push(...errorsFromEntity);
-  return { partialExploreState, errors };
-}
-
-=======
->>>>>>> 58fa21fc
 /**
  * Converts a V1ExplorePreset to our internal metrics explore state.
  */
@@ -136,12 +112,8 @@
 
 function fromTimeRangesParams(
   preset: V1ExplorePreset,
-<<<<<<< HEAD
-  dimensions: Map<string, MetricsViewSpecDimensionV2>,
+  dimensions: Map<string, MetricsViewSpecDimension>,
   timeRanges: V1TimeRange[],
-=======
-  dimensions: Map<string, MetricsViewSpecDimension>,
->>>>>>> 58fa21fc
 ) {
   const partialExploreState: Partial<MetricsExplorerEntity> = {};
   const errors: Error[] = [];
@@ -236,11 +208,7 @@
 
 export const CustomTimeRangeRegex =
   /(\d{4}-\d{2}-\d{2}T\d{2}:\d{2}:\d{2}.\d{3}Z),(\d{4}-\d{2}-\d{2}T\d{2}:\d{2}:\d{2}.\d{3}Z)/;
-<<<<<<< HEAD
-function fromTimeRangeUrlParam(tr: string, timeRanges: V1TimeRange[]) {
-=======
-export function fromTimeRangeUrlParam(tr: string) {
->>>>>>> 58fa21fc
+export function fromTimeRangeUrlParam(tr: string, timeRanges: V1TimeRange[]) {
   const customTimeRangeMatch = CustomTimeRangeRegex.exec(tr);
   if (customTimeRangeMatch?.length) {
     const [, start, end] = customTimeRangeMatch;
