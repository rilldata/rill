<script lang="ts">
  import { afterNavigate, beforeNavigate, goto } from "$app/navigation";
  import { page } from "$app/stores";
  import ErrorPage from "@rilldata/web-common/components/ErrorPage.svelte";
  import { getStateManagers } from "@rilldata/web-common/features/dashboards/state-managers/state-managers";
  import { metricsExplorerStore } from "@rilldata/web-common/features/dashboards/stores/dashboard-stores";
  import type { MetricsExplorerEntity } from "@rilldata/web-common/features/dashboards/stores/metrics-explorer-entity";
  import {
    getTimeControlState,
    type TimeControlState,
  } from "@rilldata/web-common/features/dashboards/time-controls/time-control-store";
  import {
    convertExploreStateToURLSearchParams,
    getUpdatedUrlForExploreState,
  } from "@rilldata/web-common/features/dashboards/url-state/convertExploreStateToURLSearchParams";
  import {
    hasSessionStorageData,
    updateExploreSessionStore,
  } from "@rilldata/web-common/features/dashboards/url-state/explore-web-view-store";
  import { waitUntil } from "@rilldata/web-common/lib/waitUtils";
  import {
    createQueryServiceMetricsViewSchema,
    type V1ExplorePreset,
  } from "@rilldata/web-common/runtime-client";
  import type { HTTPError } from "@rilldata/web-common/runtime-client/fetchWrapper";
  import { runtime } from "@rilldata/web-common/runtime-client/runtime-store";
  import { onMount } from "svelte";
  import { get } from "svelte/store";

  export let metricsViewName: string;
  export let exploreName: string;
  export let extraKeyPrefix: string | undefined = undefined;
  export let defaultExplorePreset: V1ExplorePreset;
  export let exploreStateFromYAMLConfig: Partial<MetricsExplorerEntity>;
  export let initExploreState: Partial<MetricsExplorerEntity> | undefined =
    undefined;
  export let partialExploreStateFromUrl: Partial<MetricsExplorerEntity>;
  export let exploreStateFromSessionStorage:
    | Partial<MetricsExplorerEntity>
    | undefined;

  const { dashboardStore, validSpecStore, timeRangeSummaryStore } =
    getStateManagers();
  $: exploreSpec = $validSpecStore.data?.explore;
  $: metricsSpec = $validSpecStore.data?.metricsView;

  $: ({ instanceId } = $runtime);

  const metricsViewSchema = createQueryServiceMetricsViewSchema(
    instanceId,
    metricsViewName,
  );
  $: ({ error: schemaError } = $metricsViewSchema);
  $: ({
    error,
    data: timeRangeSummaryResp,
    isLoading: timeRangeSummaryIsLoading,
  } = $timeRangeSummaryStore);
  $: timeRangeSummaryError = error as HTTPError;

  let timeControlsState: TimeControlState | undefined = undefined;
  $: if (metricsSpec && exploreSpec && $dashboardStore) {
    timeControlsState = getTimeControlState(
      metricsSpec,
      exploreSpec,
      timeRangeSummaryResp?.timeRangeSummary,
      $dashboardStore,
    );
  }

  let prevUrl = "";
  let initializing = false;

  onMount(() => {
    // in some cases afterNavigate is not always triggered
    // so this is the escape hatch to make sure dashboard store gets initialised
    setTimeout(() => {
      if (!$dashboardStore) {
        void handleExploreInit(true);
      }
    });
  });

  beforeNavigate(({ from, to }) => {
    if (!from || !to || from.url.pathname === to.url.pathname) {
      // routing to the same path but probably different url params
      return;
    }
  });

  afterNavigate(({ from, to, type }) => {
    if (
      // null checks
      !metricsSpec ||
      !exploreSpec ||
      !to ||
      // seems like a sveltekit bug where an additional afterNavigate is triggered with invalid fields
      (from !== null && !from.url)
    ) {
      return;
    }

    const isInit =
      !$dashboardStore || !hasSessionStorageData(exploreName, extraKeyPrefix);
    if (isInit) {
      // When a user changes url manually and clears the params the `type` will be "enter"
      // This signal is used in handleExploreInit to make sure we do not use sessionStorage
      const isManualUrlChange = type === "enter";
      void handleExploreInit(isManualUrlChange);
      return;
    }

    // Pressing back button and going back to empty url state should not restore from session store
    const backButtonUsed = type === "popstate";
    const skipSessionStorage =
      backButtonUsed && $page.url.searchParams.size === 0;

    let partialExplore = partialExploreStateFromUrl;
    let shouldUpdateUrl = false;
    if (exploreStateFromSessionStorage && !skipSessionStorage) {
      partialExplore = exploreStateFromSessionStorage;
      shouldUpdateUrl = true;
    }

    const redirectUrl = new URL(to.url);
    metricsExplorerStore.mergePartialExplorerEntity(
      exploreName,
      partialExplore,
      metricsSpec,
    );
    if (shouldUpdateUrl) {
      // if we added extra url params from sessionStorage then update the url
      redirectUrl.search = getUpdatedUrlForExploreState(
        exploreSpec,
        timeControlsState,
        defaultExplorePreset,
        partialExplore,
        $page.url,
      );
    }
    // update session store when back button was pressed.
    if (backButtonUsed) {
      updateExploreSessionStore(
        exploreName,
        extraKeyPrefix,
        $dashboardStore,
        exploreSpec,
        timeControlsState,
      );
    }

    if (
      !shouldUpdateUrl ||
      redirectUrl.search === to.url.toString() ||
      // redirect loop breaker
      (prevUrl && prevUrl === redirectUrl.toString())
    ) {
      prevUrl = redirectUrl.toString();
      return;
    }

    prevUrl = redirectUrl.toString();
    // using `replaceState` directly messes up the navigation entries,
    // `from` and `to` have the old url before being replaced in `afterNavigate` calls leading to incorrect handling.
    void goto(redirectUrl, {
      replaceState: true,
      state: $page.state,
    });
  });

  async function handleExploreInit(isManualUrlChange: boolean) {
    const doNotInitYet =
      // null checks
      !exploreSpec ||
      !metricsSpec ||
      // explore yaml is not ready because it is reconciling for the 1st time
      exploreStateFromYAMLConfig.activePage === undefined;
    if (initializing || doNotInitYet) return;
    initializing = true;

    let initState: Partial<MetricsExplorerEntity> | undefined;
    let shouldUpdateUrl = false;
    if (exploreStateFromSessionStorage && !isManualUrlChange) {
      // if there is state in session storage then merge state from config yaml with the state from session storage
      initState = {
        ...exploreStateFromYAMLConfig,
        ...exploreStateFromSessionStorage,
      };
      shouldUpdateUrl = true;
    } else if ($page.url.searchParams.size === 0) {
      // when there are no params set, state will be state from config yaml and any additional initial state like bookmark
      initState = {
        ...exploreStateFromYAMLConfig,
        // if the url changed manually then do not load data from initState, which is home bookmark or shared url's state
        ...(isManualUrlChange ? {} : (initExploreState ?? {})),
      };
      shouldUpdateUrl = !!initExploreState;
    } else {
      // else merge with explore from url
      initState = {
        ...exploreStateFromYAMLConfig,
        ...partialExploreStateFromUrl,
      };
    }

    // time range summary query has `enabled` based on `metricsSpec.timeDimension`
    // isLoading will never be true when the query is disabled, so we need this check before waiting for it.
    if (metricsSpec.timeDimension) {
      await waitUntil(() => !timeRangeSummaryIsLoading);
    }
    metricsExplorerStore.init(exploreName, initState);
    timeControlsState ??= getTimeControlState(
      metricsSpec,
      exploreSpec,
      timeRangeSummaryResp?.timeRangeSummary,
      get(metricsExplorerStore).entities[exploreName],
    );
    const redirectUrl = new URL($page.url);
    redirectUrl.search = getUpdatedUrlForExploreState(
      exploreSpec,
      timeControlsState,
      defaultExplorePreset,
      initState,
      $page.url,
    );
    // update session store to make sure updated to url or the initial state is propagated to the session store
    updateExploreSessionStore(
      exploreName,
      extraKeyPrefix,
      get(metricsExplorerStore).entities[exploreName],
      exploreSpec,
      timeControlsState,
    );
    prevUrl = redirectUrl.toString();

    if (!shouldUpdateUrl || redirectUrl.search === $page.url.search) {
      return;
    }

    // using `replaceState` directly messes up the navigation entries,
    // `from` and `to` have the old url before being replaced in `afterNavigate` calls leading to incorrect handling.
    return goto(redirectUrl, {
      replaceState: true,
      state: $page.state,
    });
  }

  function gotoNewState() {
    if (!exploreSpec) return;

    const u = new URL($page.url);
<<<<<<< HEAD
    const exploreStateParams = convertExploreStateToURLSearchParams(
=======

    u.search = convertExploreStateToURLSearchParams(
>>>>>>> eac8b011
      $dashboardStore,
      exploreSpec,
      timeControlsState,
      defaultExplorePreset,
      u,
    );
    u.search = exploreStateParams.toString();
    const newUrl = u.toString();
    if (!prevUrl || prevUrl === newUrl) return;

    prevUrl = newUrl;
    // dashboard changed so we should update the url
    void goto(newUrl);
    // also update the session store
    updateExploreSessionStore(
      exploreName,
      extraKeyPrefix,
      $dashboardStore,
      exploreSpec,
      timeControlsState,
    );
  }

  // reactive to only dashboardStore
  // but gotoNewState checks other fields
  $: if ($dashboardStore) {
    void gotoNewState();
  }

  // reactive statement to try re-init if not already initialised
  // this can happen during the initial deploy of project and the user is on dashboard page while it completes reconcile
  $: if (
    !$dashboardStore &&
    exploreStateFromYAMLConfig.activePage !== undefined
  ) {
    void handleExploreInit(true);
  }
</script>

{#if schemaError}
  <ErrorPage
    statusCode={schemaError?.response?.status}
    header="Error loading dashboard"
    body="Unable to fetch the schema for this dashboard."
    detail={schemaError?.response?.data?.message}
  />
{:else if timeRangeSummaryError}
  <ErrorPage
    statusCode={timeRangeSummaryError?.response?.status}
    header="Error loading dashboard"
    body="Unable to fetch the time range for this dashboard."
    detail={timeRangeSummaryError?.response?.data?.message}
  />
{:else if $dashboardStore}
  <slot />
{/if}<|MERGE_RESOLUTION|>--- conflicted
+++ resolved
@@ -249,12 +249,7 @@
     if (!exploreSpec) return;
 
     const u = new URL($page.url);
-<<<<<<< HEAD
     const exploreStateParams = convertExploreStateToURLSearchParams(
-=======
-
-    u.search = convertExploreStateToURLSearchParams(
->>>>>>> eac8b011
       $dashboardStore,
       exploreSpec,
       timeControlsState,
