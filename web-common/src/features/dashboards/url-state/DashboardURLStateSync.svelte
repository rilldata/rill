--- conflicted
+++ resolved
@@ -253,15 +253,8 @@
   function gotoNewState() {
     if (!exploreSpec) return;
 
-<<<<<<< HEAD
-    const u = new URL(
-      `${$page.url.protocol}//${$page.url.host}${$page.url.pathname}`,
-    );
+    const u = new URL($page.url);
     const exploreStateParams = convertExploreStateToURLSearchParams(
-=======
-    const u = new URL($page.url);
-    u.search = convertExploreStateToURLSearchParams(
->>>>>>> 6c6e852f
       $dashboardStore,
       exploreSpec,
       timeControlsState,
