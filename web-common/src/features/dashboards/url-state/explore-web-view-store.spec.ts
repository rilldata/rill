import { QueryClient } from "@rilldata/svelte-query";
import { DashboardFetchMocks } from "@rilldata/web-common/features/dashboards/dashboard-fetch-mocks";
import { createStateManagers } from "@rilldata/web-common/features/dashboards/state-managers/state-managers";
import { metricsExplorerStore } from "@rilldata/web-common/features/dashboards/stores/dashboard-stores";
import type { MetricsExplorerEntity } from "@rilldata/web-common/features/dashboards/stores/metrics-explorer-entity";
import {
  AD_BIDS_EXPLORE_INIT,
  AD_BIDS_EXPLORE_NAME,
  AD_BIDS_IMPRESSIONS_MEASURE,
  AD_BIDS_METRICS_3_MEASURES_DIMENSIONS,
  AD_BIDS_NAME,
  AD_BIDS_TIME_RANGE_SUMMARY,
} from "@rilldata/web-common/features/dashboards/stores/test-data/data";
import { getInitExploreStateForTest } from "@rilldata/web-common/features/dashboards/stores/test-data/helpers";
import {
  AD_BIDS_APPLY_PUB_DIMENSION_FILTER,
  AD_BIDS_OPEN_PIVOT_WITH_ALL_FIELDS,
  AD_BIDS_OPEN_PUB_DIMENSION_TABLE,
  AD_BIDS_SET_P7D_TIME_RANGE_FILTER,
  AD_BIDS_SET_PREVIOUS_PERIOD_COMPARE_TIME_RANGE_FILTER,
  AD_BIDS_SORT_ASC_BY_BID_PRICE,
  AD_BIDS_SORT_BY_PERCENT_VALUE,
  AD_BIDS_SORT_DESC_BY_IMPRESSIONS,
  AD_BIDS_SORT_PIVOT_BY_TIME_DAY_ASC,
  AD_BIDS_SWITCH_TO_STACKED_BAR_IN_TDD,
  AD_BIDS_TOGGLE_BID_DOMAIN_DIMENSION_VISIBILITY,
  AD_BIDS_TOGGLE_BID_PRICE_MEASURE_VISIBILITY,
  applyMutationsToDashboard,
  type TestDashboardMutation,
} from "@rilldata/web-common/features/dashboards/stores/test-data/store-mutations";
import { getTimeControlState } from "@rilldata/web-common/features/dashboards/time-controls/time-control-store";
import { convertExploreStateToURLSearchParams } from "@rilldata/web-common/features/dashboards/url-state/convertExploreStateToURLSearchParams";
import { convertPresetToExploreState } from "@rilldata/web-common/features/dashboards/url-state/convertPresetToExploreState";
import {
  clearExploreSessionStore,
  getExplorePresetForWebView,
} from "@rilldata/web-common/features/dashboards/url-state/explore-web-view-store";
import ExploreStateTestComponent from "@rilldata/web-common/features/dashboards/url-state/ExploreStateTestComponent.svelte";
import { getDefaultExplorePreset } from "@rilldata/web-common/features/dashboards/url-state/getDefaultExplorePreset";
import {
  applyURLToExploreState,
  getCleanMetricsExploreForAssertion,
} from "@rilldata/web-common/features/dashboards/url-state/url-state-variations.spec";
import { initLocalUserPreferenceStore } from "@rilldata/web-common/features/dashboards/user-preferences";
import { useExploreValidSpec } from "@rilldata/web-common/features/explores/selectors";
import { waitUntil } from "@rilldata/web-common/lib/waitUtils";
import {
  type V1ExplorePreset,
  V1ExploreWebView,
} from "@rilldata/web-common/runtime-client";
import { runtime } from "@rilldata/web-common/runtime-client/runtime-store";
import type { Page } from "@sveltejs/kit";
import { render } from "@testing-library/svelte";
import { get, type Readable, readable } from "svelte/store";
import {
  afterAll,
  beforeAll,
  beforeEach,
  describe,
  expect,
  it,
  vi,
} from "vitest";

const pageMock: Readable<Page> = vi.hoisted(() => ({}) as any);

vi.mock("$app/stores", () => {
  return {
    page: pageMock,
  };
});
vi.stubEnv("TZ", "UTC");

type TestView = {
  view: V1ExploreWebView;
  additionalParams?: string;
  mutations: TestDashboardMutation[];
  expectedUrl: string;
};
const TestCases: {
  title: string;
  initView: TestView;
  view: TestView;
}[] = [
  {
    title: "Explore <=> tdd",
    initView: {
      view: V1ExploreWebView.EXPLORE_WEB_VIEW_EXPLORE,
      mutations: [],
      expectedUrl:
        "http://localhost/explore/AdBids_explore?tr=P7D&compare_tr=rill-PP&grain=day&f=publisher+IN+%28%27Google%27%29&measures=impressions&dims=publisher&sort_by=bid_price&sort_type=percent&sort_dir=ASC",
    },
    view: {
      view: V1ExploreWebView.EXPLORE_WEB_VIEW_TIME_DIMENSION,
      additionalParams: "&measure=" + AD_BIDS_IMPRESSIONS_MEASURE,
      mutations: [AD_BIDS_SWITCH_TO_STACKED_BAR_IN_TDD],
      expectedUrl:
        "http://localhost/explore/AdBids_explore?view=tdd&tr=P7D&compare_tr=rill-PP&grain=day&f=publisher+IN+%28%27Google%27%29&measure=impressions&chart_type=stacked_bar",
    },
  },
  {
    title: "dimension table <=> tdd",
    initView: {
      view: V1ExploreWebView.EXPLORE_WEB_VIEW_EXPLORE,
      mutations: [AD_BIDS_OPEN_PUB_DIMENSION_TABLE],
      expectedUrl:
        "http://localhost/explore/AdBids_explore?tr=P7D&compare_tr=rill-PP&grain=day&f=publisher+IN+%28%27Google%27%29&measures=impressions&dims=publisher&expand_dim=publisher&sort_by=bid_price&sort_type=percent&sort_dir=ASC",
    },
    view: {
      view: V1ExploreWebView.EXPLORE_WEB_VIEW_TIME_DIMENSION,
      additionalParams: "&measure=" + AD_BIDS_IMPRESSIONS_MEASURE,
      mutations: [AD_BIDS_SWITCH_TO_STACKED_BAR_IN_TDD],
      expectedUrl:
        "http://localhost/explore/AdBids_explore?view=tdd&tr=P7D&compare_tr=rill-PP&grain=day&f=publisher+IN+%28%27Google%27%29&measure=impressions&chart_type=stacked_bar",
    },
  },

  {
    title: "Explore <=> Pivot",
    initView: {
      view: V1ExploreWebView.EXPLORE_WEB_VIEW_EXPLORE,
      mutations: [],
      expectedUrl:
        "http://localhost/explore/AdBids_explore?tr=P7D&compare_tr=rill-PP&grain=day&f=publisher+IN+%28%27Google%27%29&measures=impressions&dims=publisher&sort_by=bid_price&sort_type=percent&sort_dir=ASC",
    },
    view: {
      view: V1ExploreWebView.EXPLORE_WEB_VIEW_PIVOT,
      mutations: [
        AD_BIDS_OPEN_PIVOT_WITH_ALL_FIELDS,
        AD_BIDS_SORT_PIVOT_BY_TIME_DAY_ASC,
      ],
      expectedUrl:
        "http://localhost/explore/AdBids_explore?view=pivot&tr=P7D&compare_tr=rill-PP&f=publisher+IN+%28%27Google%27%29&rows=publisher%2Ctime.hour&cols=domain%2Ctime.day%2Cimpressions&sort_by=time.day&sort_dir=ASC",
    },
  },
  {
    title: "dimension table <=> Pivot",
    initView: {
      view: V1ExploreWebView.EXPLORE_WEB_VIEW_EXPLORE,
      mutations: [AD_BIDS_OPEN_PUB_DIMENSION_TABLE],
      expectedUrl:
        "http://localhost/explore/AdBids_explore?tr=P7D&compare_tr=rill-PP&grain=day&f=publisher+IN+%28%27Google%27%29&measures=impressions&dims=publisher&expand_dim=publisher&sort_by=bid_price&sort_type=percent&sort_dir=ASC",
    },
    view: {
      view: V1ExploreWebView.EXPLORE_WEB_VIEW_PIVOT,
      mutations: [
        AD_BIDS_OPEN_PIVOT_WITH_ALL_FIELDS,
        AD_BIDS_SORT_PIVOT_BY_TIME_DAY_ASC,
      ],
      expectedUrl:
        "http://localhost/explore/AdBids_explore?view=pivot&tr=P7D&compare_tr=rill-PP&f=publisher+IN+%28%27Google%27%29&rows=publisher%2Ctime.hour&cols=domain%2Ctime.day%2Cimpressions&sort_by=time.day&sort_dir=ASC",
    },
  },
  {
    title: "tdd <=> Pivot",
    initView: {
      view: V1ExploreWebView.EXPLORE_WEB_VIEW_TIME_DIMENSION,
      additionalParams: "&measure=" + AD_BIDS_IMPRESSIONS_MEASURE,
      mutations: [AD_BIDS_SWITCH_TO_STACKED_BAR_IN_TDD],
      expectedUrl:
        "http://localhost/explore/AdBids_explore?view=tdd&tr=P7D&compare_tr=rill-PP&grain=day&f=publisher+IN+%28%27Google%27%29&measure=impressions&chart_type=stacked_bar",
    },
    view: {
      view: V1ExploreWebView.EXPLORE_WEB_VIEW_PIVOT,
      mutations: [
        AD_BIDS_OPEN_PIVOT_WITH_ALL_FIELDS,
        AD_BIDS_SORT_PIVOT_BY_TIME_DAY_ASC,
      ],
      expectedUrl:
        "http://localhost/explore/AdBids_explore?view=pivot&tr=P7D&compare_tr=rill-PP&f=publisher+IN+%28%27Google%27%29&rows=publisher%2Ctime.hour&cols=domain%2Ctime.day%2Cimpressions&sort_by=time.day&sort_dir=ASC",
    },
  },
];

// TODO: add tests by wrapping DashboardURLStateSync.svelte
describe.skip("ExploreWebViewStore", () => {
  runtime.set({
    host: "http://localhost",
    instanceId: "default",
  });
  const dashboardFetchMocks = DashboardFetchMocks.useDashboardFetchMocks();
  const queryClient = new QueryClient({
    defaultOptions: {
      queries: {
        refetchOnMount: false,
        refetchOnReconnect: false,
        refetchOnWindowFocus: false,
        retry: false,
        networkMode: "always",
      },
    },
  });
  let unmountTestComponent: () => void;

  beforeAll(async () => {
    const { subscribe } = readable({
      url: new URL("http://localhost/explore/" + AD_BIDS_EXPLORE_NAME),
    });
    pageMock.subscribe = subscribe as any;
    initLocalUserPreferenceStore(AD_BIDS_EXPLORE_NAME);

    dashboardFetchMocks.mockMetricsExplore(
      AD_BIDS_EXPLORE_NAME,
      AD_BIDS_METRICS_3_MEASURES_DIMENSIONS,
      AD_BIDS_EXPLORE_INIT,
    );
    const validSpecQuery = useExploreValidSpec(
      "default",
      AD_BIDS_EXPLORE_NAME,
      {
        queryClient,
      },
    );
    const { unmount } = render(ExploreStateTestComponent, {
      validSpecQuery,
    });
    unmountTestComponent = unmount;
    await waitUntil(() => !get(validSpecQuery).isLoading);
  });

  afterAll(() => {
    unmountTestComponent?.();
  });

  beforeEach(() => {
    metricsExplorerStore.remove(AD_BIDS_EXPLORE_NAME);
    clearExploreSessionStore(AD_BIDS_NAME, undefined);
  });

  for (const { title, initView, view } of TestCases) {
    it(title, () => {
      metricsExplorerStore.init(
        AD_BIDS_EXPLORE_NAME,
        getInitExploreStateForTest(
          AD_BIDS_METRICS_3_MEASURES_DIMENSIONS,
          AD_BIDS_EXPLORE_INIT,
          AD_BIDS_TIME_RANGE_SUMMARY,
        ),
      );
      createStateManagers({
        queryClient,
        metricsViewName: AD_BIDS_NAME,
        exploreName: AD_BIDS_EXPLORE_NAME,
      });
      const defaultExplorePreset = getDefaultExplorePreset(
        AD_BIDS_EXPLORE_INIT,
        AD_BIDS_TIME_RANGE_SUMMARY,
      );

      // apply mutations to main view to setup the initial state
      applyMutationsToDashboard(AD_BIDS_EXPLORE_NAME, [
        AD_BIDS_APPLY_PUB_DIMENSION_FILTER,
        AD_BIDS_SET_P7D_TIME_RANGE_FILTER,
        AD_BIDS_SET_PREVIOUS_PERIOD_COMPARE_TIME_RANGE_FILTER,
        AD_BIDS_TOGGLE_BID_PRICE_MEASURE_VISIBILITY,
        AD_BIDS_TOGGLE_BID_DOMAIN_DIMENSION_VISIBILITY,
        AD_BIDS_SORT_DESC_BY_IMPRESSIONS,
        AD_BIDS_SORT_BY_PERCENT_VALUE,
        AD_BIDS_SORT_ASC_BY_BID_PRICE,
      ]);

      // simulate going to the init view's url
      applyURLToExploreState(
        getUrlForWebView(
          initView.view,
          defaultExplorePreset,
          initView.additionalParams,
        ),
        AD_BIDS_EXPLORE_INIT,
        defaultExplorePreset,
      );
      // apply any mutations in the init view
      applyMutationsToDashboard(AD_BIDS_EXPLORE_NAME, initView.mutations);
      const initState = getCleanMetricsExploreForAssertion();

      // simulate going to the view's url
      applyURLToExploreState(
        getUrlForWebView(
          view.view,
          defaultExplorePreset,
          view.additionalParams,
        ),
        AD_BIDS_EXPLORE_INIT,
        defaultExplorePreset,
      );
      // apply any mutations in the view
      applyMutationsToDashboard(AD_BIDS_EXPLORE_NAME, view.mutations);

      const backToInitUrl = getUrlForWebView(
        initView.view,
        defaultExplorePreset,
      );
      expect(backToInitUrl.toString()).toEqual(initView.expectedUrl);
      applyURLToExploreState(
        backToInitUrl,
        AD_BIDS_EXPLORE_INIT,
        defaultExplorePreset,
      );

      const backToViewUrl = getUrlForWebView(view.view, defaultExplorePreset);
      expect(backToViewUrl.toString()).toEqual(view.expectedUrl);
      const currentState = getCleanMetricsExploreForAssertion();
      expect(initState).toEqual(currentState);
    });
  }
});

function getUrlForWebView(
  view: V1ExploreWebView,
  defaultExplorePreset: V1ExplorePreset,
  additionalParams: string | undefined = undefined,
) {
  const newUrl = new URL("http://localhost/explore/AdBids_explore");

  const explorePresetFromSessionStorage = getExplorePresetForWebView(
    AD_BIDS_EXPLORE_NAME,
    undefined,
    view,
  );
  if (!explorePresetFromSessionStorage) {
    return newUrl;
  }

  const { partialExploreState } = convertPresetToExploreState(
    AD_BIDS_METRICS_3_MEASURES_DIMENSIONS,
    AD_BIDS_EXPLORE_INIT,
    explorePresetFromSessionStorage,
  );

  const exploreState = partialExploreState as MetricsExplorerEntity;
  newUrl.search =
    convertExploreStateToURLSearchParams(
      exploreState,
      AD_BIDS_EXPLORE_INIT,
      getTimeControlState(
        AD_BIDS_METRICS_3_MEASURES_DIMENSIONS,
        AD_BIDS_EXPLORE_INIT,
        AD_BIDS_TIME_RANGE_SUMMARY.timeRangeSummary,
        exploreState,
      ),
      defaultExplorePreset,
<<<<<<< HEAD
    ).toString() + (additionalParams ?? "");
=======
      newUrl,
    ) + (additionalParams ?? "");
>>>>>>> 6c6e852f
  return newUrl;
}<|MERGE_RESOLUTION|>--- conflicted
+++ resolved
@@ -339,11 +339,7 @@
         exploreState,
       ),
       defaultExplorePreset,
-<<<<<<< HEAD
+      newUrl,
     ).toString() + (additionalParams ?? "");
-=======
-      newUrl,
-    ) + (additionalParams ?? "");
->>>>>>> 6c6e852f
   return newUrl;
 }