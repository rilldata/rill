import { getProtoFromDashboardState } from "@rilldata/web-common/features/dashboards/proto-state/toProto";
import { metricsExplorerStore } from "@rilldata/web-common/features/dashboards/stores/dashboard-stores";
import type { MetricsExplorerEntity } from "@rilldata/web-common/features/dashboards/stores/metrics-explorer-entity";
import {
  AD_BIDS_DIMENSION_TABLE_PRESET,
  AD_BIDS_EXPLORE_INIT,
  AD_BIDS_EXPLORE_NAME,
  AD_BIDS_METRICS_3_MEASURES_DIMENSIONS,
  AD_BIDS_PIVOT_PRESET,
  AD_BIDS_PRESET,
  AD_BIDS_TIME_DIMENSION_DETAILS_PRESET,
  AD_BIDS_TIME_RANGE_SUMMARY,
} from "@rilldata/web-common/features/dashboards/stores/test-data/data";
import { getInitExploreStateForTest } from "@rilldata/web-common/features/dashboards/stores/test-data/helpers";
import {
  AD_BIDS_APPLY_LARGE_FILTERS,
  AD_BIDS_CLOSE_DIMENSION_TABLE,
  AD_BIDS_CLOSE_TDD,
  AD_BIDS_DISABLE_COMPARE_TIME_RANGE_FILTER,
  AD_BIDS_LARGE_FILTER,
  AD_BIDS_OPEN_DOM_DIMENSION_TABLE,
  AD_BIDS_OPEN_DOMAIN_BID_PRICE_PIVOT,
  AD_BIDS_OPEN_IMP_TDD,
  AD_BIDS_OPEN_PIVOT_WITH_ALL_FIELDS,
  AD_BIDS_OPEN_PUB_DIMENSION_TABLE,
  AD_BIDS_SET_ALL_TIME_RANGE_FILTER,
  AD_BIDS_SET_KATHMANDU_TIMEZONE,
  AD_BIDS_SET_LA_TIMEZONE,
  AD_BIDS_SET_P4W_TIME_RANGE_FILTER,
  AD_BIDS_SET_P7D_TIME_RANGE_FILTER,
  AD_BIDS_SET_PREVIOUS_PERIOD_COMPARE_TIME_RANGE_FILTER,
  AD_BIDS_SET_PREVIOUS_WEEK_COMPARE_TIME_RANGE_FILTER,
  AD_BIDS_SORT_ASC_BY_BID_PRICE,
  AD_BIDS_SORT_ASC_BY_IMPRESSIONS,
  AD_BIDS_SORT_BY_DELTA_ABS_VALUE,
  AD_BIDS_SORT_BY_PERCENT_VALUE,
  AD_BIDS_SORT_BY_VALUE,
  AD_BIDS_SORT_DESC_BY_BID_PRICE,
  AD_BIDS_SORT_DESC_BY_IMPRESSIONS,
  AD_BIDS_SORT_PIVOT_BY_IMPRESSIONS_DESC,
  AD_BIDS_SORT_PIVOT_BY_TIME_DAY_ASC,
  AD_BIDS_SWITCH_TO_STACKED_BAR_IN_TDD,
  AD_BIDS_TOGGLE_BID_DOMAIN_DIMENSION_VISIBILITY,
  AD_BIDS_TOGGLE_BID_PRICE_MEASURE_VISIBILITY,
  AD_BIDS_TOGGLE_PIVOT,
  AD_BIDS_TOGGLE_PIVOT_TABLE_MODE,
  applyMutationsToDashboard,
  type TestDashboardMutation,
} from "@rilldata/web-common/features/dashboards/stores/test-data/store-mutations";
import { getTimeControlState } from "@rilldata/web-common/features/dashboards/time-controls/time-control-store";
import { convertExploreStateToURLSearchParams } from "@rilldata/web-common/features/dashboards/url-state/convertExploreStateToURLSearchParams";

import { convertURLSearchParamsToExploreState } from "@rilldata/web-common/features/dashboards/url-state/convertURLSearchParamsToExploreState";
import { getDefaultExplorePreset } from "@rilldata/web-common/features/dashboards/url-state/getDefaultExplorePreset";
import { initLocalUserPreferenceStore } from "@rilldata/web-common/features/dashboards/user-preferences";
import {
  type DashboardTimeControls,
  TimeComparisonOption,
  TimeRangePreset,
} from "@rilldata/web-common/lib/time/types";
import {
  type V1ExplorePreset,
  type V1ExploreSpec,
} from "@rilldata/web-common/runtime-client";
import { deepClone } from "@vitest/utils";
import { get } from "svelte/store";
import { beforeAll, beforeEach, describe, expect, it, vi } from "vitest";

vi.stubEnv("TZ", "UTC");

const TestCases: {
  title: string;
  mutations: TestDashboardMutation[];
  preset?: V1ExplorePreset;
  expectedUrl: string;
  // Mainly tests that close certain views.
  // Closing view would retain some state of the old view in protobuf state
  legacyNotSupported?: boolean;
}[] = [
  {
    title: "Time range without preset",
    mutations: [
      AD_BIDS_SET_P4W_TIME_RANGE_FILTER,
      AD_BIDS_SET_KATHMANDU_TIMEZONE,
    ],
    expectedUrl: "http://localhost/?tr=P4W&tz=Asia%2FKathmandu&grain=week",
  },
  {
    title: "Time range with preset and state matching preset",
    mutations: [
      AD_BIDS_SET_P7D_TIME_RANGE_FILTER,
      AD_BIDS_SET_KATHMANDU_TIMEZONE,
    ],
    preset: AD_BIDS_PRESET,
    expectedUrl: "http://localhost/",
  },
  {
    title: "Time range with preset and state not matching preset",
    mutations: [AD_BIDS_SET_P4W_TIME_RANGE_FILTER, AD_BIDS_SET_LA_TIMEZONE],
    preset: AD_BIDS_PRESET,
    expectedUrl: "http://localhost/?tr=P4W&tz=America%2FLos_Angeles&grain=week",
  },
  {
    title: "Time range with preset and ALL_TIME selected",
    mutations: [AD_BIDS_SET_ALL_TIME_RANGE_FILTER],
    preset: AD_BIDS_PRESET,
    expectedUrl: "http://localhost/?tr=inf",
  },

  {
    title: "Time range comparison without preset",
    mutations: [
      AD_BIDS_SET_P4W_TIME_RANGE_FILTER,
      AD_BIDS_SET_PREVIOUS_WEEK_COMPARE_TIME_RANGE_FILTER,
    ],
    expectedUrl: "http://localhost/?tr=P4W&compare_tr=rill-PW&grain=week",
  },
  {
    title: "Time range comparison with preset and state matching preset",
    mutations: [
      AD_BIDS_SET_P7D_TIME_RANGE_FILTER,
      AD_BIDS_SET_PREVIOUS_PERIOD_COMPARE_TIME_RANGE_FILTER,
    ],
    preset: AD_BIDS_PRESET,
    expectedUrl: "http://localhost/",
  },
  {
    title: "Time range comparison with preset and state not matching preset",
    mutations: [
      AD_BIDS_SET_P4W_TIME_RANGE_FILTER,
      AD_BIDS_SET_PREVIOUS_WEEK_COMPARE_TIME_RANGE_FILTER,
    ],
    preset: AD_BIDS_PRESET,
    expectedUrl: "http://localhost/?tr=P4W&compare_tr=rill-PW&grain=week",
  },
  {
    title: "Time range comparison enable and disable",
    mutations: [
      AD_BIDS_SET_P4W_TIME_RANGE_FILTER,
      AD_BIDS_SET_PREVIOUS_WEEK_COMPARE_TIME_RANGE_FILTER,
      AD_BIDS_DISABLE_COMPARE_TIME_RANGE_FILTER,
    ],
    preset: AD_BIDS_PRESET,
    expectedUrl: "http://localhost/?tr=P4W&grain=week",
    legacyNotSupported: true,
  },

  {
    title:
      "Measures/dimensions visibility with no preset and partially visible measures/dimensions in state",
    mutations: [
      AD_BIDS_TOGGLE_BID_PRICE_MEASURE_VISIBILITY,
      AD_BIDS_TOGGLE_BID_DOMAIN_DIMENSION_VISIBILITY,
    ],
    expectedUrl: "http://localhost/?measures=impressions&dims=publisher",
  },
  {
    title:
      "Measures/dimensions visibility with no preset and all measures/dimensions visible in state",
    mutations: [
      AD_BIDS_TOGGLE_BID_PRICE_MEASURE_VISIBILITY,
      AD_BIDS_TOGGLE_BID_DOMAIN_DIMENSION_VISIBILITY,
      // re-toggle to show
      AD_BIDS_TOGGLE_BID_PRICE_MEASURE_VISIBILITY,
      AD_BIDS_TOGGLE_BID_DOMAIN_DIMENSION_VISIBILITY,
    ],
    expectedUrl: "http://localhost/",
  },
  {
    title:
      "Measures/dimensions visibility with preset and partially visible measures/dimensions in state matching preset",
    mutations: [
      // initially hidden due to preset, show them now.
      AD_BIDS_TOGGLE_BID_PRICE_MEASURE_VISIBILITY,
      AD_BIDS_TOGGLE_BID_DOMAIN_DIMENSION_VISIBILITY,
      // hide them back.
      AD_BIDS_TOGGLE_BID_PRICE_MEASURE_VISIBILITY,
      AD_BIDS_TOGGLE_BID_DOMAIN_DIMENSION_VISIBILITY,
    ],
    preset: AD_BIDS_PRESET,
    expectedUrl: "http://localhost/",
  },
  {
    title:
      "Measures/dimensions visibility with preset and all measures/dimensions visible in state not matching preset",
    mutations: [
      // initially hidden due to preset, show them now.
      AD_BIDS_TOGGLE_BID_PRICE_MEASURE_VISIBILITY,
      AD_BIDS_TOGGLE_BID_DOMAIN_DIMENSION_VISIBILITY,
    ],
    preset: AD_BIDS_PRESET,
    expectedUrl: "http://localhost/?measures=*&dims=*",
  },

  {
    title:
      "Leaderboard configs with no preset and leaderboard sort measure in state different than default",
    mutations: [AD_BIDS_SORT_BY_DELTA_ABS_VALUE, AD_BIDS_SORT_ASC_BY_BID_PRICE],
    expectedUrl:
      "http://localhost/?sort_by=bid_price&sort_type=delta_abs&sort_dir=ASC",
  },
  {
    title:
      "Leaderboard configs with no preset and leaderboard sort measure in state same as default",
    mutations: [AD_BIDS_SORT_BY_VALUE, AD_BIDS_SORT_DESC_BY_IMPRESSIONS],
    expectedUrl: "http://localhost/",
  },
  {
    title:
      "Leaderboard configs with preset and leaderboard sort measure in state same as preset",
    mutations: [AD_BIDS_SORT_BY_PERCENT_VALUE, AD_BIDS_SORT_ASC_BY_IMPRESSIONS],
    preset: AD_BIDS_PRESET,
    expectedUrl: "http://localhost/",
  },
  {
    title:
      "Leaderboard configs with preset and leaderboard sort measure in state different than preset",
    mutations: [
      AD_BIDS_SORT_BY_DELTA_ABS_VALUE,
      AD_BIDS_SORT_DESC_BY_BID_PRICE,
    ],
    preset: AD_BIDS_PRESET,
    expectedUrl:
      "http://localhost/?sort_by=bid_price&sort_type=delta_abs&sort_dir=DESC",
  },

  {
    title: "Dimension table with no preset and dimension table active in state",
    mutations: [AD_BIDS_OPEN_PUB_DIMENSION_TABLE],
    expectedUrl: "http://localhost/?expand_dim=publisher",
  },
  {
    title: "Dimension table with no preset and open and close dimension table",
    mutations: [
      AD_BIDS_OPEN_PUB_DIMENSION_TABLE,
      AD_BIDS_CLOSE_DIMENSION_TABLE,
    ],
    expectedUrl: "http://localhost/",
  },
  {
    title:
      "Dimension table with preset and with dimension table in state same as preset",
    mutations: [AD_BIDS_OPEN_DOM_DIMENSION_TABLE],
    preset: AD_BIDS_DIMENSION_TABLE_PRESET,
    expectedUrl: "http://localhost/",
  },
  {
    title:
      "Dimension table with preset and with dimension table in state different than preset",
    mutations: [AD_BIDS_OPEN_PUB_DIMENSION_TABLE],
    preset: AD_BIDS_DIMENSION_TABLE_PRESET,
    expectedUrl: "http://localhost/?expand_dim=publisher",
  },
  {
    title:
      "Dimension table with preset and with no dimension table in state different than preset",
    mutations: [AD_BIDS_CLOSE_DIMENSION_TABLE],
    preset: AD_BIDS_DIMENSION_TABLE_PRESET,
    expectedUrl: "http://localhost/?expand_dim=",
    legacyNotSupported: true,
  },

  {
    title:
      "Time dimensional details with no preset and has time dimensional details in state",
    mutations: [AD_BIDS_OPEN_IMP_TDD, AD_BIDS_SWITCH_TO_STACKED_BAR_IN_TDD],
    expectedUrl:
      "http://localhost/?view=tdd&measure=impressions&chart_type=stacked_bar",
  },
  {
    title: "Time dimensional details with no preset, open and close TDD",
    mutations: [AD_BIDS_OPEN_IMP_TDD, AD_BIDS_CLOSE_TDD],
    expectedUrl: "http://localhost/",
  },
  {
    title:
      "Time dimensional details with preset and has time dimensional details in state same as presets",
    mutations: [AD_BIDS_OPEN_IMP_TDD],
    preset: AD_BIDS_TIME_DIMENSION_DETAILS_PRESET,
    expectedUrl: "http://localhost/",
  },
  {
    title:
      "Time dimensional details with preset and has time dimensional details in state different than presets",
    mutations: [AD_BIDS_CLOSE_TDD],
    preset: AD_BIDS_TIME_DIMENSION_DETAILS_PRESET,
    expectedUrl: "http://localhost/?view=explore",
    legacyNotSupported: true,
  },

  {
    title: "Pivot with no preset and has pivot in state",
    mutations: [
      AD_BIDS_OPEN_PIVOT_WITH_ALL_FIELDS,
      AD_BIDS_SORT_PIVOT_BY_TIME_DAY_ASC,
    ],
    expectedUrl:
      "http://localhost/?view=pivot&rows=publisher%2Ctime.hour&cols=domain%2Ctime.day%2Cimpressions&sort_by=time.day&sort_dir=ASC",
  },
  {
    title: "Pivot with no preset, open and close pivot",
    mutations: [
      AD_BIDS_OPEN_PIVOT_WITH_ALL_FIELDS,
      AD_BIDS_SORT_PIVOT_BY_TIME_DAY_ASC,
      AD_BIDS_TOGGLE_PIVOT,
    ],
    expectedUrl: "http://localhost/",
    legacyNotSupported: true,
  },
  {
    title: "Pivot with no preset, toggle pivot to flat mode",
    mutations: [
      AD_BIDS_OPEN_DOMAIN_BID_PRICE_PIVOT,
      AD_BIDS_TOGGLE_PIVOT_TABLE_MODE,
    ],
    expectedUrl:
      "http://localhost/?view=pivot&cols=domain%2Ctime.day%2Cimpressions&table_mode=flat",
    legacyNotSupported: true,
  },
  {
    title: "Pivot with preset and has pivot in state same as preset",
    mutations: [
      AD_BIDS_OPEN_PIVOT_WITH_ALL_FIELDS,
      AD_BIDS_SORT_PIVOT_BY_TIME_DAY_ASC,
    ],
    preset: AD_BIDS_PIVOT_PRESET,
    expectedUrl: "http://localhost/",
  },
  {
    title: "Pivot with preset and pivot in state different as preset",
    mutations: [
      AD_BIDS_OPEN_DOMAIN_BID_PRICE_PIVOT,
      AD_BIDS_SORT_PIVOT_BY_IMPRESSIONS_DESC,
    ],
    preset: AD_BIDS_PIVOT_PRESET,
    expectedUrl:
      "http://localhost/?rows=domain%2Ctime.day&cols=impressions&sort_by=impressions&sort_dir=DESC",
  },
  {
    title: "Pivot with preset and no pivot in state different as preset",
    mutations: [AD_BIDS_TOGGLE_PIVOT],
    preset: AD_BIDS_PIVOT_PRESET,
    expectedUrl: "http://localhost/?view=explore",
    legacyNotSupported: true,
  },
];

describe("Human readable URL state variations", () => {
  beforeAll(() => {
    initLocalUserPreferenceStore(AD_BIDS_EXPLORE_NAME);
  });

  beforeEach(() => {
    sessionStorage.clear();
    metricsExplorerStore.remove(AD_BIDS_EXPLORE_NAME);
  });

  describe("Should update url state and restore default state on empty params", () => {
    for (const { title, mutations, preset, expectedUrl } of TestCases) {
      it(title, () => {
        const explore: V1ExploreSpec = {
          ...AD_BIDS_EXPLORE_INIT,
          ...(preset ? { defaultPreset: preset } : {}),
          timeZones: ["UTC", "Asia/Kathmandu"],
        };
        metricsExplorerStore.init(
          AD_BIDS_EXPLORE_NAME,
          getInitExploreStateForTest(
            AD_BIDS_METRICS_3_MEASURES_DIMENSIONS,
            explore,
            AD_BIDS_TIME_RANGE_SUMMARY,
          ),
        );
        const initState = getCleanMetricsExploreForAssertion();
        const defaultExplorePreset = getDefaultExplorePreset(
          explore,
          AD_BIDS_TIME_RANGE_SUMMARY,
        );

        applyMutationsToDashboard(AD_BIDS_EXPLORE_NAME, mutations);

        // load url params with updated metrics state
        const url = new URL("http://localhost");
        url.search = convertExploreStateToURLSearchParams(
          get(metricsExplorerStore).entities[AD_BIDS_EXPLORE_NAME],
          explore,
          getTimeControlState(
            AD_BIDS_METRICS_3_MEASURES_DIMENSIONS,
            explore,
            AD_BIDS_TIME_RANGE_SUMMARY.timeRangeSummary,
            get(metricsExplorerStore).entities[AD_BIDS_EXPLORE_NAME],
          ),
          defaultExplorePreset,
<<<<<<< HEAD
        ).toString();
=======
          url,
        );
>>>>>>> 6c6e852f
        expect(url.toString()).to.eq(expectedUrl);

        // load empty url into metrics
        const defaultUrl = new URL("http://localhost");
        const errors = applyURLToExploreState(
          defaultUrl,
          explore,
          defaultExplorePreset,
        );
        expect(errors.length).toEqual(0);
        const currentState = getCleanMetricsExploreForAssertion();
        // current state should match the initial state
        expect(currentState).toEqual(initState);
      });
    }
  });

  describe("Should set correct state for legacy protobuf state and restore default state on empty params", () => {
    for (const { title, mutations, preset, legacyNotSupported } of TestCases) {
      if (legacyNotSupported) continue;
      it(title, () => {
        const explore: V1ExploreSpec = {
          ...AD_BIDS_EXPLORE_INIT,
          ...(preset ? { defaultPreset: preset } : {}),
        };
        metricsExplorerStore.init(
          AD_BIDS_EXPLORE_NAME,
          getInitExploreStateForTest(
            AD_BIDS_METRICS_3_MEASURES_DIMENSIONS,
            explore,
            AD_BIDS_TIME_RANGE_SUMMARY,
          ),
        );
        const defaultExplorePreset = getDefaultExplorePreset(
          explore,
          AD_BIDS_TIME_RANGE_SUMMARY,
        );

        const initState = getCleanMetricsExploreForAssertion();
        applyMutationsToDashboard(AD_BIDS_EXPLORE_NAME, mutations);
        const curState =
          getCleanMetricsExploreForAssertion() as MetricsExplorerEntity;

        const url = new URL("http://localhost");
        // load url with legacy protobuf state
        url.searchParams.set("state", getProtoFromDashboardState(curState));
        // get back the entity from url params
        const { partialExploreState: entityFromUrl } =
          convertURLSearchParamsToExploreState(
            url.searchParams,
            AD_BIDS_METRICS_3_MEASURES_DIMENSIONS,
            explore,
            defaultExplorePreset,
          );
        expect(entityFromUrl).toEqual(curState);

        // go back to default url
        const defaultUrl = new URL("http://localhost");
        const { partialExploreState: entityFromDefaultUrl } =
          convertURLSearchParamsToExploreState(
            defaultUrl.searchParams,
            AD_BIDS_METRICS_3_MEASURES_DIMENSIONS,
            explore,
            defaultExplorePreset,
          );

        // assert that the entity we got back matches the original
        expect(entityFromDefaultUrl).toEqual(initState);
      });
    }
  });

  it("Large state gets compressed", () => {
    metricsExplorerStore.init(
      AD_BIDS_EXPLORE_NAME,
      getInitExploreStateForTest(
        AD_BIDS_METRICS_3_MEASURES_DIMENSIONS,
        AD_BIDS_EXPLORE_INIT,
        AD_BIDS_TIME_RANGE_SUMMARY,
      ),
    );
    const defaultExplorePreset = getDefaultExplorePreset(
      AD_BIDS_EXPLORE_INIT,
      AD_BIDS_TIME_RANGE_SUMMARY,
    );

    applyMutationsToDashboard(AD_BIDS_EXPLORE_NAME, [
      AD_BIDS_APPLY_LARGE_FILTERS,
      AD_BIDS_SET_P4W_TIME_RANGE_FILTER,
      AD_BIDS_SET_PREVIOUS_PERIOD_COMPARE_TIME_RANGE_FILTER,
      AD_BIDS_OPEN_PIVOT_WITH_ALL_FIELDS,
    ]);

    // load url params with updated metrics state
    const url = new URL("http://localhost");
    url.search = convertExploreStateToURLSearchParams(
      get(metricsExplorerStore).entities[AD_BIDS_EXPLORE_NAME],
      AD_BIDS_EXPLORE_INIT,
      getTimeControlState(
        AD_BIDS_METRICS_3_MEASURES_DIMENSIONS,
        AD_BIDS_EXPLORE_INIT,
        AD_BIDS_TIME_RANGE_SUMMARY.timeRangeSummary,
        get(metricsExplorerStore).entities[AD_BIDS_EXPLORE_NAME],
      ),
      defaultExplorePreset,
      url,
    );

    // reset the explore state
    applyURLToExploreState(
      new URL("http://localhost"),
      AD_BIDS_EXPLORE_INIT,
      defaultExplorePreset,
    );
    // reapply the compressed url
    applyURLToExploreState(url, AD_BIDS_EXPLORE_INIT, defaultExplorePreset);

    const currentState = getCleanMetricsExploreForAssertion();
    expect(currentState.selectedTimeRange?.name).toEqual(
      TimeRangePreset.LAST_4_WEEKS,
    );
    expect(currentState.selectedComparisonTimeRange?.name).toEqual(
      TimeComparisonOption.CONTIGUOUS,
    );
    expect(currentState.whereFilter).toEqual(AD_BIDS_LARGE_FILTER);
  });
});

export function applyURLToExploreState(
  url: URL,
  exploreSpec: V1ExploreSpec,
  defaultExplorePreset: V1ExplorePreset,
) {
  const { partialExploreState: partialExploreStateDefaultUrl, errors } =
    convertURLSearchParamsToExploreState(
      url.searchParams,
      AD_BIDS_METRICS_3_MEASURES_DIMENSIONS,
      exploreSpec,
      defaultExplorePreset,
    );
  metricsExplorerStore.mergePartialExplorerEntity(
    AD_BIDS_EXPLORE_NAME,
    partialExploreStateDefaultUrl,
    AD_BIDS_METRICS_3_MEASURES_DIMENSIONS,
  );
  return errors;
}

// cleans the metrics explore of any state that is not stored or restored from url state
export function getCleanMetricsExploreForAssertion() {
  // clone the existing state so that any mutations do affect the copy during assertion
  const cleanedState = deepClone(
    get(metricsExplorerStore).entities[AD_BIDS_EXPLORE_NAME],
  ) as Partial<MetricsExplorerEntity>;
  // these are not cloned
  cleanedState.visibleMeasureKeys = new Set(cleanedState.visibleMeasureKeys);
  cleanedState.visibleDimensionKeys = new Set(
    cleanedState.visibleDimensionKeys,
  );

  delete cleanedState.name;
  delete cleanedState.proto;
  delete cleanedState.dimensionFilterExcludeMode;
  delete cleanedState.temporaryFilterName;
  delete cleanedState.contextColumnWidths;
  if (cleanedState.selectedTimeRange) {
    cleanedState.selectedTimeRange = {
      name: cleanedState.selectedTimeRange?.name ?? "inf",
      interval: cleanedState.selectedTimeRange?.interval,
    } as DashboardTimeControls;
  }
  delete cleanedState.lastDefinedScrubRange;

  // TODO
  delete cleanedState.selectedScrubRange;
  delete cleanedState.leaderboardContextColumn;

  return cleanedState;
}<|MERGE_RESOLUTION|>--- conflicted
+++ resolved
@@ -391,12 +391,8 @@
             get(metricsExplorerStore).entities[AD_BIDS_EXPLORE_NAME],
           ),
           defaultExplorePreset,
-<<<<<<< HEAD
+          url,
         ).toString();
-=======
-          url,
-        );
->>>>>>> 6c6e852f
         expect(url.toString()).to.eq(expectedUrl);
 
         // load empty url into metrics
