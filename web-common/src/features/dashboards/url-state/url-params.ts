--- conflicted
+++ resolved
@@ -25,10 +25,7 @@
 
   PivotRows = "rows",
   PivotColumns = "cols",
-<<<<<<< HEAD
+  PivotTableMode = "table_mode",
 
   GzippedParams = "gzipped_state",
-=======
-  PivotTableMode = "table_mode",
->>>>>>> 8f6f802e
 }