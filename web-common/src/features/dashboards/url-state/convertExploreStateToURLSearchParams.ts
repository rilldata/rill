--- conflicted
+++ resolved
@@ -99,15 +99,9 @@
 
   // timeControlsState will be undefined for dashboards without timeseries
   if (timeControlsState) {
-<<<<<<< HEAD
     copyParamsToTarget(
-      toTimeRangesUrl(exploreState, exploreSpec, timeControlsState, preset),
+      toTimeRangesUrl(exploreState, timeControlsState, preset),
       searchParams,
-=======
-    mergeSearchParams(
-      toTimeRangesUrl(exploreState, timeControlsState, preset),
-      urlCopy.searchParams,
->>>>>>> eac8b011
     );
   }
 
