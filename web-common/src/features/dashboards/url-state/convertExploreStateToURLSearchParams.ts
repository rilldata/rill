--- conflicted
+++ resolved
@@ -47,8 +47,7 @@
   timeControlsState: TimeControlState | undefined,
   defaultExplorePreset: V1ExplorePreset,
   partialExploreState: Partial<MetricsExplorerEntity>,
-<<<<<<< HEAD
-  curSearchParams: URLSearchParams,
+  url: URL,
 ): string {
   // Create params from the explore state
   const stateParams = convertExploreStateToURLSearchParams(
@@ -56,24 +55,11 @@
     exploreSpec,
     timeControlsState,
     defaultExplorePreset,
+    url,
   );
 
   // Filter out the default view parameter if needed
-  curSearchParams.forEach((value, key) => {
-=======
-  url: URL,
-) {
-  const newUrlSearchParams = new URLSearchParams(
-    convertExploreStateToURLSearchParams(
-      partialExploreState as MetricsExplorerEntity,
-      exploreSpec,
-      timeControlsState,
-      defaultExplorePreset,
-      url,
-    ),
-  );
   url.searchParams.forEach((value, key) => {
->>>>>>> 6c6e852f
     if (
       key === ExploreStateURLParams.WebView &&
       FromURLParamViewMap[value] === defaultExplorePreset.view
@@ -94,26 +80,17 @@
   // But it is only available in TimeControlState and not MetricsExplorerEntity
   timeControlsState: TimeControlState | undefined,
   preset: V1ExplorePreset,
-<<<<<<< HEAD
-): URLSearchParams {
-  const searchParams = new URLSearchParams();
-
-  if (!exploreState) return searchParams;
-=======
   // Used to decide whether to compress or not based on the full url length
   url: URL,
   disableCompression = false,
-) {
-  const urlCopy = new URL(url);
-  // clear any existing search params
-  urlCopy.search = "";
-
-  if (!exploreState) return urlCopy.searchParams.toString();
->>>>>>> 6c6e852f
+): URLSearchParams {
+  const searchParams = new URLSearchParams();
+
+  if (!exploreState) return searchParams;
 
   const currentView = FromActivePageMap[exploreState.activePage];
   if (shouldSetParam(preset.view, currentView)) {
-    urlCopy.searchParams.set(
+    searchParams.set(
       ExploreStateURLParams.WebView,
       ToURLParamViewMap[currentView] as string,
     );
@@ -123,7 +100,7 @@
   if (timeControlsState) {
     copyParamsToTarget(
       toTimeRangesUrl(exploreState, exploreSpec, timeControlsState, preset),
-      urlCopy.searchParams,
+      searchParams,
     );
   }
 
@@ -132,7 +109,7 @@
     exploreState.dimensionThresholdFilters,
   );
   if (expr && expr?.cond?.exprs?.length) {
-    urlCopy.searchParams.set(
+    searchParams.set(
       ExploreStateURLParams.Filters,
       convertExpressionToFilterParam(expr),
     );
@@ -144,41 +121,35 @@
     case DashboardState_ActivePage.DIMENSION_TABLE:
       copyParamsToTarget(
         toExploreUrl(exploreState, exploreSpec, preset),
-        urlCopy.searchParams,
+        searchParams,
       );
       break;
 
     case DashboardState_ActivePage.TIME_DIMENSIONAL_DETAIL:
       copyParamsToTarget(
         toTimeDimensionUrlParams(exploreState, preset),
-        urlCopy.searchParams,
+        searchParams,
       );
       break;
 
     case DashboardState_ActivePage.PIVOT:
-<<<<<<< HEAD
       copyParamsToTarget(toPivotUrlParams(exploreState, preset), searchParams);
       break;
   }
 
-  return searchParams;
-=======
-      mergeSearchParams(
-        toPivotUrlParams(exploreState, preset),
-        urlCopy.searchParams,
-      );
-      break;
-  }
-
-  if (disableCompression || !shouldCompressParams(urlCopy))
-    return urlCopy.searchParams.toString();
+  if (disableCompression) return searchParams;
+
+  const urlCopy = new URL(url);
+  urlCopy.search = searchParams.toString();
+  const shouldCompress = shouldCompressParams(urlCopy);
+  if (!shouldCompress) return searchParams;
+
   const compressedUrlParams = new URLSearchParams();
   compressedUrlParams.set(
     ExploreStateURLParams.GzippedParams,
-    compressUrlParams(urlCopy.search),
+    compressUrlParams(searchParams.toString()),
   );
-  return compressedUrlParams.toString();
->>>>>>> 6c6e852f
+  return compressedUrlParams;
 }
 
 function toTimeRangesUrl(
