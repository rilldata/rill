--- conflicted
+++ resolved
@@ -191,23 +191,6 @@
   }
 }
 
-<<<<<<< HEAD
-export function getUrlForWebView(
-  pageUrl: URL,
-  view: V1ExploreWebView,
-  defaultExplorePreset: V1ExplorePreset,
-  extraParams: Record<string, string> = {},
-) {
-  const u = new URL(pageUrl);
-  u.search = "";
-  if (view !== defaultExplorePreset.view) {
-    u.searchParams.set(ExploreStateURLParams.WebView, ToURLParamViewMap[view]!);
-  }
-  for (const param in extraParams) {
-    u.searchParams.set(param, extraParams[param]);
-  }
-  return u.pathname + u.search;
-=======
 export function hasSessionStorageData(
   exploreName: string,
   prefix: string | undefined,
@@ -218,5 +201,4 @@
     SharedStateStoreKey,
   );
   return !!sessionStorage.getItem(sharedKey);
->>>>>>> 671a1a63
 }