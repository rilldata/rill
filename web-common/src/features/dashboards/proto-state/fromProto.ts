--- conflicted
+++ resolved
@@ -227,11 +227,7 @@
 
   if (dashboard.activePage === DashboardState_ActivePage.PIVOT) {
     entity.pivot = fromPivotProto(dashboard, metricsView);
-<<<<<<< HEAD
-  } else {
-=======
   } else if (dashboard.activePage !== DashboardState_ActivePage.UNSPECIFIED) {
->>>>>>> 5b31614e
     entity.pivot = blankPivotState();
   }
 
