import {
  NullValue,
  PartialMessage,
  protoBase64,
  Timestamp,
  Value,
} from "@bufbuild/protobuf";
import { LeaderboardContextColumn } from "@rilldata/web-common/features/dashboards/leaderboard-context-column";
import {
  PivotChipType,
  type PivotState,
} from "@rilldata/web-common/features/dashboards/pivot/types";
import {
  ToProtoOperationMap,
  ToProtoPivotRowJoinTypeMap,
  ToProtoTimeGrainMap,
} from "@rilldata/web-common/features/dashboards/proto-state/enum-maps";
import type { MetricsExplorerEntity } from "@rilldata/web-common/features/dashboards/stores/metrics-explorer-entity";
import type {
  DashboardTimeControls,
  ScrubRange,
} from "@rilldata/web-common/lib/time/types";
import {
  TimeComparisonOption,
  TimeRangePreset,
} from "@rilldata/web-common/lib/time/types";
import {
  Condition,
  Expression,
} from "@rilldata/web-common/proto/gen/rill/runtime/v1/expression_pb";
import {
  DashboardDimensionFilter,
  DashboardState,
  DashboardState_ActivePage,
  DashboardState_LeaderboardContextColumn,
  DashboardState_PivotRowJoinType,
  DashboardTimeRange,
} from "@rilldata/web-common/proto/gen/rill/ui/v1/dashboard_pb";
import type { V1Expression } from "@rilldata/web-common/runtime-client";
import { V1Operation, V1TimeGrain } from "@rilldata/web-common/runtime-client";

// TODO: make a follow up PR to use the one from the proto directly
const LeaderboardContextColumnMap: Record<
  LeaderboardContextColumn,
  DashboardState_LeaderboardContextColumn
> = {
  [LeaderboardContextColumn.PERCENT]:
    DashboardState_LeaderboardContextColumn.PERCENT,
  [LeaderboardContextColumn.DELTA_PERCENT]:
    DashboardState_LeaderboardContextColumn.DELTA_PERCENT,
  [LeaderboardContextColumn.DELTA_ABSOLUTE]:
    DashboardState_LeaderboardContextColumn.DELTA_ABSOLUTE,
  [LeaderboardContextColumn.HIDDEN]:
    DashboardState_LeaderboardContextColumn.HIDDEN,
};

export function getProtoFromDashboardState(
  metrics: MetricsExplorerEntity,
): string {
  if (!metrics) return "";

  const state: PartialMessage<DashboardState> = {};
  if (metrics.whereFilter) {
    state.where = toExpressionProto(metrics.whereFilter);
  }
  if (metrics.dimensionThresholdFilters.length) {
    state.having = metrics.dimensionThresholdFilters.map(
      ({ name, filter }) =>
        new DashboardDimensionFilter({
          name,
          filter: toExpressionProto(filter),
        }),
    );
  }
  if (metrics.selectedTimeRange) {
    state.timeRange = toTimeRangeProto(metrics.selectedTimeRange);
    if (metrics.selectedTimeRange.interval) {
      state.timeGrain =
        ToProtoTimeGrainMap[metrics.selectedTimeRange.interval] ??
        V1TimeGrain.TIME_GRAIN_UNSPECIFIED;
    }
  }
  if (metrics.selectedComparisonTimeRange) {
    state.compareTimeRange = toTimeRangeProto(
      metrics.selectedComparisonTimeRange,
    );
  }
  if (metrics.lastDefinedScrubRange) {
    state.scrubRange = toScrubProto(metrics.lastDefinedScrubRange);
  }
  state.showTimeComparison = Boolean(metrics.showTimeComparison);
  if (metrics.selectedComparisonDimension) {
    state.comparisonDimension = metrics.selectedComparisonDimension;
  }

  state.selectedTimezone = metrics.selectedTimezone;

  if (metrics.leaderboardMeasureName) {
    state.leaderboardMeasure = metrics.leaderboardMeasureName;
  }
  if (metrics.pinIndex !== undefined) {
    state.pinIndex = metrics.pinIndex;
  }

  if (metrics.allMeasuresVisible) {
    state.allMeasuresVisible = true;
  } else if (metrics.visibleMeasureKeys) {
    state.visibleMeasures = [...metrics.visibleMeasureKeys];
  }

  if (metrics.allDimensionsVisible) {
    state.allDimensionsVisible = true;
  } else if (metrics.visibleDimensionKeys) {
    state.visibleDimensions = [...metrics.visibleDimensionKeys];
  }

  if (metrics.leaderboardContextColumn) {
    state.leaderboardContextColumn =
      LeaderboardContextColumnMap[metrics.leaderboardContextColumn];
  }

  if (metrics.sortDirection) {
    state.leaderboardSortDirection = metrics.sortDirection;
  }
  if (metrics.dashboardSortType) {
    state.leaderboardSortType = metrics.dashboardSortType;
  }

<<<<<<< HEAD
  if (metrics.pivot) {
    const pivotStates = toPivotProto(metrics.pivot);
    Object.keys(pivotStates).forEach((pk) => (state[pk] = pivotStates[pk]));
  }
=======
  Object.assign(state, toPivotProto(metrics.pivot));

  Object.assign(state, toActivePageProto(metrics));
>>>>>>> b32e91d9

  const message = new DashboardState(state);
  return protoToBase64(message.toBinary());
}

function protoToBase64(proto: Uint8Array) {
  return protoBase64.enc(proto);
}

function toTimeRangeProto(range: DashboardTimeControls) {
  const timeRangeArgs: PartialMessage<DashboardTimeRange> = {
    name: range.name,
  };
  if (
    range.name === TimeRangePreset.CUSTOM ||
    range.name === TimeComparisonOption.CUSTOM
  ) {
    if (range.start) timeRangeArgs.timeStart = toTimeProto(range.start);
    if (range.end) timeRangeArgs.timeEnd = toTimeProto(range.end);
  }
  return new DashboardTimeRange(timeRangeArgs);
}

function toScrubProto(range: ScrubRange) {
  const timeRangeArgs: PartialMessage<DashboardTimeRange> = {
    name: TimeRangePreset.CUSTOM,
  };
  timeRangeArgs.timeStart = toTimeProto(range.start);
  timeRangeArgs.timeEnd = toTimeProto(range.end);

  return new DashboardTimeRange(timeRangeArgs);
}

function toTimeProto(date: Date) {
  return new Timestamp({
    seconds: BigInt(date.getTime()),
  });
}

function toExpressionProto(
  expression: V1Expression | undefined,
): Expression | undefined {
  if (!expression) return undefined;
  if ("ident" in expression) {
    return new Expression({
      expression: {
        case: "ident",
        value: expression.ident as string,
      },
    });
  }
  if ("val" in expression) {
    return new Expression({
      expression: {
        case: "val",
        value: toPbValue(expression.val),
      },
    });
  }
  if (expression.cond) {
    return new Expression({
      expression: {
        case: "cond",
        value: new Condition({
          op: ToProtoOperationMap[
            expression.cond.op ?? V1Operation.OPERATION_UNSPECIFIED
          ],
          exprs: expression.cond.exprs?.map((e) => toExpressionProto(e)) ?? [],
        }),
      },
    });
  }
  return undefined;
}

function toPbValue(val: unknown) {
  if (val === null) {
    return new Value({
      kind: {
        case: "nullValue",
        value: NullValue.NULL_VALUE,
      },
    });
  }
  switch (typeof val) {
    case "string":
      return new Value({
        kind: {
          case: "stringValue",
          value: val,
        },
      });
    case "number":
      return new Value({
        kind: {
          case: "numberValue",
          value: val,
        },
      });
    case "boolean":
      return new Value({
        kind: {
          case: "boolValue",
          value: val,
        },
      });
    // TODO: other options are not currently in a filter. but we might need them in future
    default:
      // force as string for unknown types. this is the older behaviour
      return new Value({
        kind: {
          case: "stringValue",
          value: JSON.stringify(val),
        },
      });
  }
}

function toPivotProto(pivotState: PivotState): PartialMessage<DashboardState> {
  if (!pivotState.active)
    return {
      pivotIsActive: false,
      pivotExpanded: {},
      pivotRowJoinType: DashboardState_PivotRowJoinType.UNSPECIFIED,
    };
  return {
    pivotIsActive: true,

    pivotRowTimeDimensions: pivotState.rows.dimension
      .filter((d) => d.type === PivotChipType.Time)
      .map((d) => ToProtoTimeGrainMap[d.id as V1TimeGrain]),
    pivotRowDimensions: pivotState.rows.dimension
      .filter((d) => d.type === PivotChipType.Dimension)
      .map((d) => d.id),

    pivotColumnTimeDimensions: pivotState.columns.dimension
      .filter((d) => d.type === PivotChipType.Time)
      .map((d) => ToProtoTimeGrainMap[d.id as V1TimeGrain]),
    pivotColumnDimensions: pivotState.columns.dimension
      .filter((d) => d.type === PivotChipType.Dimension)
      .map((d) => d.id),
    pivotColumnMeasures: pivotState.columns.measure.map((m) => m.id),

    // pivotExpanded: pivotState.expanded,
    pivotSort: pivotState.sorting,
    pivotColumnPage: pivotState.columnPage,
    pivotRowJoinType: ToProtoPivotRowJoinTypeMap[pivotState.rowJoinType],
  };
}

function toActivePageProto(
  metrics: MetricsExplorerEntity,
): PartialMessage<DashboardState> {
  switch (metrics.activePage) {
    case DashboardState_ActivePage.DEFAULT:
    case DashboardState_ActivePage.PIVOT:
      return {
        activePage: metrics.activePage,
      };

    case DashboardState_ActivePage.DIMENSION_TABLE:
      return {
        activePage: metrics.activePage,
        selectedDimension: metrics.selectedDimensionName,
      };

    case DashboardState_ActivePage.TIME_DIMENSIONAL_DETAIL:
      return {
        activePage: metrics.activePage,
        expandedMeasure: metrics.expandedMeasureName,
      };
  }

  return {};
}<|MERGE_RESOLUTION|>--- conflicted
+++ resolved
@@ -126,16 +126,11 @@
     state.leaderboardSortType = metrics.dashboardSortType;
   }
 
-<<<<<<< HEAD
   if (metrics.pivot) {
-    const pivotStates = toPivotProto(metrics.pivot);
-    Object.keys(pivotStates).forEach((pk) => (state[pk] = pivotStates[pk]));
-  }
-=======
-  Object.assign(state, toPivotProto(metrics.pivot));
+    Object.assign(state, toPivotProto(metrics.pivot));
+  }
 
   Object.assign(state, toActivePageProto(metrics));
->>>>>>> b32e91d9
 
   const message = new DashboardState(state);
   return protoToBase64(message.toBinary());
