<script lang="ts">
  import type { CanvasComponentType } from "./components/types";
  import RowDropZone from "./RowDropZone.svelte";
  import RowWrapper from "./RowWrapper.svelte";
  import {
    COLUMN_COUNT,
    MIN_HEIGHT,
    MIN_WIDTH,
    normalizeSizeArray,
  } from "./layout-util";
  import { mousePosition } from "./layout-util";
  import { get, type Unsubscriber, type Writable } from "svelte/store";
  import { clamp } from "@rilldata/web-common/lib/clamp";
  import type { CanvasEntity } from "./stores/canvas-entity";
  import ComponentError from "./components/ComponentError.svelte";
  import ItemWrapper from "./ItemWrapper.svelte";
  import ElementDivider from "./ElementDivider.svelte";
  import DropZone from "./components/DropZone.svelte";
  import CanvasComponent from "./CanvasComponent.svelte";
  import { activeDivider } from "./stores/ui-stores";
  import type { Row } from "./stores/row";
  import type { BaseCanvasComponent } from "./components/BaseCanvasComponent";

  export let row: Row;
  export let zIndex = 50;
  export let maxWidth: number;
  export let heightUnit: string = "px";
  export let rowIndex: number;
  export let columnWidth: number;
  export let components: CanvasEntity["components"];
  export let dragComponent: BaseCanvasComponent | null;
  export let selectedComponent: Writable<string | null>;
  export let addItems: (
    position: { row: number; column: number },
    items: CanvasComponentType[],
  ) => void;
  export let spreadEvenly: (index: number) => void;
  export let onComponentMouseDown: (params: {
    id: string;
    event: MouseEvent;
  }) => void;
  export let onDuplicate: (params: { columnIndex: number }) => void;
  export let onDelete: (params: { columnIndex: number }) => void;
  export let onDrop: (row: number, column: number | null) => void;
  export let initializeRow: (row: number, type: CanvasComponentType) => void;
  export let updateRowHeight: (newHeight: number, index: number) => void;
  export let updateComponentWidths: (
    index: number,
    newWidths: number[],
  ) => void;

  let rowHeight = get(row.height) ?? MIN_HEIGHT;
  let hasLocalChange = false;
  let initialMousePosition: { x: number; y: number };
  let initialHeight: number;
  let unsubscriber: Unsubscriber | undefined = undefined;

  $: ({ height, items: _itemIds, widths: itemWidths } = row);

  $: widths = normalizeSizeArray($itemWidths);

  $: itemIds = $_itemIds;

  $: isSpreadEvenly = widths.every((w) => w === widths[0]);
  $: activelyDragging = !!dragComponent;

  $: updateHeightFromSpec($height);
  $: updateWidthsFromSpec($itemWidths);

  $: id = `canvas-row-${rowIndex}`;

  function onRowResizeStart() {
    initialMousePosition = $mousePosition;
    hasLocalChange = true;

    initialHeight =
      document.querySelector(`#${id}`)?.getBoundingClientRect().height ??
      rowHeight ??
      MIN_HEIGHT;

    unsubscriber = mousePosition.subscribe((position) => {
      const diff = position.y - initialMousePosition.y;

      rowHeight = Math.floor(diff + initialHeight);
    });

    window.addEventListener(
      "mouseup",
      () => {
        unsubscriber?.();
        unsubscriber = undefined;
<<<<<<< HEAD
        const actualHeight =
          document.querySelector(`#${id}`)?.getBoundingClientRect().height ??
          rowHeight;
=======
        const actualHeight = Math.floor(
          document.querySelector(`#${id}`)?.getBoundingClientRect().height ??
            rowHeight,
        );
>>>>>>> 83d43ceb

        rowHeight = actualHeight;
        updateRowHeight(actualHeight, rowIndex);
      },
      { once: true },
    );
  }

  function updateHeightFromSpec(newSpecHeight: number | undefined) {
    if (newSpecHeight === undefined) return;

    const matchesLocal = newSpecHeight === rowHeight;

    if (hasLocalChange && matchesLocal) {
      hasLocalChange = false;
    } else if (!hasLocalChange && !matchesLocal) {
      rowHeight = newSpecHeight;
      hasLocalChange = false;
    }
  }

  function updateWidthsFromSpec(newWidths: number[]) {
    if (newWidths === undefined) return;
    const normalized = normalizeSizeArray(newWidths);
    const matchesLocal = normalized.every((w, i) => w === widths[i]);

    if (hasLocalChange && matchesLocal) {
      hasLocalChange = false;
    } else if (!hasLocalChange && !matchesLocal) {
      widths = normalized;
      hasLocalChange = false;
    }
  }

  function onColumnResizeStart(columnIndex: number) {
    initialMousePosition = $mousePosition;
    hasLocalChange = true;

    const nextElementWidth = widths[columnIndex + 1];
    if (nextElementWidth === undefined) return;

    const maxWidth = widths.reduce((acc, el, i) => {
      if (i === columnIndex) {
        return acc;
      } else if (i === columnIndex + 1) {
        return acc - MIN_WIDTH;
      } else {
        return acc - el;
      }
    }, COLUMN_COUNT);

    const width = widths[columnIndex];

    initialHeight =
      document.querySelector(`#canvas-row-${rowIndex}`)?.getBoundingClientRect()
        .height ??
      rowHeight ??
      MIN_HEIGHT;

    unsubscriber = mousePosition.subscribe((position) => {
      const delta = position.x - (initialMousePosition?.x ?? 0);
      const columnDelta = Math.round(delta / columnWidth);

      const newValue = clamp(MIN_WIDTH, width + columnDelta, maxWidth);

      const clampedDelta = newValue - width;

      widths[columnIndex] = newValue;

      widths[columnIndex + 1] = nextElementWidth - clampedDelta;
    });

    window.addEventListener(
      "mouseup",
      () => {
        unsubscriber?.();
        unsubscriber = undefined;
        updateComponentWidths(rowIndex, widths);
      },
      { once: true },
    );
  }
</script>

<RowWrapper
  {zIndex}
  {maxWidth}
  height={rowHeight}
  {heightUnit}
  {id}
  gridTemplate={widths.map((w) => `${w}fr`).join(" ")}
>
  {#each itemIds as id, columnIndex (columnIndex)}
    {@const component = components.get(id)}
    {@const itemCount = itemIds.length}
    <ItemWrapper type={component?.type} zIndex={4 - columnIndex}>
      {#if columnIndex === 0}
        <ElementDivider
          {rowIndex}
          resizeIndex={-1}
          addIndex={columnIndex}
          rowLength={itemCount}
          dragging={activelyDragging}
          {isSpreadEvenly}
          {spreadEvenly}
          {addItems}
        />
      {/if}

      <ElementDivider
        {isSpreadEvenly}
        columnWidth={widths[columnIndex]}
        {rowIndex}
        dragging={activelyDragging}
        resizeIndex={columnIndex}
        addIndex={columnIndex + 1}
        rowLength={itemCount}
        {spreadEvenly}
        {addItems}
        {onColumnResizeStart}
      />

      <DropZone
        column={columnIndex}
        row={rowIndex}
        maxColumns={itemCount}
        allowDrop={activelyDragging}
        {onDrop}
      />

      {#if component}
        <CanvasComponent
          {component}
          editable
          ghost={dragComponent === component}
          selected={$selectedComponent === id}
          allowPointerEvents={!$activeDivider}
          onMouseDown={(event) => {
            onComponentMouseDown({
              event,
              id,
            });
          }}
          onDuplicate={() => {
            onDuplicate({ columnIndex });
          }}
          onDelete={() => {
            onDelete({ columnIndex });
          }}
        />
      {:else}
        <ComponentError error="No valid component {id} in project" />
      {/if}
    </ItemWrapper>
  {/each}
  <RowDropZone
    allowDrop={activelyDragging}
    resizeIndex={rowIndex}
    dropIndex={rowIndex + 1}
    {onRowResizeStart}
    {onDrop}
    addItem={(type) => {
      initializeRow(rowIndex + 1, type);
    }}
  />

  {#if rowIndex === 0}
    <RowDropZone
      allowDrop={activelyDragging}
      dropIndex={0}
      {onDrop}
      addItem={(type) => {
        initializeRow(rowIndex, type);
      }}
    />
  {/if}
</RowWrapper><|MERGE_RESOLUTION|>--- conflicted
+++ resolved
@@ -1,25 +1,25 @@
 <script lang="ts">
+  import { clamp } from "@rilldata/web-common/lib/clamp";
+  import { get, type Unsubscriber, type Writable } from "svelte/store";
+  import CanvasComponent from "./CanvasComponent.svelte";
+  import type { BaseCanvasComponent } from "./components/BaseCanvasComponent";
+  import ComponentError from "./components/ComponentError.svelte";
+  import DropZone from "./components/DropZone.svelte";
   import type { CanvasComponentType } from "./components/types";
-  import RowDropZone from "./RowDropZone.svelte";
-  import RowWrapper from "./RowWrapper.svelte";
+  import ElementDivider from "./ElementDivider.svelte";
+  import ItemWrapper from "./ItemWrapper.svelte";
   import {
     COLUMN_COUNT,
     MIN_HEIGHT,
     MIN_WIDTH,
+    mousePosition,
     normalizeSizeArray,
   } from "./layout-util";
-  import { mousePosition } from "./layout-util";
-  import { get, type Unsubscriber, type Writable } from "svelte/store";
-  import { clamp } from "@rilldata/web-common/lib/clamp";
+  import RowDropZone from "./RowDropZone.svelte";
+  import RowWrapper from "./RowWrapper.svelte";
   import type { CanvasEntity } from "./stores/canvas-entity";
-  import ComponentError from "./components/ComponentError.svelte";
-  import ItemWrapper from "./ItemWrapper.svelte";
-  import ElementDivider from "./ElementDivider.svelte";
-  import DropZone from "./components/DropZone.svelte";
-  import CanvasComponent from "./CanvasComponent.svelte";
+  import type { Row } from "./stores/row";
   import { activeDivider } from "./stores/ui-stores";
-  import type { Row } from "./stores/row";
-  import type { BaseCanvasComponent } from "./components/BaseCanvasComponent";
 
   export let row: Row;
   export let zIndex = 50;
@@ -89,16 +89,10 @@
       () => {
         unsubscriber?.();
         unsubscriber = undefined;
-<<<<<<< HEAD
-        const actualHeight =
-          document.querySelector(`#${id}`)?.getBoundingClientRect().height ??
-          rowHeight;
-=======
         const actualHeight = Math.floor(
           document.querySelector(`#${id}`)?.getBoundingClientRect().height ??
             rowHeight,
         );
->>>>>>> 83d43ceb
 
         rowHeight = actualHeight;
         updateRowHeight(actualHeight, rowIndex);
