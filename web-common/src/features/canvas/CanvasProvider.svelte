--- conflicted
+++ resolved
@@ -6,151 +6,6 @@
   export let instanceId: string;
   export let showBanner = false;
   export let projectId: string | undefined = undefined;
-<<<<<<< HEAD
-
-  let resolvedStore: CanvasStore | undefined = undefined;
-
-  $: ({ url } = $page);
-
-  $: existingStore = getCanvasStoreUnguarded(canvasName, instanceId);
-
-  $: resourceQuery = useResource(
-    instanceId,
-    canvasName,
-    ResourceKind.Canvas,
-    {},
-  );
-
-  $: fetchedCanvasQuery = !existingStore
-    ? createQueryServiceResolveCanvas(
-        instanceId,
-        canvasName,
-        {},
-        {
-          query: {
-            retry: 5,
-            refetchInterval: (query) => {
-              const resource = query?.state?.data;
-              if (!resource) return false;
-              if (isCanvasReconcilingForFirstTime(resource))
-                return PollIntervalWhenDashboardFirstReconciling;
-              if (isCanvasErrored(resource))
-                return PollIntervalWhenDashboardErrored;
-              return false;
-            },
-          },
-        },
-      )
-    : undefined;
-
-  $: isLoading = fetchedCanvasQuery ? $fetchedCanvasQuery?.isLoading : false;
-
-  $: fetchedCanvas = fetchedCanvasQuery ? $fetchedCanvasQuery?.data : undefined;
-
-  $: validSpec = fetchedCanvas?.canvas?.canvas?.state?.validSpec;
-  $: reconcileError = fetchedCanvas?.canvas?.meta?.reconcileError;
-
-  $: isReconciling =
-    !existingStore && !validSpec && !reconcileError && !isLoading;
-
-  $: resource = resourceQuery ? $resourceQuery?.data : undefined;
-
-  $: errorMessage =
-    !validSpec && (reconcileError || resource?.meta?.reconcileError);
-
-  $: resolvedStore = getResolvedStore(
-    fetchedCanvas,
-    isReconciling,
-    existingStore,
-  );
-
-  $: ready = !!resolvedStore;
-
-  $: if (resolvedStore) {
-    resolvedStore.canvasEntity
-      .onUrlChange({ url, projectId })
-      .catch(console.error);
-  }
-
-  $: title = resolvedStore?.canvasEntity.titleStore || writable("");
-  $: canvasTitle = $title;
-
-  $: bannerStore = resolvedStore?.canvasEntity.bannerStore || writable("");
-  $: banner = $bannerStore;
-
-  $: hasBanner = !!banner;
-
-  $: if (hasBanner && showBanner) {
-    eventBus.emit("add-banner", {
-      id: DashboardBannerID,
-      priority: DashboardBannerPriority,
-      message: {
-        type: "default",
-        message: banner ?? "",
-        iconType: "alert",
-      },
-    });
-  }
-
-  onNavigate(() => {
-    if (hasBanner) {
-      eventBus.emit("remove-banner", DashboardBannerID);
-    }
-  });
-
-  function isCanvasReconcilingForFirstTime(
-    canvasResource: V1ResolveCanvasResponse,
-  ) {
-    if (!canvasResource) return undefined;
-    const isCanvasReconcilingForFirstTime =
-      !canvasResource.canvas?.canvas?.state?.validSpec &&
-      !canvasResource?.canvas?.meta?.reconcileError;
-    return isCanvasReconcilingForFirstTime;
-  }
-
-  function isCanvasErrored(canvasResource: V1ResolveCanvasResponse) {
-    if (!canvasResource) return undefined;
-    // We only consider a dashboard errored (from the end-user perspective) when BOTH a reconcile error exists AND a validSpec does not exist.
-    // If there's any validSpec (which can persist from a previous, non-current spec), then we serve that version of the dashboard to the user,
-    // so the user does not see an error state.
-    const isCanvasErrored =
-      !canvasResource.canvas?.canvas?.state?.validSpec &&
-      !!canvasResource?.canvas?.meta?.reconcileError;
-    return isCanvasErrored;
-  }
-
-  function getResolvedStore(
-    fetchedCanvas: V1ResolveCanvasResponse | undefined,
-    isReconciling: boolean,
-    existingStore: CanvasStore | undefined,
-  ) {
-    if (fetchedCanvas && !isReconciling) {
-      const metricsViews: Record<string, V1MetricsView | undefined> = {};
-      const refMetricsViews = fetchedCanvas?.referencedMetricsViews;
-      if (refMetricsViews) {
-        Object.keys(refMetricsViews).forEach((key) => {
-          metricsViews[key] = refMetricsViews?.[key]?.metricsView;
-        });
-      }
-
-      const validSpec = fetchedCanvas?.canvas?.canvas?.state?.validSpec;
-
-      if (validSpec) {
-        const processed = {
-          canvas: fetchedCanvas?.canvas?.canvas?.state?.validSpec,
-          components: fetchedCanvas?.resolvedComponents,
-          metricsViews,
-          filePath: fetchedCanvas?.canvas?.meta?.filePaths?.[0],
-        };
-
-        return setCanvasStore(canvasName, instanceId, processed);
-      }
-    }
-
-    return existingStore;
-  }
-=======
->>>>>>> f400fbc2
 </script>
 
 <CanvasInitialization
