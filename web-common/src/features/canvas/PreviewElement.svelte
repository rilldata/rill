<script context="module" lang="ts">
  import type { V1CanvasItem } from "@rilldata/web-common/runtime-client";
  import CanvasComponent from "./CanvasComponent.svelte";
</script>

<script lang="ts">
  export let component: V1CanvasItem;

  $: componentName = component?.component;
</script>

<<<<<<< HEAD
{#if componentName && !inlineComponent}
  <CanvasComponent {i} {componentName} on:change on:contextmenu />
{:else if componentName}
  <CanvasComponent {i} {componentName} on:change on:contextmenu />
=======
{#if componentName}
  <CanvasComponent {componentName} on:change on:contextmenu />
>>>>>>> e033a5d2
{/if}<|MERGE_RESOLUTION|>--- conflicted
+++ resolved
@@ -9,13 +9,6 @@
   $: componentName = component?.component;
 </script>
 
-<<<<<<< HEAD
-{#if componentName && !inlineComponent}
-  <CanvasComponent {i} {componentName} on:change on:contextmenu />
-{:else if componentName}
-  <CanvasComponent {i} {componentName} on:change on:contextmenu />
-=======
 {#if componentName}
   <CanvasComponent {componentName} on:change on:contextmenu />
->>>>>>> e033a5d2
 {/if}