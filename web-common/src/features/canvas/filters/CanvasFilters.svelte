<script lang="ts">
  import { Button } from "@rilldata/web-common/components/button";
  import Calendar from "@rilldata/web-common/components/icons/Calendar.svelte";
  import Filter from "@rilldata/web-common/components/icons/Filter.svelte";
  import { getCanvasStore } from "@rilldata/web-common/features/canvas/state-managers/state-managers";
  import AdvancedFilter from "@rilldata/web-common/features/dashboards/filters/AdvancedFilter.svelte";
  import FilterButton from "@rilldata/web-common/features/dashboards/filters/FilterButton.svelte";
  import DimensionFilter from "@rilldata/web-common/features/dashboards/filters/dimension-filters/DimensionFilter.svelte";
  import MeasureFilter from "@rilldata/web-common/features/dashboards/filters/measure-filters/MeasureFilter.svelte";
  import type { MeasureFilterEntry } from "@rilldata/web-common/features/dashboards/filters/measure-filters/measure-filter-entry";
  import { getPanRangeForTimeRange } from "@rilldata/web-common/features/dashboards/state-managers/selectors/charts";
  import { isExpressionUnsupported } from "@rilldata/web-common/features/dashboards/stores/filter-utils";
  import SuperPill from "@rilldata/web-common/features/dashboards/time-controls/super-pill/SuperPill.svelte";
  import { TimeComparisonOption } from "@rilldata/web-common/lib/time/types";
  import { DateTime, Interval } from "luxon";
  import { flip } from "svelte/animate";
  import { fly } from "svelte/transition";
  import CanvasComparisonPill from "./CanvasComparisonPill.svelte";
  import { runtime } from "@rilldata/web-common/runtime-client/runtime-store";

  export let readOnly = false;
  export let maxWidth: number;
  export let canvasName: string;

  /** the height of a row of chips */
  const ROW_HEIGHT = "26px";

  let showDefaultItem = false;
  let justAdded = false;

  $: ({ instanceId } = $runtime);
  $: ({
    canvasEntity: {
      filters: {
        whereFilter,
        toggleDimensionValueSelection,
        applyDimensionInListMode,
        applyDimensionContainsMode,
        removeDimensionFilter,
        toggleDimensionFilterMode,
        setMeasureFilter,
        removeMeasureFilter,
        setTemporaryFilterName,
        clearAllFilters,
        dimensionHasFilter,
        temporaryFilters,
        allDimensionFilterItems,
        allMeasureFilterItems,
        measureHasFilter,
      },
      spec: { canvasSpec, allDimensions, allSimpleMeasures, metricViewNames },
      timeControls: {
        allTimeRange,
        timeRangeStateStore,
        comparisonRangeStateStore,
        selectedTimezone,
        minTimeGrain,
        set,
      },
    },
  } = getCanvasStore(canvasName, instanceId));

  $: ({ selectedTimeRange, timeStart, timeEnd } = $timeRangeStateStore || {});

  $: activeTimeZone = $selectedTimezone;

  $: selectedComparisonTimeRange =
    $comparisonRangeStateStore?.selectedComparisonTimeRange;

  $: selectedRangeAlias = selectedTimeRange?.name;
  $: activeTimeGrain = selectedTimeRange?.interval;
  $: defaultTimeRange = $canvasSpec?.defaultPreset?.timeRange;
  $: availableTimeZones = $canvasSpec?.timeZones ?? [];
  $: timeRanges = $canvasSpec?.timeRanges ?? [];

  $: interval = selectedTimeRange
    ? Interval.fromDateTimes(
        DateTime.fromJSDate(selectedTimeRange.start).setZone(activeTimeZone),
        DateTime.fromJSDate(selectedTimeRange.end).setZone(activeTimeZone),
      )
    : Interval.fromDateTimes($allTimeRange.start, $allTimeRange.end);

  $: allDimensionFilters = $allDimensionFilterItems;

  $: allMeasureFilters = $allMeasureFilterItems;

  // hasFilter only checks for complete filters and excludes temporary ones
  $: hasFilters =
    allDimensionFilters.size + allMeasureFilters.length >
    $temporaryFilters.size;

  $: isComplexFilter = isExpressionUnsupported($whereFilter);

  function handleMeasureFilterApply(
    dimension: string,
    measureName: string,
    oldDimension: string,
    filter: MeasureFilterEntry,
  ) {
    if (oldDimension && oldDimension !== dimension) {
      removeMeasureFilter(oldDimension, measureName);
    }
    setMeasureFilter(dimension, filter);
  }

  function onPan(direction: "left" | "right") {
    const getPanRange = getPanRangeForTimeRange(
      selectedTimeRange,
      activeTimeZone,
    );
    const panRange = getPanRange(direction);
    if (!panRange) return;
    const { start, end } = panRange;

    if (!activeTimeGrain) return;
<<<<<<< HEAD
    selectTimeRange(
      timeRange as TimeRange,
      activeTimeGrain,
      comparisonTimeRange,
    );
  }
  function makeTimeSeriesTimeRangeAndUpdateAppState(
    timeRange: TimeRange,
    timeGrain: V1TimeGrain,
    /** we should only reset the comparison range when the user has explicitly chosen a new
     * time range. Otherwise, the current comparison state should continue to be the
     * source of truth.
     */
    comparisonTimeRange: DashboardTimeControls | undefined,
  ) {
    selectTimeRange(timeRange, timeGrain, comparisonTimeRange);
  }

  function selectRange(range: TimeRange, grain?: V1TimeGrain) {
    const defaultTimeGrain =
      grain ?? getDefaultTimeGrain(range.start, range.end).grain;

    const comparisonOption = DEFAULT_TIME_RANGES[range.name as TimeRangePreset]
      ?.defaultComparison as TimeComparisonOption;

    // Get valid option for the new time range
    const validComparison = $allTimeRange && comparisonOption;

    makeTimeSeriesTimeRangeAndUpdateAppState(range, defaultTimeGrain, {
      name: validComparison,
    } as DashboardTimeControls);
  }

  async function onSelectRange(name: string) {
    if (!$allTimeRange?.end) return;

    if (name === ALL_TIME_RANGE_ALIAS) {
      makeTimeSeriesTimeRangeAndUpdateAppState(
        $allTimeRange,
        "TIME_GRAIN_DAY",
        undefined,
      );
      return;
    }

    const includesTimeZoneOffset = name.includes("tz");

    if (includesTimeZoneOffset) {
      const timeZone = name.match(/tz (.*)/)?.[1];

      if (timeZone) setTimeZone(timeZone);
    }

    const { interval, grain } = await deriveInterval(
      name,
      DateTime.fromJSDate($allTimeRange.end),
      $metricViewNames?.[0],
      activeTimeZone,
    );

    if (interval?.isValid) {
      const validInterval = interval as Interval<true>;
      const baseTimeRange: TimeRange = {
        name: name,
        start: validInterval.start.toJSDate(),
        end: validInterval.end.toJSDate(),
      };

      selectRange(baseTimeRange, grain);
    }
=======

    set.range(`${start.toISOString()},${end.toISOString()}`);
    set.comparison(TimeComparisonOption.CONTIGUOUS);
>>>>>>> aa4f7678
  }
</script>

<div
  class="flex flex-col gap-y-2 size-full pointer-events-none"
  style:max-width="{maxWidth}px"
>
  <div
    class="flex flex-row flex-wrap gap-x-2 gap-y-1.5 items-center ml-2 pointer-events-auto w-fit"
  >
    <Calendar size="16px" />
    <SuperPill
      context={canvasName}
      allTimeRange={$allTimeRange}
      {selectedRangeAlias}
      showPivot={false}
      minTimeGrain={$minTimeGrain}
      {defaultTimeRange}
      {availableTimeZones}
      {timeRanges}
      complete={false}
      {interval}
      {timeStart}
      {timeEnd}
      {activeTimeGrain}
      {activeTimeZone}
      watermark={undefined}
      allowCustomTimeRange={$canvasSpec?.allowCustomTimeRange}
      canPanLeft
      canPanRight
      showPan
      {showDefaultItem}
      applyRange={(timeRange) => {
        const string = `${timeRange.start.toISOString()},${timeRange.end.toISOString()}`;
        set.range(string);
      }}
      onSelectRange={set.range}
      onTimeGrainSelect={set.grain}
      onSelectTimeZone={set.zone}
      {onPan}
    />
    <CanvasComparisonPill
      allTimeRange={$allTimeRange}
      {selectedTimeRange}
      {selectedComparisonTimeRange}
      showTimeComparison={$comparisonRangeStateStore?.showTimeComparison ??
        false}
<<<<<<< HEAD
      {activeTimeZone}
      onDisplayTimeComparison={displayTimeComparison}
      onSetSelectedComparisonRange={setSelectedComparisonRange}
=======
      activeTimeZone={$selectedTimezone}
      onDisplayTimeComparison={set.comparison}
      onSetSelectedComparisonRange={(range) => {
        if (range.name === "CUSTOM_COMPARISON_RANGE") {
          const stringRange = `${range.start.toISOString()},${range.end.toISOString()}`;
          set.comparison(stringRange);
        } else if (range.name) {
          set.comparison(range.name);
        }
      }}
>>>>>>> aa4f7678
    />
  </div>
  <div class="relative flex flex-row gap-x-2 gap-y-2 items-start ml-2">
    {#if !readOnly}
      <Filter size="16px" className="ui-copy-icon flex-none mt-[5px]" />
    {/if}
    <div
      class="relative flex flex-row flex-wrap gap-x-2 gap-y-2 pointer-events-auto"
    >
      {#if isComplexFilter}
        <AdvancedFilter advancedFilter={$whereFilter} />
      {:else if !allDimensionFilters.size && !allMeasureFilters.length}
        <div
          in:fly={{ duration: 200, x: 8 }}
          class="ui-copy-disabled grid ml-1 items-center"
          style:min-height={ROW_HEIGHT}
        >
          No filters selected
        </div>
      {:else}
        {#each allDimensionFilters as [name, { isInclude, label, mode, selectedValues, inputText, metricsViewNames }] (name)}
          {@const dimension = $allDimensions.find(
            (d) => d.name === name || d.column === name,
          )}
          {@const dimensionName = dimension?.name || dimension?.column}
          <div animate:flip={{ duration: 200 }}>
            {#if dimensionName && metricsViewNames?.length}
              <DimensionFilter
                {metricsViewNames}
                {readOnly}
                {name}
                {label}
                {mode}
                {selectedValues}
                {inputText}
                {timeStart}
                {timeEnd}
                openOnMount={justAdded}
                timeControlsReady={!!$timeRangeStateStore}
                excludeMode={!isInclude}
                whereFilter={$whereFilter}
                onRemove={() => removeDimensionFilter(name)}
                onToggleFilterMode={() => toggleDimensionFilterMode(name)}
                onSelect={(value) =>
                  toggleDimensionValueSelection(name, value, true)}
                onApplyInList={(values) =>
                  applyDimensionInListMode(name, values)}
                onApplyContainsMode={(searchText) =>
                  applyDimensionContainsMode(name, searchText)}
              />
            {/if}
          </div>
        {/each}
        {#each allMeasureFilters as { name, label, dimensionName, filter, dimensions: dimensionsForMeasure } (name)}
          <div animate:flip={{ duration: 200 }}>
            <MeasureFilter
              allDimensions={dimensionsForMeasure || $allDimensions}
              {name}
              {label}
              {dimensionName}
              {filter}
              onRemove={() => removeMeasureFilter(dimensionName, name)}
              onApply={({ dimension, oldDimension, filter }) =>
                handleMeasureFilterApply(dimension, name, oldDimension, filter)}
            />
          </div>
        {/each}
      {/if}

      {#if !readOnly}
        <FilterButton
          allDimensions={$allDimensions}
          filteredSimpleMeasures={$allSimpleMeasures}
          dimensionHasFilter={$dimensionHasFilter}
          measureHasFilter={$measureHasFilter}
          setTemporaryFilterName={(n) => {
            justAdded = true;
            setTemporaryFilterName(n);
          }}
        />
        <!-- if filters are present, place a chip at the end of the flex container 
      that enables clearing all filters -->
        {#if hasFilters}
          <Button type="text" onClick={clearAllFilters}>Clear filters</Button>
        {/if}
      {/if}
    </div>
  </div>
</div><|MERGE_RESOLUTION|>--- conflicted
+++ resolved
@@ -48,7 +48,7 @@
         allMeasureFilterItems,
         measureHasFilter,
       },
-      spec: { canvasSpec, allDimensions, allSimpleMeasures, metricViewNames },
+      spec: { canvasSpec, allDimensions, allSimpleMeasures },
       timeControls: {
         allTimeRange,
         timeRangeStateStore,
@@ -113,82 +113,9 @@
     const { start, end } = panRange;
 
     if (!activeTimeGrain) return;
-<<<<<<< HEAD
-    selectTimeRange(
-      timeRange as TimeRange,
-      activeTimeGrain,
-      comparisonTimeRange,
-    );
-  }
-  function makeTimeSeriesTimeRangeAndUpdateAppState(
-    timeRange: TimeRange,
-    timeGrain: V1TimeGrain,
-    /** we should only reset the comparison range when the user has explicitly chosen a new
-     * time range. Otherwise, the current comparison state should continue to be the
-     * source of truth.
-     */
-    comparisonTimeRange: DashboardTimeControls | undefined,
-  ) {
-    selectTimeRange(timeRange, timeGrain, comparisonTimeRange);
-  }
-
-  function selectRange(range: TimeRange, grain?: V1TimeGrain) {
-    const defaultTimeGrain =
-      grain ?? getDefaultTimeGrain(range.start, range.end).grain;
-
-    const comparisonOption = DEFAULT_TIME_RANGES[range.name as TimeRangePreset]
-      ?.defaultComparison as TimeComparisonOption;
-
-    // Get valid option for the new time range
-    const validComparison = $allTimeRange && comparisonOption;
-
-    makeTimeSeriesTimeRangeAndUpdateAppState(range, defaultTimeGrain, {
-      name: validComparison,
-    } as DashboardTimeControls);
-  }
-
-  async function onSelectRange(name: string) {
-    if (!$allTimeRange?.end) return;
-
-    if (name === ALL_TIME_RANGE_ALIAS) {
-      makeTimeSeriesTimeRangeAndUpdateAppState(
-        $allTimeRange,
-        "TIME_GRAIN_DAY",
-        undefined,
-      );
-      return;
-    }
-
-    const includesTimeZoneOffset = name.includes("tz");
-
-    if (includesTimeZoneOffset) {
-      const timeZone = name.match(/tz (.*)/)?.[1];
-
-      if (timeZone) setTimeZone(timeZone);
-    }
-
-    const { interval, grain } = await deriveInterval(
-      name,
-      DateTime.fromJSDate($allTimeRange.end),
-      $metricViewNames?.[0],
-      activeTimeZone,
-    );
-
-    if (interval?.isValid) {
-      const validInterval = interval as Interval<true>;
-      const baseTimeRange: TimeRange = {
-        name: name,
-        start: validInterval.start.toJSDate(),
-        end: validInterval.end.toJSDate(),
-      };
-
-      selectRange(baseTimeRange, grain);
-    }
-=======
 
     set.range(`${start.toISOString()},${end.toISOString()}`);
     set.comparison(TimeComparisonOption.CONTIGUOUS);
->>>>>>> aa4f7678
   }
 </script>
 
@@ -236,12 +163,6 @@
       {selectedComparisonTimeRange}
       showTimeComparison={$comparisonRangeStateStore?.showTimeComparison ??
         false}
-<<<<<<< HEAD
-      {activeTimeZone}
-      onDisplayTimeComparison={displayTimeComparison}
-      onSetSelectedComparisonRange={setSelectedComparisonRange}
-=======
-      activeTimeZone={$selectedTimezone}
       onDisplayTimeComparison={set.comparison}
       onSetSelectedComparisonRange={(range) => {
         if (range.name === "CUSTOM_COMPARISON_RANGE") {
@@ -251,7 +172,7 @@
           set.comparison(range.name);
         }
       }}
->>>>>>> aa4f7678
+      {activeTimeZone}
     />
   </div>
   <div class="relative flex flex-row gap-x-2 gap-y-2 items-start ml-2">
