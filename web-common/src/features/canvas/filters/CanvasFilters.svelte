<script lang="ts">
  import { Button } from "@rilldata/web-common/components/button";
  import Calendar from "@rilldata/web-common/components/icons/Calendar.svelte";
  import Filter from "@rilldata/web-common/components/icons/Filter.svelte";
<<<<<<< HEAD
  import { getCanvasStateManagers } from "@rilldata/web-common/features/canvas/state-managers/state-managers";
=======
  import { getCanvasStore } from "@rilldata/web-common/features/canvas/state-managers/state-managers";
>>>>>>> 58fa21fc
  import AdvancedFilter from "@rilldata/web-common/features/dashboards/filters/AdvancedFilter.svelte";
  import FilterButton from "@rilldata/web-common/features/dashboards/filters/FilterButton.svelte";
  import DimensionFilter from "@rilldata/web-common/features/dashboards/filters/dimension-filters/DimensionFilter.svelte";
  import MeasureFilter from "@rilldata/web-common/features/dashboards/filters/measure-filters/MeasureFilter.svelte";
  import type { MeasureFilterEntry } from "@rilldata/web-common/features/dashboards/filters/measure-filters/measure-filter-entry";
  import { getPanRangeForTimeRange } from "@rilldata/web-common/features/dashboards/state-managers/selectors/charts";
  import { isExpressionUnsupported } from "@rilldata/web-common/features/dashboards/stores/filter-utils";
  import {
    ALL_TIME_RANGE_ALIAS,
    CUSTOM_TIME_RANGE_ALIAS,
    deriveInterval,
  } from "@rilldata/web-common/features/dashboards/time-controls/new-time-controls";
  import SuperPill from "@rilldata/web-common/features/dashboards/time-controls/super-pill/SuperPill.svelte";
<<<<<<< HEAD
  import { initLocalUserPreferenceStore } from "@rilldata/web-common/features/dashboards/user-preferences";
=======
>>>>>>> 58fa21fc
  import { getMapFromArray } from "@rilldata/web-common/lib/arrayUtils";
  import { DEFAULT_TIME_RANGES } from "@rilldata/web-common/lib/time/config";
  import { getDefaultTimeGrain } from "@rilldata/web-common/lib/time/grains";
  import {
    TimeComparisonOption,
    TimeRangePreset,
    type DashboardTimeControls,
    type TimeRange,
  } from "@rilldata/web-common/lib/time/types";
  import type { V1TimeGrain } from "@rilldata/web-common/runtime-client";
  import { DateTime, Interval } from "luxon";
<<<<<<< HEAD
  import { onDestroy } from "svelte";
=======
  import { onMount } from "svelte";
>>>>>>> 58fa21fc
  import { flip } from "svelte/animate";
  import { fly } from "svelte/transition";
  import CanvasComparisonPill from "./CanvasComparisonPill.svelte";

  export let readOnly = false;
  export let maxWidth: number;
  export let canvasName: string;

  /** the height of a row of chips */
  const ROW_HEIGHT = "26px";
<<<<<<< HEAD
  const {
    canvasName,
=======
  $: ({
>>>>>>> 58fa21fc
    canvasEntity: {
      filters: {
        whereFilter,
        toggleDimensionValueSelection,
        applyDimensionInListMode,
        applyDimensionContainsMode,
        removeDimensionFilter,
        toggleDimensionFilterMode,
        setMeasureFilter,
        removeMeasureFilter,
        setTemporaryFilterName,
        clearAllFilters,
        dimensionHasFilter,
        getDimensionFilterItems,
        getAllDimensionFilterItems,
        isFilterExcludeMode,
        getMeasureFilterItems,
        getAllMeasureFilterItems,
        measureHasFilter,
      },
<<<<<<< HEAD
      spec: { canvasSpec, allDimensions, allSimpleMeasures, metricViewNames },
=======
      spec: { canvasSpec, allDimensions, allSimpleMeasures },
>>>>>>> 58fa21fc
      timeControls: {
        allTimeRange,
        timeRangeStateStore,
        comparisonRangeStateStore,
        selectedTimezone,
        minTimeGrain,
        selectTimeRange,
        setTimeZone,
<<<<<<< HEAD
        destroy,
=======
        displayTimeComparison,
        setSelectedComparisonRange,
        setInitialState,
>>>>>>> 58fa21fc
      },
    },
  } = getCanvasStore(canvasName));

  let showDefaultItem = false;

  let showDefaultItem = false;

  $: ({ selectedTimeRange, timeStart, timeEnd } = $timeRangeStateStore || {});

  $: selectedComparisonTimeRange =
    $comparisonRangeStateStore?.selectedComparisonTimeRange;

  $: baseTimeRange = selectedTimeRange?.start &&
    selectedTimeRange?.end && {
      name: selectedTimeRange?.name,
      start: selectedTimeRange.start,
      end: selectedTimeRange.end,
    };

  $: selectedRangeAlias = selectedTimeRange?.name;
  $: activeTimeGrain = selectedTimeRange?.interval;
  $: defaultTimeRange = $canvasSpec?.defaultPreset?.timeRange;
  $: availableTimeZones = $canvasSpec?.timeZones ?? [];
  $: timeRanges = $canvasSpec?.timeRanges ?? [];

  $: interval = selectedTimeRange
    ? Interval.fromDateTimes(
        DateTime.fromJSDate(selectedTimeRange.start).setZone($selectedTimezone),
        DateTime.fromJSDate(selectedTimeRange.end).setZone($selectedTimezone),
      )
    : Interval.fromDateTimes($allTimeRange.start, $allTimeRange.end);

<<<<<<< HEAD
  $: localUserPreferences = initLocalUserPreferenceStore($canvasName);

=======
>>>>>>> 58fa21fc
  $: dimensionIdMap = getMapFromArray(
    $allDimensions,
    (dimension) => (dimension.name || dimension.column) as string,
  );

  $: measureIdMap = getMapFromArray(
    $allSimpleMeasures,
    (m) => m.name as string,
  );

  $: currentDimensionFilters = $getDimensionFilterItems(dimensionIdMap);
  $: allDimensionFilters = $getAllDimensionFilterItems(
    currentDimensionFilters,
    dimensionIdMap,
  );

  $: currentMeasureFilters = $getMeasureFilterItems(measureIdMap);
  $: allMeasureFilters = $getAllMeasureFilterItems(
    currentMeasureFilters,
    measureIdMap,
  );

  // hasFilter only checks for complete filters and excludes temporary ones
  $: hasFilters =
    currentDimensionFilters.length > 0 || currentMeasureFilters.length > 0;

  $: isComplexFilter = isExpressionUnsupported($whereFilter);

  function handleMeasureFilterApply(
    dimension: string,
    measureName: string,
    oldDimension: string,
    filter: MeasureFilterEntry,
  ) {
    if (oldDimension && oldDimension !== dimension) {
      removeMeasureFilter(oldDimension, measureName);
    }
    setMeasureFilter(dimension, filter);
  }

  function onPan(direction: "left" | "right") {
    const getPanRange = getPanRangeForTimeRange(
      selectedTimeRange,
      $selectedTimezone,
    );
    const panRange = getPanRange(direction);
    if (!panRange) return;
    const { start, end } = panRange;

    const timeRange = {
      name: CUSTOM_TIME_RANGE_ALIAS,
      start: start,
      end: end,
    };

    const comparisonTimeRange = {
      name: TimeComparisonOption.CONTIGUOUS,
    } as DashboardTimeControls; // FIXME wrong typecasting across application

    if (!activeTimeGrain) return;
    selectTimeRange(
      timeRange as TimeRange,
      activeTimeGrain,
      comparisonTimeRange,
    );
  }
  function makeTimeSeriesTimeRangeAndUpdateAppState(
    timeRange: TimeRange,
    timeGrain: V1TimeGrain,
    /** we should only reset the comparison range when the user has explicitly chosen a new
     * time range. Otherwise, the current comparison state should continue to be the
     * source of truth.
     */
    comparisonTimeRange: DashboardTimeControls | undefined,
  ) {
    selectTimeRange(timeRange, timeGrain, comparisonTimeRange);
  }

  function selectRange(range: TimeRange) {
    const defaultTimeGrain = getDefaultTimeGrain(range.start, range.end).grain;

    const comparisonOption = DEFAULT_TIME_RANGES[range.name as TimeRangePreset]
      ?.defaultComparison as TimeComparisonOption;

    // Get valid option for the new time range
<<<<<<< HEAD
    const validComparison = allTimeRange && comparisonOption;
=======
    const validComparison = $allTimeRange && comparisonOption;
>>>>>>> 58fa21fc

    makeTimeSeriesTimeRangeAndUpdateAppState(range, defaultTimeGrain, {
      name: validComparison,
    } as DashboardTimeControls);
  }

<<<<<<< HEAD
  async function onSelectRange(name: string, syntax?: boolean) {
=======
  function onSelectRange(name: string) {
>>>>>>> 58fa21fc
    if (!$allTimeRange?.end) {
      return;
    }

    if (name === ALL_TIME_RANGE_ALIAS) {
      makeTimeSeriesTimeRangeAndUpdateAppState(
        $allTimeRange,
        "TIME_GRAIN_DAY",
        undefined,
      );
      return;
    }

    const includesTimeZoneOffset = name.includes("@");

    if (includesTimeZoneOffset) {
      const timeZone = name.match(/@ {(.*)}/)?.[1];

      if (timeZone) setTimeZone(timeZone);
    }

<<<<<<< HEAD
    const interval = await deriveInterval(
      syntax && !includesTimeZoneOffset
        ? name + ` @ {${$selectedTimezone}}`
        : name,
      DateTime.fromJSDate($allTimeRange.end),
      $metricViewNames?.[0], // TODO: handle multiple metrics
    );

    if (interval.isValid) {
      const validInterval = interval as Interval<true>;
      const baseTimeRange: TimeRange = {
        // Temporary fix for custom syntax
        name: name,
=======
    const interval = deriveInterval(
      name,
      DateTime.fromJSDate($allTimeRange.end),
    );

    if (interval?.isValid) {
      const validInterval = interval as Interval<true>;
      const baseTimeRange: TimeRange = {
        // Temporary fix for custom syntax
        name: name as TimeRangePreset,
>>>>>>> 58fa21fc
        start: validInterval.start.toJSDate(),
        end: validInterval.end.toJSDate(),
      };

      selectRange(baseTimeRange);
    }
  }

  function onTimeGrainSelect(timeGrain: V1TimeGrain) {
    if (baseTimeRange) {
      makeTimeSeriesTimeRangeAndUpdateAppState(
        baseTimeRange,
        timeGrain,
        selectedComparisonTimeRange,
      );
    }
  }

  function onSelectTimeZone(timeZone: string) {
    if (!interval.isValid) return;

    if (selectedRangeAlias === TimeRangePreset.CUSTOM) {
      selectRange({
        name: TimeRangePreset.CUSTOM,
        start: interval.start
          ?.setZone(timeZone, { keepLocalTime: true })
          .toJSDate(),
        end: interval.end
          ?.setZone(timeZone, { keepLocalTime: true })
          .toJSDate(),
      });
    }

    setTimeZone(timeZone);
<<<<<<< HEAD
    localUserPreferences.set({ timeZone });
  }

  onDestroy(destroy);
=======
  }

  onMount(() => {
    if (!$timeRangeStateStore) {
      setInitialState();
    }
  });
>>>>>>> 58fa21fc
</script>

<div
  class="flex flex-col gap-y-2 size-full pointer-events-none"
  style:max-width="{maxWidth}px"
>
  <div
    class="flex flex-row flex-wrap gap-x-2 gap-y-1.5 items-center ml-2 pointer-events-auto w-fit"
  >
    <Calendar size="16px" />
    <SuperPill
<<<<<<< HEAD
      context={$canvasName}
=======
>>>>>>> 58fa21fc
      allTimeRange={$allTimeRange}
      {selectedRangeAlias}
      showPivot={false}
      minTimeGrain={$minTimeGrain}
      {defaultTimeRange}
      {availableTimeZones}
      {timeRanges}
      complete={false}
<<<<<<< HEAD
      toggleComplete={() => {}}
=======
>>>>>>> 58fa21fc
      {interval}
      {timeStart}
      {timeEnd}
      {activeTimeGrain}
      activeTimeZone={$selectedTimezone}
<<<<<<< HEAD
=======
      allowCustomTimeRange={$canvasSpec?.allowCustomTimeRange}
>>>>>>> 58fa21fc
      canPanLeft
      canPanRight
      showPan
      {showDefaultItem}
      applyRange={selectRange}
      {onSelectRange}
      {onTimeGrainSelect}
      {onSelectTimeZone}
      {onPan}
    />
    <CanvasComparisonPill
      allTimeRange={$allTimeRange}
      {selectedTimeRange}
      {selectedComparisonTimeRange}
      showTimeComparison={$comparisonRangeStateStore?.showTimeComparison ??
        false}
      activeTimeZone={$selectedTimezone}
      onDisplayTimeComparison={displayTimeComparison}
      onSetSelectedComparisonRange={setSelectedComparisonRange}
    />
  </div>
  <div class="relative flex flex-row gap-x-2 gap-y-2 items-start ml-2">
    {#if !readOnly}
      <Filter size="16px" className="ui-copy-icon flex-none mt-[5px]" />
    {/if}
    <div
      class="relative flex flex-row flex-wrap gap-x-2 gap-y-2 pointer-events-auto"
    >
      {#if isComplexFilter}
        <AdvancedFilter advancedFilter={$whereFilter} />
      {:else if !allDimensionFilters.length && !allMeasureFilters.length}
        <div
          in:fly={{ duration: 200, x: 8 }}
          class="ui-copy-disabled grid ml-1 items-center"
          style:min-height={ROW_HEIGHT}
        >
          No filters selected
        </div>
      {:else}
        {#each allDimensionFilters as { name, label, mode, selectedValues, inputText, metricsViewNames } (name)}
          {@const dimension = $allDimensions.find(
            (d) => d.name === name || d.column === name,
          )}
          {@const dimensionName = dimension?.name || dimension?.column}
          <div animate:flip={{ duration: 200 }}>
            {#if dimensionName && metricsViewNames?.length}
              <DimensionFilter
                {metricsViewNames}
                {readOnly}
                {name}
                {label}
                {mode}
                {selectedValues}
                {inputText}
                {timeStart}
                {timeEnd}
                timeControlsReady={!!$timeRangeStateStore}
                excludeMode={$isFilterExcludeMode(name)}
                onRemove={() => removeDimensionFilter(name)}
                onToggleFilterMode={() => toggleDimensionFilterMode(name)}
                onSelect={(value) =>
                  toggleDimensionValueSelection(name, value, true)}
                onApplyInList={(values) =>
                  applyDimensionInListMode(name, values)}
                onApplyContainsMode={(searchText) =>
                  applyDimensionContainsMode(name, searchText)}
              />
            {/if}
          </div>
        {/each}
        {#each allMeasureFilters as { name, label, dimensionName, filter, dimensions: dimensionsForMeasure } (name)}
          <div animate:flip={{ duration: 200 }}>
            <MeasureFilter
              allDimensions={dimensionsForMeasure || $allDimensions}
              {name}
              {label}
              {dimensionName}
              {filter}
              onRemove={() => removeMeasureFilter(dimensionName, name)}
              onApply={({ dimension, oldDimension, filter }) =>
                handleMeasureFilterApply(dimension, name, oldDimension, filter)}
            />
          </div>
        {/each}
      {/if}

      {#if !readOnly}
        <FilterButton
          allDimensions={$allDimensions}
          filteredSimpleMeasures={$allSimpleMeasures}
          dimensionHasFilter={$dimensionHasFilter}
          measureHasFilter={$measureHasFilter}
          {setTemporaryFilterName}
        />
        <!-- if filters are present, place a chip at the end of the flex container 
      that enables clearing all filters -->
        {#if hasFilters}
          <Button type="text" on:click={clearAllFilters}>Clear filters</Button>
        {/if}
      {/if}
    </div>
  </div>
</div><|MERGE_RESOLUTION|>--- conflicted
+++ resolved
@@ -2,11 +2,7 @@
   import { Button } from "@rilldata/web-common/components/button";
   import Calendar from "@rilldata/web-common/components/icons/Calendar.svelte";
   import Filter from "@rilldata/web-common/components/icons/Filter.svelte";
-<<<<<<< HEAD
-  import { getCanvasStateManagers } from "@rilldata/web-common/features/canvas/state-managers/state-managers";
-=======
   import { getCanvasStore } from "@rilldata/web-common/features/canvas/state-managers/state-managers";
->>>>>>> 58fa21fc
   import AdvancedFilter from "@rilldata/web-common/features/dashboards/filters/AdvancedFilter.svelte";
   import FilterButton from "@rilldata/web-common/features/dashboards/filters/FilterButton.svelte";
   import DimensionFilter from "@rilldata/web-common/features/dashboards/filters/dimension-filters/DimensionFilter.svelte";
@@ -20,10 +16,6 @@
     deriveInterval,
   } from "@rilldata/web-common/features/dashboards/time-controls/new-time-controls";
   import SuperPill from "@rilldata/web-common/features/dashboards/time-controls/super-pill/SuperPill.svelte";
-<<<<<<< HEAD
-  import { initLocalUserPreferenceStore } from "@rilldata/web-common/features/dashboards/user-preferences";
-=======
->>>>>>> 58fa21fc
   import { getMapFromArray } from "@rilldata/web-common/lib/arrayUtils";
   import { DEFAULT_TIME_RANGES } from "@rilldata/web-common/lib/time/config";
   import { getDefaultTimeGrain } from "@rilldata/web-common/lib/time/grains";
@@ -35,11 +27,7 @@
   } from "@rilldata/web-common/lib/time/types";
   import type { V1TimeGrain } from "@rilldata/web-common/runtime-client";
   import { DateTime, Interval } from "luxon";
-<<<<<<< HEAD
-  import { onDestroy } from "svelte";
-=======
   import { onMount } from "svelte";
->>>>>>> 58fa21fc
   import { flip } from "svelte/animate";
   import { fly } from "svelte/transition";
   import CanvasComparisonPill from "./CanvasComparisonPill.svelte";
@@ -50,12 +38,7 @@
 
   /** the height of a row of chips */
   const ROW_HEIGHT = "26px";
-<<<<<<< HEAD
-  const {
-    canvasName,
-=======
   $: ({
->>>>>>> 58fa21fc
     canvasEntity: {
       filters: {
         whereFilter,
@@ -76,11 +59,7 @@
         getAllMeasureFilterItems,
         measureHasFilter,
       },
-<<<<<<< HEAD
       spec: { canvasSpec, allDimensions, allSimpleMeasures, metricViewNames },
-=======
-      spec: { canvasSpec, allDimensions, allSimpleMeasures },
->>>>>>> 58fa21fc
       timeControls: {
         allTimeRange,
         timeRangeStateStore,
@@ -89,18 +68,12 @@
         minTimeGrain,
         selectTimeRange,
         setTimeZone,
-<<<<<<< HEAD
-        destroy,
-=======
         displayTimeComparison,
         setSelectedComparisonRange,
         setInitialState,
->>>>>>> 58fa21fc
       },
     },
   } = getCanvasStore(canvasName));
-
-  let showDefaultItem = false;
 
   let showDefaultItem = false;
 
@@ -129,11 +102,6 @@
       )
     : Interval.fromDateTimes($allTimeRange.start, $allTimeRange.end);
 
-<<<<<<< HEAD
-  $: localUserPreferences = initLocalUserPreferenceStore($canvasName);
-
-=======
->>>>>>> 58fa21fc
   $: dimensionIdMap = getMapFromArray(
     $allDimensions,
     (dimension) => (dimension.name || dimension.column) as string,
@@ -219,22 +187,14 @@
       ?.defaultComparison as TimeComparisonOption;
 
     // Get valid option for the new time range
-<<<<<<< HEAD
-    const validComparison = allTimeRange && comparisonOption;
-=======
     const validComparison = $allTimeRange && comparisonOption;
->>>>>>> 58fa21fc
 
     makeTimeSeriesTimeRangeAndUpdateAppState(range, defaultTimeGrain, {
       name: validComparison,
     } as DashboardTimeControls);
   }
 
-<<<<<<< HEAD
   async function onSelectRange(name: string, syntax?: boolean) {
-=======
-  function onSelectRange(name: string) {
->>>>>>> 58fa21fc
     if (!$allTimeRange?.end) {
       return;
     }
@@ -256,7 +216,6 @@
       if (timeZone) setTimeZone(timeZone);
     }
 
-<<<<<<< HEAD
     const interval = await deriveInterval(
       syntax && !includesTimeZoneOffset
         ? name + ` @ {${$selectedTimezone}}`
@@ -270,18 +229,6 @@
       const baseTimeRange: TimeRange = {
         // Temporary fix for custom syntax
         name: name,
-=======
-    const interval = deriveInterval(
-      name,
-      DateTime.fromJSDate($allTimeRange.end),
-    );
-
-    if (interval?.isValid) {
-      const validInterval = interval as Interval<true>;
-      const baseTimeRange: TimeRange = {
-        // Temporary fix for custom syntax
-        name: name as TimeRangePreset,
->>>>>>> 58fa21fc
         start: validInterval.start.toJSDate(),
         end: validInterval.end.toJSDate(),
       };
@@ -316,12 +263,6 @@
     }
 
     setTimeZone(timeZone);
-<<<<<<< HEAD
-    localUserPreferences.set({ timeZone });
-  }
-
-  onDestroy(destroy);
-=======
   }
 
   onMount(() => {
@@ -329,7 +270,6 @@
       setInitialState();
     }
   });
->>>>>>> 58fa21fc
 </script>
 
 <div
@@ -341,10 +281,7 @@
   >
     <Calendar size="16px" />
     <SuperPill
-<<<<<<< HEAD
       context={$canvasName}
-=======
->>>>>>> 58fa21fc
       allTimeRange={$allTimeRange}
       {selectedRangeAlias}
       showPivot={false}
@@ -353,19 +290,13 @@
       {availableTimeZones}
       {timeRanges}
       complete={false}
-<<<<<<< HEAD
       toggleComplete={() => {}}
-=======
->>>>>>> 58fa21fc
       {interval}
       {timeStart}
       {timeEnd}
       {activeTimeGrain}
       activeTimeZone={$selectedTimezone}
-<<<<<<< HEAD
-=======
       allowCustomTimeRange={$canvasSpec?.allowCustomTimeRange}
->>>>>>> 58fa21fc
       canPanLeft
       canPanRight
       showPan
