<script lang="ts">
  import { Button } from "@rilldata/web-common/components/button";
  import Calendar from "@rilldata/web-common/components/icons/Calendar.svelte";
  import Filter from "@rilldata/web-common/components/icons/Filter.svelte";
  import { getCanvasStore } from "@rilldata/web-common/features/canvas/state-managers/state-managers";
  import AdvancedFilter from "@rilldata/web-common/features/dashboards/filters/AdvancedFilter.svelte";
  import FilterButton from "@rilldata/web-common/features/dashboards/filters/FilterButton.svelte";
  import DimensionFilter from "@rilldata/web-common/features/dashboards/filters/dimension-filters/DimensionFilter.svelte";
  import MeasureFilter from "@rilldata/web-common/features/dashboards/filters/measure-filters/MeasureFilter.svelte";
  import type { MeasureFilterEntry } from "@rilldata/web-common/features/dashboards/filters/measure-filters/measure-filter-entry";
  import { getPanRangeForTimeRange } from "@rilldata/web-common/features/dashboards/state-managers/selectors/charts";
  import { isExpressionUnsupported } from "@rilldata/web-common/features/dashboards/stores/filter-utils";
  import {
    ALL_TIME_RANGE_ALIAS,
    CUSTOM_TIME_RANGE_ALIAS,
    deriveInterval,
  } from "@rilldata/web-common/features/dashboards/time-controls/new-time-controls";
  import SuperPill from "@rilldata/web-common/features/dashboards/time-controls/super-pill/SuperPill.svelte";
  import { getMapFromArray } from "@rilldata/web-common/lib/arrayUtils";
  import { DEFAULT_TIME_RANGES } from "@rilldata/web-common/lib/time/config";
  import { getDefaultTimeGrain } from "@rilldata/web-common/lib/time/grains";
  import {
    TimeComparisonOption,
    TimeRangePreset,
    type DashboardTimeControls,
    type TimeRange,
  } from "@rilldata/web-common/lib/time/types";
  import type { V1TimeGrain } from "@rilldata/web-common/runtime-client";
  import { DateTime, Interval } from "luxon";
  import { onMount } from "svelte";
  import { flip } from "svelte/animate";
  import { fly } from "svelte/transition";
  import CanvasComparisonPill from "./CanvasComparisonPill.svelte";

  export let readOnly = false;
  export let maxWidth: number;
  export let canvasName: string;

  /** the height of a row of chips */
  const ROW_HEIGHT = "26px";
  $: ({
    canvasEntity: {
      filters: {
        whereFilter,
        toggleDimensionValueSelection,
        applyDimensionInListMode,
        applyDimensionContainsMode,
        removeDimensionFilter,
        toggleDimensionFilterMode,
        setMeasureFilter,
        removeMeasureFilter,
        setTemporaryFilterName,
        clearAllFilters,
        dimensionHasFilter,
        getDimensionFilterItems,
        getAllDimensionFilterItems,
        isFilterExcludeMode,
        getMeasureFilterItems,
        getAllMeasureFilterItems,
        measureHasFilter,
      },
      spec: { canvasSpec, allDimensions, allSimpleMeasures, metricViewNames },
      timeControls: {
        allTimeRange,
        timeRangeStateStore,
        comparisonRangeStateStore,
        selectedTimezone,
        minTimeGrain,
        selectTimeRange,
        setTimeZone,
        displayTimeComparison,
        setSelectedComparisonRange,
        setInitialState,
      },
    },
  } = getCanvasStore(canvasName));

  let showDefaultItem = false;

  $: ({ selectedTimeRange, timeStart, timeEnd } = $timeRangeStateStore || {});

  $: selectedComparisonTimeRange =
    $comparisonRangeStateStore?.selectedComparisonTimeRange;

  $: baseTimeRange = selectedTimeRange?.start &&
    selectedTimeRange?.end && {
      name: selectedTimeRange?.name,
      start: selectedTimeRange.start,
      end: selectedTimeRange.end,
    };

  $: selectedRangeAlias = selectedTimeRange?.name;
  $: activeTimeGrain = selectedTimeRange?.interval;
  $: defaultTimeRange = $canvasSpec?.defaultPreset?.timeRange;
  $: availableTimeZones = $canvasSpec?.timeZones ?? [];
  $: timeRanges = $canvasSpec?.timeRanges ?? [];

  $: interval = selectedTimeRange
    ? Interval.fromDateTimes(
        DateTime.fromJSDate(selectedTimeRange.start).setZone($selectedTimezone),
        DateTime.fromJSDate(selectedTimeRange.end).setZone($selectedTimezone),
      )
    : Interval.fromDateTimes($allTimeRange.start, $allTimeRange.end);

  $: dimensionIdMap = getMapFromArray(
    $allDimensions,
    (dimension) => (dimension.name || dimension.column) as string,
  );

  $: measureIdMap = getMapFromArray(
    $allSimpleMeasures,
    (m) => m.name as string,
  );

  $: currentDimensionFilters = $getDimensionFilterItems(dimensionIdMap);
  $: allDimensionFilters = $getAllDimensionFilterItems(
    currentDimensionFilters,
    dimensionIdMap,
  );

  $: currentMeasureFilters = $getMeasureFilterItems(measureIdMap);
  $: allMeasureFilters = $getAllMeasureFilterItems(
    currentMeasureFilters,
    measureIdMap,
  );

  // hasFilter only checks for complete filters and excludes temporary ones
  $: hasFilters =
    currentDimensionFilters.length > 0 || currentMeasureFilters.length > 0;

  $: isComplexFilter = isExpressionUnsupported($whereFilter);

  function handleMeasureFilterApply(
    dimension: string,
    measureName: string,
    oldDimension: string,
    filter: MeasureFilterEntry,
  ) {
    if (oldDimension && oldDimension !== dimension) {
      removeMeasureFilter(oldDimension, measureName);
    }
    setMeasureFilter(dimension, filter);
  }

  function onPan(direction: "left" | "right") {
    const getPanRange = getPanRangeForTimeRange(
      selectedTimeRange,
      $selectedTimezone,
    );
    const panRange = getPanRange(direction);
    if (!panRange) return;
    const { start, end } = panRange;

    const timeRange = {
      name: CUSTOM_TIME_RANGE_ALIAS,
      start: start,
      end: end,
    };

    const comparisonTimeRange = {
      name: TimeComparisonOption.CONTIGUOUS,
    } as DashboardTimeControls; // FIXME wrong typecasting across application

    if (!activeTimeGrain) return;
    selectTimeRange(
      timeRange as TimeRange,
      activeTimeGrain,
      comparisonTimeRange,
    );
  }
  function makeTimeSeriesTimeRangeAndUpdateAppState(
    timeRange: TimeRange,
    timeGrain: V1TimeGrain,
    /** we should only reset the comparison range when the user has explicitly chosen a new
     * time range. Otherwise, the current comparison state should continue to be the
     * source of truth.
     */
    comparisonTimeRange: DashboardTimeControls | undefined,
  ) {
    selectTimeRange(timeRange, timeGrain, comparisonTimeRange);
  }

  function selectRange(range: TimeRange) {
    const defaultTimeGrain = getDefaultTimeGrain(range.start, range.end).grain;

    const comparisonOption = DEFAULT_TIME_RANGES[range.name as TimeRangePreset]
      ?.defaultComparison as TimeComparisonOption;

    // Get valid option for the new time range
    const validComparison = $allTimeRange && comparisonOption;

    makeTimeSeriesTimeRangeAndUpdateAppState(range, defaultTimeGrain, {
      name: validComparison,
    } as DashboardTimeControls);
  }

  async function onSelectRange(name: string, syntax?: boolean) {
    if (!$allTimeRange?.end) {
      return;
    }

    if (name === ALL_TIME_RANGE_ALIAS) {
      makeTimeSeriesTimeRangeAndUpdateAppState(
        $allTimeRange,
        "TIME_GRAIN_DAY",
        undefined,
      );
      return;
    }

    const includesTimeZoneOffset = name.includes("@");

    if (includesTimeZoneOffset) {
      const timeZone = name.match(/@ {(.*)}/)?.[1];

      if (timeZone) setTimeZone(timeZone);
    }

    const interval = await deriveInterval(
      syntax && !includesTimeZoneOffset
        ? name + ` @ {${$selectedTimezone}}`
        : name,
      DateTime.fromJSDate($allTimeRange.end),
      $metricViewNames?.[0], // TODO: handle multiple metrics
    );

    if (interval.isValid) {
      const validInterval = interval as Interval<true>;
      const baseTimeRange: TimeRange = {
        // Temporary fix for custom syntax
        name: name,
        start: validInterval.start.toJSDate(),
        end: validInterval.end.toJSDate(),
      };

      selectRange(baseTimeRange);
    }
  }

  function onTimeGrainSelect(timeGrain: V1TimeGrain) {
    if (baseTimeRange) {
      makeTimeSeriesTimeRangeAndUpdateAppState(
        baseTimeRange,
        timeGrain,
        selectedComparisonTimeRange,
      );
    }
  }

  function onSelectTimeZone(timeZone: string) {
    if (!interval.isValid) return;

    if (selectedRangeAlias === TimeRangePreset.CUSTOM) {
      selectRange({
        name: TimeRangePreset.CUSTOM,
        start: interval.start
          ?.setZone(timeZone, { keepLocalTime: true })
          .toJSDate(),
        end: interval.end
          ?.setZone(timeZone, { keepLocalTime: true })
          .toJSDate(),
      });
    }

    setTimeZone(timeZone);
  }

  onMount(() => {
    if (!$timeRangeStateStore) {
      setInitialState();
    }
  });
</script>

<div
  class="flex flex-col gap-y-2 size-full pointer-events-none"
  style:max-width="{maxWidth}px"
>
  <div
    class="flex flex-row flex-wrap gap-x-2 gap-y-1.5 items-center ml-2 pointer-events-auto w-fit"
  >
    <Calendar size="16px" />
    <SuperPill
<<<<<<< HEAD
      context={$canvasName}
=======
      context={canvasName}
>>>>>>> ab6fbeb9
      allTimeRange={$allTimeRange}
      {selectedRangeAlias}
      showPivot={false}
      minTimeGrain={$minTimeGrain}
      {defaultTimeRange}
      {availableTimeZones}
      {timeRanges}
      complete={false}
      toggleComplete={() => {}}
      {interval}
      {timeStart}
      {timeEnd}
      {activeTimeGrain}
      activeTimeZone={$selectedTimezone}
      allowCustomTimeRange={$canvasSpec?.allowCustomTimeRange}
      canPanLeft
      canPanRight
      showPan
      {showDefaultItem}
      applyRange={selectRange}
      {onSelectRange}
      {onTimeGrainSelect}
      {onSelectTimeZone}
      {onPan}
    />
    <CanvasComparisonPill
      allTimeRange={$allTimeRange}
      {selectedTimeRange}
      {selectedComparisonTimeRange}
      showTimeComparison={$comparisonRangeStateStore?.showTimeComparison ??
        false}
      activeTimeZone={$selectedTimezone}
      onDisplayTimeComparison={displayTimeComparison}
      onSetSelectedComparisonRange={setSelectedComparisonRange}
    />
  </div>
  <div class="relative flex flex-row gap-x-2 gap-y-2 items-start ml-2">
    {#if !readOnly}
      <Filter size="16px" className="ui-copy-icon flex-none mt-[5px]" />
    {/if}
    <div
      class="relative flex flex-row flex-wrap gap-x-2 gap-y-2 pointer-events-auto"
    >
      {#if isComplexFilter}
        <AdvancedFilter advancedFilter={$whereFilter} />
      {:else if !allDimensionFilters.length && !allMeasureFilters.length}
        <div
          in:fly={{ duration: 200, x: 8 }}
          class="ui-copy-disabled grid ml-1 items-center"
          style:min-height={ROW_HEIGHT}
        >
          No filters selected
        </div>
      {:else}
        {#each allDimensionFilters as { name, label, mode, selectedValues, inputText, metricsViewNames } (name)}
          {@const dimension = $allDimensions.find(
            (d) => d.name === name || d.column === name,
          )}
          {@const dimensionName = dimension?.name || dimension?.column}
          <div animate:flip={{ duration: 200 }}>
            {#if dimensionName && metricsViewNames?.length}
              <DimensionFilter
                {metricsViewNames}
                {readOnly}
                {name}
                {label}
                {mode}
                {selectedValues}
                {inputText}
                {timeStart}
                {timeEnd}
                timeControlsReady={!!$timeRangeStateStore}
                excludeMode={$isFilterExcludeMode(name)}
                whereFilter={$whereFilter}
                onRemove={() => removeDimensionFilter(name)}
                onToggleFilterMode={() => toggleDimensionFilterMode(name)}
                onSelect={(value) =>
                  toggleDimensionValueSelection(name, value, true)}
                onApplyInList={(values) =>
                  applyDimensionInListMode(name, values)}
                onApplyContainsMode={(searchText) =>
                  applyDimensionContainsMode(name, searchText)}
              />
            {/if}
          </div>
        {/each}
        {#each allMeasureFilters as { name, label, dimensionName, filter, dimensions: dimensionsForMeasure } (name)}
          <div animate:flip={{ duration: 200 }}>
            <MeasureFilter
              allDimensions={dimensionsForMeasure || $allDimensions}
              {name}
              {label}
              {dimensionName}
              {filter}
              onRemove={() => removeMeasureFilter(dimensionName, name)}
              onApply={({ dimension, oldDimension, filter }) =>
                handleMeasureFilterApply(dimension, name, oldDimension, filter)}
            />
          </div>
        {/each}
      {/if}

      {#if !readOnly}
        <FilterButton
          allDimensions={$allDimensions}
          filteredSimpleMeasures={$allSimpleMeasures}
          dimensionHasFilter={$dimensionHasFilter}
          measureHasFilter={$measureHasFilter}
          {setTemporaryFilterName}
        />
        <!-- if filters are present, place a chip at the end of the flex container 
      that enables clearing all filters -->
        {#if hasFilters}
          <Button type="text" onClick={clearAllFilters}>Clear filters</Button>
        {/if}
      {/if}
    </div>
  </div>
</div><|MERGE_RESOLUTION|>--- conflicted
+++ resolved
@@ -281,11 +281,7 @@
   >
     <Calendar size="16px" />
     <SuperPill
-<<<<<<< HEAD
-      context={$canvasName}
-=======
       context={canvasName}
->>>>>>> ab6fbeb9
       allTimeRange={$allTimeRange}
       {selectedRangeAlias}
       showPivot={false}
