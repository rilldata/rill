--- conflicted
+++ resolved
@@ -1,20 +1,15 @@
-<<<<<<< HEAD
+import { useCanvas } from "@rilldata/web-common/features/canvas/selector";
 import type { CanvasSpecResponseStore } from "@rilldata/web-common/features/canvas/types";
 import {
   createAndExpression,
   getValidFilterForMetricView,
 } from "@rilldata/web-common/features/dashboards/stores/filter-utils";
+import { queryClient } from "@rilldata/web-common/lib/svelte-query/globalQueryClient";
 import type { DashboardTimeControls } from "@rilldata/web-common/lib/time/types";
 import type { V1TimeRange } from "@rilldata/web-common/runtime-client";
+import { runtime } from "@rilldata/web-common/runtime-client/runtime-store";
 import { derived, writable, type Writable } from "svelte/store";
 import { CanvasFilters } from "./canvas-filters";
-=======
-import { useCanvas } from "@rilldata/web-common/features/canvas/selector";
-import type { CanvasSpecResponseStore } from "@rilldata/web-common/features/canvas/types";
-import { queryClient } from "@rilldata/web-common/lib/svelte-query/globalQueryClient";
-import { runtime } from "@rilldata/web-common/runtime-client/runtime-store";
-import { derived, writable, type Writable } from "svelte/store";
->>>>>>> b6baa761
 import { CanvasResolvedSpec } from "./canvas-spec";
 import { CanvasTimeControls } from "./canvas-time-control";
 
@@ -28,14 +23,11 @@
   timeControls: CanvasTimeControls;
 
   /**
-<<<<<<< HEAD
    * Dimension and measure filters for the canvas entity
    */
   filters: CanvasFilters;
 
   /**
-=======
->>>>>>> b6baa761
    * Spec store containing selectors derived from ResolveCanvas query
    */
   spec: CanvasResolvedSpec;
@@ -45,13 +37,6 @@
    */
   selectedComponentIndex: Writable<number | null>;
 
-<<<<<<< HEAD
-  constructor(name: string, validSpecStore: CanvasSpecResponseStore) {
-    this.name = name;
-    this.selectedComponentIndex = writable(null);
-    this.spec = new CanvasResolvedSpec(validSpecStore);
-    this.filters = new CanvasFilters();
-=======
   constructor(name: string) {
     const validSpecStore: CanvasSpecResponseStore = derived(runtime, (r, set) =>
       useCanvas(r.instanceId, name, { queryClient }).subscribe(set),
@@ -61,8 +46,8 @@
 
     this.selectedComponentIndex = writable(null);
     this.spec = new CanvasResolvedSpec(validSpecStore);
->>>>>>> b6baa761
     this.timeControls = new CanvasTimeControls(validSpecStore);
+    this.filters = new CanvasFilters();
   }
 
   setSelectedComponentIndex(index: number | null) {
