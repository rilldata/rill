--- conflicted
+++ resolved
@@ -4,7 +4,11 @@
 } from "@rilldata/web-common/features/canvas/selector";
 import type { CanvasSpecResponseStore } from "@rilldata/web-common/features/canvas/types";
 import { queryClient } from "@rilldata/web-common/lib/svelte-query/globalQueryClient";
-import { type V1MetricsViewSpec } from "@rilldata/web-common/runtime-client";
+import {
+  type V1ComponentSpecRendererProperties,
+  type V1MetricsViewSpec,
+  type V1Resource,
+} from "@rilldata/web-common/runtime-client";
 import { runtime } from "@rilldata/web-common/runtime-client/runtime-store";
 import {
   derived,
@@ -59,27 +63,17 @@
   unsubscriber: Unsubscriber;
 
   constructor(name: string) {
-<<<<<<< HEAD
     const instanceId = get(runtime).instanceId;
-    this.specStore = useCanvas(instanceId, name, {
-      retry: 3,
-      retryDelay: (attemptIndex) => Math.min(1000 + 1000 * attemptIndex, 5000),
+    this.specStore = useCanvas(
+      instanceId,
+      name,
+      {
+        retry: 3,
+        retryDelay: (attemptIndex) =>
+          Math.min(1000 + 1000 * attemptIndex, 5000),
+      },
       queryClient,
-    });
-=======
-    this.specStore = derived(runtime, (r, set) =>
-      useCanvas(
-        r.instanceId,
-        name,
-        {
-          retry: 3,
-          retryDelay: (attemptIndex) =>
-            Math.min(1000 + 1000 * attemptIndex, 5000),
-        },
-        queryClient,
-      ).subscribe(set),
     );
->>>>>>> 7a6b2e0e
 
     this.name = name;
 
@@ -228,7 +222,7 @@
     column: number;
     metricsViewName: string;
     metricsViewSpec: V1MetricsViewSpec | undefined;
-  }) => {
+  }): V1Resource => {
     const { type, row, column, metricsViewName, metricsViewSpec } = options;
 
     const spec = COMPONENT_CLASS_MAP[type].newComponentSpec(
@@ -247,12 +241,14 @@
         state: {
           validSpec: {
             renderer: type,
-            rendererProperties: spec,
+            rendererProperties:
+              spec as unknown as V1ComponentSpecRendererProperties,
           },
         },
         spec: {
           renderer: type,
-          rendererProperties: spec,
+          rendererProperties:
+            spec as unknown as V1ComponentSpecRendererProperties,
         },
       },
     };
