--- conflicted
+++ resolved
@@ -1,3 +1,5 @@
+import { goto } from "$app/navigation";
+import { page } from "$app/stores";
 import {
   useCanvas,
   type CanvasResponse,
@@ -12,6 +14,7 @@
   type V1Resource,
   type V1ThemeSpec,
 } from "@rilldata/web-common/runtime-client";
+import chroma, { type Color } from "chroma-js";
 import {
   derived,
   get,
@@ -24,6 +27,7 @@
 import type { FileArtifact } from "../../entity-management/file-artifact";
 import { fileArtifacts } from "../../entity-management/file-artifacts";
 import { ResourceKind } from "../../entity-management/resource-selectors";
+import { updateThemeVariables } from "../../themes/actions";
 import type { BaseCanvasComponent } from "../components/BaseCanvasComponent";
 import type { CanvasComponentType, ComponentSpec } from "../components/types";
 import {
@@ -34,12 +38,8 @@
 } from "../components/util";
 import { Filters } from "./filters";
 import { Grid } from "./grid";
-import { updateThemeVariables } from "../../themes/actions";
 import { CanvasResolvedSpec } from "./spec";
 import { TimeControls } from "./time-control";
-import { page } from "$app/stores";
-import { goto } from "$app/navigation";
-import chroma, { type Color } from "chroma-js";
 
 // Store for managing URL search parameters
 // Which may be in the URL or in the Canvas YAML
@@ -179,8 +179,6 @@
     // this.unsubscriber();
   };
 
-<<<<<<< HEAD
-=======
   setTheme = (theme: V1ThemeSpec | undefined) => {
     updateThemeVariables(theme);
   };
@@ -199,7 +197,6 @@
     }
   };
 
->>>>>>> 713002c0
   duplicateItem = (id: string) => {
     const component = this.components.get(id);
     if (!component) return;
