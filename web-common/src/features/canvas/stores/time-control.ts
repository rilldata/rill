import { getComponentMetricsViewFromSpec } from "@rilldata/web-common/features/canvas/components/util";
import type { CanvasSpecResponseStore } from "@rilldata/web-common/features/canvas/types";
import {
  calculateComparisonTimeRangePartial,
  calculateTimeRangePartial,
  getComparisonTimeRange,
  getTimeGrain,
  type ComparisonTimeRangeState,
  type TimeRangeState,
} from "@rilldata/web-common/features/dashboards/time-controls/time-control-store";
import { toTimeRangeParam } from "@rilldata/web-common/features/dashboards/url-state/convertExploreStateToURLSearchParams";
import { fromTimeRangeUrlParam } from "@rilldata/web-common/features/dashboards/url-state/convertPresetToExploreState";
import { fromTimeRangesParams } from "@rilldata/web-common/features/dashboards/url-state/convertURLToExplorePreset";
import {
  FromURLParamTimeGrainMap,
  ToURLParamTimeGrainMapMap,
} from "@rilldata/web-common/features/dashboards/url-state/mappers";
import { ExploreStateURLParams } from "@rilldata/web-common/features/dashboards/url-state/url-params";
import { queryClient } from "@rilldata/web-common/lib/svelte-query/globalQueryClient";
import { isGrainBigger } from "@rilldata/web-common/lib/time/grains";
import { isoDurationToFullTimeRange } from "@rilldata/web-common/lib/time/ranges/iso-ranges";
import {
  TimeRangePreset,
  type DashboardTimeControls,
  type TimeRange,
} from "@rilldata/web-common/lib/time/types";
import {
  createQueryServiceMetricsViewTimeRange,
  V1ExploreComparisonMode,
  V1TimeGrain,
} from "@rilldata/web-common/runtime-client";
import {
  runtime,
  type Runtime,
} from "@rilldata/web-common/runtime-client/runtime-store";
import {
  derived,
  get,
  writable,
  type Readable,
  type Writable,
} from "svelte/store";

type AllTimeRange = TimeRange & { isFetching: boolean };

let lastAllTimeRange: AllTimeRange | undefined;

export class TimeControls {
  /**
   * Writables which can be updated by the user
   */
  selectedTimeRange: Writable<DashboardTimeControls | undefined>;
  selectedComparisonTimeRange: Writable<DashboardTimeControls | undefined>;
  showTimeComparison: Writable<boolean>;
  selectedTimezone: Writable<string>;

  /**
   * Derived stores based on writables and spec
   */
  allTimeRange: Readable<AllTimeRange>;
  isReady: Readable<boolean>;
  minTimeGrain: Readable<V1TimeGrain>;
  hasTimeSeries: Readable<boolean>;
  timeRangeStateStore: Readable<TimeRangeState | undefined>;
  comparisonRangeStateStore: Readable<ComparisonTimeRangeState | undefined>;
  timeRangeText: Readable<string>;

  private componentName: string | undefined;
  private isInitialStateSet: boolean = false;
  private specStore: CanvasSpecResponseStore;

  constructor(specStore: CanvasSpecResponseStore, componentName?: string) {
    this.allTimeRange = this.combinedTimeRangeSummaryStore(runtime, specStore);
    this.selectedTimeRange = writable(undefined);
    this.selectedComparisonTimeRange = writable(undefined);
    this.showTimeComparison = writable(false);
    this.selectedTimezone = writable("UTC");
    this.componentName = componentName;

    this.specStore = specStore;

    this.minTimeGrain = derived(specStore, (spec) => {
      let metricsViews = spec?.data?.metricsViews || {};
      const metricsViewName = getComponentMetricsViewFromSpec(
        componentName,
        spec,
      );
      if (metricsViewName && metricsViews[metricsViewName]) {
        metricsViews = {
          [metricsViewName]: metricsViews[metricsViewName],
        };
      }

      const minTimeGrain = Object.keys(metricsViews).reduce<V1TimeGrain>(
        (min: V1TimeGrain, metricView) => {
          const metricsViewSpec = metricsViews[metricView]?.state?.validSpec;

          if (
            !metricsViewSpec?.smallestTimeGrain ||
            metricsViewSpec.smallestTimeGrain ===
              V1TimeGrain.TIME_GRAIN_UNSPECIFIED
          )
            return min;
          const timeGrain = metricsViewSpec.smallestTimeGrain;

          return !isGrainBigger(min, timeGrain) ? timeGrain : min;
        },
        V1TimeGrain.TIME_GRAIN_UNSPECIFIED,
      );
      return minTimeGrain;
    });

    this.hasTimeSeries = derived(specStore, (spec) => {
      let metricsViews = spec?.data?.metricsViews || {};

      const metricsViewName = getComponentMetricsViewFromSpec(
        componentName,
        spec,
      );
      if (metricsViewName && metricsViews[metricsViewName]) {
        metricsViews = {
          [metricsViewName]: metricsViews[metricsViewName],
        };
      }
      return Object.keys(metricsViews).some((metricView) => {
        const metricsViewSpec = metricsViews[metricView]?.state?.validSpec;
        return Boolean(metricsViewSpec?.timeDimension);
      });
    });

    this.timeRangeStateStore = derived(
      [
        specStore,
        this.allTimeRange,
        this.selectedTimeRange,
        this.selectedTimezone,
        this.minTimeGrain,
      ],
      ([
        spec,
        allTimeRange,
        selectedTimeRange,
        selectedTimezone,
        minTimeGrain,
      ]) => {
        if (!spec?.data || !selectedTimeRange) {
          return undefined;
        }
        const { defaultPreset } = spec.data?.canvas || {};
        const defaultTimeRange = isoDurationToFullTimeRange(
          defaultPreset?.timeRange,
          allTimeRange.start,
          allTimeRange.end,
          selectedTimezone,
        );

        const timeRangeState = calculateTimeRangePartial(
          allTimeRange,
          selectedTimeRange,
          undefined, // scrub not present in canvas yet
          selectedTimezone,
          defaultTimeRange,
          minTimeGrain,
        );
        if (!timeRangeState) return undefined;
        return { ...timeRangeState };
      },
    );

    this.comparisonRangeStateStore = derived(
      [
        specStore,
        this.allTimeRange,
        this.selectedComparisonTimeRange,
        this.selectedTimezone,
        this.showTimeComparison,
        this.timeRangeStateStore,
      ],
      ([
        spec,
        allTimeRange,
        selectedComparisonTimeRange,
        selectedTimezone,
        showTimeComparison,
        timeRangeState,
      ]) => {
        if (!spec?.data || !timeRangeState) return undefined;
        const timeRanges = spec.data?.canvas?.timeRanges;
        return calculateComparisonTimeRangePartial(
          timeRanges,
          allTimeRange,
          selectedComparisonTimeRange,
          selectedTimezone,
          undefined, // scrub not present in canvas yet
          showTimeComparison,
          timeRangeState,
        );
      },
    );

    this.timeRangeText = derived(
      [
        this.selectedTimeRange,
        this.selectedComparisonTimeRange,
        this.showTimeComparison,
      ],
      ([
        selectedTimeRange,
        selectedComparisonTimeRange,
        showTimeComparison,
      ]) => {
        const searchParams = new URLSearchParams();

        searchParams.set(
          ExploreStateURLParams.TimeRange,
          toTimeRangeParam(selectedTimeRange),
        );

        if (showTimeComparison && selectedComparisonTimeRange) {
          searchParams.set(
            ExploreStateURLParams.ComparisonTimeRange,
            toTimeRangeParam(selectedComparisonTimeRange),
          );
        }

        if (selectedTimeRange?.interval) {
          const mappedTimeGrain =
            ToURLParamTimeGrainMapMap[selectedTimeRange?.interval];
          if (mappedTimeGrain) {
            searchParams.set(ExploreStateURLParams.TimeGrain, mappedTimeGrain);
          }
        }

        return searchParams.toString();
      },
    );

    this.setInitialState();
  }

  setInitialState = () => {
    const defaultStore = derived(
      [this.allTimeRange, this.specStore],
      ([allTimeRange, spec]) => {
        if (!spec?.data || allTimeRange.isFetching || this.isInitialStateSet) {
          return;
        }

        const isLocalComponentControl = Boolean(this.componentName);

        const selectedTimezone = get(this.selectedTimezone);
        const comparisonTimeRange = get(this.selectedComparisonTimeRange);

        const { defaultPreset } = spec.data?.canvas || {};
        const timeRanges = spec?.data?.canvas?.timeRanges;

        const defaultTimeRange = isoDurationToFullTimeRange(
          defaultPreset?.timeRange,
          allTimeRange.start,
          allTimeRange.end,
          selectedTimezone,
        );

        const newTimeRange: DashboardTimeControls = {
          name: defaultTimeRange.name,
          start: defaultTimeRange.start,
          end: defaultTimeRange.end,
        };

        newTimeRange.interval = getTimeGrain(
          undefined,
          newTimeRange,
          V1TimeGrain.TIME_GRAIN_UNSPECIFIED,
        );

        const newComparisonRange = getComparisonTimeRange(
          timeRanges,
          allTimeRange,
          newTimeRange,
          comparisonTimeRange,
        );

        this.selectedComparisonTimeRange.set(newComparisonRange);

<<<<<<< HEAD
=======
        console.log({ isLocalComponentControl });
>>>>>>> 83d43ceb
        if (
          defaultPreset?.comparisonMode ===
            V1ExploreComparisonMode.EXPLORE_COMPARISON_MODE_TIME &&
          !isLocalComponentControl
        ) {
          this.showTimeComparison.set(true);
        }

        this.selectedTimeRange.set(newTimeRange);
        this.isInitialStateSet = true;
      },
    );

    // Subscribe to ensure the derived code runs
    defaultStore.subscribe(() => {});
  };

  combinedTimeRangeSummaryStore = (
    runtime: Writable<Runtime>,
    specStore: CanvasSpecResponseStore,
  ): Readable<AllTimeRange> => {
    return derived([runtime, specStore], ([r, spec], set) => {
      const metricsViews = spec?.data?.metricsViews || {};

      const metricsViewName = getComponentMetricsViewFromSpec(
        this.componentName,
        spec,
      );

      const metricsReferred = metricsViewName
        ? [metricsViewName]
        : Object.keys(metricsViews);

      if (
        !metricsReferred.length ||
        (metricsViewName && !metricsViews[metricsViewName])
      ) {
        return set({
          name: TimeRangePreset.ALL_TIME,
          start: new Date(0),
          end: new Date(),
          isFetching: false,
        });
      }

      const timeRangeQueries = [...metricsReferred].map((metricView) => {
        return createQueryServiceMetricsViewTimeRange(
          r.instanceId,
          metricView,
          {},
          {
            query: {
              enabled:
                !!metricsViews[metricView]?.state?.validSpec?.timeDimension,
              staleTime: Infinity,
              gcTime: Infinity,
            },
          },
          queryClient,
        );
      });

      return derived(timeRangeQueries, (timeRanges, querySet) => {
        const isFetching = timeRanges.some((q) => q.isFetching);
        let start = new Date();
        let end = new Date(0);
        timeRanges.forEach((timeRange) => {
          const metricsStart = timeRange.data?.timeRangeSummary?.min;
          const metricsEnd = timeRange.data?.timeRangeSummary?.max;
          if (metricsStart) {
            const metricsStartDate = new Date(metricsStart);
            start = new Date(
              Math.min(start.getTime(), metricsStartDate.getTime()),
            );
          }
          if (metricsEnd) {
            const metricsEndDate = new Date(metricsEnd);
            end = new Date(Math.max(end.getTime(), metricsEndDate.getTime()));
          }
        });
        if (start.getTime() >= end.getTime()) {
          start = new Date(0);
          end = new Date();
        }
        let newTimeRange: AllTimeRange = {
          name: TimeRangePreset.ALL_TIME,
          start,
          end,
          isFetching,
        };
        if (isFetching && lastAllTimeRange) {
          newTimeRange = { ...lastAllTimeRange, isFetching };
        }
        const noChange =
          lastAllTimeRange &&
          lastAllTimeRange.start.getTime() === newTimeRange.start.getTime() &&
          lastAllTimeRange.end.getTime() === newTimeRange.end.getTime();

        /**
         * TODO: We want to avoid updating the store when there is no change
         * to avoid any downstream updates which depend on allTimeRange
         * Returning without setting any value leads to undefined value in the store.
         */
        if (noChange) {
          querySet(lastAllTimeRange);
          return;
        }

        if (!isFetching) {
          lastAllTimeRange = newTimeRange;
        }
        querySet(newTimeRange);
      }).subscribe(set);
    });
  };

  setTimeZone = (timezone: string) => {
    this.selectedTimezone.set(timezone);
  };

  selectTimeRange = (
    timeRange: TimeRange,
    timeGrain: V1TimeGrain,
    comparisonTimeRange: DashboardTimeControls | undefined,
  ) => {
    if (!timeRange.name) return;

    if (timeRange.name === TimeRangePreset.ALL_TIME) {
      this.showTimeComparison.set(false);
    }

    this.selectedTimeRange.set({
      ...timeRange,
      interval: timeGrain,
    });

    this.selectedComparisonTimeRange.set(comparisonTimeRange);
  };

  setSelectedComparisonRange = (comparisonTimeRange: DashboardTimeControls) => {
    this.selectedComparisonTimeRange.set(comparisonTimeRange);
  };

  displayTimeComparison = (showTimeComparison: boolean) => {
    this.showTimeComparison.set(showTimeComparison);
  };

  setTimeFiltersFromText = (timeFilter: string) => {
    const urlParams = new URLSearchParams(timeFilter);
    const { preset, errors } = fromTimeRangesParams(urlParams, new Map());

    if (errors?.length) {
      console.warn(errors);
      return;
    }
    let selectedTimeRange: DashboardTimeControls | undefined;
    let selectedComparisonTimeRange: DashboardTimeControls | undefined;
    let showTimeComparison = false;

    if (preset.timeRange) {
      selectedTimeRange = fromTimeRangeUrlParam(preset.timeRange);
    }

    if (preset.timeGrain && selectedTimeRange) {
      selectedTimeRange.interval = FromURLParamTimeGrainMap[preset.timeGrain];
    }

    if (preset.compareTimeRange) {
      selectedComparisonTimeRange = fromTimeRangeUrlParam(
        preset.compareTimeRange,
      );
      showTimeComparison = true;
    } else if (
      preset.comparisonMode ===
      V1ExploreComparisonMode.EXPLORE_COMPARISON_MODE_TIME
    ) {
      showTimeComparison = true;
    }

    if (
      preset.comparisonMode ===
      V1ExploreComparisonMode.EXPLORE_COMPARISON_MODE_NONE
    ) {
      // unset all comparison setting if mode is none
      selectedComparisonTimeRange = undefined;
      showTimeComparison = false;
    }

    this.selectedTimeRange.set(selectedTimeRange);
    if (selectedComparisonTimeRange)
      this.selectedComparisonTimeRange.set(selectedComparisonTimeRange);
    this.showTimeComparison.set(showTimeComparison);

    this.isInitialStateSet = true;
  };
}<|MERGE_RESOLUTION|>--- conflicted
+++ resolved
@@ -282,10 +282,6 @@
 
         this.selectedComparisonTimeRange.set(newComparisonRange);
 
-<<<<<<< HEAD
-=======
-        console.log({ isLocalComponentControl });
->>>>>>> 83d43ceb
         if (
           defaultPreset?.comparisonMode ===
             V1ExploreComparisonMode.EXPLORE_COMPARISON_MODE_TIME &&
