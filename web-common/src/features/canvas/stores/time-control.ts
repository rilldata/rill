import { getComponentMetricsViewFromSpec } from "@rilldata/web-common/features/canvas/components/util";
import type { CanvasSpecResponseStore } from "@rilldata/web-common/features/canvas/types";
import {
  calculateComparisonTimeRangePartial,
  calculateTimeRangePartial,
  getComparisonTimeRange,
  getTimeGrain,
  type ComparisonTimeRangeState,
  type TimeRangeState,
} from "@rilldata/web-common/features/dashboards/time-controls/time-control-store";
import { getTimeControlsFromURLParams } from "@rilldata/web-common/features/dashboards/url-state/convertURLSearchParamsToExploreState";
import { ToURLParamTimeGrainMapMap } from "@rilldata/web-common/features/dashboards/url-state/mappers";
import { ExploreStateURLParams } from "@rilldata/web-common/features/dashboards/url-state/url-params";
import { queryClient } from "@rilldata/web-common/lib/svelte-query/globalQueryClient";
import { isGrainBigger } from "@rilldata/web-common/lib/time/grains";
import { isoDurationToFullTimeRange } from "@rilldata/web-common/lib/time/ranges/iso-ranges";
import {
  TimeRangePreset,
  type DashboardTimeControls,
  type TimeRange,
} from "@rilldata/web-common/lib/time/types";
import {
  createQueryServiceMetricsViewTimeRange,
  V1ExploreComparisonMode,
  V1TimeGrain,
} from "@rilldata/web-common/runtime-client";
import {
  runtime,
  type Runtime,
} from "@rilldata/web-common/runtime-client/runtime-store";
import { Settings } from "luxon";
import {
  derived,
  get,
  writable,
  type Readable,
  type Writable,
} from "svelte/store";
<<<<<<< HEAD
import { toTimeRangeParam } from "../../dashboards/url-state/convert-partial-explore-state-to-url-params";
=======
import { normalizeWeekday } from "../../dashboards/time-controls/new-time-controls";
>>>>>>> a1bdfdf7

type AllTimeRange = TimeRange & { isFetching: boolean };

let lastAllTimeRange: AllTimeRange | undefined;

export class TimeControls {
  /**
   * Writables which can be updated by the user
   */
  selectedTimeRange: Writable<DashboardTimeControls | undefined>;
  selectedComparisonTimeRange: Writable<DashboardTimeControls | undefined>;
  showTimeComparison: Writable<boolean>;
  selectedTimezone: Writable<string>;

  /**
   * Derived stores based on writables and spec
   */
  allTimeRange: Readable<AllTimeRange>;
  isReady: Readable<boolean>;
  minTimeGrain: Readable<V1TimeGrain>;
  hasTimeSeries: Readable<boolean>;
  timeRangeStateStore: Readable<TimeRangeState | undefined>;
  comparisonRangeStateStore: Readable<ComparisonTimeRangeState | undefined>;
  timeRangeText: Readable<string>;

  private componentName: string | undefined;
  private isInitialStateSet: boolean = false;
  private specStore: CanvasSpecResponseStore;

  constructor(specStore: CanvasSpecResponseStore, componentName?: string) {
    this.allTimeRange = this.combinedTimeRangeSummaryStore(runtime, specStore);
    this.selectedTimeRange = writable(undefined);
    this.selectedComparisonTimeRange = writable(undefined);
    this.showTimeComparison = writable(false);
    this.selectedTimezone = writable("UTC");
    this.componentName = componentName;

    this.specStore = specStore;

    this.minTimeGrain = derived(specStore, (spec) => {
      let metricsViews = spec?.data?.metricsViews || {};
      const metricsViewName = getComponentMetricsViewFromSpec(
        componentName,
        spec,
      );
      if (metricsViewName && metricsViews[metricsViewName]) {
        metricsViews = {
          [metricsViewName]: metricsViews[metricsViewName],
        };
      }

      const minTimeGrain = Object.keys(metricsViews).reduce<V1TimeGrain>(
        (min: V1TimeGrain, metricView) => {
          const metricsViewSpec = metricsViews[metricView]?.state?.validSpec;

          if (
            !metricsViewSpec?.smallestTimeGrain ||
            metricsViewSpec.smallestTimeGrain ===
              V1TimeGrain.TIME_GRAIN_UNSPECIFIED
          )
            return min;
          const timeGrain = metricsViewSpec.smallestTimeGrain;

          return !isGrainBigger(min, timeGrain) ? timeGrain : min;
        },
        V1TimeGrain.TIME_GRAIN_UNSPECIFIED,
      );
      return minTimeGrain;
    });

    this.hasTimeSeries = derived(specStore, (spec) => {
      let metricsViews = spec?.data?.metricsViews || {};

      const metricsViewName = getComponentMetricsViewFromSpec(
        componentName,
        spec,
      );
      if (metricsViewName && metricsViews[metricsViewName]) {
        metricsViews = {
          [metricsViewName]: metricsViews[metricsViewName],
        };
      }
      return Object.keys(metricsViews).some((metricView) => {
        const metricsViewSpec = metricsViews[metricView]?.state?.validSpec;
        return Boolean(metricsViewSpec?.timeDimension);
      });
    });

    this.timeRangeStateStore = derived(
      [
        specStore,
        this.allTimeRange,
        this.selectedTimeRange,
        this.selectedTimezone,
        this.minTimeGrain,
      ],
      ([
        spec,
        allTimeRange,
        selectedTimeRange,
        selectedTimezone,
        minTimeGrain,
      ]) => {
        if (!spec?.data || !selectedTimeRange) {
          return undefined;
        }

        // TODO: figure out a better way of handling this property
        // when it's not consistent across all metrics views - bgh
        const firstMetricsView = Object.values(spec.data.metricsViews)?.[0];
        const firstDayOfWeekOfFirstMetricsView =
          firstMetricsView?.state?.validSpec?.firstDayOfWeek;

        Settings.defaultWeekSettings = {
          firstDay: normalizeWeekday(firstDayOfWeekOfFirstMetricsView),
          weekend: [6, 7],
          minimalDays: 4,
        };

        const { defaultPreset } = spec.data?.canvas || {};
        const defaultTimeRange = isoDurationToFullTimeRange(
          defaultPreset?.timeRange,
          allTimeRange.start,
          allTimeRange.end,
          selectedTimezone,
        );

        const timeRangeState = calculateTimeRangePartial(
          allTimeRange,
          selectedTimeRange,
          undefined, // scrub not present in canvas yet
          selectedTimezone,
          defaultTimeRange,
          minTimeGrain,
        );
        if (!timeRangeState) return undefined;
        return { ...timeRangeState };
      },
    );

    this.comparisonRangeStateStore = derived(
      [
        specStore,
        this.allTimeRange,
        this.selectedComparisonTimeRange,
        this.selectedTimezone,
        this.showTimeComparison,
        this.timeRangeStateStore,
      ],
      ([
        spec,
        allTimeRange,
        selectedComparisonTimeRange,
        selectedTimezone,
        showTimeComparison,
        timeRangeState,
      ]) => {
        if (!spec?.data || !timeRangeState) return undefined;
        const timeRanges = spec.data?.canvas?.timeRanges;
        return calculateComparisonTimeRangePartial(
          timeRanges,
          allTimeRange,
          selectedComparisonTimeRange,
          selectedTimezone,
          undefined, // scrub not present in canvas yet
          showTimeComparison,
          timeRangeState,
        );
      },
    );

    this.timeRangeText = derived(
      [
        this.selectedTimeRange,
        this.selectedComparisonTimeRange,
        this.showTimeComparison,
      ],
      ([
        selectedTimeRange,
        selectedComparisonTimeRange,
        showTimeComparison,
      ]) => {
        const searchParams = new URLSearchParams();

        searchParams.set(
          ExploreStateURLParams.TimeRange,
          toTimeRangeParam(selectedTimeRange),
        );

        if (showTimeComparison && selectedComparisonTimeRange) {
          searchParams.set(
            ExploreStateURLParams.ComparisonTimeRange,
            toTimeRangeParam(selectedComparisonTimeRange),
          );
        }

        if (selectedTimeRange?.interval) {
          const mappedTimeGrain =
            ToURLParamTimeGrainMapMap[selectedTimeRange?.interval];
          if (mappedTimeGrain) {
            searchParams.set(ExploreStateURLParams.TimeGrain, mappedTimeGrain);
          }
        }

        return searchParams.toString();
      },
    );

    this.setInitialState();
  }

  setInitialState = () => {
    const defaultStore = derived(
      [this.allTimeRange, this.specStore],
      ([allTimeRange, spec]) => {
        if (!spec?.data || allTimeRange.isFetching || this.isInitialStateSet) {
          return;
        }

        const isLocalComponentControl = Boolean(this.componentName);

        const selectedTimezone = get(this.selectedTimezone);
        const comparisonTimeRange = get(this.selectedComparisonTimeRange);

        const { defaultPreset } = spec.data?.canvas || {};
        const timeRanges = spec?.data?.canvas?.timeRanges;

        const defaultTimeRange = isoDurationToFullTimeRange(
          defaultPreset?.timeRange,
          allTimeRange.start,
          allTimeRange.end,
          selectedTimezone,
        );

        const newTimeRange: DashboardTimeControls = {
          name: defaultTimeRange.name,
          start: defaultTimeRange.start,
          end: defaultTimeRange.end,
        };

        newTimeRange.interval = getTimeGrain(
          undefined,
          newTimeRange,
          V1TimeGrain.TIME_GRAIN_UNSPECIFIED,
        );

        const newComparisonRange = getComparisonTimeRange(
          timeRanges,
          allTimeRange,
          newTimeRange,
          comparisonTimeRange,
        );

        this.selectedComparisonTimeRange.set(newComparisonRange);

        if (
          defaultPreset?.comparisonMode ===
            V1ExploreComparisonMode.EXPLORE_COMPARISON_MODE_TIME &&
          !isLocalComponentControl
        ) {
          this.showTimeComparison.set(true);
        }

        this.selectedTimeRange.set(newTimeRange);
        this.isInitialStateSet = true;
      },
    );

    // Subscribe to ensure the derived code runs
    defaultStore.subscribe(() => {});
  };

  combinedTimeRangeSummaryStore = (
    runtime: Writable<Runtime>,
    specStore: CanvasSpecResponseStore,
  ): Readable<AllTimeRange> => {
    return derived([runtime, specStore], ([r, spec], set) => {
      const metricsViews = spec?.data?.metricsViews || {};

      const metricsViewName = getComponentMetricsViewFromSpec(
        this.componentName,
        spec,
      );

      const metricsReferred = metricsViewName
        ? [metricsViewName]
        : Object.keys(metricsViews);

      if (
        !metricsReferred.length ||
        (metricsViewName && !metricsViews[metricsViewName])
      ) {
        return set({
          name: TimeRangePreset.ALL_TIME,
          start: new Date(0),
          end: new Date(),
          isFetching: false,
        });
      }

      const timeRangeQueries = [...metricsReferred].map((metricView) => {
        return createQueryServiceMetricsViewTimeRange(
          r.instanceId,
          metricView,
          {},
          {
            query: {
              enabled:
                !!metricsViews[metricView]?.state?.validSpec?.timeDimension,
              staleTime: Infinity,
              gcTime: Infinity,
            },
          },
          queryClient,
        );
      });

      return derived(timeRangeQueries, (timeRanges, querySet) => {
        const isFetching = timeRanges.some((q) => q.isFetching);
        let start = new Date();
        let end = new Date(0);
        timeRanges.forEach((timeRange) => {
          const metricsStart = timeRange.data?.timeRangeSummary?.min;
          const metricsEnd = timeRange.data?.timeRangeSummary?.max;
          if (metricsStart) {
            const metricsStartDate = new Date(metricsStart);
            start = new Date(
              Math.min(start.getTime(), metricsStartDate.getTime()),
            );
          }
          if (metricsEnd) {
            const metricsEndDate = new Date(metricsEnd);
            end = new Date(Math.max(end.getTime(), metricsEndDate.getTime()));
          }
        });
        if (start.getTime() >= end.getTime()) {
          start = new Date(0);
          end = new Date();
        }
        let newTimeRange: AllTimeRange = {
          name: TimeRangePreset.ALL_TIME,
          start,
          end,
          isFetching,
        };
        if (isFetching && lastAllTimeRange) {
          newTimeRange = { ...lastAllTimeRange, isFetching };
        }
        const noChange =
          lastAllTimeRange &&
          lastAllTimeRange.start.getTime() === newTimeRange.start.getTime() &&
          lastAllTimeRange.end.getTime() === newTimeRange.end.getTime();

        /**
         * TODO: We want to avoid updating the store when there is no change
         * to avoid any downstream updates which depend on allTimeRange
         * Returning without setting any value leads to undefined value in the store.
         */
        if (noChange) {
          querySet(lastAllTimeRange);
          return;
        }

        if (!isFetching) {
          lastAllTimeRange = newTimeRange;
        }
        querySet(newTimeRange);
      }).subscribe(set);
    });
  };

  setTimeZone = (timezone: string) => {
    this.selectedTimezone.set(timezone);
  };

  selectTimeRange = (
    timeRange: TimeRange,
    timeGrain: V1TimeGrain,
    comparisonTimeRange: DashboardTimeControls | undefined,
  ) => {
    if (!timeRange.name) return;

    if (timeRange.name === TimeRangePreset.ALL_TIME) {
      this.showTimeComparison.set(false);
    }

    this.selectedTimeRange.set({
      ...timeRange,
      interval: timeGrain,
    });

    this.selectedComparisonTimeRange.set(comparisonTimeRange);
  };

  setSelectedComparisonRange = (comparisonTimeRange: DashboardTimeControls) => {
    this.selectedComparisonTimeRange.set(comparisonTimeRange);
  };

  displayTimeComparison = (showTimeComparison: boolean) => {
    this.showTimeComparison.set(showTimeComparison);
  };

  setTimeFiltersFromText = (timeFilter: string) => {
    const urlParams = new URLSearchParams(timeFilter);

    const { exploreState } = getTimeControlsFromURLParams(urlParams, new Map()); // TODO: this function should not be coupled to ExploreState

    this.selectedTimeRange.set(exploreState.selectedTimeRange);
    if (exploreState.selectedComparisonTimeRange) {
      this.selectedComparisonTimeRange.set(
        exploreState.selectedComparisonTimeRange,
      );
    }
    this.showTimeComparison.set(!!exploreState.selectedComparisonTimeRange);

    this.isInitialStateSet = true;
  };
}<|MERGE_RESOLUTION|>--- conflicted
+++ resolved
@@ -36,11 +36,8 @@
   type Readable,
   type Writable,
 } from "svelte/store";
-<<<<<<< HEAD
+import { normalizeWeekday } from "../../dashboards/time-controls/new-time-controls";
 import { toTimeRangeParam } from "../../dashboards/url-state/convert-partial-explore-state-to-url-params";
-=======
-import { normalizeWeekday } from "../../dashboards/time-controls/new-time-controls";
->>>>>>> a1bdfdf7
 
 type AllTimeRange = TimeRange & { isFetching: boolean };
 
