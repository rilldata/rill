import { getComponentMetricsViewFromSpec } from "@rilldata/web-common/features/canvas/components/util";
import type { CanvasSpecResponseStore } from "@rilldata/web-common/features/canvas/types";
import {
  calculateComparisonTimeRangePartial,
  calculateTimeRangePartial,
  getComparisonTimeRange,
  type ComparisonTimeRangeState,
  type TimeRangeState,
} from "@rilldata/web-common/features/dashboards/time-controls/time-control-store";
import { toTimeRangeParam } from "@rilldata/web-common/features/dashboards/url-state/convert-partial-explore-state-to-url-params";
import { fromTimeRangeUrlParam } from "@rilldata/web-common/features/dashboards/url-state/convertPresetToExploreState";
import { fromTimeRangesParams } from "@rilldata/web-common/features/dashboards/url-state/convertURLToExplorePreset";
import {
  FromURLParamTimeGrainMap,
  ToURLParamTimeGrainMapMap,
} from "@rilldata/web-common/features/dashboards/url-state/mappers";
import { ExploreStateURLParams } from "@rilldata/web-common/features/dashboards/url-state/url-params";
import { queryClient } from "@rilldata/web-common/lib/svelte-query/globalQueryClient";
import { isGrainBigger } from "@rilldata/web-common/lib/time/grains";
import { isoDurationToFullTimeRange } from "@rilldata/web-common/lib/time/ranges/iso-ranges";
import {
  TimeRangePreset,
  type DashboardTimeControls,
  type TimeRange,
} from "@rilldata/web-common/lib/time/types";
import {
  createQueryServiceMetricsViewTimeRange,
  V1ExploreComparisonMode,
  V1TimeGrain,
} from "@rilldata/web-common/runtime-client";
import {
  runtime,
  type Runtime,
} from "@rilldata/web-common/runtime-client/runtime-store";
import { DateTime, Interval, Settings } from "luxon";
import {
  derived,
  get,
  writable,
  type Readable,
  type Writable,
} from "svelte/store";
import {
  deriveInterval,
  normalizeWeekday,
} from "../../dashboards/time-controls/new-time-controls";
import type { SearchParamsStore } from "./canvas-entity";
import { type CanvasResponse } from "../selector";

type AllTimeRange = TimeRange & { isFetching: boolean };

let lastAllTimeRange: AllTimeRange | undefined;

export class TimeControls {
  /**
   * Writables which can be updated by the user
   */
  selectedTimeRange: Writable<DashboardTimeControls | undefined>;
  selectedComparisonTimeRange: Writable<DashboardTimeControls | undefined>;
  showTimeComparison: Writable<boolean>;
  selectedTimezone: Writable<string>;

  /**
   * Derived stores based on writables and spec
   */
  allTimeRange: Readable<AllTimeRange>;
  isReady: Readable<boolean>;
  minTimeGrain: Writable<V1TimeGrain> = writable(
    V1TimeGrain.TIME_GRAIN_UNSPECIFIED,
  );
  interval: Writable<Interval> = writable(
    Interval.fromDateTimes(DateTime.fromJSDate(new Date(0)), DateTime.now()),
  );
  hasTimeSeries: Readable<boolean>;
  timeRangeStateStore: Writable<TimeRangeState | undefined> =
    writable(undefined);
  comparisonRangeStateStore: Readable<ComparisonTimeRangeState | undefined>;

  constructor(
    private specStore: CanvasSpecResponseStore,
    public searchParamsStore: SearchParamsStore,
    public componentName?: string,
    public canvasName?: string,
  ) {
    this.allTimeRange = this.combinedTimeRangeSummaryStore(runtime, specStore);
    this.selectedComparisonTimeRange = writable(undefined);
    this.showTimeComparison = writable(false);
    this.selectedTimezone = writable("UTC");
    this.componentName = componentName;

    this.hasTimeSeries = derived(specStore, (spec) => {
      let metricsViews = spec?.data?.metricsViews || {};

      const metricsViewName = getComponentMetricsViewFromSpec(
        componentName,
        spec?.data,
      );
      if (metricsViewName && metricsViews[metricsViewName]) {
        metricsViews = {
          [metricsViewName]: metricsViews[metricsViewName],
        };
      }
      return Object.keys(metricsViews).some((metricView) => {
        const metricsViewSpec = metricsViews[metricView]?.state?.validSpec;
        return Boolean(metricsViewSpec?.timeDimension);
      });
    });

    const listener = derived(
      [specStore, this.allTimeRange, this.searchParamsStore, this.minTimeGrain],
      async ([spec, allTimeRange, searchParams, minTimeGrain]) => {
        if (!spec?.data || !allTimeRange) {
          return undefined;
        }

        const {
          timeRange,
          selectedComparisonTimeRange,
          showTimeComparison,
          timeZone,
          grain: urlGrain,
        } = parseSearchParams(searchParams);

        // Component does not have local time range
        if (this.componentName && !timeRange) return;

        // TODO: figure out a better way of handling this property
        // when it's not consistent across all metrics views - bgh
        const firstMetricsViewName = Object.keys(spec.data.metricsViews)?.[0];
        const firstDayOfWeekOfFirstMetricsView =
          spec.data.metricsViews[firstMetricsViewName]?.state?.validSpec
            ?.firstDayOfWeek;

        if (!firstMetricsViewName) return;

        Settings.defaultWeekSettings = {
          firstDay: normalizeWeekday(firstDayOfWeekOfFirstMetricsView),
          weekend: [6, 7],
          minimalDays: 4,
        };

        const { defaultPreset, timeRanges } = spec.data?.canvas || {};

        const finalRange: string =
          timeRange ||
          defaultPreset?.timeRange ||
          (timeRanges?.[0] as string | undefined) ||
          "PT24H";

        const { interval, grain, error } = await deriveInterval(
          finalRange,
          Interval.fromDateTimes(
            DateTime.fromJSDate(allTimeRange.start),
            DateTime.fromJSDate(allTimeRange.end),
          ),
          firstMetricsViewName,
          timeZone,
        );

        if (error || !interval.start || !interval.end) return;

        const selectedTimeRange: DashboardTimeControls = {
          name: finalRange,
          start: interval.start?.toJSDate() ?? new Date(),
          end: interval.end?.toJSDate() ?? new Date(),
          interval: urlGrain || grain,
        };

        this.interval.set(interval);

        this.selectedTimezone.set(timeZone);

        if (selectedComparisonTimeRange) {
          this.selectedComparisonTimeRange.set(selectedComparisonTimeRange);
        }

        this.showTimeComparison.set(showTimeComparison);

        const defaultTimeRange = isoDurationToFullTimeRange(
          defaultPreset?.timeRange,
          allTimeRange.start,
          allTimeRange.end,
          timeZone,
        );

        const timeRangeState = calculateTimeRangePartial(
          allTimeRange,
          selectedTimeRange,
          undefined, // scrub not present in canvas yet
          timeZone,
          defaultTimeRange,
          minTimeGrain,
        );

        if (!timeRangeState) return undefined;

        this.timeRangeStateStore.set(timeRangeState);
      },
    );

    listener.subscribe(() => {});

    this.comparisonRangeStateStore = derived(
      [
        specStore,
        this.allTimeRange,
        this.selectedComparisonTimeRange,
        this.selectedTimezone,
        this.showTimeComparison,
        this.timeRangeStateStore,
      ],
      ([
        spec,
        allTimeRange,
        selectedComparisonTimeRange,
        selectedTimezone,
        showTimeComparison,
        timeRangeState,
      ]) => {
        if (!spec?.data || !timeRangeState) return undefined;
        const timeRanges = spec.data?.canvas?.timeRanges;
        return calculateComparisonTimeRangePartial(
          timeRanges,
          allTimeRange,
          selectedComparisonTimeRange,
          selectedTimezone,
          undefined, // scrub not present in canvas yet
          showTimeComparison,
          timeRangeState,
        );
      },
    );

<<<<<<< HEAD
    // this.searchParamsStore.subscribe(this.setTimeStateFromSearchParams);

=======
>>>>>>> 961dee5c
    if (!componentName) {
      this.specStore.subscribe((spec) => {
        if (!spec?.data) return;
        const defaultPreset = spec.data?.canvas?.defaultPreset;
        const timeRanges = spec?.data?.canvas?.timeRanges;

        const minTimeGrain = deriveMinTimeGrain(this.componentName, spec?.data);

        this.minTimeGrain.set(minTimeGrain);

        const defaultRange = defaultPreset?.timeRange;

        const allTimeRange = get(this.allTimeRange);
        const selectedTimezone = get(this.selectedTimezone);

        const initialRange = isoDurationToFullTimeRange(
          defaultPreset?.timeRange,
          allTimeRange.start,
          allTimeRange.end,
          selectedTimezone,
        );

        const didSet = this.set.range(
          initialRange.name ?? fallbackInitialRanges[minTimeGrain] ?? "PT24H",
          true,
        );

        const newComparisonRange = getComparisonTimeRange(
          timeRanges,
          get(this.allTimeRange),
          { name: defaultRange } as DashboardTimeControls,
          undefined,
        );

        if (
          newComparisonRange?.name &&
          didSet &&
          defaultPreset?.comparisonMode ===
            V1ExploreComparisonMode.EXPLORE_COMPARISON_MODE_TIME
        ) {
          this.set.comparison(newComparisonRange.name, true);
        }
      });
    }
  }

  combinedTimeRangeSummaryStore = (
    runtime: Writable<Runtime>,
    specStore: CanvasSpecResponseStore,
  ): Readable<AllTimeRange> => {
    return derived([runtime, specStore], ([r, spec], set) => {
      const metricsViews = spec?.data?.metricsViews || {};

      const metricsViewName = getComponentMetricsViewFromSpec(
        this.componentName,
        spec?.data,
      );

      const metricsReferred = metricsViewName
        ? [metricsViewName]
        : Object.keys(metricsViews);

      if (
        !metricsReferred.length ||
        (metricsViewName && !metricsViews[metricsViewName])
      ) {
        return set({
          name: TimeRangePreset.ALL_TIME,
          start: new Date(0),
          end: new Date(),
          isFetching: false,
        });
      }

      const timeRangeQueries = [...metricsReferred].map((metricView) => {
        return createQueryServiceMetricsViewTimeRange(
          r.instanceId,
          metricView,
          {},
          {
            query: {
              enabled:
                !!metricsViews[metricView]?.state?.validSpec?.timeDimension,
              staleTime: Infinity,
              gcTime: Infinity,
            },
          },
          queryClient,
        );
      });

      return derived(timeRangeQueries, (timeRanges, querySet) => {
        const isFetching = timeRanges.some((q) => q.isFetching);
        let start = new Date();
        let end = new Date(0);
        timeRanges.forEach((timeRange) => {
          const metricsStart = timeRange.data?.timeRangeSummary?.min;
          const metricsEnd = timeRange.data?.timeRangeSummary?.max;
          if (metricsStart) {
            const metricsStartDate = new Date(metricsStart);
            start = new Date(
              Math.min(start.getTime(), metricsStartDate.getTime()),
            );
          }
          if (metricsEnd) {
            const metricsEndDate = new Date(metricsEnd);
            end = new Date(Math.max(end.getTime(), metricsEndDate.getTime()));
          }
        });
        if (start.getTime() > end.getTime()) {
          start = new Date(0);
          end = new Date();
        }
        let newTimeRange: AllTimeRange = {
          name: TimeRangePreset.ALL_TIME,
          start,
          end,
          isFetching,
        };
        if (isFetching && lastAllTimeRange) {
          newTimeRange = { ...lastAllTimeRange, isFetching };
        }
        const noChange =
          lastAllTimeRange &&
          lastAllTimeRange.start.getTime() === newTimeRange.start.getTime() &&
          lastAllTimeRange.end.getTime() === newTimeRange.end.getTime();

        /**
         * TODO: We want to avoid updating the store when there is no change
         * to avoid any downstream updates which depend on allTimeRange
         * Returning without setting any value leads to undefined value in the store.
         */
        if (noChange) {
          querySet(lastAllTimeRange);
          return;
        }

        if (!isFetching) {
          lastAllTimeRange = newTimeRange;
        }
        querySet(newTimeRange);
      }).subscribe(set);
    });
  };

  set = {
    zone: (timeZone: string, checkIfSet = false) => {
      return this.searchParamsStore.set(
        ExploreStateURLParams.TimeZone,
        timeZone,
        checkIfSet,
      );
    },
    range: (range: string, checkIfSet = false) => {
      return this.searchParamsStore.set(
        ExploreStateURLParams.TimeRange,
        range,
        checkIfSet,
      );
    },
    grain: (timeGrain: V1TimeGrain, checkIfSet = false) => {
      const mappedTimeGrain = ToURLParamTimeGrainMapMap[timeGrain];
      if (mappedTimeGrain) {
        return this.searchParamsStore.set(
          ExploreStateURLParams.TimeGrain,
          mappedTimeGrain,
          checkIfSet,
        );
      }
    },
    comparison: (range: boolean | string, checkIfSet = false) => {
      const showTimeComparison = Boolean(range);

      if (showTimeComparison) {
        if (range === true) {
          const comparisonStore = get(this.comparisonRangeStateStore);
          const selectedComparisonTimeRange =
            comparisonStore?.selectedComparisonTimeRange;

          if (!selectedComparisonTimeRange) return;

          return this.searchParamsStore.set(
            ExploreStateURLParams.ComparisonTimeRange,
            toTimeRangeParam(selectedComparisonTimeRange),
            checkIfSet,
          );
        } else if (typeof range === "string") {
          return this.searchParamsStore.set(
            ExploreStateURLParams.ComparisonTimeRange,
            range,
            checkIfSet,
          );
        }
      } else {
        return this.searchParamsStore.set(
          ExploreStateURLParams.ComparisonTimeRange,
          undefined,
          checkIfSet,
        );
      }
    },
  };

  clearAll = () => {
    this.searchParamsStore.set(ExploreStateURLParams.TimeRange, undefined);
    this.searchParamsStore.set(ExploreStateURLParams.TimeGrain, undefined);
    this.searchParamsStore.set(
      ExploreStateURLParams.ComparisonTimeRange,
      undefined,
    );
    this.searchParamsStore.set(ExploreStateURLParams.TimeZone, undefined);
  };

  setSelectedComparisonRange = (comparisonTimeRange: DashboardTimeControls) => {
    this.selectedComparisonTimeRange.set(comparisonTimeRange);
  };
}

export function parseSearchParams(urlParams: URLSearchParams) {
  const { preset } = fromTimeRangesParams(urlParams, new Map());

  let timeRange: string | undefined;
  let selectedComparisonTimeRange: DashboardTimeControls | undefined;
  let showTimeComparison = false;
  let timeZone: string = "UTC";
  let grain: V1TimeGrain = V1TimeGrain.TIME_GRAIN_UNSPECIFIED;

  if (preset.timeRange) {
    timeRange = preset.timeRange;
  }

  if (preset.timeGrain && timeRange) {
    grain = FromURLParamTimeGrainMap[preset.timeGrain];
  }

  if (preset.compareTimeRange) {
    selectedComparisonTimeRange = fromTimeRangeUrlParam(
      preset.compareTimeRange,
    );
    showTimeComparison = true;
  } else if (
    preset.comparisonMode ===
    V1ExploreComparisonMode.EXPLORE_COMPARISON_MODE_TIME
  ) {
    showTimeComparison = true;
  }

  if (
    preset.comparisonMode ===
    V1ExploreComparisonMode.EXPLORE_COMPARISON_MODE_NONE
  ) {
    // unset all comparison setting if mode is none
    selectedComparisonTimeRange = undefined;
    showTimeComparison = false;
  }
  if (preset.timezone) {
    timeZone = preset.timezone;
  }

  return {
    timeRange,
    selectedComparisonTimeRange,
    showTimeComparison,
    timeZone,
    grain,
  };
}

const fallbackInitialRanges = {
  [V1TimeGrain.TIME_GRAIN_MILLISECOND]: "PT24H",
  [V1TimeGrain.TIME_GRAIN_SECOND]: "PT24H",
  [V1TimeGrain.TIME_GRAIN_MINUTE]: "PT24H",
  [V1TimeGrain.TIME_GRAIN_HOUR]: "PT24H",
  [V1TimeGrain.TIME_GRAIN_DAY]: "P7D",
  [V1TimeGrain.TIME_GRAIN_WEEK]: "P4W",
  [V1TimeGrain.TIME_GRAIN_MONTH]: "P3M",
  [V1TimeGrain.TIME_GRAIN_QUARTER]: "P3Q",
  [V1TimeGrain.TIME_GRAIN_YEAR]: "P5Y",
};

function deriveMinTimeGrain(
  componentName: string | undefined,
  spec: CanvasResponse | undefined,
): V1TimeGrain {
  let metricsViews = spec?.metricsViews || {};

  if (componentName) {
    const metricsViewName = getComponentMetricsViewFromSpec(
      componentName,
      spec,
    );

    if (metricsViewName && metricsViews[metricsViewName]) {
      metricsViews = {
        [metricsViewName]: metricsViews[metricsViewName],
      };
    }
  }

  const minTimeGrain = Object.values(metricsViews).reduce<V1TimeGrain>(
    (min: V1TimeGrain, metricsView) => {
      const timeGrain = metricsView?.state?.validSpec?.smallestTimeGrain;

      if (!timeGrain || timeGrain === V1TimeGrain.TIME_GRAIN_UNSPECIFIED) {
        return min;
      }

      if (min === V1TimeGrain.TIME_GRAIN_UNSPECIFIED) {
        return timeGrain;
      }

      return isGrainBigger(timeGrain, min) ? timeGrain : min;
    },
    V1TimeGrain.TIME_GRAIN_UNSPECIFIED,
  );

  return minTimeGrain;
}<|MERGE_RESOLUTION|>--- conflicted
+++ resolved
@@ -231,11 +231,6 @@
       },
     );
 
-<<<<<<< HEAD
-    // this.searchParamsStore.subscribe(this.setTimeStateFromSearchParams);
-
-=======
->>>>>>> 961dee5c
     if (!componentName) {
       this.specStore.subscribe((spec) => {
         if (!spec?.data) return;
