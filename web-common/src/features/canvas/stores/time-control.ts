--- conflicted
+++ resolved
@@ -445,54 +445,11 @@
   };
 
   setTimeFiltersFromText = (timeFilter: string) => {
-<<<<<<< HEAD
-    const urlParams = new URLSearchParams(timeFilter);
-    const { preset, errors } = fromTimeRangesParams(urlParams, new Map());
-
-    if (errors?.length) {
-      console.warn(errors);
-      return;
-    }
-    let selectedTimeRange: DashboardTimeControls | undefined;
-    let selectedComparisonTimeRange: DashboardTimeControls | undefined;
-    let showTimeComparison = false;
-
-    if (preset.timeRange) {
-      selectedTimeRange = fromTimeRangeUrlParam(preset.timeRange, []);
-    }
-
-    if (preset.timeGrain && selectedTimeRange) {
-      selectedTimeRange.interval = FromURLParamTimeGrainMap[preset.timeGrain];
-    }
-
-    if (preset.compareTimeRange) {
-      selectedComparisonTimeRange = fromTimeRangeUrlParam(
-        preset.compareTimeRange,
-        [],
-      );
-      showTimeComparison = true;
-    } else if (
-      preset.comparisonMode ===
-      V1ExploreComparisonMode.EXPLORE_COMPARISON_MODE_TIME
-    ) {
-      showTimeComparison = true;
-    }
-
-    if (
-      preset.comparisonMode ===
-      V1ExploreComparisonMode.EXPLORE_COMPARISON_MODE_NONE
-    ) {
-      // unset all comparison setting if mode is none
-      selectedComparisonTimeRange = undefined;
-      showTimeComparison = false;
-    }
-=======
     const {
       selectedTimeRange,
       selectedComparisonTimeRange,
       showTimeComparison,
     } = getTimeRangeFromText(timeFilter);
->>>>>>> ab6fbeb9
 
     this.selectedTimeRange.set(selectedTimeRange);
     if (selectedComparisonTimeRange)
