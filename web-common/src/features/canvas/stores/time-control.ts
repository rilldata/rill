import { getComponentMetricsViewFromSpec } from "@rilldata/web-common/features/canvas/components/util";
import type { CanvasSpecResponseStore } from "@rilldata/web-common/features/canvas/types";
import {
  calculateComparisonTimeRangePartial,
  calculateTimeRangePartial,
  getComparisonTimeRange,
  getTimeGrain,
  type ComparisonTimeRangeState,
  type TimeRangeState,
} from "@rilldata/web-common/features/dashboards/time-controls/time-control-store";
import { toTimeRangeParam } from "@rilldata/web-common/features/dashboards/url-state/convert-partial-explore-state-to-url-params";
import { fromTimeRangeUrlParam } from "@rilldata/web-common/features/dashboards/url-state/convertPresetToExploreState";
import { fromTimeRangesParams } from "@rilldata/web-common/features/dashboards/url-state/convertURLToExplorePreset";
import {
  FromURLParamTimeGrainMap,
  ToURLParamTimeGrainMapMap,
} from "@rilldata/web-common/features/dashboards/url-state/mappers";
import { ExploreStateURLParams } from "@rilldata/web-common/features/dashboards/url-state/url-params";
import { queryClient } from "@rilldata/web-common/lib/svelte-query/globalQueryClient";
import { isGrainBigger } from "@rilldata/web-common/lib/time/grains";
import { isoDurationToFullTimeRange } from "@rilldata/web-common/lib/time/ranges/iso-ranges";
import {
  TimeRangePreset,
  type DashboardTimeControls,
  type TimeRange,
} from "@rilldata/web-common/lib/time/types";
import {
  createQueryServiceMetricsViewTimeRange,
  V1ExploreComparisonMode,
  V1TimeGrain,
} from "@rilldata/web-common/runtime-client";
import {
  runtime,
  type Runtime,
} from "@rilldata/web-common/runtime-client/runtime-store";
import { Settings } from "luxon";
import {
  derived,
  get,
  writable,
  type Readable,
  type Writable,
} from "svelte/store";
import { normalizeWeekday } from "../../dashboards/time-controls/new-time-controls";

type AllTimeRange = TimeRange & { isFetching: boolean };

let lastAllTimeRange: AllTimeRange | undefined;

export class TimeControls {
  /**
   * Writables which can be updated by the user
   */
  selectedTimeRange: Writable<DashboardTimeControls | undefined>;
  selectedComparisonTimeRange: Writable<DashboardTimeControls | undefined>;
  showTimeComparison: Writable<boolean>;
  selectedTimezone: Writable<string>;

  /**
   * Derived stores based on writables and spec
   */
  allTimeRange: Readable<AllTimeRange>;
  isReady: Readable<boolean>;
  minTimeGrain: Readable<V1TimeGrain>;
  hasTimeSeries: Readable<boolean>;
  timeRangeStateStore: Readable<TimeRangeState | undefined>;
  comparisonRangeStateStore: Readable<ComparisonTimeRangeState | undefined>;
  timeRangeText: Readable<string>;

  private componentName: string | undefined;
  private isInitialStateSet: boolean = false;
  private specStore: CanvasSpecResponseStore;

  constructor(specStore: CanvasSpecResponseStore, componentName?: string) {
    this.allTimeRange = this.combinedTimeRangeSummaryStore(runtime, specStore);
    this.selectedTimeRange = writable(undefined);
    this.selectedComparisonTimeRange = writable(undefined);
    this.showTimeComparison = writable(false);
    this.selectedTimezone = writable("UTC");
    this.componentName = componentName;

    this.specStore = specStore;

    this.minTimeGrain = derived(specStore, (spec) => {
      let metricsViews = spec?.data?.metricsViews || {};
      const metricsViewName = getComponentMetricsViewFromSpec(
        componentName,
        spec,
      );
      if (metricsViewName && metricsViews[metricsViewName]) {
        metricsViews = {
          [metricsViewName]: metricsViews[metricsViewName],
        };
      }

      const minTimeGrain = Object.keys(metricsViews).reduce<V1TimeGrain>(
        (min: V1TimeGrain, metricView) => {
          const metricsViewSpec = metricsViews[metricView]?.state?.validSpec;

          if (
            !metricsViewSpec?.smallestTimeGrain ||
            metricsViewSpec.smallestTimeGrain ===
              V1TimeGrain.TIME_GRAIN_UNSPECIFIED
          )
            return min;
          const timeGrain = metricsViewSpec.smallestTimeGrain;

          return !isGrainBigger(min, timeGrain) ? timeGrain : min;
        },
        V1TimeGrain.TIME_GRAIN_UNSPECIFIED,
      );
      return minTimeGrain;
    });

    this.hasTimeSeries = derived(specStore, (spec) => {
      let metricsViews = spec?.data?.metricsViews || {};

      const metricsViewName = getComponentMetricsViewFromSpec(
        componentName,
        spec,
      );
      if (metricsViewName && metricsViews[metricsViewName]) {
        metricsViews = {
          [metricsViewName]: metricsViews[metricsViewName],
        };
      }
      return Object.keys(metricsViews).some((metricView) => {
        const metricsViewSpec = metricsViews[metricView]?.state?.validSpec;
        return Boolean(metricsViewSpec?.timeDimension);
      });
    });

    this.timeRangeStateStore = derived(
      [
        specStore,
        this.allTimeRange,
        this.selectedTimeRange,
        this.selectedTimezone,
        this.minTimeGrain,
      ],
      ([
        spec,
        allTimeRange,
        selectedTimeRange,
        selectedTimezone,
        minTimeGrain,
      ]) => {
        if (!spec?.data || !selectedTimeRange) {
          return undefined;
        }

        // TODO: figure out a better way of handling this property
        // when it's not consistent across all metrics views - bgh
        const firstMetricsView = Object.values(spec.data.metricsViews)?.[0];
        const firstDayOfWeekOfFirstMetricsView =
          firstMetricsView?.state?.validSpec?.firstDayOfWeek;

        Settings.defaultWeekSettings = {
          firstDay: normalizeWeekday(firstDayOfWeekOfFirstMetricsView),
          weekend: [6, 7],
          minimalDays: 4,
        };

        const { defaultPreset } = spec.data?.canvas || {};
        const defaultTimeRange = isoDurationToFullTimeRange(
          defaultPreset?.timeRange,
          allTimeRange.start,
          allTimeRange.end,
          selectedTimezone,
        );

        const timeRangeState = calculateTimeRangePartial(
          allTimeRange,
          selectedTimeRange,
          undefined, // scrub not present in canvas yet
          selectedTimezone,
          defaultTimeRange,
          minTimeGrain,
        );
        if (!timeRangeState) return undefined;
        return { ...timeRangeState };
      },
    );

    this.comparisonRangeStateStore = derived(
      [
        specStore,
        this.allTimeRange,
        this.selectedComparisonTimeRange,
        this.selectedTimezone,
        this.showTimeComparison,
        this.timeRangeStateStore,
      ],
      ([
        spec,
        allTimeRange,
        selectedComparisonTimeRange,
        selectedTimezone,
        showTimeComparison,
        timeRangeState,
      ]) => {
        if (!spec?.data || !timeRangeState) return undefined;
        const timeRanges = spec.data?.canvas?.timeRanges;
        return calculateComparisonTimeRangePartial(
          timeRanges,
          allTimeRange,
          selectedComparisonTimeRange,
          selectedTimezone,
          undefined, // scrub not present in canvas yet
          showTimeComparison,
          timeRangeState,
        );
      },
    );

    this.timeRangeText = derived(
      [
        this.selectedTimeRange,
        this.selectedComparisonTimeRange,
        this.showTimeComparison,
      ],
      ([
        selectedTimeRange,
        selectedComparisonTimeRange,
        showTimeComparison,
      ]) => {
        const searchParams = new URLSearchParams();

        searchParams.set(
          ExploreStateURLParams.TimeRange,
          toTimeRangeParam(selectedTimeRange),
        );

        if (showTimeComparison && selectedComparisonTimeRange) {
          searchParams.set(
            ExploreStateURLParams.ComparisonTimeRange,
            toTimeRangeParam(selectedComparisonTimeRange),
          );
        }

        if (selectedTimeRange?.interval) {
          const mappedTimeGrain =
            ToURLParamTimeGrainMapMap[selectedTimeRange?.interval];
          if (mappedTimeGrain) {
            searchParams.set(ExploreStateURLParams.TimeGrain, mappedTimeGrain);
          }
        }

        return searchParams.toString();
      },
    );

    this.setInitialState();
  }

  setInitialState = () => {
    const defaultStore = derived(
      [this.allTimeRange, this.specStore],
      ([allTimeRange, spec]) => {
        if (!spec?.data || allTimeRange.isFetching || this.isInitialStateSet) {
          return;
        }

        const isLocalComponentControl = Boolean(this.componentName);

        const selectedTimezone = get(this.selectedTimezone);
        const comparisonTimeRange = get(this.selectedComparisonTimeRange);

        const { defaultPreset } = spec.data?.canvas || {};
        const timeRanges = spec?.data?.canvas?.timeRanges;

        const defaultTimeRange = isoDurationToFullTimeRange(
          defaultPreset?.timeRange,
          allTimeRange.start,
          allTimeRange.end,
          selectedTimezone,
        );

        const newTimeRange: DashboardTimeControls = {
          name: defaultTimeRange.name,
          start: defaultTimeRange.start,
          end: defaultTimeRange.end,
        };

        newTimeRange.interval = getTimeGrain(
          undefined,
          newTimeRange,
          V1TimeGrain.TIME_GRAIN_UNSPECIFIED,
        );

        const newComparisonRange = getComparisonTimeRange(
          timeRanges,
          allTimeRange,
          newTimeRange,
          comparisonTimeRange,
        );

        this.selectedComparisonTimeRange.set(newComparisonRange);

        if (
          defaultPreset?.comparisonMode ===
            V1ExploreComparisonMode.EXPLORE_COMPARISON_MODE_TIME &&
          !isLocalComponentControl
        ) {
          this.showTimeComparison.set(true);
        }

        this.selectedTimeRange.set(newTimeRange);
        this.isInitialStateSet = true;
      },
    );

    // Subscribe to ensure the derived code runs
    defaultStore.subscribe(() => {});
  };

  combinedTimeRangeSummaryStore = (
    runtime: Writable<Runtime>,
    specStore: CanvasSpecResponseStore,
  ): Readable<AllTimeRange> => {
    return derived([runtime, specStore], ([r, spec], set) => {
      const metricsViews = spec?.data?.metricsViews || {};

      const metricsViewName = getComponentMetricsViewFromSpec(
        this.componentName,
        spec,
      );

      const metricsReferred = metricsViewName
        ? [metricsViewName]
        : Object.keys(metricsViews);

      if (
        !metricsReferred.length ||
        (metricsViewName && !metricsViews[metricsViewName])
      ) {
        return set({
          name: TimeRangePreset.ALL_TIME,
          start: new Date(0),
          end: new Date(),
          isFetching: false,
        });
      }

      const timeRangeQueries = [...metricsReferred].map((metricView) => {
        return createQueryServiceMetricsViewTimeRange(
          r.instanceId,
          metricView,
          {},
          {
            query: {
              enabled:
                !!metricsViews[metricView]?.state?.validSpec?.timeDimension,
              staleTime: Infinity,
              gcTime: Infinity,
            },
          },
          queryClient,
        );
      });

      return derived(timeRangeQueries, (timeRanges, querySet) => {
        const isFetching = timeRanges.some((q) => q.isFetching);
        let start = new Date();
        let end = new Date(0);
        timeRanges.forEach((timeRange) => {
          const metricsStart = timeRange.data?.timeRangeSummary?.min;
          const metricsEnd = timeRange.data?.timeRangeSummary?.max;
          if (metricsStart) {
            const metricsStartDate = new Date(metricsStart);
            start = new Date(
              Math.min(start.getTime(), metricsStartDate.getTime()),
            );
          }
          if (metricsEnd) {
            const metricsEndDate = new Date(metricsEnd);
            end = new Date(Math.max(end.getTime(), metricsEndDate.getTime()));
          }
        });
        if (start.getTime() >= end.getTime()) {
          start = new Date(0);
          end = new Date();
        }
        let newTimeRange: AllTimeRange = {
          name: TimeRangePreset.ALL_TIME,
          start,
          end,
          isFetching,
        };
        if (isFetching && lastAllTimeRange) {
          newTimeRange = { ...lastAllTimeRange, isFetching };
        }
        const noChange =
          lastAllTimeRange &&
          lastAllTimeRange.start.getTime() === newTimeRange.start.getTime() &&
          lastAllTimeRange.end.getTime() === newTimeRange.end.getTime();

        /**
         * TODO: We want to avoid updating the store when there is no change
         * to avoid any downstream updates which depend on allTimeRange
         * Returning without setting any value leads to undefined value in the store.
         */
        if (noChange) {
          querySet(lastAllTimeRange);
          return;
        }

        if (!isFetching) {
          lastAllTimeRange = newTimeRange;
        }
        querySet(newTimeRange);
      }).subscribe(set);
    });
  };

  setTimeZone = (timezone: string) => {
    this.selectedTimezone.set(timezone);
  };

  selectTimeRange = (
    timeRange: TimeRange,
    timeGrain: V1TimeGrain,
    comparisonTimeRange: DashboardTimeControls | undefined,
  ) => {
    if (!timeRange.name) return;

    if (timeRange.name === TimeRangePreset.ALL_TIME) {
      this.showTimeComparison.set(false);
    }

    this.selectedTimeRange.set({
      ...timeRange,
      interval: timeGrain,
    });

    this.selectedComparisonTimeRange.set(comparisonTimeRange);
  };

  setSelectedComparisonRange = (comparisonTimeRange: DashboardTimeControls) => {
    this.selectedComparisonTimeRange.set(comparisonTimeRange);
  };

  displayTimeComparison = (showTimeComparison: boolean) => {
    this.showTimeComparison.set(showTimeComparison);
  };
<<<<<<< HEAD
=======

  setTimeFiltersFromText = (timeFilter: string) => {
    const urlParams = new URLSearchParams(timeFilter);
    const { preset, errors } = fromTimeRangesParams(urlParams, new Map());

    if (errors?.length) {
      console.warn(errors);
      return;
    }
    let selectedTimeRange: DashboardTimeControls | undefined;
    let selectedComparisonTimeRange: DashboardTimeControls | undefined;
    let showTimeComparison = false;

    if (preset.timeRange) {
      selectedTimeRange = fromTimeRangeUrlParam(preset.timeRange);
    }

    if (preset.timeGrain && selectedTimeRange) {
      selectedTimeRange.interval = FromURLParamTimeGrainMap[preset.timeGrain];
    }

    if (preset.compareTimeRange) {
      selectedComparisonTimeRange = fromTimeRangeUrlParam(
        preset.compareTimeRange,
      );
      showTimeComparison = true;
    } else if (
      preset.comparisonMode ===
      V1ExploreComparisonMode.EXPLORE_COMPARISON_MODE_TIME
    ) {
      showTimeComparison = true;
    }

    if (
      preset.comparisonMode ===
      V1ExploreComparisonMode.EXPLORE_COMPARISON_MODE_NONE
    ) {
      // unset all comparison setting if mode is none
      selectedComparisonTimeRange = undefined;
      showTimeComparison = false;
    }

    this.selectedTimeRange.set(selectedTimeRange);
    if (selectedComparisonTimeRange)
      this.selectedComparisonTimeRange.set(selectedComparisonTimeRange);
    this.showTimeComparison.set(showTimeComparison);

    this.isInitialStateSet = true;
  };
>>>>>>> 58fa21fc
}<|MERGE_RESOLUTION|>--- conflicted
+++ resolved
@@ -443,8 +443,6 @@
   displayTimeComparison = (showTimeComparison: boolean) => {
     this.showTimeComparison.set(showTimeComparison);
   };
-<<<<<<< HEAD
-=======
 
   setTimeFiltersFromText = (timeFilter: string) => {
     const urlParams = new URLSearchParams(timeFilter);
@@ -459,7 +457,7 @@
     let showTimeComparison = false;
 
     if (preset.timeRange) {
-      selectedTimeRange = fromTimeRangeUrlParam(preset.timeRange);
+      selectedTimeRange = fromTimeRangeUrlParam(preset.timeRange, []);
     }
 
     if (preset.timeGrain && selectedTimeRange) {
@@ -469,6 +467,7 @@
     if (preset.compareTimeRange) {
       selectedComparisonTimeRange = fromTimeRangeUrlParam(
         preset.compareTimeRange,
+        [],
       );
       showTimeComparison = true;
     } else if (
@@ -494,5 +493,4 @@
 
     this.isInitialStateSet = true;
   };
->>>>>>> 58fa21fc
 }