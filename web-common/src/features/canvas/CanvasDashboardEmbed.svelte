--- conflicted
+++ resolved
@@ -4,17 +4,13 @@
     type V1CanvasItem,
     type V1CanvasSpec,
   } from "@rilldata/web-common/runtime-client";
-  import type { GridStack } from "gridstack";
-  import CanvasComponent from "./CanvasComponent.svelte";
   import CanvasDashboardWrapper from "./CanvasDashboardWrapper.svelte";
-  // import SvelteGridStack from "./SvelteGridStack.svelte";
 
   export let items: V1CanvasItem[];
   export let showFilterBar = true;
   export let spec: V1CanvasSpec;
 
   let contentRect: DOMRectReadOnly = new DOMRectReadOnly(0, 0, 0, 0);
-  let grid: GridStack;
 
   $: maxBottom = items.reduce((max, el) => {
     const bottom = Number(el.height) + Number(el.y);
@@ -32,16 +28,5 @@
 {/if}
 
 <CanvasDashboardWrapper bind:contentRect height={maxBottom}>
-  {#each items as _, i (i)}
-<<<<<<< HEAD
-    <!-- <SvelteGridStack bind:grid {items} {spec} let:index let:item embed>
-=======
-    <SvelteGridStack bind:grid {items} {spec} let:item embed>
->>>>>>> e033a5d2
-      {@const componentName = item.component}
-      {#if componentName}
-        <CanvasComponent {componentName} />
-      {/if}
-    </SvelteGridStack> -->
-  {/each}
+  {JSON.stringify(spec)}
 </CanvasDashboardWrapper>