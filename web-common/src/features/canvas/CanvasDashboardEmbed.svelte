--- conflicted
+++ resolved
@@ -11,13 +11,7 @@
   export let chartView = false;
 
   let contentRect: DOMRectReadOnly = new DOMRectReadOnly(0, 0, 0, 0);
-<<<<<<< HEAD
-  $: instanceId = $runtime.instanceId;
-=======
-  setContext("rill::canvas:name", canvasName);
-
   $: ({ instanceId } = $runtime);
->>>>>>> 78e27b89
 
   const dashboardWidth = chartView
     ? defaults.DASHBOARD_WIDTH / 2
