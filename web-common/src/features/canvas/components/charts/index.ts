import BarChart from "@rilldata/web-common/components/icons/BarChart.svelte";
import Donut from "@rilldata/web-common/components/icons/Donut.svelte";
import Funnel from "@rilldata/web-common/components/icons/Funnel.svelte";
import Heatmap from "@rilldata/web-common/components/icons/Heatmap.svelte";
import LineChart from "@rilldata/web-common/components/icons/LineChart.svelte";
import StackedArea from "@rilldata/web-common/components/icons/StackedArea.svelte";
import StackedBar from "@rilldata/web-common/components/icons/StackedBar.svelte";
import StackedBarFull from "@rilldata/web-common/components/icons/StackedBarFull.svelte";
import { isMultiFieldConfig } from "@rilldata/web-common/features/canvas/components/charts/util.ts";
import type { BaseCanvasComponentConstructor } from "@rilldata/web-common/features/canvas/components/util";
import type { ComponentType, SvelteComponent } from "svelte";
import type { VisualizationSpec } from "svelte-vega";
import { generateVLAreaChartSpec } from "./cartesian-charts/area/spec";
import { generateVLBarChartSpec } from "./cartesian-charts/bar-chart/spec";
import type { CartesianChartSpec } from "./cartesian-charts/CartesianChart";
import { CartesianChartComponent } from "./cartesian-charts/CartesianChart";
import { generateVLLineChartSpec } from "./cartesian-charts/line-chart/spec";
import { generateVLMultiMetricChartSpec } from "./cartesian-charts/multi-metric-chart.ts";
import { generateVLStackedBarChartSpec } from "./cartesian-charts/stacked-bar/default";
import { generateVLStackedBarNormalizedSpec } from "./cartesian-charts/stacked-bar/normalized";
import {
  CircularChartComponent,
  type CircularChartSpec,
} from "./circular-charts/CircularChart";
import { generateVLPieChartSpec } from "./circular-charts/pie";
import {
  ComboChartComponent,
  type ComboChartSpec,
} from "./combo-charts/ComboChart";
import { generateVLComboChartSpec } from "./combo-charts/spec";
import {
  FunnelChartComponent,
  type FunnelChartSpec,
} from "./funnel-charts/FunnelChart";
import { generateVLFunnelChartSpec } from "./funnel-charts/spec";
import {
  HeatmapChartComponent,
  type HeatmapChartSpec,
} from "./heatmap-charts/HeatmapChart";
import { generateVLHeatmapSpec } from "./heatmap-charts/spec";
import type { ChartDataResult, ChartType } from "./types";

export { default as Chart } from "./Chart.svelte";

export type ChartComponent =
  | typeof CartesianChartComponent
  | typeof CircularChartComponent
  | typeof FunnelChartComponent
<<<<<<< HEAD
  | typeof HeatmapChartComponent;
=======
  | typeof HeatmapChartComponent
  | typeof MultiMetricChartComponent
  | typeof ComboChartComponent;
>>>>>>> c5858b2b

export type ChartSpec =
  | CartesianChartSpec
  | CircularChartSpec
  | FunnelChartSpec
<<<<<<< HEAD
  | HeatmapChartSpec;
=======
  | HeatmapChartSpec
  | MultiMetricChartSpec
  | ComboChartSpec;
>>>>>>> c5858b2b

export function getChartComponent(
  type: ChartType,
): BaseCanvasComponentConstructor<ChartSpec> {
  switch (type) {
    case "bar_chart":
    case "line_chart":
    case "area_chart":
    case "stacked_bar":
    case "stacked_bar_normalized":
      return CartesianChartComponent;
    case "donut_chart":
    case "pie_chart":
      return CircularChartComponent;
    case "funnel_chart":
      return FunnelChartComponent;
    case "heatmap":
      return HeatmapChartComponent;
<<<<<<< HEAD
=======
    case "multi_metric_chart":
      return MultiMetricChartComponent;
    case "combo_chart":
      return ComboChartComponent;
>>>>>>> c5858b2b
    default:
      throw new Error("Unsupported chart type: " + type);
  }
}

export interface ChartMetadataConfig {
  title: string;
  icon: ComponentType<SvelteComponent>;
  component: BaseCanvasComponentConstructor<ChartSpec>;
  generateSpec: (config: ChartSpec, data: ChartDataResult) => VisualizationSpec;
  hideFromSelector?: boolean;
}

export const CHART_CONFIG: Record<ChartType, ChartMetadataConfig> = {
  bar_chart: {
    title: "Bar",
    icon: BarChart,
    component: CartesianChartComponent,
    generateSpec: (config: ChartSpec, data: ChartDataResult) => {
      const cartesianConfig = config as CartesianChartSpec;
      const isMultiMeasure = isMultiFieldConfig(cartesianConfig.y);
      return isMultiMeasure
        ? generateVLMultiMetricChartSpec(cartesianConfig, data, "grouped_bar")
        : generateVLBarChartSpec(cartesianConfig, data);
    },
  },
  line_chart: {
    title: "Line",
    icon: LineChart,
    component: CartesianChartComponent,
    generateSpec: (config: ChartSpec, data: ChartDataResult) => {
      const cartesianConfig = config as CartesianChartSpec;
      const isMultiMeasure = isMultiFieldConfig(cartesianConfig.y);
      return isMultiMeasure
        ? generateVLMultiMetricChartSpec(cartesianConfig, data, "line")
        : generateVLLineChartSpec(cartesianConfig, data);
    },
  },
  area_chart: {
    title: "Stacked Area",
    icon: StackedArea,
    component: CartesianChartComponent,
    generateSpec: (config: ChartSpec, data: ChartDataResult) => {
      const cartesianConfig = config as CartesianChartSpec;
      const isMultiMeasure = isMultiFieldConfig(cartesianConfig.y);
      return isMultiMeasure
        ? generateVLMultiMetricChartSpec(cartesianConfig, data, "stacked_area")
        : generateVLAreaChartSpec(cartesianConfig, data);
    },
  },
  stacked_bar: {
    title: "Stacked Bar",
    icon: StackedBar,
    component: CartesianChartComponent,
    generateSpec: (config: ChartSpec, data: ChartDataResult) => {
      const cartesianConfig = config as CartesianChartSpec;
      const isMultiMeasure = isMultiFieldConfig(cartesianConfig.y);
      return isMultiMeasure
        ? generateVLMultiMetricChartSpec(cartesianConfig, data, "stacked_bar")
        : generateVLStackedBarChartSpec(cartesianConfig, data);
    },
  },
  stacked_bar_normalized: {
    title: "Stacked Bar Normalized",
    icon: StackedBarFull,
    component: CartesianChartComponent,
    generateSpec: (config: ChartSpec, data: ChartDataResult) => {
      const cartesianConfig = config as CartesianChartSpec;
      const isMultiMeasure = isMultiFieldConfig(cartesianConfig.y);
      return isMultiMeasure
        ? generateVLMultiMetricChartSpec(
            cartesianConfig,
            data,
            "stacked_bar_normalized",
          )
        : generateVLStackedBarNormalizedSpec(cartesianConfig, data);
    },
  },
  donut_chart: {
    title: "Donut",
    icon: Donut,
    component: CircularChartComponent,
    generateSpec: generateVLPieChartSpec,
  },
  pie_chart: {
    title: "Pie",
    icon: Donut,
    component: CircularChartComponent,
    generateSpec: generateVLPieChartSpec,
    hideFromSelector: true,
  },
  funnel_chart: {
    title: "Funnel",
    icon: Funnel,
    component: FunnelChartComponent,
    generateSpec: generateVLFunnelChartSpec,
  },
  heatmap: {
    title: "Heatmap",
    icon: Heatmap,
    component: HeatmapChartComponent,
    generateSpec: generateVLHeatmapSpec,
  },
<<<<<<< HEAD
=======
  multi_metric_chart: {
    title: "Multi Metric",
    icon: MultiChart,
    component: MultiMetricChartComponent,
    generateSpec: generateVLMultiMetricChartSpec,
    hideFromSelector: true,
  },
  combo_chart: {
    title: "Combo",
    icon: MultiChart,
    component: ComboChartComponent,
    generateSpec: generateVLComboChartSpec,
  },
>>>>>>> c5858b2b
};

export const CHART_TYPES = Object.keys(CHART_CONFIG) as ChartType[];

export const VISIBLE_CHART_TYPES = CHART_TYPES.filter(
  (type) => !CHART_CONFIG[type].hideFromSelector,
);<|MERGE_RESOLUTION|>--- conflicted
+++ resolved
@@ -46,25 +46,15 @@
   | typeof CartesianChartComponent
   | typeof CircularChartComponent
   | typeof FunnelChartComponent
-<<<<<<< HEAD
-  | typeof HeatmapChartComponent;
-=======
   | typeof HeatmapChartComponent
-  | typeof MultiMetricChartComponent
   | typeof ComboChartComponent;
->>>>>>> c5858b2b
 
 export type ChartSpec =
   | CartesianChartSpec
   | CircularChartSpec
   | FunnelChartSpec
-<<<<<<< HEAD
-  | HeatmapChartSpec;
-=======
   | HeatmapChartSpec
-  | MultiMetricChartSpec
   | ComboChartSpec;
->>>>>>> c5858b2b
 
 export function getChartComponent(
   type: ChartType,
@@ -83,13 +73,8 @@
       return FunnelChartComponent;
     case "heatmap":
       return HeatmapChartComponent;
-<<<<<<< HEAD
-=======
-    case "multi_metric_chart":
-      return MultiMetricChartComponent;
     case "combo_chart":
       return ComboChartComponent;
->>>>>>> c5858b2b
     default:
       throw new Error("Unsupported chart type: " + type);
   }
@@ -193,22 +178,12 @@
     component: HeatmapChartComponent,
     generateSpec: generateVLHeatmapSpec,
   },
-<<<<<<< HEAD
-=======
-  multi_metric_chart: {
-    title: "Multi Metric",
-    icon: MultiChart,
-    component: MultiMetricChartComponent,
-    generateSpec: generateVLMultiMetricChartSpec,
-    hideFromSelector: true,
-  },
   combo_chart: {
     title: "Combo",
     icon: MultiChart,
     component: ComboChartComponent,
     generateSpec: generateVLComboChartSpec,
   },
->>>>>>> c5858b2b
 };
 
 export const CHART_TYPES = Object.keys(CHART_CONFIG) as ChartType[];
