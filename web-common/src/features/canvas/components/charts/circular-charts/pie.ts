--- conflicted
+++ resolved
@@ -11,8 +11,6 @@
 import type { ChartDataResult } from "../types";
 import type { CircularChartSpec } from "./CircularChart";
 
-<<<<<<< HEAD
-=======
 function getInnerRadius(innerRadiusPercentage: number | undefined) {
   if (!innerRadiusPercentage) return 0;
 
@@ -25,11 +23,6 @@
   return { expr: `${decimal}*min(width,height)/2` };
 }
 
-/**
- * The layout property is not typed in the current version of Vega-Lite.
- * This will be fixed when we upgrade to Svelte 5 and subseqent Vega-Lite versions.
- */
->>>>>>> c7134b95
 export function generateVLPieChartSpec(
   config: CircularChartSpec,
   data: ChartDataResult,
