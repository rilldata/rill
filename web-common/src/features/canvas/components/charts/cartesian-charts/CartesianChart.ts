import { getFilterWithNullHandling } from "@rilldata/web-common/features/canvas/components/charts/query-utils";
import type { ComponentInputParam } from "@rilldata/web-common/features/canvas/inspector/types";
import type { CanvasStore } from "@rilldata/web-common/features/canvas/state-managers/state-managers";
import type { TimeAndFilterStore } from "@rilldata/web-common/features/canvas/stores/types";
import { mergeFilters } from "@rilldata/web-common/features/dashboards/pivot/pivot-merge-filters";
import { createInExpression } from "@rilldata/web-common/features/dashboards/stores/filter-utils";
import {
  getQueryServiceMetricsViewAggregationQueryOptions,
  type V1Expression,
  type V1MetricsViewAggregationDimension,
  type V1MetricsViewAggregationMeasure,
  type V1MetricsViewAggregationSort,
  type V1MetricsViewSpec,
  type V1Resource,
} from "@rilldata/web-common/runtime-client";
import { createQuery, keepPreviousData } from "@tanstack/svelte-query";
import { derived, get, type Readable } from "svelte/store";
import type {
  CanvasEntity,
  ComponentPath,
} from "../../../stores/canvas-entity";
import { BaseChart, type BaseChartConfig } from "../BaseChart";
import type { ChartDataQuery, ChartFieldsMap, FieldConfig } from "../types";

export type CartesianChartSpec = BaseChartConfig & {
  x?: FieldConfig;
  y?: FieldConfig;
  color?: FieldConfig | string;
};

const DEFAULT_NOMINAL_LIMIT = 20;
const DEFAULT_SPLIT_LIMIT = 10;

export class CartesianChartComponent extends BaseChart<CartesianChartSpec> {
  customSortXItems: string[] = [];

  static chartInputParams: Record<string, ComponentInputParam> = {
    x: {
      type: "positional",
      label: "X-axis",
      meta: {
        chartFieldInput: {
          type: "dimension",
          axisTitleSelector: true,
          sortSelector: { enable: true },
          limitSelector: { defaultLimit: DEFAULT_NOMINAL_LIMIT },
          nullSelector: true,
          labelAngleSelector: true,
        },
      },
    },
    y: {
      type: "positional",
      label: "Y-axis",
      meta: {
        chartFieldInput: {
          type: "measure",
          axisTitleSelector: true,
          originSelector: true,
          axisRangeSelector: true,
        },
      },
    },
    // TODO: Refactor to use simpler primitives
    color: {
      type: "mark",
      label: "Color",
      meta: {
        type: "color",
        chartFieldInput: {
          type: "dimension",
          defaultLegendOrientation: "top",
          limitSelector: { defaultLimit: DEFAULT_SPLIT_LIMIT },
          nullSelector: true,
        },
      },
    },
  };

  constructor(resource: V1Resource, parent: CanvasEntity, path: ComponentPath) {
    super(resource, parent, path);
  }

  getChartSpecificOptions(): Record<string, ComponentInputParam> {
    const inputParams = CartesianChartComponent.chartInputParams;
    const sortSelector = inputParams.x.meta?.chartFieldInput?.sortSelector;
    if (sortSelector) {
      sortSelector.customSortItems = this.customSortXItems;
    }
    return inputParams;
  }

  createChartDataQuery(
    ctx: CanvasStore,
    timeAndFilterStore: Readable<TimeAndFilterStore>,
  ): ChartDataQuery {
    const config = get(this.specStore);

    let measures: V1MetricsViewAggregationMeasure[] = [];
    let dimensions: V1MetricsViewAggregationDimension[] = [];

    if (config.y?.type === "quantitative" && config.y?.field) {
      measures = [{ name: config.y?.field }];
    }

    let xAxisSort: V1MetricsViewAggregationSort | undefined;
    let limit: number | undefined;
    let hasColorDimension = false;
    let colorDimensionName = "";
    let colorLimit: number | undefined;

    const dimensionName = config.x?.field;

    if (config.x?.type === "nominal" && dimensionName) {
      limit = config.x.limit ?? 100;
      xAxisSort = this.vegaSortToAggregationSort("x", config);
      dimensions = [{ name: dimensionName }];
    } else if (config.x?.type === "temporal" && dimensionName) {
      dimensions = [{ name: dimensionName }];
    }

    if (typeof config.color === "object" && config.color?.field) {
      colorDimensionName = config.color.field;
      colorLimit = config.color.limit ?? DEFAULT_SPLIT_LIMIT;
      dimensions = [...dimensions, { name: colorDimensionName }];
      hasColorDimension = true;
    }

    // Create topN query for x dimension
    const topNXQueryOptionsStore = derived(
      [ctx.runtime, timeAndFilterStore],
      ([runtime, $timeAndFilterStore]) => {
        const { timeRange, where } = $timeAndFilterStore;
        const enabled =
          !!timeRange?.start &&
          !!timeRange?.end &&
          hasColorDimension &&
          config.x?.type === "nominal" &&
          !!dimensionName;

        const topNWhere = getFilterWithNullHandling(where, config.x);

        return getQueryServiceMetricsViewAggregationQueryOptions(
          runtime.instanceId,
          config.metrics_view,
          {
            measures,
            dimensions: [{ name: dimensionName }],
            sort: xAxisSort ? [xAxisSort] : undefined,
            where: topNWhere,
            timeRange,
            limit: limit?.toString(),
          },
          {
            query: {
              enabled,
            },
          },
        );
      },
    );

    const topNXQuery = createQuery(topNXQueryOptionsStore);

    // Create topN query for color dimension
    const topNColorQueryOptionsStore = derived(
      [ctx.runtime, timeAndFilterStore],
      ([runtime, $timeAndFilterStore]) => {
        const { timeRange, where } = $timeAndFilterStore;
        const enabled =
          !!timeRange?.start &&
          !!timeRange?.end &&
          hasColorDimension &&
          !!colorDimensionName &&
          !!colorLimit;

        const topNWhere = getFilterWithNullHandling(
          where,
          typeof config.color === "object" ? config.color : undefined,
        );

        return getQueryServiceMetricsViewAggregationQueryOptions(
          runtime.instanceId,
          config.metrics_view,
          {
            measures,
            dimensions: [{ name: colorDimensionName }],
            sort: config?.y?.field
              ? [{ name: config.y.field, desc: true }]
              : undefined,
            where: topNWhere,
            timeRange,
            limit: colorLimit?.toString(),
          },
          {
            query: {
              enabled,
            },
          },
        );
      },
    );

    const topNColorQuery = createQuery(topNColorQueryOptionsStore);

    const queryOptionsStore = derived(
      [ctx.runtime, timeAndFilterStore, topNXQuery, topNColorQuery],
      ([runtime, $timeAndFilterStore, $topNXQuery, $topNColorQuery]) => {
        const { timeRange, where, timeGrain } = $timeAndFilterStore;
        const topNXData = $topNXQuery?.data?.data;

        const topNColorData = $topNColorQuery?.data?.data;
        const enabled =
          !!timeRange?.start &&
          !!timeRange?.end &&
          (hasColorDimension && config.x?.type === "nominal"
            ? !!topNXData?.length
            : true) &&
          (hasColorDimension && colorDimensionName && colorLimit
            ? !!topNColorData?.length
            : true);

        let combinedWhere: V1Expression | undefined = getFilterWithNullHandling(
          where,
          config.x,
        );

        // Apply topN filter for x dimension
        if (topNXData?.length && dimensionName) {
          const topXValues = topNXData.map((d) => d[dimensionName] as string);
<<<<<<< HEAD
          this.customSortXItems = Array.isArray(config.x?.sort)
            ? config.x?.sort
            : topXValues;
=======

>>>>>>> f6c55513
          const filterForTopXValues = createInExpression(
            dimensionName,
            topXValues,
          );
          combinedWhere = mergeFilters(combinedWhere, filterForTopXValues);
        }

        // Apply topN filter for color dimension
        if (topNColorData?.length && colorDimensionName) {
          const topColorValues = topNColorData.map(
            (d) => d[colorDimensionName] as string,
          );
          const filterForTopColorValues = createInExpression(
            colorDimensionName,
            topColorValues,
          );
          combinedWhere = mergeFilters(combinedWhere, filterForTopColorValues);
        }

        this.combinedWhere = combinedWhere;
        // Update dimensions with timeGrain if temporal
        if (config.x?.type === "temporal" && timeGrain) {
          dimensions = dimensions.map((d) =>
            d.name === dimensionName ? { ...d, timeGrain } : d,
          );
        }

        return getQueryServiceMetricsViewAggregationQueryOptions(
          runtime.instanceId,
          config.metrics_view,
          {
            measures,
            dimensions,
            sort: xAxisSort ? [xAxisSort] : undefined,
            where: combinedWhere,
            timeRange,
            limit: hasColorDimension || !limit ? "5000" : limit?.toString(),
          },
          {
            query: {
              enabled,
              placeholderData: keepPreviousData,
            },
          },
        );
      },
    );

    const query = createQuery(queryOptionsStore);
    return query;
  }

  static newComponentSpec(
    metricsViewName: string,
    metricsViewSpec: V1MetricsViewSpec | undefined,
  ): CartesianChartSpec {
    // Randomly select a measure and dimension if available
    const measures = metricsViewSpec?.measures || [];
    const timeDimension = metricsViewSpec?.timeDimension;
    const dimensions = metricsViewSpec?.dimensions || [];

    const randomMeasure = measures[Math.floor(Math.random() * measures.length)]
      ?.name as string;

    let randomDimension = "";
    if (!timeDimension) {
      randomDimension = dimensions[
        Math.floor(Math.random() * dimensions.length)
      ]?.name as string;
    }

    return {
      metrics_view: metricsViewName,
      color: "hsl(246, 66%, 50%)",
      x: {
        type: timeDimension ? "temporal" : "nominal",
        field: timeDimension || randomDimension,
        sort: "-y",
        limit: DEFAULT_NOMINAL_LIMIT,
      },
      y: {
        type: "quantitative",
        field: randomMeasure,
        zeroBasedOrigin: true,
      },
    };
  }

  private vegaSortToAggregationSort(
    encoder: "x" | "color",
    config: CartesianChartSpec,
  ): V1MetricsViewAggregationSort | undefined {
    const encoderConfig = config[encoder];

    if (typeof encoderConfig === "string") {
      return undefined;
    }

    const sort = encoderConfig?.sort;
    if (!sort) return undefined;

    const encoderField = encoderConfig?.field;

    const field =
      sort === "color" || sort === "-color" || sort === "x" || sort === "-x"
        ? encoderField
        : config?.y?.field;

    if (!field) return undefined;

    return {
      name: field,
      desc: sort === "-x" || sort === "-y" || sort === "-color",
    };
  }

  chartTitle(fields: ChartFieldsMap) {
    const config = get(this.specStore);
    const { x, y, color } = config;
    const xLabel = x?.field ? fields[x.field]?.displayName || x.field : "";
    const yLabel = y?.field ? fields[y.field]?.displayName || y.field : "";

    const colorLabel =
      typeof color === "object" && color?.field
        ? fields[color.field]?.displayName || color.field
        : "";

    const preposition = xLabel === "Time" ? "over" : "per";

    return colorLabel
      ? `${yLabel} ${preposition} ${xLabel} split by ${colorLabel}`
      : `${yLabel} ${preposition} ${xLabel}`;
  }
}<|MERGE_RESOLUTION|>--- conflicted
+++ resolved
@@ -228,13 +228,6 @@
         // Apply topN filter for x dimension
         if (topNXData?.length && dimensionName) {
           const topXValues = topNXData.map((d) => d[dimensionName] as string);
-<<<<<<< HEAD
-          this.customSortXItems = Array.isArray(config.x?.sort)
-            ? config.x?.sort
-            : topXValues;
-=======
-
->>>>>>> f6c55513
           const filterForTopXValues = createInExpression(
             dimensionName,
             topXValues,
