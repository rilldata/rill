import { getFilterWithNullHandling } from "@rilldata/web-common/features/canvas/components/charts/query-utils";
import type { ComponentInputParam } from "@rilldata/web-common/features/canvas/inspector/types";
import type { CanvasStore } from "@rilldata/web-common/features/canvas/state-managers/state-managers";
import type { TimeAndFilterStore } from "@rilldata/web-common/features/canvas/stores/types";
import { mergeFilters } from "@rilldata/web-common/features/dashboards/pivot/pivot-merge-filters";
import { createInExpression } from "@rilldata/web-common/features/dashboards/stores/filter-utils";
import {
  getQueryServiceMetricsViewAggregationQueryOptions,
  type V1Expression,
  type V1MetricsViewAggregationDimension,
  type V1MetricsViewAggregationMeasure,
  type V1MetricsViewAggregationSort,
  type V1MetricsViewSpec,
  type V1Resource,
} from "@rilldata/web-common/runtime-client";
import { createQuery, keepPreviousData } from "@tanstack/svelte-query";
import { derived, get, type Readable } from "svelte/store";
import type {
  CanvasEntity,
  ComponentPath,
} from "../../../stores/canvas-entity";
import { BaseChart, type BaseChartConfig } from "../BaseChart";
import type { ChartDataQuery, ChartFieldsMap, FieldConfig } from "../types";
import { vegaSortToAggregationSort } from "../util";

export type CartesianChartSpec = BaseChartConfig & {
  x?: FieldConfig;
  y?: FieldConfig;
  color?: FieldConfig | string;
};

const DEFAULT_NOMINAL_LIMIT = 20;
const DEFAULT_SPLIT_LIMIT = 10;
const DEFAULT_SORT = "-y";

export class CartesianChartComponent extends BaseChart<CartesianChartSpec> {
  customSortXItems: string[] = [];
<<<<<<< HEAD
  customColorValues: string[] = [];
=======
>>>>>>> 7db16c8d

  static chartInputParams: Record<string, ComponentInputParam> = {
    x: {
      type: "positional",
      label: "X-axis",
      meta: {
        chartFieldInput: {
          type: "dimension",
          axisTitleSelector: true,
          sortSelector: {
            enable: true,
            defaultSort: DEFAULT_SORT,
            options: ["x", "-x", "y", "-y", "custom"],
          },
          limitSelector: { defaultLimit: DEFAULT_NOMINAL_LIMIT },
          nullSelector: true,
          labelAngleSelector: true,
        },
      },
    },
    y: {
      type: "positional",
      label: "Y-axis",
      meta: {
        chartFieldInput: {
          type: "measure",
          axisTitleSelector: true,
          originSelector: true,
          axisRangeSelector: true,
        },
      },
    },
    // TODO: Refactor to use simpler primitives
    color: {
      type: "mark",
      label: "Color",
      meta: {
        type: "color",
        chartFieldInput: {
          type: "dimension",
          defaultLegendOrientation: "top",
          limitSelector: { defaultLimit: DEFAULT_SPLIT_LIMIT },
          colorMappingSelector: { enable: true },
          nullSelector: true,
        },
      },
    },
  };

  constructor(resource: V1Resource, parent: CanvasEntity, path: ComponentPath) {
    super(resource, parent, path);
  }

  getChartSpecificOptions(): Record<string, ComponentInputParam> {
    const inputParams = CartesianChartComponent.chartInputParams;
    const sortSelector = inputParams.x.meta?.chartFieldInput?.sortSelector;
    if (sortSelector) {
      sortSelector.customSortItems = this.customSortXItems;
    }
<<<<<<< HEAD
    const colorMappingSelector =
      inputParams.color.meta?.chartFieldInput?.colorMappingSelector;
    if (colorMappingSelector) {
      colorMappingSelector.values = this.customColorValues;
    }
=======
>>>>>>> 7db16c8d
    return inputParams;
  }

  createChartDataQuery(
    ctx: CanvasStore,
    timeAndFilterStore: Readable<TimeAndFilterStore>,
  ): ChartDataQuery {
    const config = get(this.specStore);

    let measures: V1MetricsViewAggregationMeasure[] = [];
    let dimensions: V1MetricsViewAggregationDimension[] = [];

    if (config.y?.type === "quantitative" && config.y?.field) {
      measures = [{ name: config.y?.field }];
    }

    let xAxisSort: V1MetricsViewAggregationSort | undefined;
    let limit: number | undefined;
    let hasColorDimension = false;
    let colorDimensionName = "";
    let colorLimit: number | undefined;

    const dimensionName = config.x?.field;

    if (config.x?.type === "nominal" && dimensionName) {
      limit = config.x.limit ?? 100;
      xAxisSort = vegaSortToAggregationSort("x", config, DEFAULT_SORT);
      dimensions = [{ name: dimensionName }];
    } else if (config.x?.type === "temporal" && dimensionName) {
      dimensions = [{ name: dimensionName }];
    }

    if (typeof config.color === "object" && config.color?.field) {
      colorDimensionName = config.color.field;
      colorLimit = config.color.limit ?? DEFAULT_SPLIT_LIMIT;
      dimensions = [...dimensions, { name: colorDimensionName }];
      hasColorDimension = true;
    }

    // Create topN query for x dimension
    const topNXQueryOptionsStore = derived(
      [ctx.runtime, timeAndFilterStore],
      ([runtime, $timeAndFilterStore]) => {
        const { timeRange, where } = $timeAndFilterStore;
        const enabled =
          !!timeRange?.start &&
          !!timeRange?.end &&
          hasColorDimension &&
          config.x?.type === "nominal" &&
          !Array.isArray(config.x?.sort) &&
          !!dimensionName;

        const topNWhere = getFilterWithNullHandling(where, config.x);

        return getQueryServiceMetricsViewAggregationQueryOptions(
          runtime.instanceId,
          config.metrics_view,
          {
            measures,
            dimensions: [{ name: dimensionName }],
            sort: xAxisSort ? [xAxisSort] : undefined,
            where: topNWhere,
            timeRange,
            limit: limit?.toString(),
          },
          {
            query: {
              enabled,
            },
          },
        );
      },
    );

    const topNXQuery = createQuery(topNXQueryOptionsStore);

    // Create topN query for color dimension
    const topNColorQueryOptionsStore = derived(
      [ctx.runtime, timeAndFilterStore],
      ([runtime, $timeAndFilterStore]) => {
        const { timeRange, where } = $timeAndFilterStore;
        const enabled =
          !!timeRange?.start &&
          !!timeRange?.end &&
          hasColorDimension &&
          !!colorDimensionName &&
          !!colorLimit;

        const topNWhere = getFilterWithNullHandling(
          where,
          typeof config.color === "object" ? config.color : undefined,
        );

        return getQueryServiceMetricsViewAggregationQueryOptions(
          runtime.instanceId,
          config.metrics_view,
          {
            measures,
            dimensions: [{ name: colorDimensionName }],
            sort: config?.y?.field
              ? [{ name: config.y.field, desc: true }]
              : undefined,
            where: topNWhere,
            timeRange,
            limit: colorLimit?.toString(),
          },
          {
            query: {
              enabled,
            },
          },
        );
      },
    );

    const topNColorQuery = createQuery(topNColorQueryOptionsStore);

    const queryOptionsStore = derived(
      [ctx.runtime, timeAndFilterStore, topNXQuery, topNColorQuery],
      ([runtime, $timeAndFilterStore, $topNXQuery, $topNColorQuery]) => {
        const { timeRange, where, timeGrain } = $timeAndFilterStore;
        const topNXData = $topNXQuery?.data?.data;

        const topNColorData = $topNColorQuery?.data?.data;
        const enabled =
          !!timeRange?.start &&
          !!timeRange?.end &&
<<<<<<< HEAD
=======
          !!measures?.length &&
          !!dimensions?.length &&
>>>>>>> 7db16c8d
          (hasColorDimension &&
          config.x?.type === "nominal" &&
          !Array.isArray(config.x?.sort)
            ? !!topNXData?.length
            : true) &&
          (hasColorDimension && colorDimensionName && colorLimit
            ? !!topNColorData?.length
            : true);

        let combinedWhere: V1Expression | undefined = getFilterWithNullHandling(
          where,
          config.x,
        );

        let includedXValues: string[] = [];

        // Apply topN filter for x dimension
        if (Array.isArray(config.x?.sort)) {
          includedXValues = config.x.sort;
        } else if (topNXData?.length && dimensionName) {
          includedXValues = topNXData.map((d) => d[dimensionName] as string);
        }

        if (dimensionName) {
          this.customSortXItems = includedXValues;
          const filterForTopXValues = createInExpression(
            dimensionName,
            includedXValues,
          );
          combinedWhere = mergeFilters(combinedWhere, filterForTopXValues);
        }

        // Apply topN filter for color dimension
        if (topNColorData?.length && colorDimensionName) {
          const topColorValues = topNColorData.map(
            (d) => d[colorDimensionName] as string,
          );
          this.customColorValues = topColorValues;
          const filterForTopColorValues = createInExpression(
            colorDimensionName,
            topColorValues,
          );
          combinedWhere = mergeFilters(combinedWhere, filterForTopColorValues);
        }

        this.combinedWhere = combinedWhere;
        // Update dimensions with timeGrain if temporal
        if (config.x?.type === "temporal" && timeGrain) {
          dimensions = dimensions.map((d) =>
            d.name === dimensionName ? { ...d, timeGrain } : d,
          );
        }

        return getQueryServiceMetricsViewAggregationQueryOptions(
          runtime.instanceId,
          config.metrics_view,
          {
            measures,
            dimensions,
            sort: xAxisSort ? [xAxisSort] : undefined,
            where: combinedWhere,
            timeRange,
            limit: hasColorDimension || !limit ? "5000" : limit?.toString(),
          },
          {
            query: {
              enabled,
              placeholderData: keepPreviousData,
            },
          },
        );
      },
    );

    const query = createQuery(queryOptionsStore);
    return query;
  }

  static newComponentSpec(
    metricsViewName: string,
    metricsViewSpec: V1MetricsViewSpec | undefined,
  ): CartesianChartSpec {
    // Randomly select a measure and dimension if available
    const measures = metricsViewSpec?.measures || [];
    const timeDimension = metricsViewSpec?.timeDimension;
    const dimensions = metricsViewSpec?.dimensions || [];

    const randomMeasure = measures[Math.floor(Math.random() * measures.length)]
      ?.name as string;

    let randomDimension = "";
    if (!timeDimension) {
      randomDimension = dimensions[
        Math.floor(Math.random() * dimensions.length)
      ]?.name as string;
    }

    return {
      metrics_view: metricsViewName,
      color: "hsl(246, 66%, 50%)",
      x: {
        type: timeDimension ? "temporal" : "nominal",
        field: timeDimension || randomDimension,
        sort: DEFAULT_SORT,
        limit: DEFAULT_NOMINAL_LIMIT,
      },
      y: {
        type: "quantitative",
        field: randomMeasure,
        zeroBasedOrigin: true,
      },
    };
  }

  chartTitle(fields: ChartFieldsMap) {
    const config = get(this.specStore);
    const { x, y, color } = config;
    const xLabel = x?.field ? fields[x.field]?.displayName || x.field : "";
    const yLabel = y?.field ? fields[y.field]?.displayName || y.field : "";

    const colorLabel =
      typeof color === "object" && color?.field
        ? fields[color.field]?.displayName || color.field
        : "";

    const preposition = xLabel === "Time" ? "over" : "per";

    return colorLabel
      ? `${yLabel} ${preposition} ${xLabel} split by ${colorLabel}`
      : `${yLabel} ${preposition} ${xLabel}`;
  }
}<|MERGE_RESOLUTION|>--- conflicted
+++ resolved
@@ -35,10 +35,6 @@
 
 export class CartesianChartComponent extends BaseChart<CartesianChartSpec> {
   customSortXItems: string[] = [];
-<<<<<<< HEAD
-  customColorValues: string[] = [];
-=======
->>>>>>> 7db16c8d
 
   static chartInputParams: Record<string, ComponentInputParam> = {
     x: {
@@ -98,14 +94,6 @@
     if (sortSelector) {
       sortSelector.customSortItems = this.customSortXItems;
     }
-<<<<<<< HEAD
-    const colorMappingSelector =
-      inputParams.color.meta?.chartFieldInput?.colorMappingSelector;
-    if (colorMappingSelector) {
-      colorMappingSelector.values = this.customColorValues;
-    }
-=======
->>>>>>> 7db16c8d
     return inputParams;
   }
 
@@ -233,11 +221,8 @@
         const enabled =
           !!timeRange?.start &&
           !!timeRange?.end &&
-<<<<<<< HEAD
-=======
           !!measures?.length &&
           !!dimensions?.length &&
->>>>>>> 7db16c8d
           (hasColorDimension &&
           config.x?.type === "nominal" &&
           !Array.isArray(config.x?.sort)
