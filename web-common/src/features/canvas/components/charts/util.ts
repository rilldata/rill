import type { CartesianChartSpec } from "@rilldata/web-common/features/canvas/components/charts/cartesian-charts/CartesianChart";
import type { ComboChartSpec } from "@rilldata/web-common/features/canvas/components/charts/combo-charts/ComboChart";
import type { HeatmapChartSpec } from "@rilldata/web-common/features/canvas/components/charts/heatmap-charts/HeatmapChart";
import type { ColorMapping } from "@rilldata/web-common/features/canvas/inspector/types";
import { COMPARIONS_COLORS } from "@rilldata/web-common/features/dashboards/config";
import { TDDChart } from "@rilldata/web-common/features/dashboards/time-dimension-details/types";
import { adjustOffsetForZone } from "@rilldata/web-common/lib/convertTimestampPreview";
import { timeGrainToDuration } from "@rilldata/web-common/lib/time/grains";
import {
  V1TimeGrain,
  type V1MetricsViewAggregationResponseDataItem,
  type V1MetricsViewAggregationSort,
} from "@rilldata/web-common/runtime-client";
import merge from "deepmerge";
import type { Config } from "vega-lite";
import { CHART_CONFIG, type ChartSpec } from "./";
import {
  type ChartDataResult,
  type ChartDomainValues,
  type ChartSortDirection,
  type ChartType,
  type FieldConfig,
} from "./types";

export function isFieldConfig(field: unknown): field is FieldConfig {
  return (
    typeof field === "object" &&
    field !== null &&
    "type" in field &&
    "field" in field
  );
}

export function isMultiFieldConfig(field: unknown): field is FieldConfig {
  return isFieldConfig(field) && !!field.fields && field.fields.length > 0;
}

export function generateSpec(
  chartType: ChartType,
  rillChartSpec: ChartSpec,
  data: ChartDataResult,
) {
  if (data.isFetching || data.error) return {};
  return CHART_CONFIG[chartType]?.generateSpec(rillChartSpec, data);
}

export function mergedVlConfig(
  userProvidedConfig: string | undefined,
  specConfig: Config | undefined,
): Config | undefined {
  if (!userProvidedConfig) return specConfig;

  const validSpecConfig = specConfig || {};
  let parsedConfig: Config;

  try {
    parsedConfig = JSON.parse(userProvidedConfig) as Config;
  } catch {
    console.warn("Invalid JSON config");
    return specConfig;
  }

  const replaceByClonedSource = (
    destinationArray: unknown[],
    sourceArray: unknown[],
  ) => sourceArray;

  return merge(validSpecConfig, parsedConfig, {
    arrayMerge: replaceByClonedSource,
  });
}

export interface FieldsByType {
  measures: string[];
  dimensions: string[];
  timeDimensions: string[];
}

export function getFieldsByType(spec: ChartSpec): FieldsByType {
  const measures = new Set<string>();
  const dimensions = new Set<string>();
  const timeDimensions = new Set<string>();

  // Recursively check all properties for FieldConfig objects
  const checkFields = (obj: unknown): void => {
    if (!obj || typeof obj !== "object") {
      return;
    }

    // Check if current object is a FieldConfig with type and field
    if (isFieldConfig(obj)) {
      const type = obj.type as string;
      const field = obj.field;
      const fields = obj.fields;

      switch (type) {
        case "quantitative":
          measures.add(field);
          if (fields) {
            fields.forEach((f) => measures.add(f));
          }
          break;
        case "nominal":
          dimensions.add(field);
          if (fields) {
            fields.forEach((f) => dimensions.add(f));
          }
          break;
        case "temporal":
          timeDimensions.add(field);
          if (fields) {
            fields.forEach((f) => timeDimensions.add(f));
          }
          break;
      }
      return;
    }

    Object.values(obj).forEach((value) => {
      if (typeof value === "object" && value !== null) {
        checkFields(value);
      }
    });
  };

  checkFields(spec);

  return {
    measures: Array.from(measures),
    dimensions: Array.from(dimensions),
    timeDimensions: Array.from(timeDimensions),
  };
}

export function adjustDataForTimeZone(
  data: V1MetricsViewAggregationResponseDataItem[] | undefined,
  timeFields: string[],
  timeGrain: V1TimeGrain,
  selectedTimezone: string,
) {
  if (!data) return data;

  return data.map((datum) => {
    // Create a shallow copy of the datum to avoid mutating the original
    const adjustedDatum = { ...datum };
    timeFields.forEach((timeField) => {
      adjustedDatum[timeField] = adjustOffsetForZone(
        datum[timeField] as string,
        selectedTimezone,
        timeGrainToDuration(timeGrain),
      );
    });
    return adjustedDatum;
  });
}

/**
 * Converts a Vega-style sort configuration to Rill's aggregation sort format.
 */
export function vegaSortToAggregationSort(
  encoder: "x" | "y",
  config: CartesianChartSpec | HeatmapChartSpec | ComboChartSpec,
  defaultSort: ChartSortDirection,
): V1MetricsViewAggregationSort | undefined {
  const encoderConfig = config[encoder];

  if (!encoderConfig) {
    return undefined;
  }

  let sort = encoderConfig.sort;

  if (!sort || Array.isArray(sort)) {
    sort = defaultSort;
  }

  let field: string | undefined;
  let desc: boolean = false;

  switch (sort) {
    case "x":
    case "-x":
      field = config.x?.field;
      desc = sort === "-x";
      break;
    case "y":
    case "-y":
      if ("y" in config) {
        field = config.y?.field;
      } else if ("y1" in config) {
        field = config.y1?.field;
      }
      desc = sort === "-y";
      break;
    case "color":
    case "-color":
      field = isFieldConfig(config.color) ? config.color.field : undefined;
      desc = sort === "-color";
      break;
    default:
      return undefined;
  }

  if (!field) return undefined;

  return {
    name: field,
    desc,
  };
}

const allowedTimeDimensionDetailTypes = [
  "line_chart",
  "area_chart",
  "stacked_bar",
  "stacked_bar_normalized",
  "bar_chart",
];

export const CanvasChartTypeToTDDChartType = {
  line_chart: TDDChart.DEFAULT,
  area_chart: TDDChart.STACKED_AREA,
  stacked_bar: TDDChart.STACKED_BAR,
  stacked_bar_normalized: TDDChart.STACKED_BAR,
  bar_chart: TDDChart.GROUPED_BAR,
};

export function getLinkStateForTimeDimensionDetail(
  spec: ChartSpec,
  type: ChartType,
): {
  canLink: boolean;
  measureName?: string;
  dimensionName?: string;
} {
  if (!allowedTimeDimensionDetailTypes.includes(type))
    return {
      canLink: false,
    };

  const hasXAxis = "x" in spec;
  const hasYAxis = "y" in spec;
  if (!hasXAxis || !hasYAxis)
    return {
      canLink: false,
    };

  const xAxis = spec.x;
  const yAxis = spec.y;

  if (isFieldConfig(xAxis) && isFieldConfig(yAxis)) {
    const colorDimension = spec.color;
    if (isFieldConfig(colorDimension)) {
      return {
        canLink: xAxis.type === "temporal",
        measureName: yAxis.field,
        dimensionName: colorDimension.field,
      };
    }

    return {
      canLink: xAxis.type === "temporal",
      measureName: yAxis.field,
    };
  }
  return {
    canLink: false,
  };
}

export function isDomainStringArray(
  values: string[] | number[] | undefined,
): values is string[] {
  return values
    ? Array.isArray(values) &&
        values.every((value) => typeof value === "string")
    : false;
}

export function getColorForValues(
  colorValues: string[] | undefined,
  // if provided, use the colors for mentioned values
  overrideColorMapping: ColorMapping | undefined,
): ColorMapping | undefined {
  if (!colorValues || colorValues.length === 0) return undefined;

  const colorMapping = colorValues.map((value, index) => {
    const overrideColor = overrideColorMapping?.find(
      (mapping) => mapping.value === value,
    );
    return {
      value,
      color:
        overrideColor?.color ||
        COMPARIONS_COLORS[index % COMPARIONS_COLORS.length],
    };
  });

  return colorMapping;
}

export function getColorMappingForChart(
  chartSpec: ChartSpec,
  domainValues: ChartDomainValues | undefined,
): ColorMapping | undefined {
  if (!("color" in chartSpec) || !domainValues) return undefined;
  const colorField = chartSpec.color;

<<<<<<< HEAD
  let colorMapping: ColorMapping | undefined;
  if (typeof colorField === "object") {
    const fieldKey = colorField.field;
    colorMapping = getColorForValues(
      domainValues[fieldKey],
      colorField.colorMapping,
    );
=======
  let colorMapping: { value: string; color: string }[] | undefined;
  if (isFieldConfig(colorField)) {
    const colorValues = domainValues[colorField.field];
    if (isDomainStringArray(colorValues)) {
      colorMapping = getColorForValues(colorValues, colorField.colorMapping);
    }
>>>>>>> 2152cd48
  }

  return colorMapping;
}<|MERGE_RESOLUTION|>--- conflicted
+++ resolved
@@ -306,22 +306,13 @@
   if (!("color" in chartSpec) || !domainValues) return undefined;
   const colorField = chartSpec.color;
 
-<<<<<<< HEAD
   let colorMapping: ColorMapping | undefined;
   if (typeof colorField === "object") {
     const fieldKey = colorField.field;
-    colorMapping = getColorForValues(
-      domainValues[fieldKey],
-      colorField.colorMapping,
-    );
-=======
-  let colorMapping: { value: string; color: string }[] | undefined;
-  if (isFieldConfig(colorField)) {
-    const colorValues = domainValues[colorField.field];
+    const colorValues = domainValues[fieldKey];
     if (isDomainStringArray(colorValues)) {
       colorMapping = getColorForValues(colorValues, colorField.colorMapping);
     }
->>>>>>> 2152cd48
   }
 
   return colorMapping;
