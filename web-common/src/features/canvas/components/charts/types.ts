import type {
  V1Expression,
  V1MetricsViewAggregationDimension,
  V1MetricsViewAggregationMeasure,
  V1MetricsViewAggregationResponse,
  V1MetricsViewAggregationSort,
} from "@rilldata/web-common/runtime-client";
import {
  type MetricsViewSpecDimension,
  type MetricsViewSpecMeasure,
  type V1MetricsViewAggregationResponseDataItem,
} from "@rilldata/web-common/runtime-client";
import type { HTTPError } from "@rilldata/web-common/runtime-client/fetchWrapper";
import type { CreateQueryResult } from "@tanstack/svelte-query";
import type { Color } from "chroma-js";
import type { TimeUnit } from "vega-lite/build/src/timeunit";

export type ChartType =
  | "bar_chart"
  | "line_chart"
  | "area_chart"
  | "stacked_bar"
  | "stacked_bar_normalized"
  | "donut_chart"
  | "pie_chart"
  | "heatmap";

export type ChartDataQuery = CreateQueryResult<
  V1MetricsViewAggregationResponse,
  HTTPError
>;

export type ChartFieldsMap = Record<
  string,
  | MetricsViewSpecMeasure
  | MetricsViewSpecDimension
  | TimeDimensionDefinition
  | undefined
>;
export type ChartDataResult = {
  data: V1MetricsViewAggregationResponseDataItem[];
  isFetching: boolean;
  fields: ChartFieldsMap;
  error?: HTTPError | null;
<<<<<<< HEAD
  theme: { primary: Color; secondary: Color };
=======
  domainValues?: ChartDomainValues;
>>>>>>> 856a2bdf
};

export interface ChartDomainValues {
  xValues?: string[];
  colorValues?: string[];
  yValues?: string[];
}

export interface TimeDimensionDefinition {
  field: string;
  displayName: string;
  timeUnit?: TimeUnit;
  format?: string;
}

export type ChartSortDirectionOptions =
  | "x"
  | "y"
  | "-x"
  | "-y"
  | "color"
  | "-color"
  | "custom";

export type ChartSortDirection =
  | Exclude<ChartSortDirectionOptions, "custom">
  | string[];

export type ChartLegend = "none" | "top" | "bottom" | "left" | "right";

interface NominalFieldConfig {
  sort?: ChartSortDirection;
  limit?: number;
  showNull?: boolean;
  labelAngle?: number;
  legendOrientation?: ChartLegend;
  colorMapping?: { value: string; color: string }[];
}

interface QuantitativeFieldConfig {
  zeroBasedOrigin?: boolean; // Default is false
  min?: number;
  max?: number;
}

export interface FieldConfig
  extends NominalFieldConfig,
    QuantitativeFieldConfig {
  field: string;
  type: "quantitative" | "ordinal" | "nominal" | "temporal";
  showAxisTitle?: boolean; // Default is false
  timeUnit?: string; // For temporal fields
}

export interface CommonChartProperties {
  metrics_view: string;
  tooltip?: FieldConfig;
  vl_config?: string;
}

// TODO: Remove this once we have a better way to handle chart config
export interface ChartConfig extends CommonChartProperties {
  x?: FieldConfig;
  y?: FieldConfig;
  color?: FieldConfig | string;
  tooltip?: FieldConfig;
  vl_config?: string;
}

/** Temporary solution for the lack of vega lite type exports */
export interface TooltipValue {
  title?: string;
  field: string;
  format?: string;
  formatType?: string;
  type: "quantitative" | "ordinal" | "temporal" | "nominal";
}

export interface ChartQueryConfig {
  measures: V1MetricsViewAggregationMeasure[];
  dimensions: V1MetricsViewAggregationDimension[];
  sort?: V1MetricsViewAggregationSort[];
  where?: V1Expression;
  limit?: string;
}<|MERGE_RESOLUTION|>--- conflicted
+++ resolved
@@ -42,11 +42,8 @@
   isFetching: boolean;
   fields: ChartFieldsMap;
   error?: HTTPError | null;
-<<<<<<< HEAD
   theme: { primary: Color; secondary: Color };
-=======
   domainValues?: ChartDomainValues;
->>>>>>> 856a2bdf
 };
 
 export interface ChartDomainValues {
