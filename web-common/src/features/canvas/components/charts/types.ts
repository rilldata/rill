--- conflicted
+++ resolved
@@ -27,13 +27,8 @@
   | "donut_chart"
   | "pie_chart"
   | "heatmap"
-<<<<<<< HEAD
-  | "funnel_chart";
-=======
   | "funnel_chart"
-  | "multi_metric_chart"
   | "combo_chart";
->>>>>>> c5858b2b
 
 export type ChartDataQuery = CreateQueryResult<
   V1MetricsViewAggregationResponse,
