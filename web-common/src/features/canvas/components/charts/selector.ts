import { timeGrainToVegaTimeUnitMap } from "@rilldata/web-common/components/vega/util";
import type { ChartSpec } from "@rilldata/web-common/features/canvas/components/charts";
import type { BaseChart } from "@rilldata/web-common/features/canvas/components/charts/BaseChart";
import type { CanvasStore } from "@rilldata/web-common/features/canvas/state-managers/state-managers";
import type { TimeAndFilterStore } from "@rilldata/web-common/features/canvas/stores/types";
import { defaultPrimaryColors } from "@rilldata/web-common/features/themes/color-config";
import { TIME_GRAIN } from "@rilldata/web-common/lib/time/config";
import {
  type MetricsViewSpecDimension,
  type MetricsViewSpecMeasure,
} from "@rilldata/web-common/runtime-client";
import chroma from "chroma-js";
import { derived, type Readable } from "svelte/store";
import type { ChartDataResult, TimeDimensionDefinition } from "./types";
import { adjustDataForTimeZone, getFieldsByType } from "./util";

export function getChartData(
  ctx: CanvasStore,
  component: BaseChart<ChartSpec>,
  config: ChartSpec,
  timeAndFilterStore: Readable<TimeAndFilterStore>,
): Readable<ChartDataResult> {
  const chartDataQuery = component.createChartDataQuery(
    ctx,
    timeAndFilterStore,
  );
  const { spec } = ctx.canvasEntity;

  const themeStore = ctx.canvasEntity.theme;

  const { measures, dimensions, timeDimensions } = getFieldsByType(config);

  // Combine all fields with their types
  const allFields = [
    ...measures.map((field) => ({ field, type: "measure" })),
    ...dimensions.map((field) => ({ field, type: "dimension" })),
    ...timeDimensions.map((field) => ({ field, type: "time" })),
  ];

  // Match each field to its corresponding measure or dimension spec.
  const fieldReadableMap = allFields.map((field) => {
    if (field.type === "measure") {
      return spec.getMeasureForMetricView(field.field, config.metrics_view);
    } else if (field.type === "dimension") {
      return spec.getDimensionForMetricView(field.field, config.metrics_view);
    } else {
      return getTimeDimensionDefinition(field.field, timeAndFilterStore);
    }
  });

  return derived(
    [chartDataQuery, timeAndFilterStore, themeStore, ...fieldReadableMap],
    ([chartData, $timeAndFilterStore, theme, ...fieldMap]) => {
      const fieldSpecMap = allFields.reduce(
        (acc, field, index) => {
          acc[field.field] = fieldMap?.[index];
          return acc;
        },
        {} as Record<
          string,
          | MetricsViewSpecMeasure
          | MetricsViewSpecDimension
          | TimeDimensionDefinition
          | undefined
        >,
      );

      let data = chartData?.data?.data;

      if (timeDimensions?.length && $timeAndFilterStore.timeGrain) {
        data = adjustDataForTimeZone(
          data,
          timeDimensions,
          $timeAndFilterStore.timeGrain,
          $timeAndFilterStore.timeRange.timeZone || "UTC",
        );
      }

      const domainValues = component.getChartDomainValues();

      return {
        data: data || [],
        isFetching: chartData?.isFetching ?? false,
        error: chartData?.error,
        fields: fieldSpecMap,
<<<<<<< HEAD
        theme: {
          primary: theme.primary || chroma(`hsl(${defaultPrimaryColors[500]})`),
          secondary:
            theme.secondary || chroma(`hsl(${defaultPrimaryColors[500]})`),
        },
=======
        domainValues,
>>>>>>> 856a2bdf
      };
    },
  );
}

export function getTimeDimensionDefinition(
  field: string,
  timeAndFilterStore: Readable<TimeAndFilterStore>,
): Readable<TimeDimensionDefinition> {
  return derived(timeAndFilterStore, ($timeAndFilterStore) => {
    const grain = $timeAndFilterStore?.timeGrain;
    const displayName = "Time";

    if (grain) {
      const timeUnit = timeGrainToVegaTimeUnitMap[grain];
      const format = TIME_GRAIN[grain]?.d3format as string;
      return {
        field,
        timeUnit,
        displayName,
        format,
      };
    }
    return {
      field,
      displayName,
    };
  });
}<|MERGE_RESOLUTION|>--- conflicted
+++ resolved
@@ -83,15 +83,12 @@
         isFetching: chartData?.isFetching ?? false,
         error: chartData?.error,
         fields: fieldSpecMap,
-<<<<<<< HEAD
+        domainValues,
         theme: {
           primary: theme.primary || chroma(`hsl(${defaultPrimaryColors[500]})`),
           secondary:
             theme.secondary || chroma(`hsl(${defaultPrimaryColors[500]})`),
         },
-=======
-        domainValues,
->>>>>>> 856a2bdf
       };
     },
   );
