--- conflicted
+++ resolved
@@ -28,9 +28,6 @@
     metricsView: ctx.canvasEntity.metricsView,
     themeStore: ctx.canvasEntity.theme,
     timeAndFilterStore,
-<<<<<<< HEAD
-=======
     isDarkMode,
->>>>>>> d0137596
   });
 }