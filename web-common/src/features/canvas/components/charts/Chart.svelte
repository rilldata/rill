<script lang="ts">
  import VegaLiteRenderer from "@rilldata/web-common/components/vega/VegaLiteRenderer.svelte";
  import ComponentHeader from "@rilldata/web-common/features/canvas/ComponentHeader.svelte";
  import type { ChartComponent } from "@rilldata/web-common/features/canvas/components/charts";
  import ComponentError from "@rilldata/web-common/features/canvas/components/ComponentError.svelte";
  import { getCanvasStore } from "@rilldata/web-common/features/canvas/state-managers/state-managers";
  import Spinner from "@rilldata/web-common/features/entity-management/Spinner.svelte";
  import { EntityStatus } from "@rilldata/web-common/features/entity-management/types";
  import { createMeasureValueFormatter } from "@rilldata/web-common/lib/number-formatting/format-measure-value";
<<<<<<< HEAD
  import type { MetricsViewSpecMeasureV2 } from "@rilldata/web-common/runtime-client";
=======
  import type {
    MetricsViewSpecMeasure,
    V1ComponentSpecRendererProperties,
  } from "@rilldata/web-common/runtime-client";
  import type { Readable } from "svelte/store";
>>>>>>> 116dc792
  import type { View } from "vega-typings";
  import { getChartData, validateChartSchema } from "./selector";
  import {
    generateSpec,
    getChartTitle,
    isChartLineLike,
    mergedVlConfig,
    sanitizeFieldName,
  } from "./util";

  export let component: ChartComponent;

  $: ({
    specStore,
    parent: { name: canvasName },
    timeAndFilterStore,
    chartType: type,
  } = component);

  $: chartType = $type;

  $: store = getCanvasStore(canvasName);
  $: ({
    canvasEntity: {
      spec: { getMeasureForMetricView },
    },
  } = store);

  let viewVL: View;

  $: chartConfig = $specStore;

  $: ({
    title,
    description,
    metrics_view,
    y,
    vl_config,
    time_filters,
    dimension_filters,
  } = chartConfig);

  $: schemaStore = validateChartSchema(store, chartConfig);

  $: schema = $schemaStore;

  $: chartQuery = getChartData(store, chartConfig, timeAndFilterStore);

  $: ({ isFetching, data, error } = $chartQuery);
  $: hasNoData = !isFetching && data.length === 0;

  $: spec = generateSpec(chartType, chartConfig, $chartQuery);

  $: filters = {
    time_filters,
    dimension_filters,
  };

  $: measure = getMeasureForMetricView(y?.field, metrics_view);

  $: measureName = sanitizeFieldName($measure?.name || "measure");

  $: measureFormatter = createMeasureValueFormatter<null | undefined>(
    $measure as MetricsViewSpecMeasure,
  );

  $: config = vl_config ? mergedVlConfig(vl_config) : undefined;
</script>

<div class="size-full flex flex-col overflow-hidden">
  {#if schema.isValid}
    {#if isFetching}
      <div class="flex items-center justify-center h-full w-full">
        <Spinner status={EntityStatus.Running} size="20px" />
      </div>
    {:else if error}
      <ComponentError error={error.message} />
    {:else}
      <ComponentHeader
        faint={!title}
        title={title || getChartTitle(chartConfig, $chartQuery)}
        {description}
        {filters}
      />
      {#if hasNoData}
        <div
          class="flex w-full h-full p-2 text-xl ui-copy-disabled items-center justify-center"
        >
          No Data to Display
        </div>
      {:else}
        <VegaLiteRenderer
          bind:viewVL
          canvasDashboard
          data={{ "metrics-view": data }}
          {spec}
          renderer={isChartLineLike(chartType) ? "svg" : "canvas"}
          expressionFunctions={{
            [measureName]: { fn: (val) => measureFormatter(val) },
          }}
          {config}
        />
      {/if}
    {/if}
  {:else}
    <ComponentError error={schema.error} />
  {/if}
</div><|MERGE_RESOLUTION|>--- conflicted
+++ resolved
@@ -7,15 +7,8 @@
   import Spinner from "@rilldata/web-common/features/entity-management/Spinner.svelte";
   import { EntityStatus } from "@rilldata/web-common/features/entity-management/types";
   import { createMeasureValueFormatter } from "@rilldata/web-common/lib/number-formatting/format-measure-value";
-<<<<<<< HEAD
-  import type { MetricsViewSpecMeasureV2 } from "@rilldata/web-common/runtime-client";
-=======
-  import type {
-    MetricsViewSpecMeasure,
-    V1ComponentSpecRendererProperties,
-  } from "@rilldata/web-common/runtime-client";
-  import type { Readable } from "svelte/store";
->>>>>>> 116dc792
+  import type { MetricsViewSpecMeasure } from "@rilldata/web-common/runtime-client";
+
   import type { View } from "vega-typings";
   import { getChartData, validateChartSchema } from "./selector";
   import {
