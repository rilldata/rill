--- conflicted
+++ resolved
@@ -10,14 +10,6 @@
   import { FormatPreset } from "@rilldata/web-common/lib/number-formatting/humanizer-types";
   import { formatMeasurePercentageDifference } from "@rilldata/web-common/lib/number-formatting/percentage-formatter";
   import { TIME_COMPARISON } from "@rilldata/web-common/lib/time/config";
-<<<<<<< HEAD
-  import { humaniseISODuration } from "@rilldata/web-common/lib/time/ranges/iso-ranges";
-=======
-  import { type V1ComponentSpecRendererProperties } from "@rilldata/web-common/runtime-client";
-  import type { Readable } from "svelte/store";
-  import type { KPISpec } from ".";
-  import KPISparkline from "./KPISparkline.svelte";
->>>>>>> 4284d7e6
   import {
     createQueryServiceMetricsViewAggregation,
     createQueryServiceMetricsViewTimeSeries,
@@ -30,13 +22,10 @@
   import { DateTime, Interval } from "luxon";
   import { runtime } from "@rilldata/web-common/runtime-client/runtime-store";
   import RangeDisplay from "@rilldata/web-common/features/dashboards/time-controls/super-pill/components/RangeDisplay.svelte";
+  import type { Readable } from "svelte/motion";
 
   export let rendererProperties: V1ComponentSpecRendererProperties;
-<<<<<<< HEAD
-=======
   export let timeAndFilterStore: Readable<TimeAndFilterStore>;
-  export let topPadding = true;
->>>>>>> 4284d7e6
 
   const ctx = getCanvasStateManagers();
   const {
@@ -66,7 +55,6 @@
 
   $: schema = validateKPISchema(ctx, kpiProperties);
 
-<<<<<<< HEAD
   $: measureStore = spec.getMeasureForMetricView(measureName, metricsViewName);
 
   $: measure = $measureStore;
@@ -75,41 +63,27 @@
   $: measureValueFormatter = measure
     ? createMeasureValueFormatter<null>(measure, "big-number")
     : () => "no data";
-=======
-  $: measure = spec.getMeasureForMetricView(measureName, metricsViewName);
-  $: measureValue = useKPITotals(
-    ctx,
-    kpiProperties,
-    timeAndFilterStore,
-    $schema.isValid,
-  );
-
-  $: measureIsPercentage = $measure?.formatPreset === FormatPreset.PERCENTAGE;
->>>>>>> 4284d7e6
 
   $: showSparkline = sparkline !== "none";
   $: isSparkRight = sparkline === "right";
 
   $: ({ isValid } = $schema);
-
-  $: timeAndFilterStore = ctx.canvasEntity.createTimeAndFilterStore(
-    metricsViewName,
-    {
-      componentFilter: kpiProperties.dimension_filters,
-      componentComparisonRange: comparisonTimeRange,
-    },
-  );
 
   $: ({
     timeGrain,
     timeRange: { timeZone, start, end },
     where,
-    comparisonRange: { start: comparisonStart, end: comparisonEnd },
+    comparisonTimeRange,
   } = $timeAndFilterStore);
 
   $: showComparison =
-<<<<<<< HEAD
-    ($showTimeComparison || !!comparisonTimeRange) && !!comparisonOptions;
+    ($showTimeComparison || showLocalTimeComparison) && !!comparisonOptions;
+
+  $: comparisonLabel =
+    (localComparisonTimeRange?.name &&
+      TIME_COMPARISON[localComparisonTimeRange.name]?.label) ||
+    ($selectedComparisonTimeRange?.name &&
+      TIME_COMPARISON[$selectedComparisonTimeRange.name]?.label);
 
   // BIG NUMBER QUERIES
   $: kpiTotalsQuery = createQueryServiceMetricsViewAggregation(
@@ -136,26 +110,15 @@
     metricsViewName,
     {
       measures: [{ name: measureName }],
-      timeRange: {
-        start: comparisonStart,
-        end: comparisonEnd,
-        timeZone,
-      },
+      timeRange: comparisonTimeRange,
       where,
     },
     {
       query: {
-        enabled: showComparison && isValid && !!start && !!end,
-      },
-    },
-=======
-    ($showTimeComparison || showLocalTimeComparison) && comparisonOptions;
-  $: comparisonValue = useKPIComparisonTotal(
-    ctx,
-    kpiProperties,
-    timeAndFilterStore,
-    $schema.isValid,
->>>>>>> 4284d7e6
+        enabled:
+          comparisonTimeRange && showComparison && isValid && !!start && !!end,
+      },
+    },
   );
 
   $: ({ data: primaryTotalData, isFetching: primaryTotalIsFetching } =
@@ -182,18 +145,6 @@
     currentValue != null && comparisonVal != null
       ? (currentValue - comparisonVal) / comparisonVal
       : undefined;
-<<<<<<< HEAD
-
-  $: globalComparisonLabel =
-    $selectedComparisonTimeRange?.name &&
-    TIME_COMPARISON[$selectedComparisonTimeRange?.name]?.label;
-=======
-  $: comparisonLabel =
-    (localComparisonTimeRange?.name &&
-      TIME_COMPARISON[localComparisonTimeRange.name]?.label) ||
-    ($selectedComparisonTimeRange?.name &&
-      TIME_COMPARISON[$selectedComparisonTimeRange.name]?.label);
->>>>>>> 4284d7e6
 
   // TIME SERIES QUERIES
   $: sparklineDataQuery = createQueryServiceMetricsViewTimeSeries(
@@ -219,8 +170,8 @@
     metricsViewName,
     {
       measureNames: [measureName],
-      timeStart: comparisonStart,
-      timeEnd: comparisonEnd,
+      timeStart: comparisonTimeRange?.start,
+      timeEnd: comparisonTimeRange?.end,
       timeGranularity: timeGrain || V1TimeGrain.TIME_GRAIN_HOUR,
       timeZone,
       where,
@@ -228,11 +179,7 @@
     {
       query: {
         enabled:
-          !!comparisonStart &&
-          !!comparisonEnd &&
-          isValid &&
-          showSparkline &&
-          showComparison,
+          comparisonTimeRange && isValid && showSparkline && showComparison,
       },
     },
   );
@@ -244,17 +191,9 @@
   $: ({ data: comparisonDataResponse } = $comparisonDataQuery);
   $: comparisonData = comparisonDataResponse?.data ?? [];
 
-<<<<<<< HEAD
   $: interval = Interval.fromDateTimes(
     DateTime.fromISO(start ?? "").setZone(timeZone),
     DateTime.fromISO(end ?? "").setZone(timeZone),
-=======
-  $: sparklineData = useKPISparkline(
-    ctx,
-    kpiProperties,
-    timeAndFilterStore,
-    $schema.isValid && showSparkline,
->>>>>>> 4284d7e6
   );
 
   function getFormattedDiff(comparisonValue: number, currentValue: number) {
@@ -335,12 +274,8 @@
               </div>
             {/if}
           </div>
-<<<<<<< HEAD
-
-          {#if comparisonTimeRange || globalComparisonLabel}
-=======
+
           {#if comparisonLabel}
->>>>>>> 4284d7e6
             <div class="comparison-range">
               vs {comparisonLabel?.toLowerCase()}
             </div>
