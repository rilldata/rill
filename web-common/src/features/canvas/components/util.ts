--- conflicted
+++ resolved
@@ -71,11 +71,7 @@
   "pie_chart",
   "heatmap",
   "funnel_chart",
-<<<<<<< HEAD
-=======
   "combo_chart",
-  "multi_metric_chart",
->>>>>>> c5858b2b
 ] as const;
 const NON_CHART_TYPES = [
   "markdown",
