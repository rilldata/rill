<script lang="ts">
  import type { PivotCanvasComponent } from "@rilldata/web-common/features/canvas/components/pivot";
  import CanvasPivotRenderer from "./CanvasPivotRenderer.svelte";
  import { validateTableSchema } from "./selector";
  import { tableFieldMapper } from "./util";
  import ComponentHeader from "../../ComponentHeader.svelte";

  export let component: PivotCanvasComponent;

<<<<<<< HEAD
  $: ctx = getCanvasStore(canvasName);
  const tableSpecStore = writable(rendererProperties as unknown as PivotSpec);
  const pivotState = writable<PivotState>({
    columns: [],
    rows: [],
    expanded: {},
    sorting: [],
    columnPage: 1,
    rowPage: 1,
    enableComparison: false,
    tableMode: "nest",
    activeCell: null,
  });
=======
  $: ({
    parent: {
      spec: { getMetricsViewFromName },
    },
    specStore,
    config,
    pivotState,
    pivotDataStore,
  } = component);
>>>>>>> 5b31614e

  $: tableSpec = $specStore;

  $: ({ title, description, dimension_filters, time_filters } = tableSpec);

  $: hasHeader = !!title || !!description;

  $: filters = {
    time_filters,
    dimension_filters,
  };

  $: _metricViewSpec = getMetricsViewFromName(tableSpec.metrics_view);
  $: metricsViewSpec = $_metricViewSpec.metricsView;

  $: schema = validateTableSchema(metricsViewSpec, tableSpec);

  $: if ("columns" in tableSpec && schema.isValid) {
    const columns = tableSpec?.columns || [];
    pivotState.update((state) => ({
      ...state,
      sorting: [],
      expanded: {},
      columns: tableFieldMapper(columns, metricsViewSpec),
    }));
  } else if ("col_dimensions" in tableSpec && schema.isValid) {
    const measures = tableSpec.measures || [];
    const colDimensions = tableSpec.col_dimensions || [];
    const rowDimensions = tableSpec.row_dimensions || [];
    pivotState.update((state) => ({
      ...state,
      sorting: [],
      expanded: {},
      columns: [
        ...tableFieldMapper(colDimensions, metricsViewSpec),
        ...tableFieldMapper(measures, metricsViewSpec),
      ],
      rows: tableFieldMapper(rowDimensions, metricsViewSpec),
    }));
  }
</script>

<ComponentHeader {title} {description} {filters} />

<CanvasPivotRenderer
  {hasHeader}
  {schema}
  {pivotDataStore}
  pivotConfig={config}
  {pivotState}
/><|MERGE_RESOLUTION|>--- conflicted
+++ resolved
@@ -1,27 +1,12 @@
 <script lang="ts">
   import type { PivotCanvasComponent } from "@rilldata/web-common/features/canvas/components/pivot";
+  import ComponentHeader from "../../ComponentHeader.svelte";
   import CanvasPivotRenderer from "./CanvasPivotRenderer.svelte";
   import { validateTableSchema } from "./selector";
   import { tableFieldMapper } from "./util";
-  import ComponentHeader from "../../ComponentHeader.svelte";
 
   export let component: PivotCanvasComponent;
 
-<<<<<<< HEAD
-  $: ctx = getCanvasStore(canvasName);
-  const tableSpecStore = writable(rendererProperties as unknown as PivotSpec);
-  const pivotState = writable<PivotState>({
-    columns: [],
-    rows: [],
-    expanded: {},
-    sorting: [],
-    columnPage: 1,
-    rowPage: 1,
-    enableComparison: false,
-    tableMode: "nest",
-    activeCell: null,
-  });
-=======
   $: ({
     parent: {
       spec: { getMetricsViewFromName },
@@ -31,7 +16,6 @@
     pivotState,
     pivotDataStore,
   } = component);
->>>>>>> 5b31614e
 
   $: tableSpec = $specStore;
 
