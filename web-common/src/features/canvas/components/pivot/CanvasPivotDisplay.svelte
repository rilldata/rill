<script lang="ts">
  import type { PivotCanvasComponent } from "@rilldata/web-common/features/canvas/components/pivot";
  import CanvasPivotRenderer from "./CanvasPivotRenderer.svelte";
  import { validateTableSchema } from "./selector";
  import { tableFieldMapper } from "./util";
  import ComponentHeader from "../../ComponentHeader.svelte";

  export let component: PivotCanvasComponent;

<<<<<<< HEAD
  $: ctx = getCanvasStore(canvasName);
  const tableSpecStore = writable(rendererProperties as unknown as PivotSpec);
  const pivotState = writable<PivotState>({
    columns: [],
    rows: [],
    expanded: {},
    sorting: [],
    columnPage: 1,
    rowPage: 1,
    enableComparison: false,
    tableMode: "nest",
    activeCell: null,
  });
=======
  $: ({
    parent: {
      spec: { getMetricsViewFromName },
    },
    specStore,
    config,
    pivotState,
    pivotDataStore,
  } = component);
>>>>>>> 3ae53fb7

  $: tableSpec = $specStore;

  $: ({ title, description, dimension_filters, time_filters } = tableSpec);

  $: hasHeader = !!title || !!description;

  $: filters = {
    time_filters,
    dimension_filters,
  };

  $: _metricViewSpec = getMetricsViewFromName(tableSpec.metrics_view);
  $: metricsViewSpec = $_metricViewSpec.metricsView;

  $: schema = validateTableSchema(metricsViewSpec, tableSpec);

  $: if ("columns" in tableSpec && schema.isValid) {
    const columns = tableSpec?.columns || [];
    pivotState.update((state) => ({
      ...state,
      sorting: [],
      expanded: {},
      columns: tableFieldMapper(columns, metricsViewSpec),
    }));
  } else if ("col_dimensions" in tableSpec && schema.isValid) {
    const measures = tableSpec.measures || [];
    const colDimensions = tableSpec.col_dimensions || [];
    const rowDimensions = tableSpec.row_dimensions || [];
    pivotState.update((state) => ({
      ...state,
      sorting: [],
      expanded: {},
      columns: [
        ...tableFieldMapper(colDimensions, metricsViewSpec),
        ...tableFieldMapper(measures, metricsViewSpec),
      ],
      rows: tableFieldMapper(rowDimensions, metricsViewSpec),
    }));
  }
</script>

<ComponentHeader {title} {description} {filters} />

<CanvasPivotRenderer
  {hasHeader}
  {schema}
  {pivotDataStore}
  pivotConfig={config}
  {pivotState}
/><|MERGE_RESOLUTION|>--- conflicted
+++ resolved
@@ -7,21 +7,6 @@
 
   export let component: PivotCanvasComponent;
 
-<<<<<<< HEAD
-  $: ctx = getCanvasStore(canvasName);
-  const tableSpecStore = writable(rendererProperties as unknown as PivotSpec);
-  const pivotState = writable<PivotState>({
-    columns: [],
-    rows: [],
-    expanded: {},
-    sorting: [],
-    columnPage: 1,
-    rowPage: 1,
-    enableComparison: false,
-    tableMode: "nest",
-    activeCell: null,
-  });
-=======
   $: ({
     parent: {
       spec: { getMetricsViewFromName },
@@ -31,7 +16,6 @@
     pivotState,
     pivotDataStore,
   } = component);
->>>>>>> 3ae53fb7
 
   $: tableSpec = $specStore;
 
