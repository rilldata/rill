--- conflicted
+++ resolved
@@ -5,11 +5,6 @@
 } from "@rilldata/web-common/features/canvas/components/util";
 import type { InputParams } from "@rilldata/web-common/features/canvas/inspector/types";
 import type {
-<<<<<<< HEAD
-  V1MetricsViewSpec,
-  V1Resource,
-} from "@rilldata/web-common/runtime-client";
-=======
   PivotDataStoreConfig,
   PivotState,
 } from "@rilldata/web-common/features/dashboards/pivot/types";
@@ -20,26 +15,13 @@
 import type { Readable } from "svelte/motion";
 import { derived, get, writable, type Writable } from "svelte/store";
 import type { CanvasEntity, ComponentPath } from "../../stores/canvas-entity";
->>>>>>> 83d43ceb
 import type {
   CanvasComponentType,
   ComponentCommonProperties,
   ComponentFilterProperties,
 } from "../types";
-<<<<<<< HEAD
-import type { CanvasEntity, ComponentPath } from "../../stores/canvas-entity";
-import CanvasPivotDisplay from "./CanvasPivotDisplay.svelte";
-import { derived, get, writable, type Writable } from "svelte/store";
-import { createPivotConfig, usePivotForCanvas } from "./util";
-import type {
-  PivotDataStoreConfig,
-  PivotState,
-} from "@rilldata/web-common/features/dashboards/pivot/types";
-import type { Readable } from "svelte/motion";
-=======
 import CanvasPivotDisplay from "./CanvasPivotDisplay.svelte";
 import { createPivotConfig, usePivotForCanvas } from "./util";
->>>>>>> 83d43ceb
 
 export interface PivotSpec
   extends ComponentCommonProperties,
@@ -120,10 +102,6 @@
 
   getInitPivotState(type: "pivot" | "table"): PivotState {
     return {
-<<<<<<< HEAD
-      active: true,
-=======
->>>>>>> 83d43ceb
       columns: [],
       rows: [],
       expanded: {},
