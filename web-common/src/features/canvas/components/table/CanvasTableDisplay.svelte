<script lang="ts">
  import CanvasPivotRenderer from "@rilldata/web-common/features/canvas/components/pivot/CanvasPivotRenderer.svelte";
  import { getCanvasStore } from "@rilldata/web-common/features/canvas/state-managers/state-managers";
  import type { TimeAndFilterStore } from "@rilldata/web-common/features/canvas/stores/types";
  import {
    type PivotDataStore,
    type PivotDataStoreConfig,
    type PivotState,
  } from "@rilldata/web-common/features/dashboards/pivot/types";
  import type { V1ComponentSpecRendererProperties } from "@rilldata/web-common/runtime-client";
  import { onDestroy } from "svelte";
  import { writable, type Readable } from "svelte/store";
  import type { TableSpec } from ".";
  import {
    clearTableCache,
    tableFieldMapper,
    usePivotForCanvas,
  } from "../pivot/util";
  import { validateTableSchema } from "./selector";
  import { useTableConfig } from "./util";

  export let rendererProperties: V1ComponentSpecRendererProperties;
  export let timeAndFilterStore: Readable<TimeAndFilterStore>;
  export let componentName: string;
  export let hasHeader: boolean;
  export let canvasName: string;

<<<<<<< HEAD
  const ctx = getCanvasStateManagers();
  const tableSpecStore = writable(rendererProperties as unknown as TableSpec);
=======
  $: ctx = getCanvasStore(canvasName);
  const tableSpecStore = writable(rendererProperties as TableSpec);
>>>>>>> 043aa8e3
  const pivotState = writable<PivotState>({
    active: true,
    columns: [],
    rows: [],
    expanded: {},
    sorting: [],
    columnPage: 1,
    rowPage: 1,
    enableComparison: false,
    tableMode: "flat",
    activeCell: null,
  });

  $: ({ getMetricsViewFromName } = ctx.canvasEntity.spec);
  let pivotDataStore: PivotDataStore | undefined;
  let tableConfig: Readable<PivotDataStoreConfig> | undefined;

  $: tableSpec = rendererProperties as unknown as TableSpec;
  $: tableSpecStore.set(tableSpec);

  $: columns = tableSpec?.columns || [];

  $: metricViewSpec = getMetricsViewFromName(tableSpec.metrics_view);

  $: schema = validateTableSchema(ctx, tableSpec);

  $: if (tableSpec && $schema.isValid) {
    pivotState.update((state) => ({
      ...state,
      sorting: [],
      expanded: {},
      columns: tableFieldMapper(columns, $metricViewSpec),
    }));
  }

  $: if ($schema.isValid && tableSpec.metrics_view) {
    tableConfig = useTableConfig(
      ctx,
      tableSpec.metrics_view,
      tableSpecStore,
      pivotState,
      timeAndFilterStore,
    );

    pivotDataStore = usePivotForCanvas(
      ctx,
      componentName,
      tableSpec.metrics_view,
      tableConfig,
    );
  } else {
    pivotDataStore = undefined;
    clearTableCache(componentName);
  }

  onDestroy(() => {
    clearTableCache();
  });
</script>

<CanvasPivotRenderer
  {hasHeader}
  {schema}
  {pivotDataStore}
  pivotConfig={tableConfig}
  {pivotState}
/><|MERGE_RESOLUTION|>--- conflicted
+++ resolved
@@ -25,13 +25,8 @@
   export let hasHeader: boolean;
   export let canvasName: string;
 
-<<<<<<< HEAD
-  const ctx = getCanvasStateManagers();
+  $: ctx = getCanvasStore(canvasName);
   const tableSpecStore = writable(rendererProperties as unknown as TableSpec);
-=======
-  $: ctx = getCanvasStore(canvasName);
-  const tableSpecStore = writable(rendererProperties as TableSpec);
->>>>>>> 043aa8e3
   const pivotState = writable<PivotState>({
     active: true,
     columns: [],
