--- conflicted
+++ resolved
@@ -20,8 +20,8 @@
 
 export const pivotState = writable<PivotState>({
   active: true,
-  columns: { measure: [], dimension: [] },
-  rows: { dimension: [] },
+  columns: [],
+  rows: [],
   expanded: {},
   sorting: [],
   columnPage: 1,
@@ -94,11 +94,7 @@
         whereFilter: where ?? createAndExpression([]),
         searchText: "",
         isFlat: false,
-<<<<<<< HEAD
         pivot: $pivotState,
-=======
-        pivot: pivotState,
->>>>>>> 77a59c21
         enableComparison,
         comparisonTime: {
           start: comparisonTimeRange?.start,
