--- conflicted
+++ resolved
@@ -16,7 +16,7 @@
   import Spinner from "@rilldata/web-common/features/entity-management/Spinner.svelte";
   import { EntityStatus } from "@rilldata/web-common/features/entity-management/types";
   import type { V1ComponentSpecRendererProperties } from "@rilldata/web-common/runtime-client";
-  import { readable, writable } from "svelte/store";
+  import { readable, writable, type Readable } from "svelte/store";
   import { getTableConfig, validateTableSchema } from "./selector";
 
   export let rendererProperties: V1ComponentSpecRendererProperties;
@@ -69,24 +69,13 @@
     activeCell: null,
   });
 
-  $: pivotConfig = getTableConfig(ctx, tableSpec, $pivotState);
+  $: pivotConfig = getTableConfig(
+    ctx,
+    tableSpec,
+    $pivotState,
+    timeAndFilterStore,
+  );
 
-<<<<<<< HEAD
-  // TODO: Consider moving to a memoized store
-  $: if ($schema.isValid) {
-    const pivotDashboardContext: PivotDashboardContext = {
-      metricsViewName: readable(tableSpec.metrics_view),
-      queryClient: ctx.queryClient,
-      enabled: !!ctx.canvasEntity.spec.canvasSpec,
-    };
-    pivotConfig = getTableConfig(
-      ctx,
-      tableSpec,
-      $pivotState,
-      timeAndFilterStore,
-    );
-    pivotDataStore = createPivotDataStore(pivotDashboardContext, pivotConfig);
-=======
   $: if ($schema.isValid && tableSpec.metrics_view) {
     const cacheKey = tableSpec.metrics_view;
     let store = pivotStoreCache.get(cacheKey);
@@ -101,7 +90,6 @@
     }
     pivotDataStore = store;
     ({ isFetching, assembled } = $pivotDataStore);
->>>>>>> ae66b1f0
   }
 
   $: hasColumnAndNoMeasure =
