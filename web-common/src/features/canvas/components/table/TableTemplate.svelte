--- conflicted
+++ resolved
@@ -90,45 +90,6 @@
     $pivotState.columns.measure.length === 0;
 </script>
 
-<<<<<<< HEAD
-<div class="overflow-y-auto h-full">
-  {#if !$schema.isValid}
-    <ComponentError error={$schema.error} />
-  {:else if pivotDataStore && $pivotDataStore && pivotConfig && $pivotConfig}
-    {#if $pivotDataStore?.error?.length}
-      <PivotError errors={$pivotDataStore.error} />
-    {:else if !$pivotDataStore?.data || $pivotDataStore?.data?.length === 0}
-      <PivotEmpty {assembled} {isFetching} {hasColumnAndNoMeasure} />
-    {:else}
-      <PivotTable
-        {pivotDataStore}
-        config={pivotConfig}
-        {pivotState}
-        setPivotExpanded={(expanded) => {
-          pivotState.update((state) => ({
-            ...state,
-            expanded,
-          }));
-        }}
-        setPivotSort={(sorting) => {
-          pivotState.update((state) => ({
-            ...state,
-            sorting,
-          }));
-        }}
-        setPivotRowPage={(page) => {
-          pivotState.update((state) => ({
-            ...state,
-            rowPage: page,
-          }));
-        }}
-      />
-    {/if}
-  {:else}
-    <div class="flex items-center justify-center w-full h-full">
-      <Spinner status={EntityStatus.Running} />
-    </div>
-=======
 {#if !$schema.isValid}
   <ComponentError error={$schema.error} />
 {:else if pivotDataStore && $pivotDataStore && pivotConfig && $pivotConfig}
@@ -161,7 +122,6 @@
         }));
       }}
     />
->>>>>>> e033a5d2
   {/if}
 {:else}
   <div class="flex items-center justify-center w-full h-full">
