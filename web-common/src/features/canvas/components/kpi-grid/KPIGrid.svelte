--- conflicted
+++ resolved
@@ -34,11 +34,7 @@
         class:solo={kpis.length > 1}
         class="kpi-wrapper border-gray-200 size-full min-h-52 p-4 overflow-hidden"
       >
-<<<<<<< HEAD
-        <KPI rendererProperties={kpi} />
-=======
-        <KPI rendererProperties={kpi} topPadding={false} {timeAndFilterStore} />
->>>>>>> 4284d7e6
+        <KPI rendererProperties={kpi} {timeAndFilterStore} />
       </div>
     {/each}
   </div>
