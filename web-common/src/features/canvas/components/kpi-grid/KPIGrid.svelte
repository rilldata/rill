<script lang="ts">
  import type { TimeAndFilterStore } from "@rilldata/web-common/features/canvas/stores/types";
  import type { V1ComponentSpecRendererProperties } from "@rilldata/web-common/runtime-client";
  import type { Readable } from "svelte/store";
  import type { KPIGridSpec } from ".";
  import ComponentError from "../ComponentError.svelte";
  import type { KPISpec } from "../kpi";
  import { validateKPIGridSchema } from "./selector";
  import { getMinWidth } from "../kpi";
  import KPIProvider from "../kpi/KPIProvider.svelte";

  export let rendererProperties: V1ComponentSpecRendererProperties;
  export let timeAndFilterStore: Readable<TimeAndFilterStore>;
  export let canvasName: string;

  let kpis: KPISpec[];

  $: kpiGridProperties = rendererProperties as KPIGridSpec;
  $: schema = validateKPIGridSchema(kpiGridProperties);

  // Convert measures to KPI specs
  $: kpis = (kpiGridProperties.measures || []).map((measure) => ({
    metrics_view: kpiGridProperties.metrics_view,
    measure,
    sparkline: kpiGridProperties.sparkline,
    comparison: kpiGridProperties.comparison,
    dimension_filters: kpiGridProperties.dimension_filters,
    time_filters: kpiGridProperties.time_filters,
  }));

  $: sparkline = kpiGridProperties.sparkline;

  $: minWidth = getMinWidth(sparkline);
</script>

{#if schema.isValid}
  <div class="h-fit p-0 grow relative" class:!p-0={kpis.length === 1}>
    <span class="border-overlay" />
    <div
      style:grid-template-columns="repeat(auto-fit, minmax(min({minWidth}px,
      100%), 1fr))"
      class="grid-wrapper gap-px overflow-hidden size-full"
    >
      {#each kpis as kpi, i (i)}
        <div class="min-h-32 kpi-wrapper">
<<<<<<< HEAD
          <KPIProvider rendererProperties={kpi} {timeAndFilterStore} />
=======
          <KPI {canvasName} rendererProperties={kpi} {timeAndFilterStore} />
>>>>>>> 364b2cb8
        </div>
      {/each}
    </div>
  </div>
{:else}
  <ComponentError error={schema.error} />
{/if}

<style lang="postcss">
  .grid-wrapper {
    @apply size-full grid;
    grid-auto-rows: auto;
  }

  .kpi-wrapper {
    @apply relative p-4 grid outline outline-1 outline-gray-200;
  }

  .border-overlay {
    @apply absolute border-[12.5px] pointer-events-none border-white size-full;
    z-index: 50;
  }

  @container component-container (inline-size < 440px) {
    .grid-wrapper {
      grid-template-columns: repeat(1, 1fr) !important;
    }
  }
</style><|MERGE_RESOLUTION|>--- conflicted
+++ resolved
@@ -43,11 +43,11 @@
     >
       {#each kpis as kpi, i (i)}
         <div class="min-h-32 kpi-wrapper">
-<<<<<<< HEAD
-          <KPIProvider rendererProperties={kpi} {timeAndFilterStore} />
-=======
-          <KPI {canvasName} rendererProperties={kpi} {timeAndFilterStore} />
->>>>>>> 364b2cb8
+          <KPIProvider
+            rendererProperties={kpi}
+            {timeAndFilterStore}
+            {canvasName}
+          />
         </div>
       {/each}
     </div>
