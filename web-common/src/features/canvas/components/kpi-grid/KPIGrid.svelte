<script lang="ts">
  import type { KPIGridComponent } from ".";
  import ComponentError from "../ComponentError.svelte";
  import { validateKPIGridSchema } from "./selector";
  import { getMinWidth } from "../kpi";
  import KPIProvider from "../kpi/KPIProvider.svelte";

  export let component: KPIGridComponent;

  let kpis: V1ComponentSpecRendererProperties[];

<<<<<<< HEAD
  $: ({
    specStore,
    timeAndFilterStore,
    parent: { name: canvasName },
  } = component);
  $: kpiGridProperties = $specStore;
=======
  $: kpiGridProperties = rendererProperties as unknown as KPIGridSpec;
>>>>>>> 7a6b2e0e
  $: schema = validateKPIGridSchema(kpiGridProperties);

  // Convert measures to KPI specs
  $: kpis = (kpiGridProperties.measures || []).map((measure) => ({
    metrics_view: kpiGridProperties.metrics_view,
    measure,
    sparkline: kpiGridProperties.sparkline,
    comparison: kpiGridProperties.comparison,
    dimension_filters: kpiGridProperties.dimension_filters,
    time_filters: kpiGridProperties.time_filters,
  }));

  $: sparkline = kpiGridProperties.sparkline;

  $: minWidth = getMinWidth(sparkline);
</script>

{#if schema.isValid}
  <div class="h-fit p-0 grow relative" class:!p-0={kpis.length === 1}>
    <span class="border-overlay" />
    <div
      style:grid-template-columns="repeat(auto-fit, minmax(min({minWidth}px,
      100%), 1fr))"
      class="grid-wrapper gap-px overflow-hidden size-full"
    >
      {#each kpis as kpi, i (i)}
        <div class="min-h-32 kpi-wrapper">
          <KPIProvider spec={kpi} {timeAndFilterStore} {canvasName} />
        </div>
      {/each}
    </div>
  </div>
{:else}
  <ComponentError error={schema.error} />
{/if}

<style lang="postcss">
  .grid-wrapper {
    @apply size-full grid;
    grid-auto-rows: auto;
  }

  .kpi-wrapper {
    @apply relative p-4 grid outline outline-1 outline-gray-200;
  }

  .border-overlay {
    @apply absolute border-[12.5px] pointer-events-none border-white size-full;
    z-index: 50;
  }

  @container component-container (inline-size < 440px) {
    .grid-wrapper {
      grid-template-columns: repeat(1, 1fr) !important;
    }
  }
</style><|MERGE_RESOLUTION|>--- conflicted
+++ resolved
@@ -2,23 +2,19 @@
   import type { KPIGridComponent } from ".";
   import ComponentError from "../ComponentError.svelte";
   import { validateKPIGridSchema } from "./selector";
-  import { getMinWidth } from "../kpi";
+  import { getMinWidth, type KPISpec } from "../kpi";
   import KPIProvider from "../kpi/KPIProvider.svelte";
 
   export let component: KPIGridComponent;
 
-  let kpis: V1ComponentSpecRendererProperties[];
+  let kpis: KPISpec[];
 
-<<<<<<< HEAD
   $: ({
     specStore,
     timeAndFilterStore,
     parent: { name: canvasName },
   } = component);
   $: kpiGridProperties = $specStore;
-=======
-  $: kpiGridProperties = rendererProperties as unknown as KPIGridSpec;
->>>>>>> 7a6b2e0e
   $: schema = validateKPIGridSchema(kpiGridProperties);
 
   // Convert measures to KPI specs
