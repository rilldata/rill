--- conflicted
+++ resolved
@@ -53,90 +53,6 @@
         DateTime.fromJSDate(selectedTimeRange.end).setZone(activeTimeZone),
       )
     : Interval.fromDateTimes($allTimeRange.start, $allTimeRange.end);
-<<<<<<< HEAD
-
-  async function makeTimeSeriesTimeRangeAndUpdateAppState(
-    timeRange: TimeRange,
-    timeGrain: V1TimeGrain,
-    /** we should only reset the comparison range when the user has explicitly chosen a new
-     * time range. Otherwise, the current comparison state should continue to be the
-     * source of truth.
-     */
-    comparisonTimeRange: DashboardTimeControls | undefined,
-  ) {
-    selectTimeRange(timeRange, timeGrain, comparisonTimeRange);
-
-    await tick();
-
-    onChange($timeRangeText);
-  }
-
-  async function selectRange(range: TimeRange) {
-    const defaultTimeGrain = getDefaultTimeGrain(range.start, range.end).grain;
-
-    const comparisonOption = DEFAULT_TIME_RANGES[range.name as TimeRangePreset]
-      ?.defaultComparison as TimeComparisonOption;
-
-    // Get valid option for the new time range
-    const validComparison = allTimeRange && comparisonOption;
-
-    await makeTimeSeriesTimeRangeAndUpdateAppState(range, defaultTimeGrain, {
-      name: validComparison,
-    } as DashboardTimeControls);
-  }
-
-  async function onSelectRange(name: string) {
-    if (!$allTimeRange?.end) {
-      return;
-    }
-
-    if (name === ALL_TIME_RANGE_ALIAS) {
-      await makeTimeSeriesTimeRangeAndUpdateAppState(
-        $allTimeRange,
-        "TIME_GRAIN_DAY",
-        undefined,
-      );
-      return;
-    }
-
-    const includesTimeZoneOffset = name.includes("tz");
-
-    if (includesTimeZoneOffset) {
-      const timeZone = name.match(/tz (.*)/)?.[1];
-
-      if (timeZone) setTimeZone(timeZone);
-    }
-
-    const { interval } = await deriveInterval(
-      name,
-      DateTime.fromJSDate($allTimeRange.end),
-      $metricViewNames?.[0],
-      activeTimeZone,
-    );
-
-    if (interval?.isValid) {
-      const validInterval = interval as Interval<true>;
-      const baseTimeRange: TimeRange = {
-        name: name as TimeRangePreset,
-        start: validInterval.start.toJSDate(),
-        end: validInterval.end.toJSDate(),
-      };
-
-      selectRange(baseTimeRange);
-    }
-  }
-
-  async function onTimeGrainSelect(timeGrain: V1TimeGrain) {
-    if (baseTimeRange) {
-      await makeTimeSeriesTimeRangeAndUpdateAppState(
-        baseTimeRange,
-        timeGrain,
-        selectedComparisonTimeRange,
-      );
-    }
-  }
-=======
->>>>>>> aa4f7678
 </script>
 
 <div class="flex flex-col gap-y-1 pt-1">
@@ -208,22 +124,6 @@
           {selectedComparisonTimeRange}
           showTimeComparison={$comparisonRangeStateStore?.showTimeComparison ??
             false}
-<<<<<<< HEAD
-          {activeTimeZone}
-          onDisplayTimeComparison={async (show) => {
-            displayTimeComparison(show);
-
-            await tick();
-
-            onChange($timeRangeText);
-          }}
-          onSetSelectedComparisonRange={async (range) => {
-            setSelectedComparisonRange(range);
-
-            await tick();
-
-            onChange($timeRangeText);
-=======
           activeTimeZone={$selectedTimezone}
           onDisplayTimeComparison={set.comparison}
           onSetSelectedComparisonRange={(range) => {
@@ -233,7 +133,6 @@
             } else if (range.name) {
               set.comparison(range.name);
             }
->>>>>>> aa4f7678
           }}
         />
       {/if}
