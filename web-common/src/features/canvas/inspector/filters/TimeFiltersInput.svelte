--- conflicted
+++ resolved
@@ -5,19 +5,19 @@
   import { getCanvasStore } from "@rilldata/web-common/features/canvas/state-managers/state-managers";
   import SuperPill from "@rilldata/web-common/features/dashboards/time-controls/super-pill/SuperPill.svelte";
   import { DateTime, Interval } from "luxon";
-<<<<<<< HEAD
-  import type { TimeControls } from "../../stores/time-control";
-=======
   import { tick } from "svelte";
   import type { CanvasComponentState } from "../../stores/canvas-component";
   import { runtime } from "@rilldata/web-common/runtime-client/runtime-store";
->>>>>>> 6aa330ea
+  import type { TimeControls } from "../../stores/time-control";
 
-  export let canvasName: string;
   export let id: string;
   export let localTimeControls: TimeControls;
   export let showComparison: boolean;
   export let showGrain: boolean;
+  export let timeFilter: string;
+  export let canvasName: string;
+  export let componentStore: CanvasComponentState;
+  export let onChange: (filter: string) => void = () => {};
 
   $: ({ instanceId } = $runtime);
 
@@ -26,6 +26,8 @@
       spec: { canvasSpec },
     },
   } = getCanvasStore(canvasName, instanceId));
+
+  $: showLocalFilters = Boolean(timeFilter && timeFilter !== "");
 
   $: ({
     allTimeRange,
