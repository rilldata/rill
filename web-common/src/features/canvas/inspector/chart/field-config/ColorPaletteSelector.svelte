<script lang="ts">
  import Button from "@rilldata/web-common/components/button/Button.svelte";
  import ColorInput from "@rilldata/web-common/components/color-picker/ColorInput.svelte";
<<<<<<< HEAD
  import type { FieldConfig } from "@rilldata/web-common/features/canvas/components/charts/types";
  import {
    getColorForValues,
    colorToVariableReference,
    resolveCSSVariable,
  } from "@rilldata/web-common/features/canvas/components/charts/util";
=======
  import type { ChartFieldInput } from "@rilldata/web-common/features/canvas/inspector/types";
>>>>>>> c9b29699
  import type {
    ColorMapping,
    FieldConfig,
  } from "@rilldata/web-common/features/components/charts/types";
  import { getColorForValues } from "@rilldata/web-common/features/components/charts/util";
  import { COMPARIONS_COLORS } from "@rilldata/web-common/features/dashboards/config";
  import { ChevronDown, ChevronRight } from "lucide-svelte";
  import { slide } from "svelte/transition";

  export let colorMapping: ColorMapping | undefined;
  export let onChange: (property: keyof FieldConfig, value: any) => void;
  export let colorMapConfig: ChartFieldInput["colorMappingSelector"];

  const THRESHOLD = 11;

  let isExpanded = true;
  let showAllValues = false;

  $: colorValues = colorMapConfig?.values || [];

  $: currentColorMapping = colorMapping || [];

  $: allColorMappings =
    getColorForValues(colorValues, currentColorMapping) || [];

  $: displayedColorMappings = showAllValues
    ? allColorMappings
    : allColorMappings.slice(0, THRESHOLD);

  $: hasMoreThanThreshold = allColorMappings.length > THRESHOLD;

  function handleColorChange(value: string, newColor: string) {
    const valueIndex = colorValues.findIndex((v) => v === value);
    const defaultColorVar =
      COMPARIONS_COLORS[valueIndex % COMPARIONS_COLORS.length];

    // Convert the color back to a CSS variable reference if it matches a palette color
    const colorToSave = colorToVariableReference(newColor);

    let updatedMapping: ColorMapping;

    if (colorToSave === defaultColorVar) {
      // Remove from custom mappings if it's set back to default
      updatedMapping = currentColorMapping.filter(
        (item) => item.value !== value,
      );
    } else {
      // Add or update custom mapping
      const existingIndex = currentColorMapping.findIndex(
        (item) => item.value === value,
      );
      if (existingIndex >= 0) {
        updatedMapping = currentColorMapping.map((item, index) =>
          index === existingIndex ? { ...item, color: colorToSave } : item,
        );
      } else {
        updatedMapping = [
          ...currentColorMapping,
          { value, color: colorToSave },
        ];
      }
    }

    onChange(
      "colorMapping",
      updatedMapping.length > 0 ? updatedMapping : undefined,
    );
  }

  function resetToDefault() {
    onChange("colorMapping", undefined);
  }

  function toggleExpanded() {
    isExpanded = !isExpanded;
  }
</script>

{#if colorMapConfig?.enable && colorValues.length > 0}
  <div>
    <button
      class="w-full p-1 flex items-center justify-between hover:bg-gray-50"
      on:click={toggleExpanded}
    >
      <span class="text-xs font-medium">Color mapping</span>
      <div class="flex items-center gap-x-2">
        {#if isExpanded}
          <ChevronDown size="14px" class="text-gray-400" />
        {:else}
          <ChevronRight size="14px" class="text-gray-400" />
        {/if}
      </div>
    </button>

    {#if isExpanded}
      <div
        class="px-1 py-2 overflow-y-auto space-y-1"
        transition:slide={{ duration: 200 }}
      >
        {#each displayedColorMappings as { value, color } (value)}
          <ColorInput
            small
            stringColor={resolveCSSVariable(color)}
            labelFirst
            allowLightnessControl
            label={value}
            onChange={(newColor) => handleColorChange(value, newColor)}
          />
        {/each}
        {#if allColorMappings.length === 0}
          <div class="px-2 py-2 text-xs text-gray-500">
            No color values found
          </div>
        {/if}
        <div class="p-1 flex items-center justify-between">
          <div>
            {#if hasMoreThanThreshold && !showAllValues}
              <Button type="text" onClick={() => (showAllValues = true)}>
                See {allColorMappings.length - THRESHOLD} more value{allColorMappings.length -
                  THRESHOLD !==
                1
                  ? "s"
                  : ""}
              </Button>
            {:else if hasMoreThanThreshold && showAllValues}
              <Button type="text" onClick={() => (showAllValues = false)}>
                See less
              </Button>
            {/if}
          </div>
          <Button type="text" onClick={resetToDefault}>Reset to default</Button>
        </div>
      </div>
    {/if}
  </div>
{/if}<|MERGE_RESOLUTION|>--- conflicted
+++ resolved
@@ -1,21 +1,16 @@
 <script lang="ts">
   import Button from "@rilldata/web-common/components/button/Button.svelte";
   import ColorInput from "@rilldata/web-common/components/color-picker/ColorInput.svelte";
-<<<<<<< HEAD
-  import type { FieldConfig } from "@rilldata/web-common/features/canvas/components/charts/types";
-  import {
-    getColorForValues,
-    colorToVariableReference,
-    resolveCSSVariable,
-  } from "@rilldata/web-common/features/canvas/components/charts/util";
-=======
   import type { ChartFieldInput } from "@rilldata/web-common/features/canvas/inspector/types";
->>>>>>> c9b29699
   import type {
     ColorMapping,
     FieldConfig,
   } from "@rilldata/web-common/features/components/charts/types";
-  import { getColorForValues } from "@rilldata/web-common/features/components/charts/util";
+  import {
+    colorToVariableReference,
+    getColorForValues,
+    resolveCSSVariable,
+  } from "@rilldata/web-common/features/components/charts/util";
   import { COMPARIONS_COLORS } from "@rilldata/web-common/features/dashboards/config";
   import { ChevronDown, ChevronRight } from "lucide-svelte";
   import { slide } from "svelte/transition";
