<script lang="ts">
  import InputLabel from "@rilldata/web-common/components/forms/InputLabel.svelte";
  import type { FieldConfig } from "@rilldata/web-common/features/canvas/components/charts/types";
<<<<<<< HEAD
  import MultiPositionalFieldsInput from "@rilldata/web-common/features/canvas/inspector/fields/MultiPositionalFieldsInput.svelte";
  import SingleFieldInput from "@rilldata/web-common/features/canvas/inspector/fields/SingleFieldInput.svelte";
=======
  import MarkTypeToggle from "@rilldata/web-common/features/canvas/inspector/chart/field-config/MarkTypeToggle.svelte";
  import SingleFieldInput from "@rilldata/web-common/features/canvas/inspector/SingleFieldInput.svelte";
>>>>>>> c5858b2b
  import type { ComponentInputParam } from "@rilldata/web-common/features/canvas/inspector/types";
  import { getCanvasStore } from "@rilldata/web-common/features/canvas/state-managers/state-managers";
  import { runtime } from "@rilldata/web-common/runtime-client/runtime-store";
  import FieldConfigPopover from "./field-config/FieldConfigPopover.svelte";

  export let key: string;
  export let config: ComponentInputParam;
  export let metricsView: string;
  export let fieldConfig: FieldConfig;
  export let canvasName: string;

  export let onChange: (updatedConfig: FieldConfig) => void;

  $: ({ instanceId } = $runtime);
  $: ({
    canvasEntity: {
      selectedComponent,
      spec: { getTimeDimensionForMetricView },
    },
  } = getCanvasStore(canvasName, instanceId));

  $: chartFieldInput = config.meta?.chartFieldInput;
  $: multiMetricSelector = chartFieldInput?.multiFieldSelector;

  $: isDimension = chartFieldInput?.type === "dimension";
  $: hasMultipleMeasures = fieldConfig.fields && fieldConfig.fields.length > 1;

  $: timeDimension = getTimeDimensionForMetricView(metricsView);

  function updateFieldConfig(fieldName: string) {
    const isTime = $timeDimension && fieldName === $timeDimension;

    let updatedConfig: FieldConfig;
    if (isTime && $timeDimension) {
      updatedConfig = {
        ...fieldConfig,
        field: $timeDimension,
        type: "temporal",
        sort: undefined,
      };
    } else {
      updatedConfig = {
        ...fieldConfig,
        field: fieldName,
        type: isTime ? "temporal" : isDimension ? "nominal" : "quantitative",
        sort: undefined,
      };
    }

    onChange(updatedConfig);
  }

  function updateFieldProperty(property: keyof FieldConfig, value: any) {
    if (fieldConfig[property] === value) {
      return;
    }

    const updatedConfig: FieldConfig = {
      ...fieldConfig,
      [property]: value,
    };

    if (property === "limit" && Array.isArray(updatedConfig.sort)) {
      updatedConfig.sort = "-x";
    }

    onChange(updatedConfig);
  }

  function handleMultiFieldUpdate(items: string[]) {
    // Handle transitions between single and multi-measure modes
    const currentMultiMeasures = fieldConfig.fields || [];
    const updatedMultiMeasures = items;

    let updatedConfig: FieldConfig = { ...fieldConfig };

    // Transition from single to multi-measure mode
    if (
      currentMultiMeasures.length === 0 &&
      updatedMultiMeasures &&
      updatedMultiMeasures.length > 0 &&
      fieldConfig.field
    ) {
      const measuresSet = new Set([fieldConfig.field, ...updatedMultiMeasures]);
      updatedConfig = {
        ...fieldConfig,
        fields: Array.from(measuresSet),
      };
    }
    // Transition from multi to single-measure mode
    else if (
      currentMultiMeasures.length > 1 &&
      updatedMultiMeasures &&
      updatedMultiMeasures.length === 1
    ) {
      // When down to one measure, move it to the main field and clear fields array
      const singleMeasure = updatedMultiMeasures[0];
      updatedConfig = {
        ...fieldConfig,
        field: singleMeasure,
        fields: undefined,
      };
    }
    // Normal multi-field update
    else {
      updatedConfig = {
        ...fieldConfig,
        fields: items,
      };
    }

    onChange(updatedConfig);
  }

  $: popoverKey = `${$selectedComponent}-${metricsView}-${fieldConfig.field}`;
</script>

<div class="gap-y-1">
  <div class="flex justify-between items-center">
    <InputLabel small label={config.label ?? key} id={key} />
    {#key popoverKey}
      {#if Object.keys(chartFieldInput ?? {}).length > 1}
        <FieldConfigPopover
          {fieldConfig}
          label={config.label ?? key}
          onChange={updateFieldProperty}
          {chartFieldInput}
        />
      {/if}
    {/key}
  </div>

<<<<<<< HEAD
  <div class="flex flex-col gap-y-2">
    {#if !hasMultipleMeasures}
      <SingleFieldInput
        {canvasName}
        metricName={metricsView}
        id={`${key}-field`}
        type={isDimension ? "dimension" : "measure"}
        includeTime={!chartFieldInput?.hideTimeDimension}
        selectedItem={fieldConfig?.field}
        onSelect={async (field) => {
          updateFieldConfig(field);
        }}
      />
    {/if}
    {#if multiMetricSelector}
      <MultiPositionalFieldsInput
        {canvasName}
        metricName={metricsView}
        selectedItems={fieldConfig.fields}
        types={isDimension ? ["dimension"] : ["measure"]}
        onMultiSelect={handleMultiFieldUpdate}
      />
    {/if}
  </div>
=======
  <SingleFieldInput
    {canvasName}
    metricName={metricsView}
    id={`${key}-field`}
    type={isDimension ? "dimension" : "measure"}
    includeTime={!chartFieldInput?.hideTimeDimension}
    selectedItem={fieldConfig?.field}
    excludedValues={chartFieldInput?.excludedValues}
    onSelect={async (field) => {
      updateFieldConfig(field);
    }}
  />

  {#if chartFieldInput?.markTypeSelector}
    <MarkTypeToggle
      selectedMark={fieldConfig.mark}
      onClick={(mark) => {
        updateFieldProperty("mark", mark);
      }}
    />
  {/if}
>>>>>>> c5858b2b
</div><|MERGE_RESOLUTION|>--- conflicted
+++ resolved
@@ -1,13 +1,9 @@
 <script lang="ts">
   import InputLabel from "@rilldata/web-common/components/forms/InputLabel.svelte";
   import type { FieldConfig } from "@rilldata/web-common/features/canvas/components/charts/types";
-<<<<<<< HEAD
+  import MarkTypeToggle from "@rilldata/web-common/features/canvas/inspector/chart/field-config/MarkTypeToggle.svelte";
   import MultiPositionalFieldsInput from "@rilldata/web-common/features/canvas/inspector/fields/MultiPositionalFieldsInput.svelte";
   import SingleFieldInput from "@rilldata/web-common/features/canvas/inspector/fields/SingleFieldInput.svelte";
-=======
-  import MarkTypeToggle from "@rilldata/web-common/features/canvas/inspector/chart/field-config/MarkTypeToggle.svelte";
-  import SingleFieldInput from "@rilldata/web-common/features/canvas/inspector/SingleFieldInput.svelte";
->>>>>>> c5858b2b
   import type { ComponentInputParam } from "@rilldata/web-common/features/canvas/inspector/types";
   import { getCanvasStore } from "@rilldata/web-common/features/canvas/state-managers/state-managers";
   import { runtime } from "@rilldata/web-common/runtime-client/runtime-store";
@@ -140,11 +136,9 @@
     {/key}
   </div>
 
-<<<<<<< HEAD
   <div class="flex flex-col gap-y-2">
     {#if !hasMultipleMeasures}
       <SingleFieldInput
-        {canvasName}
         metricName={metricsView}
         id={`${key}-field`}
         type={isDimension ? "dimension" : "measure"}
@@ -165,19 +159,6 @@
       />
     {/if}
   </div>
-=======
-  <SingleFieldInput
-    {canvasName}
-    metricName={metricsView}
-    id={`${key}-field`}
-    type={isDimension ? "dimension" : "measure"}
-    includeTime={!chartFieldInput?.hideTimeDimension}
-    selectedItem={fieldConfig?.field}
-    excludedValues={chartFieldInput?.excludedValues}
-    onSelect={async (field) => {
-      updateFieldConfig(field);
-    }}
-  />
 
   {#if chartFieldInput?.markTypeSelector}
     <MarkTypeToggle
@@ -187,5 +168,4 @@
       }}
     />
   {/if}
->>>>>>> c5858b2b
 </div>