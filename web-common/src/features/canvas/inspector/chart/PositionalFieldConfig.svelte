--- conflicted
+++ resolved
@@ -1,14 +1,10 @@
 <script lang="ts">
   import InputLabel from "@rilldata/web-common/components/forms/InputLabel.svelte";
   import type { FieldConfig } from "@rilldata/web-common/features/canvas/components/charts/types";
-<<<<<<< HEAD
+  import { isFieldConfig } from "@rilldata/web-common/features/canvas/components/charts/util";
+  import ColorPaletteSelector from "@rilldata/web-common/features/canvas/inspector/chart/field-config/ColorPaletteSelector.svelte";
   import MultiPositionalFieldsInput from "@rilldata/web-common/features/canvas/inspector/fields/MultiPositionalFieldsInput.svelte";
   import SingleFieldInput from "@rilldata/web-common/features/canvas/inspector/fields/SingleFieldInput.svelte";
-=======
-  import { isFieldConfig } from "@rilldata/web-common/features/canvas/components/charts/util";
-  import ColorPaletteSelector from "@rilldata/web-common/features/canvas/inspector/chart/field-config/ColorPaletteSelector.svelte";
-  import SingleFieldInput from "@rilldata/web-common/features/canvas/inspector/SingleFieldInput.svelte";
->>>>>>> 2152cd48
   import type { ComponentInputParam } from "@rilldata/web-common/features/canvas/inspector/types";
   import { getCanvasStore } from "@rilldata/web-common/features/canvas/state-managers/state-managers";
   import { runtime } from "@rilldata/web-common/runtime-client/runtime-store";
@@ -32,11 +28,8 @@
   } = getCanvasStore(canvasName, instanceId));
 
   $: chartFieldInput = config.meta?.chartFieldInput;
-<<<<<<< HEAD
   $: multiMetricSelector = chartFieldInput?.multiFieldSelector;
-=======
   $: colorMapConfig = chartFieldInput?.colorMappingSelector;
->>>>>>> 2152cd48
 
   $: isDimension = chartFieldInput?.type === "dimension";
   $: hasMultipleMeasures = fieldConfig.fields && fieldConfig.fields.length > 1;
@@ -146,7 +139,6 @@
     {/key}
   </div>
 
-<<<<<<< HEAD
   <div class="flex flex-col gap-y-2">
     {#if !hasMultipleMeasures}
       <SingleFieldInput
@@ -161,6 +153,15 @@
           updateFieldConfig(field);
         }}
       />
+      {#if isFieldConfig(fieldConfig) && colorMapConfig?.enable}
+        <div class="pt-2">
+          <ColorPaletteSelector
+            colorMapping={fieldConfig.colorMapping}
+            onChange={updateFieldProperty}
+            {colorMapConfig}
+          />
+        </div>
+      {/if}
     {/if}
     {#if multiMetricSelector}
       <MultiPositionalFieldsInput
@@ -181,27 +182,5 @@
         updateFieldProperty("mark", mark);
       }}
     />
-=======
-  <SingleFieldInput
-    {canvasName}
-    metricName={metricsView}
-    id={`${key}-field`}
-    type={isDimension ? "dimension" : "measure"}
-    includeTime={!chartFieldInput?.hideTimeDimension}
-    selectedItem={fieldConfig?.field}
-    onSelect={async (field) => {
-      updateFieldConfig(field);
-    }}
-  />
-
-  {#if isFieldConfig(fieldConfig) && colorMapConfig?.enable}
-    <div class="pt-2">
-      <ColorPaletteSelector
-        {fieldConfig}
-        onChange={updateFieldProperty}
-        {colorMapConfig}
-      />
-    </div>
->>>>>>> 2152cd48
   {/if}
 </div>