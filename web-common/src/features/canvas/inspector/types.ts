import type {
  ChartLegend,
  ChartSortDirectionOptions,
} from "@rilldata/web-common/features/canvas/components/charts/types";
import type { ComponentAlignment } from "@rilldata/web-common/features/canvas/components/types";

<<<<<<< HEAD
type NativeInputTypes = "text" | "number" | "boolean" | "textarea";
type SemanticInputTypes =
  | "metrics"
  | "measure"
  | "dimension"
  | "multi_fields"
  | "metrics_sql";
=======
type NativeInputTypes = "text" | "number" | "boolean" | "textArea" | "select";
type SemanticInputTypes = "metrics" | "measure" | "dimension" | "multi_fields";
>>>>>>> 2152cd48
type ChartInputTypes = "positional" | "mark" | "tooltip" | "config";
type CustomInputTypes =
  | "rill_time"
  | "sparkline"
  | "comparison_options"
  | "vega_spec";
type PositionalInputTypes = "alignment";

export type InputType =
  | NativeInputTypes
  | SemanticInputTypes
  | ChartInputTypes
  | CustomInputTypes
  | PositionalInputTypes;

export type FilterInputTypes = "time_filters" | "dimension_filters";

export type FieldType = "measure" | "dimension" | "time";

export type SortSelectorConfig = {
  enable: boolean;
  customSortItems?: string[];
  defaultSort?: string;
  options?: ChartSortDirectionOptions[];
};

export type ChartFieldInput = {
  type: FieldType;
  axisTitleSelector?: boolean;
  hideTimeDimension?: boolean;
  originSelector?: boolean;
  sortSelector?: SortSelectorConfig;
  limitSelector?: { defaultLimit: number };
  colorMappingSelector?: { enable: boolean; values?: string[] };
  nullSelector?: boolean;
  labelAngleSelector?: boolean;
  axisRangeSelector?: boolean;
  /**
   * The default legend position for the chart.
   * If this key is not specified, legend selector will not be shown.
   */
  defaultLegendOrientation?: ChartLegend;
};

export interface ComponentInputParam {
  type: InputType;
  label?: string;
  showInUI?: boolean; // If not specified, can assume true
  optional?: boolean;
  description?: string; // Tooltip description for the input
  meta?: {
    allowedTypes?: FieldType[]; // Specify which field types are allowed for multi-field selection
    defaultAlignment?: ComponentAlignment;
    chartFieldInput?: ChartFieldInput;
    [key: string]: any;
  };
}

export interface FilterInputParam {
  type: FilterInputTypes;
  meta?: Record<string, any>;
}

export type AllKeys<T> = T extends any ? keyof T : never;

export interface InputParams<T> {
  options: Partial<Record<AllKeys<T>, ComponentInputParam>>;
  filter: Partial<Record<FilterInputTypes, FilterInputParam>> | [];
}<|MERGE_RESOLUTION|>--- conflicted
+++ resolved
@@ -4,18 +4,13 @@
 } from "@rilldata/web-common/features/canvas/components/charts/types";
 import type { ComponentAlignment } from "@rilldata/web-common/features/canvas/components/types";
 
-<<<<<<< HEAD
-type NativeInputTypes = "text" | "number" | "boolean" | "textarea";
 type SemanticInputTypes =
   | "metrics"
   | "measure"
   | "dimension"
   | "multi_fields"
   | "metrics_sql";
-=======
-type NativeInputTypes = "text" | "number" | "boolean" | "textArea" | "select";
-type SemanticInputTypes = "metrics" | "measure" | "dimension" | "multi_fields";
->>>>>>> 2152cd48
+type NativeInputTypes = "text" | "number" | "boolean" | "textarea" | "select";
 type ChartInputTypes = "positional" | "mark" | "tooltip" | "config";
 type CustomInputTypes =
   | "rill_time"
