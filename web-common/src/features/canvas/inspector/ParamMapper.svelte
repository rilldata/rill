--- conflicted
+++ resolved
@@ -148,7 +148,6 @@
             />
           </div>
 
-<<<<<<< HEAD
           <!-- METRICS SQL -->
         {:else if config.type === "metrics_sql"}
           <MetricsSQLInput
@@ -172,7 +171,8 @@
             onChange={(updatedSpec) => {
               localParamValues[key] = updatedSpec;
               component.updateProperty(key, updatedSpec);
-=======
+            }}
+          />
           <!-- SELECT DROPDOWN -->
         {:else if config.type === "select"}
           <Select
@@ -186,7 +186,6 @@
             fontSize={12}
             onChange={(newValue) => {
               component.updateProperty(key, newValue);
->>>>>>> 2152cd48
             }}
           />
 
