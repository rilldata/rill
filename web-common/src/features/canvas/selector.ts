--- conflicted
+++ resolved
@@ -77,12 +77,8 @@
 export interface CanvasResponse {
   canvas: V1CanvasSpec | undefined;
   components: V1ResolveCanvasResponseResolvedComponents | undefined;
-<<<<<<< HEAD
-  metricsViews: Record<string, V1MetricsViewV2 | undefined>;
+  metricsViews: Record<string, V1MetricsView | undefined>;
   filePath: string | undefined;
-=======
-  metricsViews: Record<string, V1MetricsView | undefined>;
->>>>>>> 116dc792
 }
 
 export function useCanvas(
