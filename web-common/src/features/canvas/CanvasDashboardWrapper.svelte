<script lang="ts">
  import { page } from "$app/stores";
  import { dynamicHeight } from "@rilldata/web-common/layout/layout-settings.ts";
<<<<<<< HEAD
  import { runtime } from "@rilldata/web-common/runtime-client/runtime-store";
  import { onDestroy, onMount } from "svelte";
  import { updateThemeVariables } from "../themes/actions";
  import { themeControl } from "../themes/theme-control";
=======
  import { unorderedParamsAreEqual } from "@rilldata/web-common/lib/url-utils.ts";
  import { waitUntil } from "@rilldata/web-common/lib/waitUtils.ts";
  import { onDestroy, onMount } from "svelte";
  import { get } from "svelte/store";
>>>>>>> d9ae3658
  import CanvasFilters from "./filters/CanvasFilters.svelte";
  import { getCanvasStore } from "./state-managers/state-managers";

  export let maxWidth: number;
  export let clientWidth = 0;
  export let showGrabCursor = false;
  export let filtersEnabled: boolean | undefined;
  export let canvasName: string;
  export let embedded: boolean = false;
  export let homeBookmarkUrlSearch: string | undefined = undefined;
  export let onClick: () => void = () => {};

<<<<<<< HEAD
  let themeBoundary: HTMLElement | null = null;

  onMount(async () => {
    await restoreSnapshot();
  });

=======
>>>>>>> d9ae3658
  let contentRect = new DOMRectReadOnly(0, 0, 0, 0);

  $: ({ instanceId } = $runtime);

  $: ({
    canvasEntity: {
      saveSnapshot,
      restoreSnapshot,
      themeSpec,
      defaultUrlParamsStore,
    },
  } = getCanvasStore(canvasName, instanceId));

  $: ({ width: clientWidth } = contentRect);

  $: if (themeBoundary) {
    $themeControl;
    updateThemeVariables($themeSpec, themeBoundary);
  }

  onMount(async () => {
    await waitUntil(() => !get(defaultUrlParamsStore).isPending, 500);
    const shouldLoadHomeBookmark = unorderedParamsAreEqual(
      $page.url.searchParams,
      get(defaultUrlParamsStore).data,
    );
    await restoreSnapshot(
      shouldLoadHomeBookmark ? homeBookmarkUrlSearch : undefined,
    );
  });

  onDestroy(() => {
    saveSnapshot($page.url.searchParams.toString());
  });
</script>

<main
  class="flex flex-col dashboard-theme-boundary overflow-hidden"
  bind:this={themeBoundary}
  class:w-full={$dynamicHeight}
  class:size-full={!$dynamicHeight}
>
  {#if filtersEnabled}
    <header
      role="presentation"
      class="bg-background border-b py-4 px-2 w-full h-fit select-none z-50 flex items-center justify-center"
      on:click|self={onClick}
    >
      <CanvasFilters {canvasName} {maxWidth} />
    </header>
  {/if}

  <div
    role="presentation"
    id="canvas-scroll-container"
    class="p-2 flex flex-col items-center bg-surface select-none overflow-y-auto overflow-x-hidden"
    class:!cursor-grabbing={showGrabCursor}
    class:w-full={$dynamicHeight}
    class:size-full={!$dynamicHeight}
    class:pb-48={!embedded}
    on:click|self={onClick}
  >
    <div
      class="w-full h-fit flex flex-col items-center row-container relative"
      style:max-width="{maxWidth}px"
      style:min-width="420px"
      bind:contentRect
    >
      <slot />
    </div>
  </div>
</main>

<style>
  div {
    container-type: inline-size;
    container-name: canvas-container;
  }
</style><|MERGE_RESOLUTION|>--- conflicted
+++ resolved
@@ -1,17 +1,13 @@
 <script lang="ts">
   import { page } from "$app/stores";
   import { dynamicHeight } from "@rilldata/web-common/layout/layout-settings.ts";
-<<<<<<< HEAD
+  import { unorderedParamsAreEqual } from "@rilldata/web-common/lib/url-utils.ts";
+  import { waitUntil } from "@rilldata/web-common/lib/waitUtils.ts";
   import { runtime } from "@rilldata/web-common/runtime-client/runtime-store";
   import { onDestroy, onMount } from "svelte";
+  import { get } from "svelte/store";
   import { updateThemeVariables } from "../themes/actions";
   import { themeControl } from "../themes/theme-control";
-=======
-  import { unorderedParamsAreEqual } from "@rilldata/web-common/lib/url-utils.ts";
-  import { waitUntil } from "@rilldata/web-common/lib/waitUtils.ts";
-  import { onDestroy, onMount } from "svelte";
-  import { get } from "svelte/store";
->>>>>>> d9ae3658
   import CanvasFilters from "./filters/CanvasFilters.svelte";
   import { getCanvasStore } from "./state-managers/state-managers";
 
@@ -24,15 +20,8 @@
   export let homeBookmarkUrlSearch: string | undefined = undefined;
   export let onClick: () => void = () => {};
 
-<<<<<<< HEAD
   let themeBoundary: HTMLElement | null = null;
 
-  onMount(async () => {
-    await restoreSnapshot();
-  });
-
-=======
->>>>>>> d9ae3658
   let contentRect = new DOMRectReadOnly(0, 0, 0, 0);
 
   $: ({ instanceId } = $runtime);
