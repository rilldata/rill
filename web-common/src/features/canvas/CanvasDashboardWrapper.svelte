<script lang="ts">
  import { onMount } from "svelte";
  import CanvasFilters from "./filters/CanvasFilters.svelte";
  import { getCanvasStore } from "./state-managers/state-managers";
  import { runtime } from "@rilldata/web-common/runtime-client/runtime-store";
<<<<<<< HEAD
=======
  import { page } from "$app/stores";
  import { updateThemeVariables } from "../themes/actions";
>>>>>>> a071e534

  export let maxWidth: number;
  export let clientWidth = 0;
  export let showGrabCursor = false;
  export let filtersEnabled: boolean | undefined;
  export let canvasName: string;
  export let onClick: () => void = () => {};

  onMount(async () => {
    await restoreSnapshot();
  });

  let contentRect = new DOMRectReadOnly(0, 0, 0, 0);

  $: ({ instanceId } = $runtime);

  $: ({
<<<<<<< HEAD
    canvasEntity: { restoreSnapshot },
  } = getCanvasStore(canvasName, instanceId));

  $: ({ width: clientWidth } = contentRect);
=======
    canvasEntity: { saveSnapshot, restoreSnapshot, themeSpec },
  } = getCanvasStore(canvasName, instanceId));

  $: ({ width: clientWidth } = contentRect);

  $: updateThemeVariables($themeSpec);

  onDestroy(() => {
    saveSnapshot($page.url.searchParams.toString());
  });
>>>>>>> a071e534
</script>

<main class="size-full flex flex-col dashboard-theme-boundary overflow-hidden">
  {#if filtersEnabled}
    <header
      role="presentation"
      class="bg-background border-b py-4 px-2 w-full h-fit select-none z-50 flex items-center justify-center"
      on:click|self={onClick}
    >
      <CanvasFilters {canvasName} {maxWidth} />
    </header>
  {/if}

  <div
    role="presentation"
    id="canvas-scroll-container"
    class="size-full p-2 pb-48 flex flex-col items-center bg-surface select-none overflow-y-auto overflow-x-hidden"
    class:!cursor-grabbing={showGrabCursor}
    on:click|self={onClick}
  >
    <div
      class="w-full h-fit flex flex-col items-center row-container relative"
      style:max-width="{maxWidth}px"
      style:min-width="420px"
      bind:contentRect
    >
      <slot />
    </div>
  </div>
</main>

<style>
  div {
    container-type: inline-size;
    container-name: canvas-container;
  }
</style><|MERGE_RESOLUTION|>--- conflicted
+++ resolved
@@ -3,11 +3,7 @@
   import CanvasFilters from "./filters/CanvasFilters.svelte";
   import { getCanvasStore } from "./state-managers/state-managers";
   import { runtime } from "@rilldata/web-common/runtime-client/runtime-store";
-<<<<<<< HEAD
-=======
-  import { page } from "$app/stores";
   import { updateThemeVariables } from "../themes/actions";
->>>>>>> a071e534
 
   export let maxWidth: number;
   export let clientWidth = 0;
@@ -25,23 +21,12 @@
   $: ({ instanceId } = $runtime);
 
   $: ({
-<<<<<<< HEAD
-    canvasEntity: { restoreSnapshot },
+    canvasEntity: { restoreSnapshot, themeSpec },
   } = getCanvasStore(canvasName, instanceId));
-
-  $: ({ width: clientWidth } = contentRect);
-=======
-    canvasEntity: { saveSnapshot, restoreSnapshot, themeSpec },
-  } = getCanvasStore(canvasName, instanceId));
-
-  $: ({ width: clientWidth } = contentRect);
 
   $: updateThemeVariables($themeSpec);
 
-  onDestroy(() => {
-    saveSnapshot($page.url.searchParams.toString());
-  });
->>>>>>> a071e534
+  $: ({ width: clientWidth } = contentRect);
 </script>
 
 <main class="size-full flex flex-col dashboard-theme-boundary overflow-hidden">
