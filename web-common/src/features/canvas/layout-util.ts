--- conflicted
+++ resolved
@@ -23,11 +23,7 @@
   pie_chart: 320,
   heatmap: 320,
   funnel_chart: 320,
-<<<<<<< HEAD
-=======
   combo_chart: 320,
-  multi_metric_chart: 320,
->>>>>>> c5858b2b
   markdown: 40,
   kpi_grid: 128,
   image: 80,
