--- conflicted
+++ resolved
@@ -1,49 +1,8 @@
 <script lang="ts" context="module">
-<<<<<<< HEAD
-  import LoadingSpinner from "@rilldata/web-common/components/icons/LoadingSpinner.svelte";
-  import ComponentHeader from "@rilldata/web-common/features/canvas/ComponentHeader.svelte";
-  import ComponentError from "@rilldata/web-common/features/canvas/components/ComponentError.svelte";
-  import { KPIGrid } from "@rilldata/web-common/features/canvas/components/kpi-grid";
-  import {
-    getComponentFilterProperties,
-    isCanvasComponentType,
-    isChartComponentType,
-  } from "@rilldata/web-common/features/canvas/components/util";
-  import { getCanvasStore } from "@rilldata/web-common/features/canvas/state-managers/state-managers";
-  import type { TimeAndFilterStore } from "@rilldata/web-common/features/canvas/stores/types";
-  import type {
-    V1CanvasItem,
-    V1Resource,
-  } from "@rilldata/web-common/runtime-client";
-  import type { Readable } from "svelte/store";
-  import { Chart } from "./components/charts";
-  import { Image } from "./components/image";
-  import { hideBorder } from "./layout-util";
-
-  import { Leaderboard } from "./components/leaderboard";
-  import { Markdown } from "./components/markdown";
-  import { Pivot } from "./components/pivot";
-  import { Table } from "./components/table";
-
-  import Toolbar from "./Toolbar.svelte";
-
-  const filterableComponents = new Map([
-    ["kpi_grid", KPIGrid],
-    ["table", Table],
-    ["pivot", Pivot],
-    ["leaderboard", Leaderboard],
-  ]);
-
-  const nonFilterableComponents = new Map([
-    ["markdown", Markdown],
-    ["image", Image],
-  ]);
-=======
-  import { hideBorder } from "./layout-util";
   import LoadingSpinner from "@rilldata/web-common/components/icons/LoadingSpinner.svelte";
   import Toolbar from "./Toolbar.svelte";
   import type { BaseCanvasComponent } from "./components/BaseCanvasComponent";
->>>>>>> 04a802d4
+  import { hideBorder } from "./layout-util";
 </script>
 
 <script lang="ts">
