--- conflicted
+++ resolved
@@ -103,15 +103,6 @@
       {#if !isChartType}
         <ComponentHeader {title} {description} filters={componentFilters} />
       {/if}
-<<<<<<< HEAD
-      {#if renderer && rendererProperties}
-        <ComponentRenderer
-          hasHeader={Boolean(title || description)}
-          {renderer}
-          {rendererProperties}
-          {componentName}
-        />
-=======
       {#if rendererProperties && isCanvasComponentType(renderer)}
         {#if isChartComponentType(renderer) && timeAndFilterStore}
           <Chart
@@ -151,7 +142,6 @@
         {/if}
       {:else if componentResource}
         <ComponentError error="Invalid component type" />
->>>>>>> 043aa8e3
       {/if}
     {:else}
       <div class="size-full grid place-content-center">
