import { get, writable } from "svelte/store";
import { localStorageStore } from "@rilldata/web-common/lib/store-utils";
<<<<<<< HEAD
=======
import { sessionStorageStore } from "@rilldata/web-common/lib/store-utils/session-storage";
import { featureFlags } from "../feature-flags";
>>>>>>> 7e18e65f

type Theme = "light" | "dark" | "system";

function isEmbedEnvironment(): boolean {
  if (typeof window === "undefined") return false;
  try {
    return window.location.pathname.includes("/-/embed");
  } catch {
    return false;
  }
}

class ThemeControl {
  private current = writable<Theme>("light");
  private darkQuery = window.matchMedia("(prefers-color-scheme: dark)");
  private preferenceStore = isEmbedEnvironment()
    ? sessionStorageStore<Theme>("rill:embed:theme-mode", "light")
    : localStorageStore<Theme>("rill:theme", "light");

  public subscribe = this.current.subscribe;
  public preference = { subscribe: this.preferenceStore.subscribe };

  constructor() {
    const pref = get(this.preferenceStore);

    if (pref === "dark" || (pref === "system" && this.darkQuery.matches)) {
      this.setDark();
    }

    this.darkQuery.addEventListener("change", ({ matches }) => {
      if (get(this.preferenceStore) !== "system") return;

      if (matches) {
        this.setDark();
      } else {
        this.removeDark();
      }
    });
  }

  public set = {
    light: () => {
      this.preferenceStore.set("light");
      this.removeDark();
    },
    dark: () => {
      this.preferenceStore.set("dark");
      this.setDark();
    },
    system: () => {
      this.preferenceStore.set("system");

      if (this.darkQuery.matches) {
        this.setDark();
      } else {
        this.removeDark();
      }
    },
  };

  private setDark() {
    this.current.set("dark");
    document.documentElement.classList.add("dark");
  }

  private removeDark() {
    this.current.set("light");
    document.documentElement.classList.remove("dark");
  }
}

export const themeControl = new ThemeControl();<|MERGE_RESOLUTION|>--- conflicted
+++ resolved
@@ -1,10 +1,6 @@
 import { get, writable } from "svelte/store";
 import { localStorageStore } from "@rilldata/web-common/lib/store-utils";
-<<<<<<< HEAD
-=======
 import { sessionStorageStore } from "@rilldata/web-common/lib/store-utils/session-storage";
-import { featureFlags } from "../feature-flags";
->>>>>>> 7e18e65f
 
 type Theme = "light" | "dark" | "system";
 
