--- conflicted
+++ resolved
@@ -47,7 +47,6 @@
   );
   $: tableId = `${connector}-${fullyQualifiedTableName}`;
 
-<<<<<<< HEAD
   // Generate preview href for any connector that supports preview routes
   $: href =
     makeTablePreviewHref(driver, connector, database, databaseSchema, table) ||
@@ -57,17 +56,6 @@
 
   // Allow navigation when a preview href is available
   $: element = allowNavigateToTable && href ? "a" : "button";
-=======
-  // Only generate preview href for OLAP connectors (preview currently supported for OLAP)
-  $: href = isOlapConnector
-    ? makeTablePreviewHref(driver, connector, database, databaseSchema, table)
-    : undefined;
-
-  $: open = href ? $page.url.pathname === href : false;
-
-  // Allow navigation only for OLAP preview support
-  $: element = allowNavigateToTable && isOlapConnector ? "a" : "button";
->>>>>>> 734f826a
 </script>
 
 <li aria-label={tableId} class="table-entry group" class:open>
@@ -92,11 +80,7 @@
     <svelte:element
       this={element}
       class="clickable-text"
-<<<<<<< HEAD
-      {...allowNavigateToTable && href ? { href } : {}}
-=======
       {...allowNavigateToTable && isOlapConnector && href ? { href } : {}}
->>>>>>> 734f826a
       role="menuitem"
       tabindex="0"
       on:click={() => {
