<script lang="ts" context="module">
  import TemplateRenderer from "@rilldata/web-common/features/templates/TemplateRenderer.svelte";
  import { builderActions, getAttrs, type Builder } from "bits-ui";
<<<<<<< HEAD
  import { load } from "js-yaml";
  import Chart from "./Chart.svelte";
  import Markdown from "./Markdown.svelte";
=======
  import type { ComponentType } from "svelte";
  import { onMount } from "svelte";
>>>>>>> 7a3aec66
  import {
    ResourceKind,
    useResource,
  } from "../entity-management/resource-selectors";
<<<<<<< HEAD
  import { queryClient } from "@rilldata/web-common/lib/svelte-query/globalQueryClient";
  import { createRuntimeServiceGetParsedComponent } from "@rilldata/web-common/runtime-client/manual-clients";
=======
  import Chart from "./Chart.svelte";
  import type ResizeHandle from "./ResizeHandle.svelte";
>>>>>>> 7a3aec66

  const options = [0, 0.5, 1];
  const allSides = options
    .flatMap((y) => options.map((x) => [x, y] as [number, number]))
    .filter(([x, y]) => !(x === 0.5 && y === 0.5));
</script>

<script lang="ts">
  export let i: number;
  export let builders: Builder[] = [];
  export let left: number;
  export let top: number;
  export let padding: number;
  export let scale: number;
  export let embed = false;
  export let radius: number;
  export let selected = false;
  export let interacting = false;
  export let width: number;
  export let height: number;
  export let localZIndex = 0;
  export let chartView = false;
  export let componentName: string;
  export let instanceId: string;

  $: resourceQuery = useResource(
    instanceId,
    componentName,
    ResourceKind.Component,
  );

  $: parsedResourceQuery = createRuntimeServiceGetParsedComponent(
    queryClient,
    instanceId,
    componentName,
    {
      test: "test",
    },
  );
  $: data = $parsedResourceQuery?.data;
  $: parsedComponent = load(data.content);
  $: data, console.log(parsedComponent);
  $: ({ data: componentResource } = $resourceQuery);

  $: ({ renderer, rendererProperties, resolverProperties, title, subtitle } =
    componentResource?.component?.spec ?? {});

  let ResizeHandleComponent: ComponentType<ResizeHandle>;

  onMount(async () => {
    if (!embed) {
      ResizeHandleComponent = (await import("./ResizeHandle.svelte")).default;
    }
  });
</script>

<div
  {...getAttrs(builders)}
  use:builderActions={{ builders }}
  role="presentation"
  data-index={i}
  class="wrapper hover:cursor-pointer active:cursor-grab pointer-events-auto"
  class:!cursor-default={embed}
  style:z-index={localZIndex}
  style:padding="{padding}px"
  style:left="{left}px"
  style:top="{top}px"
  style:width="{width}px"
  style:height={chartView ? undefined : `${height}px`}
  on:contextmenu
  on:mousedown|capture
>
  <div class="size-full relative">
    {#if ResizeHandleComponent && !embed}
      {#each allSides as side (side)}
        <svelte:component
          this={ResizeHandleComponent}
          {i}
          {scale}
          {side}
          position={[left, top]}
          dimensions={[width, height]}
          {selected}
          on:change
        />
      {/each}
    {/if}

    <div
      class="size-full overflow-hidden flex flex-col gap-y-1 flex-none bg-white"
      class:shadow-lg={interacting}
      style:border-radius="{radius}px"
    >
      {#if renderer === "vega_lite" && rendererProperties?.spec && resolverProperties}
        {#if title || subtitle}
          <div class="w-full h-fit flex flex-col gap-y-1 px-8 py-4">
            {#if title}
              <h1>{title}</h1>
            {/if}
            {#if subtitle}
              <h2>{subtitle}</h2>
            {/if}
          </div>
        {/if}
        <Chart
          {chartView}
          vegaSpec={parsedComponent?.vega_lite}
          chartName={componentName}
          {resolverProperties}
        />
      {:else if renderer && rendererProperties}
        <TemplateRenderer
          {chartView}
          {renderer}
          {rendererProperties}
          {resolverProperties}
          {componentName}
        />
      {/if}
    </div>
  </div>
</div>

<style lang="postcss">
  .wrapper {
    @apply absolute;
  }

  h1 {
    font-size: 24px;
    font-weight: 700;
  }

  h2 {
    font-size: 18px;
    font-weight: 500;
  }
</style><|MERGE_RESOLUTION|>--- conflicted
+++ resolved
@@ -1,25 +1,15 @@
 <script lang="ts" context="module">
   import TemplateRenderer from "@rilldata/web-common/features/templates/TemplateRenderer.svelte";
   import { builderActions, getAttrs, type Builder } from "bits-ui";
-<<<<<<< HEAD
   import { load } from "js-yaml";
-  import Chart from "./Chart.svelte";
-  import Markdown from "./Markdown.svelte";
-=======
   import type { ComponentType } from "svelte";
   import { onMount } from "svelte";
->>>>>>> 7a3aec66
   import {
     ResourceKind,
     useResource,
   } from "../entity-management/resource-selectors";
-<<<<<<< HEAD
-  import { queryClient } from "@rilldata/web-common/lib/svelte-query/globalQueryClient";
-  import { createRuntimeServiceGetParsedComponent } from "@rilldata/web-common/runtime-client/manual-clients";
-=======
   import Chart from "./Chart.svelte";
   import type ResizeHandle from "./ResizeHandle.svelte";
->>>>>>> 7a3aec66
 
   const options = [0, 0.5, 1];
   const allSides = options
@@ -28,6 +18,9 @@
 </script>
 
 <script lang="ts">
+  import { queryClient } from "@rilldata/web-common/lib/svelte-query/globalQueryClient";
+  import { createRuntimeServiceGetParsedComponent } from "@rilldata/web-common/runtime-client/manual-clients";
+
   export let i: number;
   export let builders: Builder[] = [];
   export let left: number;
