--- conflicted
+++ resolved
@@ -76,13 +76,9 @@
   );
 }
 
-<<<<<<< HEAD
-export function getExploreValidSpecOptions(exploreNameStore: Readable<string>) {
-=======
 export function getExploreValidSpecQueryOptions(
   exploreNameStore: Readable<string>,
 ) {
->>>>>>> 09536daf
   return derived([runtime, exploreNameStore], ([{ instanceId }, exploreName]) =>
     getRuntimeServiceGetExploreQueryOptions(
       instanceId,
@@ -91,18 +87,10 @@
       },
       {
         query: {
-<<<<<<< HEAD
-          select: (data) =>
-            <ExploreValidSpecResponse>{
-              explore: data.explore?.explore?.state?.validSpec,
-              metricsView: data.metricsView?.metricsView?.state?.validSpec,
-            },
-=======
           select: (data) => ({
             exploreSpec: data.explore?.explore?.state?.validSpec,
             metricsViewSpec: data.metricsView?.metricsView?.state?.validSpec,
           }),
->>>>>>> 09536daf
           enabled: !!exploreName,
         },
       },
