--- conflicted
+++ resolved
@@ -1,23 +1,8 @@
-<<<<<<< HEAD
-import type { CreateQueryOptions, QueryFunction } from "@rilldata/svelte-query";
-import type { MetricsExplorerEntity } from "@rilldata/web-common/features/dashboards/stores/metrics-explorer-entity";
-import {
-  fetchTimeRanges,
-  resolveTimeRanges,
-} from "@rilldata/web-common/features/dashboards/time-controls/rill-time-ranges";
-import {
-  convertPresetToExploreState,
-  convertURLToExploreState,
-} from "@rilldata/web-common/features/dashboards/url-state/convertPresetToExploreState";
-import { getDefaultExplorePreset } from "@rilldata/web-common/features/dashboards/url-state/getDefaultExplorePreset";
-import { getExploreStateFromSessionStorage } from "@rilldata/web-common/features/dashboards/url-state/getExploreStateFromSessionStorage";
-=======
 import type {
   CreateQueryOptions,
   QueryFunction,
   QueryClient,
 } from "@tanstack/svelte-query";
->>>>>>> 58fa21fc
 import { queryClient } from "@rilldata/web-common/lib/svelte-query/globalQueryClient";
 import {
   createRuntimeServiceGetExplore,
@@ -27,14 +12,6 @@
   type V1ExploreSpec,
   type V1GetExploreResponse,
   type V1MetricsViewSpec,
-<<<<<<< HEAD
-  type V1MetricsViewTimeRangeResponse,
-  type V1ExplorePreset,
-  getQueryServiceMetricsViewSchemaQueryKey,
-  queryServiceMetricsViewSchema,
-  type V1TimeRange,
-=======
->>>>>>> 58fa21fc
 } from "@rilldata/web-common/runtime-client";
 import type { ErrorType } from "@rilldata/web-common/runtime-client/http-client";
 import { error } from "@sveltejs/kit";
@@ -124,113 +101,8 @@
     throw error(404, "Metrics view not found");
   }
 
-<<<<<<< HEAD
-  const metricsViewSpec =
-    metricsViewResource.metricsView.state?.validSpec ?? {};
-  const exploreSpec = exploreResource.explore.state?.validSpec ?? {};
-
-  let fullTimeRange: V1MetricsViewTimeRangeResponse | undefined = undefined;
-  const metricsViewName = exploreSpec.metricsView;
-  if (metricsViewSpec.timeDimension && metricsViewName) {
-    fullTimeRange = await queryClient.fetchQuery({
-      queryFn: () =>
-        queryServiceMetricsViewTimeRange(instanceId, metricsViewName, {}),
-      queryKey: getQueryServiceMetricsViewTimeRangeQueryKey(
-        instanceId,
-        metricsViewName,
-        {},
-      ),
-      staleTime: Infinity,
-      cacheTime: Infinity,
-    });
-  }
-
-  const defaultExplorePreset = getDefaultExplorePreset(
-    exploreSpec,
-    fullTimeRange,
-  );
-
-  let timeRanges: V1TimeRange[] = [];
-  if (metricsViewSpec.timeDimension) {
-    timeRanges = await fetchTimeRanges(exploreSpec, defaultExplorePreset);
-  }
-
-  const { partialExploreState: exploreStateFromYAMLConfig, errors } =
-    convertPresetToExploreState(
-      metricsViewSpec,
-      exploreSpec,
-      defaultExplorePreset,
-      timeRanges,
-    );
-
   return {
     explore: exploreResource,
     metricsView: metricsViewResource,
-    timeRanges,
-    defaultExplorePreset,
-    exploreStateFromYAMLConfig,
-    errors,
-  };
-}
-
-export async function fetchMetricsViewSchema(
-  instanceId: string,
-  metricsViewName: string,
-) {
-  const schemaResp = await queryClient.fetchQuery({
-    queryKey: getQueryServiceMetricsViewSchemaQueryKey(
-      instanceId,
-      metricsViewName,
-    ),
-    queryFn: () => queryServiceMetricsViewSchema(instanceId, metricsViewName),
-  });
-  return schemaResp.schema ?? {};
-}
-
-export function getExploreStates(
-  exploreName: string,
-  prefix: string | undefined,
-  searchParams: URLSearchParams,
-  metricsViewSpec: V1MetricsViewSpec | undefined,
-  exploreSpec: V1ExploreSpec | undefined,
-  defaultExplorePreset: V1ExplorePreset,
-) {
-  if (!metricsViewSpec || !exploreSpec) {
-    return {
-      partialExploreStateFromUrl: <Partial<MetricsExplorerEntity>>{},
-      exploreStateFromSessionStorage: undefined,
-      errors: [],
-    };
-  }
-
-  const { partialExploreState: partialExploreStateFromUrl, errors } =
-    convertURLToExploreState(
-      searchParams,
-      metricsViewSpec,
-      exploreSpec,
-      defaultExplorePreset,
-      [],
-    );
-
-  const { exploreStateFromSessionStorage, errors: errorsFromLoad } =
-    getExploreStateFromSessionStorage(
-      exploreName,
-      prefix,
-      searchParams,
-      metricsViewSpec,
-      exploreSpec,
-      defaultExplorePreset,
-    );
-  errors.push(...errorsFromLoad);
-
-  return {
-    partialExploreStateFromUrl,
-    exploreStateFromSessionStorage,
-    errors,
-=======
-  return {
-    explore: exploreResource,
-    metricsView: metricsViewResource,
->>>>>>> 58fa21fc
   };
 }