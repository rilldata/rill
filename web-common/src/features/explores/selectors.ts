--- conflicted
+++ resolved
@@ -140,69 +140,4 @@
     exploreStateFromYAMLConfig,
     errors,
   };
-<<<<<<< HEAD
-}
-
-export async function fetchMetricsViewSchema(
-  instanceId: string,
-  metricsViewName: string,
-) {
-  const schemaResp = await queryClient.fetchQuery({
-    queryKey: getQueryServiceMetricsViewSchemaQueryKey(
-      instanceId,
-      metricsViewName,
-    ),
-    queryFn: () => queryServiceMetricsViewSchema(instanceId, metricsViewName),
-  });
-  return schemaResp.schema ?? {};
-}
-
-export function getExploreStates(
-  exploreName: string,
-  prefix: string | undefined,
-  searchParams: URLSearchParams,
-  metricsViewSpec: V1MetricsViewSpec | undefined,
-  exploreSpec: V1ExploreSpec | undefined,
-  defaultExplorePreset: V1ExplorePreset,
-) {
-  if (!metricsViewSpec || !exploreSpec) {
-    return {
-      partialExploreStateFromUrl: <Partial<MetricsExplorerEntity>>{},
-      exploreStateFromSessionStorage: undefined,
-      errors: [],
-    };
-  }
-
-  const { partialExploreState: partialExploreStateFromUrl, errors } =
-    convertURLSearchParamsToExploreState(
-      searchParams,
-      metricsViewSpec,
-      exploreSpec,
-      defaultExplorePreset,
-    );
-
-  const { exploreStateFromSessionStorage, errors: errorsFromLoad } =
-    getExploreStateFromSessionStorage(
-      exploreName,
-      prefix,
-      searchParams,
-      metricsViewSpec,
-      exploreSpec,
-      defaultExplorePreset,
-    );
-  errors.push(...errorsFromLoad);
-
-  console.log(
-    "getExploreStates",
-    partialExploreStateFromUrl,
-    exploreStateFromSessionStorage,
-  );
-
-  return {
-    partialExploreStateFromUrl,
-    exploreStateFromSessionStorage,
-    errors,
-  };
-=======
->>>>>>> f828ef29
 }