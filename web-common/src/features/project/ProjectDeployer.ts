--- conflicted
+++ resolved
@@ -141,33 +141,25 @@
 
     const projectResp = get(this.project).data as GetCurrentProjectResponse;
 
+    const legacyArchiveDeploy = get(featureFlags.legacyArchiveDeploy);
+
     // Project already exists
     if (projectResp.project) {
       if (!projectResp.project.gitRemote) {
         // Legacy archive project
         await get(this.redeployMutation).mutateAsync({
           projectId: projectResp.project.id,
-          reupload: true,
+          // If `legacyArchiveDeploy` is enabled, then use the archive route. Else use upload route.
+          // This is mainly set to true in E2E tests.
+          reupload: !legacyArchiveDeploy,
+          rearchive: legacyArchiveDeploy,
         });
       } else {
         // For everything else use git push API
         await get(this.gitPushMutation).mutateAsync({});
       }
 
-<<<<<<< HEAD
       const projectUrl = projectResp.project.frontendUrl; // https://ui.rilldata.com/<org>/<project>
-=======
-      const legacyArchiveDeploy = get(featureFlags.legacyArchiveDeploy);
-
-      const resp = await get(this.redeployMutation).mutateAsync({
-        projectId: projectResp.project.id,
-        // If `legacyArchiveDeploy` is enabled, then use the archive route. Else use upload route.
-        // This is mainly set to true in E2E tests.
-        reupload: !legacyArchiveDeploy,
-        rearchive: legacyArchiveDeploy,
-      });
-      const projectUrl = resp.frontendUrl; // https://ui.rilldata.com/<org>/<project>
->>>>>>> 9f8ee9c9
       const projectUrlWithSessionId = addPosthogSessionIdToUrl(projectUrl);
       window.open(projectUrlWithSessionId, "_self");
       return;
