<script lang="ts">
  import { page } from "$app/stores";
  import { flip } from "svelte/animate";
  import { slide } from "svelte/transition";
  import { LIST_SLIDE_DURATION as duration } from "../../layout/config";
  import NavigationEntry from "../../layout/navigation/NavigationEntry.svelte";
  import NavigationHeader from "../../layout/navigation/NavigationHeader.svelte";
<<<<<<< HEAD
  import { createRuntimeServiceGetInstance } from "../../runtime-client";
=======
  import {
    V1TableInfo,
    createRuntimeServiceGetInstance,
  } from "../../runtime-client";
>>>>>>> 60703a97
  import { runtime } from "../../runtime-client/runtime-store";
  import TableMenuItems from "./TableMenuItems.svelte";
  import UnsupportedTypesIndicator from "./UnsupportedTypesIndicator.svelte";
  import { makeFullyQualifiedTableName } from "./olap-config";
  import { useTables } from "./selectors";

  let showTables = true;

  $: instance = createRuntimeServiceGetInstance($runtime.instanceId);
  $: connectorInstanceId = $instance.data?.instance?.instanceId;
  $: olapConnector = $instance.data?.instance?.olapConnector;

  $: tables = useTables(
    $runtime.instanceId,
    connectorInstanceId,
    olapConnector,
  );
  $: hasAssets = $tables?.length > 0;
<<<<<<< HEAD
=======

  function getTableRouteForOLAPConnector(
    olapConnector: string,
    tableInfo: V1TableInfo,
  ): string {
    switch (olapConnector) {
      case "clickhouse":
        return `/connector/clickhouse/${tableInfo.databaseSchema}/${tableInfo.name}`;
      case "druid":
        return `/connector/druid/${tableInfo.databaseSchema}/${tableInfo.name}`;
      case "duckdb":
        return `/connector/duckdb/${tableInfo.database}/${tableInfo.databaseSchema}/${tableInfo.name}`;
      default:
        throw new Error(`Unsupported OLAP connector: ${olapConnector}`);
    }
  }
>>>>>>> 60703a97
</script>

{#if connectorInstanceId && olapConnector && hasAssets}
  <div class="h-fit flex flex-col">
    <NavigationHeader bind:show={showTables}>Tables</NavigationHeader>

    {#if showTables}
      <ol transition:slide={{ duration }}>
        {#if $tables.length > 0}
<<<<<<< HEAD
          {#each $tables as table (table)}
            {@const fullyQualifiedTableName = table.database + "." + table.name}
=======
          {#each $tables as tableInfo (tableInfo)}
            {@const fullyQualifiedTableName = makeFullyQualifiedTableName(
              olapConnector,
              tableInfo.database ?? "",
              tableInfo.databaseSchema ?? "",
              tableInfo.name ?? "",
            )}
            {@const tableRoute = getTableRouteForOLAPConnector(
              olapConnector,
              tableInfo,
            )}
>>>>>>> 60703a97
            <li
              animate:flip={{ duration }}
              aria-label={fullyQualifiedTableName}
            >
              <NavigationEntry
                name={fullyQualifiedTableName}
                href={tableRoute}
                open={$page.url.pathname === tableRoute}
              >
                <svelte:fragment slot="icon">
                  {#if tableInfo.hasUnsupportedDataTypes}
                    <UnsupportedTypesIndicator
                      instanceId={connectorInstanceId}
                      connector={olapConnector}
                      {tableInfo}
                    />
                  {/if}
                </svelte:fragment>
                <TableMenuItems
                  slot="menu-items"
                  connector={olapConnector}
                  database={tableInfo.database}
                  databaseSchema={tableInfo.databaseSchema ?? ""}
                  table={tableInfo.name ?? ""}
                />
              </NavigationEntry>
            </li>
          {/each}
        {/if}
      </ol>
    {/if}
  </div>
{/if}<|MERGE_RESOLUTION|>--- conflicted
+++ resolved
@@ -5,14 +5,10 @@
   import { LIST_SLIDE_DURATION as duration } from "../../layout/config";
   import NavigationEntry from "../../layout/navigation/NavigationEntry.svelte";
   import NavigationHeader from "../../layout/navigation/NavigationHeader.svelte";
-<<<<<<< HEAD
-  import { createRuntimeServiceGetInstance } from "../../runtime-client";
-=======
   import {
     V1TableInfo,
     createRuntimeServiceGetInstance,
   } from "../../runtime-client";
->>>>>>> 60703a97
   import { runtime } from "../../runtime-client/runtime-store";
   import TableMenuItems from "./TableMenuItems.svelte";
   import UnsupportedTypesIndicator from "./UnsupportedTypesIndicator.svelte";
@@ -31,8 +27,6 @@
     olapConnector,
   );
   $: hasAssets = $tables?.length > 0;
-<<<<<<< HEAD
-=======
 
   function getTableRouteForOLAPConnector(
     olapConnector: string,
@@ -49,7 +43,6 @@
         throw new Error(`Unsupported OLAP connector: ${olapConnector}`);
     }
   }
->>>>>>> 60703a97
 </script>
 
 {#if connectorInstanceId && olapConnector && hasAssets}
@@ -59,10 +52,6 @@
     {#if showTables}
       <ol transition:slide={{ duration }}>
         {#if $tables.length > 0}
-<<<<<<< HEAD
-          {#each $tables as table (table)}
-            {@const fullyQualifiedTableName = table.database + "." + table.name}
-=======
           {#each $tables as tableInfo (tableInfo)}
             {@const fullyQualifiedTableName = makeFullyQualifiedTableName(
               olapConnector,
@@ -74,7 +63,6 @@
               olapConnector,
               tableInfo,
             )}
->>>>>>> 60703a97
             <li
               animate:flip={{ duration }}
               aria-label={fullyQualifiedTableName}
