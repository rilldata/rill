--- conflicted
+++ resolved
@@ -1,43 +1,10 @@
 <script lang="ts">
-<<<<<<< HEAD
-  import { EntityType } from "@rilldata/web-common/features/entity-management/types";
-  import { appStore } from "@rilldata/web-common/layout/app-store";
-  import { setContext } from "svelte";
-  import { writable } from "svelte/store";
-=======
->>>>>>> 0e69153b
   import { WorkspaceContainer } from "../../../layout/workspace";
-  import MetricsWorkspaceHeader from "./MetricsWorkspaceHeader.svelte";
   import MetricsEditor from "./editor/MetricsEditor.svelte";
   import MetricsInspector from "./inspector/MetricsInspector.svelte";
+  import MetricsWorkspaceHeader from "./MetricsWorkspaceHeader.svelte";
 
-<<<<<<< HEAD
-  // the runtime yaml string
   export let metricsDefName: string;
-  export let nonStandardError: string = undefined;
-
-  // this store is used to store errors that are not related to the reconciliation/runtime
-  // used to prevent the user from going to the dashboard.
-  // Ultimately, the runtime should be catching the different errors we encounter with regards to
-  // mismatches between the fields. For now, this is a very simple to use solution.
-  let configurationErrorStore = writable({
-    defaultTimeRange: null,
-    smallestTimeGrain: null,
-    model: null,
-    timeColumn: null,
-  });
-  setContext("rill:metrics-config:errors", configurationErrorStore);
-
-  const switchToMetrics = async (metricsDefName: string) => {
-    if (!metricsDefName) return;
-
-    appStore.setActiveEntity(metricsDefName, EntityType.MetricsDefinition);
-  };
-
-  $: switchToMetrics(metricsDefName);
-=======
-  export let metricsDefName: string;
->>>>>>> 0e69153b
 </script>
 
 <WorkspaceContainer inspector={true} assetID={`${metricsDefName}-config`}>
