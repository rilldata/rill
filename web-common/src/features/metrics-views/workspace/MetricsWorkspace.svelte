--- conflicted
+++ resolved
@@ -2,22 +2,13 @@
   import { getFilePathFromNameAndType } from "@rilldata/web-common/features/entity-management/entity-mappers";
   import { fileArtifactsStore } from "@rilldata/web-common/features/entity-management/file-artifacts-store";
   import { EntityType } from "@rilldata/web-common/features/entity-management/types";
-<<<<<<< HEAD
+  import { appStore } from "@rilldata/web-common/layout/app-store";
   import { createResizeListenerActionFactory } from "@rilldata/web-common/lib/actions/create-resize-listener-factory";
-=======
-  import { appStore } from "@rilldata/web-common/layout/app-store";
->>>>>>> 86cafae4
   import {
     V1PutFileAndReconcileResponse,
     createRuntimeServicePutFileAndReconcile,
   } from "@rilldata/web-common/runtime-client";
-<<<<<<< HEAD
-  import { appStore } from "@rilldata/web-local/lib/application-state-stores/app-store";
   import { invalidateAfterReconcile } from "@rilldata/web-local/lib/svelte-query/invalidation";
-=======
-  import { invalidateAfterReconcile } from "@rilldata/web-common/runtime-client/invalidation";
-  import { MetricsSourceSelectionError } from "@rilldata/web-local/lib/temp/errors/ErrorMessages";
->>>>>>> 86cafae4
   import { useQueryClient } from "@tanstack/svelte-query";
   import { setContext } from "svelte";
   import { writable } from "svelte/store";
@@ -77,38 +68,35 @@
     const { content } = event.detail;
     callReconcileAndUpdateYaml(content);
   }
-<<<<<<< HEAD
-=======
 
-  let validDimensionSelectorOption = [];
-  $: if (model) {
-    const selectedMetricsDefModelProfile = model?.schema?.fields ?? [];
-    validDimensionSelectorOption = selectedMetricsDefModelProfile.map(
-      (column) => ({ label: column.name, value: column.name })
-    );
-  } else {
-    validDimensionSelectorOption = [];
-  }
+  // let validDimensionSelectorOption = [];
+  // $: if (model) {
+  //   const selectedMetricsDefModelProfile = model?.schema?.fields ?? [];
+  //   validDimensionSelectorOption = selectedMetricsDefModelProfile.map(
+  //     (column) => ({ label: column.name, value: column.name })
+  //   );
+  // } else {
+  //   validDimensionSelectorOption = [];
+  // }
 
-  $: MeasuresColumns = initMeasuresColumns(
-    handleUpdateMeasure,
-    handleMeasureExpressionValidation
-  );
-  $: DimensionColumns = initDimensionColumns(
-    handleUpdateDimension,
-    validDimensionSelectorOption
-  );
+  // $: MeasuresColumns = initMeasuresColumns(
+  //   handleUpdateMeasure,
+  //   handleMeasureExpressionValidation
+  // );
+  // $: DimensionColumns = initDimensionColumns(
+  //   handleUpdateDimension,
+  //   validDimensionSelectorOption
+  // );
 
-  let errors: Array<V1ReconcileError>;
-  $: errors =
-    $fileArtifactsStore.entities[
-      getFilePathFromNameAndType(metricsDefName, EntityType.MetricsDefinition)
-    ]?.errors;
+  // let errors: Array<V1ReconcileError>;
+  // $: errors =
+  //   $fileArtifactsStore.entities[
+  //     getFilePathFromNameAndType(metricsDefName, EntityType.MetricsDefinition)
+  //   ]?.errors;
 
-  $: metricsSourceSelectionError = nonStandardError
-    ? nonStandardError
-    : MetricsSourceSelectionError(errors);
->>>>>>> 86cafae4
+  // $: metricsSourceSelectionError = nonStandardError
+  //   ? nonStandardError
+  //   : MetricsSourceSelectionError(errors);
 </script>
 
 <WorkspaceContainer inspector={true} assetID={`${metricsDefName}-config`}>
