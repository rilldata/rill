<script lang="ts">
  import { getFilePathFromNameAndType } from "@rilldata/web-common/features/entity-management/entity-mappers";
  import { fileArtifactsStore } from "@rilldata/web-common/features/entity-management/file-artifacts-store";
  import { EntityType } from "@rilldata/web-common/features/entity-management/types";
  import {
    useRuntimeServicePutFileAndReconcile,
    V1PutFileAndReconcileResponse,
  } from "@rilldata/web-common/runtime-client";
  import { appStore } from "@rilldata/web-local/lib/application-state-stores/app-store";
  import { invalidateAfterReconcile } from "@rilldata/web-local/lib/svelte-query/invalidation";
  import { useQueryClient } from "@sveltestack/svelte-query";
  import { setContext } from "svelte";
  import { writable } from "svelte/store";
  import { WorkspaceContainer } from "../../../layout/workspace";
  import { createResizeListenerActionFactory } from "../../../lib/actions/create-resize-listener-factory";
  import { runtime } from "../../../runtime-client/runtime-store";
  import ConfigInspector from "./ConfigInspector.svelte";
  import MetricsWorkspaceHeader from "./MetricsWorkspaceHeader.svelte";
  import YAMLEditor from "./YAMLEditor.svelte";
  // the runtime yaml string
  export let yaml: string;
  export let metricsDefName: string;

  // this store is used to store errors that are not related to the reconciliation/runtime
  // used to prevent the user from going to the dashboard.
  // Ultimately, the runtime should be catching the different errors we encounter with regards to
  // mismatches between the fields. For now, this is a very simple to use solution.
  let configurationErrorStore = writable({
    defaultTimeRange: null,
    smallestTimeGrain: null,
    model: null,
    timeColumn: null,
  });
  setContext("rill:metrics-config:errors", configurationErrorStore);

  // $: dashboardConfig = useRuntimeServiceGetCatalogEntry(
  //   instanceId,
  //   metricsDefName
  // );

  const queryClient = useQueryClient();
  const { listenToNodeResize } = createResizeListenerActionFactory();

  $: instanceId = $runtime.instanceId;

  const switchToMetrics = async (metricsDefName: string) => {
    if (!metricsDefName) return;

    appStore.setActiveEntity(metricsDefName, EntityType.MetricsDefinition);
  };

  $: switchToMetrics(metricsDefName);

  const metricMigrate = useRuntimeServicePutFileAndReconcile();

  async function callReconcileAndUpdateYaml(
    instanceId: string,
    metricsDefName: string,
    yaml: string
  ) {
    const filePath = getFilePathFromNameAndType(
      metricsDefName,
      EntityType.MetricsDefinition
    );
    const resp = (await $metricMigrate.mutateAsync({
      data: {
        instanceId,
        path: filePath,
        blob: yaml,
        create: false,
      },
    })) as V1PutFileAndReconcileResponse;
    fileArtifactsStore.setErrors(resp.affectedPaths, resp.errors);

    invalidateAfterReconcile(queryClient, $runtime.instanceId, resp);
  }

  function updateYAML(event) {
    const { content } = event.detail;
    callReconcileAndUpdateYaml(instanceId, metricsDefName, content);
  }
</script>

<<<<<<< HEAD
<WorkspaceContainer inspector={true} assetID={`${metricsDefName}-config`}>
  <MetricsWorkspaceHeader slot="header" {metricsDefName} {yaml} />
=======
<WorkspaceContainer assetID={`${metricsDefName}-config`} inspector={false}>
  <MetricsWorkspaceHeader {metricsDefName} {metricsInternalRep} slot="header" />
>>>>>>> bf82c6e7

  <div slot="body" use:listenToNodeResize>
    <div
      class="editor-pane bg-gray-100 p-6 flex flex-col"
      style:height="calc(100vh - var(--header-height))"
    >
<<<<<<< HEAD
      <div class="overflow-y-auto bg-white p-2 rounded">
        <YAMLEditor content={yaml} on:update={updateYAML} />
=======
      <ConfigParameters
        {metricsInternalRep}
        {metricsSourceSelectionError}
        {model}
        updateRuntime={callReconcileAndUpdateYaml}
      />

      <div
        class="flex-1"
        style="display: flex; flex-direction:column; overflow:hidden;"
      >
        <LayoutManager let:bottomResizeCallback let:topResizeCallback>
          <MetricsEntityTable
            addButtonId={"add-measure-button"}
            addEntityHandler={handleCreateMeasure}
            columnNames={MeasuresColumns}
            deleteEntityHandler={handleDeleteMeasure}
            label={"Measures"}
            resizeCallback={topResizeCallback}
            rows={measures ?? []}
            slot="top-item"
            tooltipText={"Add a new measure"}
            updateEntityHandler={handleUpdateMeasure}
          />

          <MetricsEntityTable
            addButtonId={"add-dimension-button"}
            addEntityHandler={handleCreateDimension}
            columnNames={DimensionColumns}
            deleteEntityHandler={handleDeleteDimension}
            label={"Dimensions"}
            resizeCallback={bottomResizeCallback}
            rows={dimensions ?? []}
            slot="bottom-item"
            tooltipText={"Add a new dimension"}
            updateEntityHandler={handleUpdateDimension}
          />
        </LayoutManager>
>>>>>>> bf82c6e7
      </div>
    </div>
  </div>
  <ConfigInspector slot="inspector" {metricsDefName} {yaml} />
</WorkspaceContainer><|MERGE_RESOLUTION|>--- conflicted
+++ resolved
@@ -81,62 +81,15 @@
   }
 </script>
 
-<<<<<<< HEAD
 <WorkspaceContainer inspector={true} assetID={`${metricsDefName}-config`}>
   <MetricsWorkspaceHeader slot="header" {metricsDefName} {yaml} />
-=======
-<WorkspaceContainer assetID={`${metricsDefName}-config`} inspector={false}>
-  <MetricsWorkspaceHeader {metricsDefName} {metricsInternalRep} slot="header" />
->>>>>>> bf82c6e7
-
   <div slot="body" use:listenToNodeResize>
     <div
       class="editor-pane bg-gray-100 p-6 flex flex-col"
       style:height="calc(100vh - var(--header-height))"
     >
-<<<<<<< HEAD
       <div class="overflow-y-auto bg-white p-2 rounded">
         <YAMLEditor content={yaml} on:update={updateYAML} />
-=======
-      <ConfigParameters
-        {metricsInternalRep}
-        {metricsSourceSelectionError}
-        {model}
-        updateRuntime={callReconcileAndUpdateYaml}
-      />
-
-      <div
-        class="flex-1"
-        style="display: flex; flex-direction:column; overflow:hidden;"
-      >
-        <LayoutManager let:bottomResizeCallback let:topResizeCallback>
-          <MetricsEntityTable
-            addButtonId={"add-measure-button"}
-            addEntityHandler={handleCreateMeasure}
-            columnNames={MeasuresColumns}
-            deleteEntityHandler={handleDeleteMeasure}
-            label={"Measures"}
-            resizeCallback={topResizeCallback}
-            rows={measures ?? []}
-            slot="top-item"
-            tooltipText={"Add a new measure"}
-            updateEntityHandler={handleUpdateMeasure}
-          />
-
-          <MetricsEntityTable
-            addButtonId={"add-dimension-button"}
-            addEntityHandler={handleCreateDimension}
-            columnNames={DimensionColumns}
-            deleteEntityHandler={handleDeleteDimension}
-            label={"Dimensions"}
-            resizeCallback={bottomResizeCallback}
-            rows={dimensions ?? []}
-            slot="bottom-item"
-            tooltipText={"Add a new dimension"}
-            updateEntityHandler={handleUpdateDimension}
-          />
-        </LayoutManager>
->>>>>>> bf82c6e7
       </div>
     </div>
   </div>
