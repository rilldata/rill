<script lang="ts">
  import { getFilePathFromNameAndType } from "@rilldata/web-common/features/entity-management/entity-mappers";
  import { fileArtifactsStore } from "@rilldata/web-common/features/entity-management/file-artifacts-store";
  import { EntityType } from "@rilldata/web-common/features/entity-management/types";
  import { appStore } from "@rilldata/web-common/layout/app-store";
  import { createResizeListenerActionFactory } from "@rilldata/web-common/lib/actions/create-resize-listener-factory";
  import {
    V1PutFileAndReconcileResponse,
    createRuntimeServicePutFileAndReconcile,
  } from "@rilldata/web-common/runtime-client";
  import { invalidateAfterReconcile } from "@rilldata/web-common/runtime-client/invalidation";
  import { useQueryClient } from "@tanstack/svelte-query";
  import { setContext } from "svelte";
  import { writable } from "svelte/store";
  import { WorkspaceContainer } from "../../../layout/workspace";
  import { runtime } from "../../../runtime-client/runtime-store";
  import MetricsWorkspaceHeader from "./MetricsWorkspaceHeader.svelte";
  import MetricsEditor from "./editor/MetricsEditor.svelte";
  import ConfigInspector from "./inspector/ConfigInspector.svelte";
  // the runtime yaml string
  export let yaml: string;
  export let metricsDefName: string;

  // this store is used to store errors that are not related to the reconciliation/runtime
  // used to prevent the user from going to the dashboard.
  // Ultimately, the runtime should be catching the different errors we encounter with regards to
  // mismatches between the fields. For now, this is a very simple to use solution.
  let configurationErrorStore = writable({
    defaultTimeRange: null,
    smallestTimeGrain: null,
    model: null,
    timeColumn: null,
  });
  setContext("rill:metrics-config:errors", configurationErrorStore);

  const queryClient = useQueryClient();
  const { listenToNodeResize } = createResizeListenerActionFactory();

  $: instanceId = $runtime.instanceId;

  const switchToMetrics = async (metricsDefName: string) => {
    if (!metricsDefName) return;

    appStore.setActiveEntity(metricsDefName, EntityType.MetricsDefinition);
  };

  $: switchToMetrics(metricsDefName);

  const metricMigrate = createRuntimeServicePutFileAndReconcile();
  async function callReconcileAndUpdateYaml(internalYamlString) {
    const filePath = getFilePathFromNameAndType(
      metricsDefName,
      EntityType.MetricsDefinition
    );
    const resp = (await $metricMigrate.mutateAsync({
      data: {
        instanceId,
        path: filePath,
        blob: internalYamlString,
        create: false,
      },
    })) as V1PutFileAndReconcileResponse;
    fileArtifactsStore.setErrors(resp.affectedPaths, resp.errors);
    invalidateAfterReconcile(queryClient, $runtime.instanceId, resp);
  }

  function updateYAML(event) {
    const { content } = event.detail;
    callReconcileAndUpdateYaml(content);
  }

  // let validDimensionSelectorOption = [];
  // $: if (model) {
  //   const selectedMetricsDefModelProfile = model?.schema?.fields ?? [];
  //   validDimensionSelectorOption = selectedMetricsDefModelProfile.map(
  //     (column) => ({ label: column.name, value: column.name })
  //   );
  // } else {
  //   validDimensionSelectorOption = [];
  // }

  // $: MeasuresColumns = initMeasuresColumns(
  //   handleUpdateMeasure,
  //   handleMeasureExpressionValidation
  // );
  // $: DimensionColumns = initDimensionColumns(
  //   handleUpdateDimension,
  //   validDimensionSelectorOption
  // );

  // let errors: Array<V1ReconcileError>;
  // $: errors =
  //   $fileArtifactsStore.entities[
  //     getFilePathFromNameAndType(metricsDefName, EntityType.MetricsDefinition)
  //   ]?.errors;

  // $: metricsSourceSelectionError = nonStandardError
  //   ? nonStandardError
  //   : MetricsSourceSelectionError(errors);
</script>

<WorkspaceContainer inspector={true} assetID={`${metricsDefName}-config`}>
  <MetricsWorkspaceHeader slot="header" {metricsDefName} {yaml} />
  <div slot="body" use:listenToNodeResize>
    <div
      class="editor-pane bg-gray-100 p-6 grid  content-stretch"
      style:height="calc(100vh - var(--header-height))"
    >
<<<<<<< HEAD
      <MetricsEditor on:update={updateYAML} {yaml} {metricsDefName} />
      <!-- {#each [...mappedErrors, ...mappedSyntaxErrors] as error}
        <div>
          {JSON.stringify(error)}
        </div>
      {/each} -->
=======
      <ConfigParameters
        {metricsInternalRep}
        {metricsSourceSelectionError}
        {model}
        updateRuntime={callReconcileAndUpdateYaml}
      />

      <div
        class="flex-1"
        style="display: flex; flex-direction:column; overflow:hidden;"
      >
        <LayoutManager let:bottomResizeCallback let:topResizeCallback>
          <MetricsEntityTable
            addButtonId={"add-measure-button"}
            addLabel="Add measure"
            addEntityHandler={handleCreateMeasure}
            columnNames={MeasuresColumns}
            deleteEntityHandler={handleDeleteMeasure}
            label={"Measures"}
            resizeCallback={topResizeCallback}
            rows={measures ?? []}
            slot="top-item"
            tooltipText={"Add a new measure"}
            updateEntityHandler={handleUpdateMeasure}
          />

          <MetricsEntityTable
            addButtonId={"add-dimension-button"}
            addLabel="Add dimension"
            addEntityHandler={handleCreateDimension}
            columnNames={DimensionColumns}
            deleteEntityHandler={handleDeleteDimension}
            label={"Dimensions"}
            resizeCallback={bottomResizeCallback}
            rows={dimensions ?? []}
            slot="bottom-item"
            tooltipText={"Add a new dimension"}
            updateEntityHandler={handleUpdateDimension}
          />
        </LayoutManager>
      </div>
>>>>>>> 99025417
    </div>
  </div>
  <ConfigInspector slot="inspector" {metricsDefName} {yaml} />
</WorkspaceContainer><|MERGE_RESOLUTION|>--- conflicted
+++ resolved
@@ -68,94 +68,16 @@
     const { content } = event.detail;
     callReconcileAndUpdateYaml(content);
   }
-
-  // let validDimensionSelectorOption = [];
-  // $: if (model) {
-  //   const selectedMetricsDefModelProfile = model?.schema?.fields ?? [];
-  //   validDimensionSelectorOption = selectedMetricsDefModelProfile.map(
-  //     (column) => ({ label: column.name, value: column.name })
-  //   );
-  // } else {
-  //   validDimensionSelectorOption = [];
-  // }
-
-  // $: MeasuresColumns = initMeasuresColumns(
-  //   handleUpdateMeasure,
-  //   handleMeasureExpressionValidation
-  // );
-  // $: DimensionColumns = initDimensionColumns(
-  //   handleUpdateDimension,
-  //   validDimensionSelectorOption
-  // );
-
-  // let errors: Array<V1ReconcileError>;
-  // $: errors =
-  //   $fileArtifactsStore.entities[
-  //     getFilePathFromNameAndType(metricsDefName, EntityType.MetricsDefinition)
-  //   ]?.errors;
-
-  // $: metricsSourceSelectionError = nonStandardError
-  //   ? nonStandardError
-  //   : MetricsSourceSelectionError(errors);
 </script>
 
 <WorkspaceContainer inspector={true} assetID={`${metricsDefName}-config`}>
   <MetricsWorkspaceHeader slot="header" {metricsDefName} {yaml} />
   <div slot="body" use:listenToNodeResize>
     <div
-      class="editor-pane bg-gray-100 p-6 grid  content-stretch"
+      class="editor-pane bg-gray-100 p-6 grid content-stretch"
       style:height="calc(100vh - var(--header-height))"
     >
-<<<<<<< HEAD
       <MetricsEditor on:update={updateYAML} {yaml} {metricsDefName} />
-      <!-- {#each [...mappedErrors, ...mappedSyntaxErrors] as error}
-        <div>
-          {JSON.stringify(error)}
-        </div>
-      {/each} -->
-=======
-      <ConfigParameters
-        {metricsInternalRep}
-        {metricsSourceSelectionError}
-        {model}
-        updateRuntime={callReconcileAndUpdateYaml}
-      />
-
-      <div
-        class="flex-1"
-        style="display: flex; flex-direction:column; overflow:hidden;"
-      >
-        <LayoutManager let:bottomResizeCallback let:topResizeCallback>
-          <MetricsEntityTable
-            addButtonId={"add-measure-button"}
-            addLabel="Add measure"
-            addEntityHandler={handleCreateMeasure}
-            columnNames={MeasuresColumns}
-            deleteEntityHandler={handleDeleteMeasure}
-            label={"Measures"}
-            resizeCallback={topResizeCallback}
-            rows={measures ?? []}
-            slot="top-item"
-            tooltipText={"Add a new measure"}
-            updateEntityHandler={handleUpdateMeasure}
-          />
-
-          <MetricsEntityTable
-            addButtonId={"add-dimension-button"}
-            addLabel="Add dimension"
-            addEntityHandler={handleCreateDimension}
-            columnNames={DimensionColumns}
-            deleteEntityHandler={handleDeleteDimension}
-            label={"Dimensions"}
-            resizeCallback={bottomResizeCallback}
-            rows={dimensions ?? []}
-            slot="bottom-item"
-            tooltipText={"Add a new dimension"}
-            updateEntityHandler={handleUpdateDimension}
-          />
-        </LayoutManager>
-      </div>
->>>>>>> 99025417
     </div>
   </div>
   <ConfigInspector slot="inspector" {metricsDefName} {yaml} />
