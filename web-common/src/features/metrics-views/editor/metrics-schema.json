--- conflicted
+++ resolved
@@ -221,20 +221,12 @@
       }
     }
   },
-<<<<<<< HEAD
   "then": {
     "allOf": [
       {
-        "oneOf": [
-          { "required": ["model"] },
-          { "required": ["table"] }
-        ]
+        "oneOf": [{ "required": ["model"] }, { "required": ["table"] }]
       },
       { "required": ["dimensions", "measures"] }
     ]
   }
-=======
-  "oneOf": [{ "required": ["model"] }, { "required": ["table"] }],
-  "required": ["dimensions", "measures"]
->>>>>>> 961dee5c
 }