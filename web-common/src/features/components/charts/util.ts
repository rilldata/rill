--- conflicted
+++ resolved
@@ -219,12 +219,8 @@
     if (isDomainStringArray(colorValues)) {
       colorMapping = getColorForValues(
         colorValues,
-<<<<<<< HEAD
-        colorField.colorMapping,
-        isDarkMode,
-=======
         "colorMapping" in colorField ? colorField.colorMapping : undefined,
->>>>>>> e1caf133
+        isDarkMode
       );
     }
   }
