import { timeGrainToVegaTimeUnitMap } from "@rilldata/web-common/components/vega/util";
import type { TimeAndFilterStore } from "@rilldata/web-common/features/dashboards/time-controls/time-control-store";
import type { MetricsViewSelectors } from "@rilldata/web-common/features/metrics-views/metrics-view-selectors";
import { TIME_GRAIN } from "@rilldata/web-common/lib/time/config";
import {
  type MetricsViewSpecDimension,
  type MetricsViewSpecMeasure,
} from "@rilldata/web-common/runtime-client";
import { derived, type Readable } from "svelte/store";
import type { CanvasEntity } from "../../canvas/stores/canvas-entity";
import type {
  ChartDataQuery,
  ChartDataResult,
  ChartDomainValues,
  ChartSpec,
  TimeDimensionDefinition,
} from "./types";
import { adjustDataForTimeZone, getFieldsByType } from "./util";
<<<<<<< HEAD
=======
import type { CanvasEntity } from "../../canvas/stores/canvas-entity";
import { primary, secondary } from "../../themes/colors";
>>>>>>> 0cae08fb

export interface ChartDataDependencies<T extends ChartSpec = ChartSpec> {
  config: T;
  chartDataQuery: ChartDataQuery;
  metricsView: MetricsViewSelectors;
  /** Theme colors (primary/secondary) - updates when theme changes */
  themeStore: CanvasEntity["theme"];
  timeAndFilterStore: Readable<TimeAndFilterStore>;
  /** Reactive theme mode (light/dark toggle) - used in canvas context */
  themeModeStore?: Readable<boolean>;
  /** Static theme mode flag - used in standalone chart context */
  isThemeModeDark?: boolean;
  getDomainValues: () => ChartDomainValues;
}

/**
 * Pure function to create a chart data store without canvas context dependency.
 * This can be used outside of canvas context by providing all dependencies explicitly.
 */
export function getChartData<T extends ChartSpec = ChartSpec>(
  deps: ChartDataDependencies<T>,
): Readable<ChartDataResult> {
  const {
    config,
    chartDataQuery,
    metricsView,
    themeStore,
    getDomainValues,
    timeAndFilterStore,
    themeModeStore,
    isThemeModeDark: staticThemeModeDark,
  } = deps;

  const { measures, dimensions, timeDimensions } = getFieldsByType(config);

  // Combine all fields with their types
  const allFields = [
    ...measures.map((field) => ({ field, type: "measure" })),
    ...dimensions.map((field) => ({ field, type: "dimension" })),
    ...timeDimensions.map((field) => ({ field, type: "time" })),
  ];

  const fieldReadableMap = allFields.map((field) => {
    if (field.type === "measure") {
      return metricsView.getMeasureForMetricView(
        field.field,
        config.metrics_view,
      );
    } else if (field.type === "dimension") {
      return metricsView.getDimensionForMetricView(
        field.field,
        config.metrics_view,
      );
    } else {
      return getTimeDimensionDefinition(field.field, timeAndFilterStore);
    }
  });

  // Use themeModeStore if provided (canvas context), otherwise create a static store from the flag
  const modeStore =
    themeModeStore || derived([], () => staticThemeModeDark ?? false);

  return derived(
    [
      chartDataQuery,
      timeAndFilterStore,
      themeStore,
      modeStore,
      ...fieldReadableMap,
    ],
    ([chartData, $timeAndFilterStore, theme, isThemeModeDark, ...fieldMap]) => {
      const fieldSpecMap = allFields.reduce(
        (acc, field, index) => {
          acc[field.field] = fieldMap?.[index];
          return acc;
        },
        {} as Record<
          string,
          | MetricsViewSpecMeasure
          | MetricsViewSpecDimension
          | TimeDimensionDefinition
          | undefined
        >,
      );

      let data = chartData?.data?.data;

      if (timeDimensions?.length && $timeAndFilterStore.timeGrain) {
        data = adjustDataForTimeZone(
          data,
          timeDimensions,
          $timeAndFilterStore.timeGrain,
          $timeAndFilterStore.timeRange.timeZone || "UTC",
        );
      }

      const domainValues = getDomainValues();
      const hasComparison = $timeAndFilterStore.showTimeComparison;

      return {
        data: data || [],
        isFetching: chartData?.isFetching ?? false,
        error: chartData?.error,
        fields: fieldSpecMap,
        domainValues,
        isDarkMode: isThemeModeDark,
        hasComparison,
        theme: {
          primary:
            theme?.colors?.[isThemeModeDark ? "dark" : "light"]?.primary ||
            primary["500"],
          secondary:
            theme?.colors?.[isThemeModeDark ? "dark" : "light"]?.secondary ||
            secondary["500"],
        },
      };
    },
  );
}

export function getTimeDimensionDefinition(
  field: string,
  timeAndFilterStore: Readable<TimeAndFilterStore>,
): Readable<TimeDimensionDefinition> {
  return derived(timeAndFilterStore, ($timeAndFilterStore) => {
    const grain = $timeAndFilterStore?.timeGrain;
    const displayName = "Time";

    if (grain) {
      const timeUnit = timeGrainToVegaTimeUnitMap[grain];
      const format = TIME_GRAIN[grain]?.d3format as string;
      return {
        field,
        timeUnit,
        displayName,
        format,
      };
    }
    return {
      field,
      displayName,
    };
  });
}<|MERGE_RESOLUTION|>--- conflicted
+++ resolved
@@ -8,6 +8,7 @@
 } from "@rilldata/web-common/runtime-client";
 import { derived, type Readable } from "svelte/store";
 import type { CanvasEntity } from "../../canvas/stores/canvas-entity";
+import { primary, secondary } from "../../themes/colors";
 import type {
   ChartDataQuery,
   ChartDataResult,
@@ -16,11 +17,6 @@
   TimeDimensionDefinition,
 } from "./types";
 import { adjustDataForTimeZone, getFieldsByType } from "./util";
-<<<<<<< HEAD
-=======
-import type { CanvasEntity } from "../../canvas/stores/canvas-entity";
-import { primary, secondary } from "../../themes/colors";
->>>>>>> 0cae08fb
 
 export interface ChartDataDependencies<T extends ChartSpec = ChartSpec> {
   config: T;
