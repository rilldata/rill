--- conflicted
+++ resolved
@@ -159,15 +159,9 @@
         },
       });
 
-<<<<<<< HEAD
-      if (isEdit) {
+      if (props.mode === "edit") {
         await queryClient.invalidateQueries({
           queryKey: getRuntimeServiceGetResourceQueryKey(instanceId, {
-=======
-      if (props.mode === "edit") {
-        await queryClient.invalidateQueries(
-          getRuntimeServiceGetResourceQueryKey(instanceId, {
->>>>>>> e9e77689
             "name.name": reportName,
             "name.kind": ResourceKind.Report,
           }),
