--- conflicted
+++ resolved
@@ -1,4 +1,3 @@
-<<<<<<< HEAD
 import { page } from "$app/stores";
 import { getNeverSubscribedIssue } from "@rilldata/web-common/features/billing/issues";
 import {
@@ -6,21 +5,6 @@
   createLocalServiceListOrganizationsAndBillingMetadataRequest,
 } from "@rilldata/web-common/runtime-client/local-service";
 import { derived } from "svelte/store";
-=======
-// TODO: Find a better solution and get a url from backend.
-//       We should add an endpoint to get frontendUrl from the urls.go util on cloud.
-export function buildPlanUpgradeUrl(
-  org: string,
-  adminUrl: string,
-  isEmptyOrg: boolean,
-  currentUrl: URL,
-) {
-  let cloudUrl = adminUrl.replace("admin.rilldata", "ui.rilldata");
-  // hack for dev env
-  if (cloudUrl === "http://localhost:8080") {
-    cloudUrl = "http://localhost:3000";
-  }
->>>>>>> 190d6e9b
 
 export function getPlanUpgradeUrl(orgName: string) {
   const metadataQuery = createLocalServiceGetMetadata();
@@ -44,7 +28,7 @@
       //       We should add an endpoint to get frontendUrl from the urls.go util on cloud.
       let cloudUrl = adminUrl.replace("admin.rilldata", "ui.rilldata");
       // hack for dev env
-      if (cloudUrl === "http://localhost:9090") {
+      if (cloudUrl === "http://localhost:8080") {
         cloudUrl = "http://localhost:3000";
       }
 
