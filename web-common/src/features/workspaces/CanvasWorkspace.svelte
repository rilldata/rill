<script lang="ts">
  import { goto } from "$app/navigation";
  import CanvasEditor from "@rilldata/web-common/features/canvas/CanvasEditor.svelte";
  import VisualCanvasEditing from "@rilldata/web-common/features/canvas/inspector/VisualCanvasEditing.svelte";
  import { getNameFromFile } from "@rilldata/web-common/features/entity-management/entity-mappers";
  import type { FileArtifact } from "@rilldata/web-common/features/entity-management/file-artifact";
  import {
    resourceIsLoading,
    ResourceKind,
  } from "@rilldata/web-common/features/entity-management/resource-selectors";
  import { handleEntityRename } from "@rilldata/web-common/features/entity-management/ui-actions";
  import { mapParseErrorsToLines } from "@rilldata/web-common/features/metrics-views/errors";
  import {
    WorkspaceContainer,
    WorkspaceHeader,
  } from "@rilldata/web-common/layout/workspace";
  import { workspaces } from "@rilldata/web-common/layout/workspace/workspace-stores";
  import WorkspaceEditorContainer from "@rilldata/web-common/layout/workspace/WorkspaceEditorContainer.svelte";
  import { queryClient } from "@rilldata/web-common/lib/svelte-query/globalQueryClient";
  import { runtime } from "@rilldata/web-common/runtime-client/runtime-store";
  import PreviewButton from "../explores/PreviewButton.svelte";
  import CanvasBuilder from "../canvas/CanvasBuilder.svelte";
  import SaveDefaultsButton from "../canvas/components/SaveDefaultsButton.svelte";
  import CanvasLoadingState from "../canvas/CanvasLoadingState.svelte";
  import CanvasInitialization from "../canvas/CanvasInitialization.svelte";

  export let fileArtifact: FileArtifact;

  let canvasName: string;
  let selectedView: "split" | "code" | "viz";
  let ready = false;

  $: ({ instanceId } = $runtime);

  $: ({
    autoSave,
    path: filePath,
    fileName,
    getResource,
    getAllErrors,
    remoteContent,
    hasUnsavedChanges,
    saveState: { saving },
  } = fileArtifact);

<<<<<<< HEAD
  // Reset ready when canvasName changes
  $: if (canvasName) ready = false;

=======
>>>>>>> f400fbc2
  $: resourceQuery = getResource(queryClient, instanceId);

  $: ({ data } = $resourceQuery);

  $: allErrorsQuery = getAllErrors(queryClient, instanceId);
  $: allErrors = $allErrorsQuery;

  $: resourceIsReconciling = resourceIsLoading(data);

  $: workspace = workspaces.get(filePath);
  $: selectedViewStore = workspace.view;
  $: selectedView = $selectedViewStore ?? "code";

  $: canvasName = getNameFromFile(filePath);

  $: lineBasedRuntimeErrors = mapParseErrorsToLines(
    allErrors,
    $remoteContent ?? "",
  );

  $: mainError = lineBasedRuntimeErrors?.at(0);

  async function onChangeCallback(newTitle: string) {
    const newRoute = await handleEntityRename(
      $runtime.instanceId,
      newTitle,
      filePath,
      fileName,
    );
    if (newRoute) await goto(newRoute);
  }
</script>

{#key canvasName}
  <CanvasInitialization
    {canvasName}
    {instanceId}
    let:ready
    let:isReconciling
    let:isLoading
    let:errorMessage
  >
    <WorkspaceContainer>
      <WorkspaceHeader
        slot="header"
        {filePath}
        resource={data}
        hasUnsavedChanges={$hasUnsavedChanges}
        titleInput={fileName}
        codeToggle
        onTitleChange={onChangeCallback}
        resourceKind={ResourceKind.Canvas}
      >
        <div class="flex gap-x-2" slot="cta">
          {#if ready}
            <SaveDefaultsButton {canvasName} {instanceId} saving={$saving} />
          {/if}

          <PreviewButton
            href="/canvas/{canvasName}"
            disabled={allErrors.length > 0 || resourceIsReconciling}
            reconciling={resourceIsReconciling}
          />
        </div>
      </WorkspaceHeader>

      <WorkspaceEditorContainer
        slot="body"
        error={mainError}
        showError={!!$remoteContent && selectedView === "code"}
      >
        {#if selectedView === "code"}
          <CanvasEditor
            bind:autoSave={$autoSave}
            {canvasName}
            {fileArtifact}
            {lineBasedRuntimeErrors}
          />
        {:else if selectedView === "viz"}
          {#if ready}
            <CanvasLoadingState
              {ready}
              {isReconciling}
              {isLoading}
              {errorMessage}
            >
              <CanvasBuilder
                {canvasName}
                openSidebar={workspace.inspector.open}
                {fileArtifact}
              />
            </CanvasLoadingState>
          {/if}
        {/if}
      </WorkspaceEditorContainer>
      <svelte:fragment slot="inspector">
        {#if ready}
          <VisualCanvasEditing
            {canvasName}
            {fileArtifact}
            autoSave={selectedView === "viz" || $autoSave}
          />
        {/if}
      </svelte:fragment>
    </WorkspaceContainer>
  </CanvasInitialization>
{/key}<|MERGE_RESOLUTION|>--- conflicted
+++ resolved
@@ -28,7 +28,6 @@
 
   let canvasName: string;
   let selectedView: "split" | "code" | "viz";
-  let ready = false;
 
   $: ({ instanceId } = $runtime);
 
@@ -43,12 +42,6 @@
     saveState: { saving },
   } = fileArtifact);
 
-<<<<<<< HEAD
-  // Reset ready when canvasName changes
-  $: if (canvasName) ready = false;
-
-=======
->>>>>>> f400fbc2
   $: resourceQuery = getResource(queryClient, instanceId);
 
   $: ({ data } = $resourceQuery);
