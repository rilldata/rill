--- conflicted
+++ resolved
@@ -218,11 +218,8 @@
         type="custom"
       />
 
-<<<<<<< HEAD
       <DeployDashboardCta />
-=======
       <LocalAvatarButton />
->>>>>>> fac85d49
     </div>
   </WorkspaceHeader>
 
