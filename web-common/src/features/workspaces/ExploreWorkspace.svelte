--- conflicted
+++ resolved
@@ -1,5 +1,6 @@
 <script lang="ts">
   import { goto } from "$app/navigation";
+  import ErrorPage from "@rilldata/web-common/components/ErrorPage.svelte";
   import { initLocalUserPreferenceStore } from "@rilldata/web-common/features/dashboards/user-preferences";
   import { getNameFromFile } from "@rilldata/web-common/features/entity-management/entity-mappers";
   import type { FileArtifact } from "@rilldata/web-common/features/entity-management/file-artifact";
@@ -9,24 +10,17 @@
   } from "@rilldata/web-common/features/entity-management/resource-selectors";
   import { handleEntityRename } from "@rilldata/web-common/features/entity-management/ui-actions";
   import ExploreEditor from "@rilldata/web-common/features/explores/ExploreEditor.svelte";
+  import ViewSelector from "@rilldata/web-common/features/visual-editing/ViewSelector.svelte";
+  import { workspaces } from "@rilldata/web-common/layout/workspace/workspace-stores";
   import WorkspaceContainer from "@rilldata/web-common/layout/workspace/WorkspaceContainer.svelte";
   import WorkspaceHeader from "@rilldata/web-common/layout/workspace/WorkspaceHeader.svelte";
   import { queryClient } from "@rilldata/web-common/lib/svelte-query/globalQueryClient";
   import { runtime } from "@rilldata/web-common/runtime-client/runtime-store";
+  import DashboardWithProviders from "../dashboards/workspace/DashboardWithProviders.svelte";
   import PreviewButton from "../explores/PreviewButton.svelte";
-  import { workspaces } from "@rilldata/web-common/layout/workspace/workspace-stores";
-<<<<<<< HEAD
-  import ViewSelector from "../canvas/ViewSelector.svelte";
-  import VisualExploreEditing from "./VisualExploreEditing.svelte";
-  import DashboardWithProviders from "../dashboards/workspace/DashboardWithProviders.svelte";
-=======
-  import ViewSelector from "@rilldata/web-common/features/visual-editing/ViewSelector.svelte";
-  import VisualExploreEditing from "./VisualExploreEditing.svelte";
-  import DashboardWithProviders from "../dashboards/workspace/DashboardWithProviders.svelte";
   import MetricsEditorContainer from "../metrics-views/editor/MetricsEditorContainer.svelte";
   import { mapParseErrorsToLines } from "../metrics-views/errors";
-  import ErrorPage from "@rilldata/web-common/components/ErrorPage.svelte";
->>>>>>> 68383e1d
+  import VisualExploreEditing from "./VisualExploreEditing.svelte";
 
   export let fileArtifact: FileArtifact;
 
@@ -55,21 +49,15 @@
   $: resourceIsReconciling = resourceIsLoading(data);
 
   $: workspace = workspaces.get(filePath);
-<<<<<<< HEAD
-  $: selectedView = workspace.view;
-=======
   $: selectedViewStore = workspace.view;
 
   $: selectedView = $selectedViewStore ?? "code";
->>>>>>> 68383e1d
 
   $: exploreResource = data?.explore;
 
   $: metricsViewName = data?.meta?.refs?.find(
     (ref) => ref.kind === ResourceKind.MetricsView,
   )?.name;
-<<<<<<< HEAD
-=======
 
   $: lineBasedRuntimeErrors = mapParseErrorsToLines(
     allErrors,
@@ -77,7 +65,6 @@
   );
 
   $: mainError = lineBasedRuntimeErrors?.at(0);
->>>>>>> 68383e1d
 
   async function onChangeCallback(newTitle: string) {
     const newRoute = await handleEntityRename(
@@ -106,14 +93,6 @@
         reconciling={resourceIsReconciling}
       />
 
-<<<<<<< HEAD
-      <ViewSelector allowSplit={false} bind:selectedView={$selectedView} />
-    </div>
-  </WorkspaceHeader>
-
-  <svelte:fragment slot="body">
-    {#if $selectedView === "code"}
-=======
       <ViewSelector allowSplit={false} bind:selectedView={$selectedViewStore} />
     </div>
   </WorkspaceHeader>
@@ -124,40 +103,10 @@
     showError={!!$remoteContent && selectedView === "code"}
   >
     {#if selectedView === "code"}
->>>>>>> 68383e1d
       <ExploreEditor
         bind:autoSave={$autoSave}
         {exploreName}
         {fileArtifact}
-<<<<<<< HEAD
-        {allErrors}
-      />
-    {:else if $selectedView === "viz"}
-      {#key fileArtifact}
-        <div
-          class="size-full border overflow-hidden rounded-[2px] bg-background flex flex-col items-center justify-center"
-        >
-          {#if metricsViewName && exploreName}
-            <DashboardWithProviders {exploreName} {metricsViewName} />
-          {/if}
-        </div>
-      {/key}
-    {/if}
-  </svelte:fragment>
-
-  <svelte:fragment slot="inspector">
-    {#if exploreResource && metricsViewName}
-      <VisualExploreEditing
-        {exploreResource}
-        {metricsViewName}
-        {exploreName}
-        {fileArtifact}
-        viewingDashboard={$selectedView === "viz"}
-        switchView={() => selectedView.set("code")}
-      />
-    {/if}
-  </svelte:fragment>
-=======
         {lineBasedRuntimeErrors}
       />
     {:else if selectedView === "viz"}
@@ -183,5 +132,4 @@
     viewingDashboard={selectedView === "viz"}
     switchView={() => selectedViewStore.set("code")}
   />
->>>>>>> 68383e1d
 </WorkspaceContainer>