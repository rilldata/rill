<script lang="ts">
  import { goto } from "$app/navigation";
<<<<<<< HEAD
=======
  import Button from "@rilldata/web-common/components/button/Button.svelte";
  import Tooltip from "@rilldata/web-common/components/tooltip/Tooltip.svelte";
  import TooltipContent from "@rilldata/web-common/components/tooltip/TooltipContent.svelte";
  import LocalAvatarButton from "@rilldata/web-common/features/authentication/LocalAvatarButton.svelte";
>>>>>>> fac85d49
  import { useIsModelingSupportedForCurrentOlapDriver as canModel } from "@rilldata/web-common/features/connectors/olap/selectors";
  import { initLocalUserPreferenceStore } from "@rilldata/web-common/features/dashboards/user-preferences";
  import DeployDashboardCta from "@rilldata/web-common/features/dashboards/workspace/DeployDashboardCTA.svelte";
  import { getNameFromFile } from "@rilldata/web-common/features/entity-management/entity-mappers";
  import type { FileArtifact } from "@rilldata/web-common/features/entity-management/file-artifact";
  import { fileArtifacts } from "@rilldata/web-common/features/entity-management/file-artifacts";
  import {
    ResourceKind,
    resourceIsLoading,
  } from "@rilldata/web-common/features/entity-management/resource-selectors";
  import { handleEntityRename } from "@rilldata/web-common/features/entity-management/ui-actions";
  import MetricsInspector from "@rilldata/web-common/features/metrics-views/MetricsInspector.svelte";
  import PreviewButton from "@rilldata/web-common/features/metrics-views/workspace/PreviewButton.svelte";
  import MetricsEditor from "@rilldata/web-common/features/metrics-views/workspace/editor/MetricsEditor.svelte";
  import WorkspaceContainer from "@rilldata/web-common/layout/workspace/WorkspaceContainer.svelte";
  import WorkspaceHeader from "@rilldata/web-common/layout/workspace/WorkspaceHeader.svelte";
  import { queryClient } from "@rilldata/web-common/lib/svelte-query/globalQueryClient";
  import { runtime } from "@rilldata/web-common/runtime-client/runtime-store";
  import WorkspaceEditorContainer from "../../layout/workspace/WorkspaceEditorContainer.svelte";

  const TOOLTIP_CTA = "Fix this error to enable your dashboard.";

  export let fileArtifact: FileArtifact;

  let previewStatus: string[] = [];

  $: ({ instanceId } = $runtime);
  $: ({
    hasUnsavedChanges,
    autoSave,
    path: filePath,
    remoteContent,
    fileName,
  } = fileArtifact);

  $: metricViewName = getNameFromFile(filePath);

  $: initLocalUserPreferenceStore(metricViewName);
  $: isModelingSupportedQuery = canModel(instanceId);
  $: isModelingSupported = $isModelingSupportedQuery;

  $: allErrorsQuery = fileArtifact.getAllErrors(queryClient, instanceId);
  $: allErrors = $allErrorsQuery;
  $: resourceQuery = fileArtifact.getResource(queryClient, instanceId);
  $: ({ data: resourceData, isFetching } = $resourceQuery);
  $: isResourceLoading = resourceIsLoading(resourceData);

  $: previewDisabled =
    !$remoteContent?.length ||
    !!allErrors?.length ||
    isResourceLoading ||
    isFetching;

  $: if (!$remoteContent?.length) {
    previewStatus = [
      "Your metrics definition is empty. Get started by trying one of the options in the editor.",
    ];
  } else if (allErrors?.length && allErrors[0].message) {
    // content & errors
    previewStatus = [allErrors[0].message, TOOLTIP_CTA];
  } else {
    // preview is available
    previewStatus = ["Explore your metrics dashboard"];
  }

  async function onChangeCallback(
    e: Event & {
      currentTarget: EventTarget & HTMLInputElement;
    },
  ) {
    const newRoute = await handleEntityRename(
      instanceId,
      e.currentTarget,
      filePath,
      fileName,
      fileArtifacts.getNamesForKind(ResourceKind.MetricsView),
    );
    if (newRoute) await goto(newRoute);
  }
</script>

<WorkspaceContainer inspector={isModelingSupported}>
  <WorkspaceHeader
    hasUnsavedChanges={$hasUnsavedChanges}
    on:change={onChangeCallback}
    showInspectorToggle={isModelingSupported}
    slot="header"
    titleInput={fileName}
  >
    <div class="flex gap-x-2" slot="cta">
      <PreviewButton
        dashboardName={metricViewName}
        disabled={previewDisabled}
        status={previewStatus}
      />
<<<<<<< HEAD
      <DeployDashboardCta />
=======
      <LocalAvatarButton />
>>>>>>> fac85d49
    </div>
  </WorkspaceHeader>

  <WorkspaceEditorContainer slot="body">
    <MetricsEditor
      bind:autoSave={$autoSave}
      {fileArtifact}
      {filePath}
      {allErrors}
      {metricViewName}
    />
  </WorkspaceEditorContainer>

  <MetricsInspector {filePath} slot="inspector" />
</WorkspaceContainer><|MERGE_RESOLUTION|>--- conflicted
+++ resolved
@@ -1,12 +1,6 @@
 <script lang="ts">
   import { goto } from "$app/navigation";
-<<<<<<< HEAD
-=======
-  import Button from "@rilldata/web-common/components/button/Button.svelte";
-  import Tooltip from "@rilldata/web-common/components/tooltip/Tooltip.svelte";
-  import TooltipContent from "@rilldata/web-common/components/tooltip/TooltipContent.svelte";
   import LocalAvatarButton from "@rilldata/web-common/features/authentication/LocalAvatarButton.svelte";
->>>>>>> fac85d49
   import { useIsModelingSupportedForCurrentOlapDriver as canModel } from "@rilldata/web-common/features/connectors/olap/selectors";
   import { initLocalUserPreferenceStore } from "@rilldata/web-common/features/dashboards/user-preferences";
   import DeployDashboardCta from "@rilldata/web-common/features/dashboards/workspace/DeployDashboardCTA.svelte";
@@ -102,11 +96,8 @@
         disabled={previewDisabled}
         status={previewStatus}
       />
-<<<<<<< HEAD
       <DeployDashboardCta />
-=======
       <LocalAvatarButton />
->>>>>>> fac85d49
     </div>
   </WorkspaceHeader>
 
