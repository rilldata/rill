--- conflicted
+++ resolved
@@ -43,39 +43,15 @@
           </AlertDialogDescription>
         </AlertDialogHeader>
         <AlertDialogFooter class="mt-5">
-<<<<<<< HEAD
-          <Button on:click={() => (open = false)} type="secondary">Back</Button>
+          <Button onClick={() => (open = false)} type="secondary">Back</Button>
           <Button
-            on:click={() => (open = false)}
+            onClick={() => (open = false)}
             type="primary"
             href={deployCTAUrl}
             target="_blank"
           >
             Continue
           </Button>
-=======
-          <Button onClick={() => (open = false)} type="secondary">Back</Button>
-          {#if deployCTAUrl}
-            <Button
-              onClick={() => (open = false)}
-              type="primary"
-              href={deployCTAUrl}
-              target="_blank"
-            >
-              Continue
-            </Button>
-          {:else}
-            <Button
-              onClick={() => {
-                open = false;
-                onContinue();
-              }}
-              type="primary"
-            >
-              Continue
-            </Button>
-          {/if}
->>>>>>> 61d8505f
         </AlertDialogFooter>
       </div>
     </div>
