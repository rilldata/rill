import {
  type ChatConfig,
  ToolName,
} from "@rilldata/web-common/features/chat/core/types.ts";
import type { RuntimeServiceCompleteBody } from "@rilldata/web-common/runtime-client";
import { derived, type Readable } from "svelte/store";
import { page } from "$app/stores";

export const developerChatConfig = {
  agent: ToolName.DEVELOPER_AGENT,
  additionalContextStoreGetter: () => getActiveFileContext(),
  emptyChatLabel: "Happy to assist you make changes to the project",
  placeholder: "What change can I help you make...",
<<<<<<< HEAD
  enableMention: true,
};
=======
  minChatHeight: "min-h-[2.5rem]",
  enableMention: false,
} satisfies ChatConfig;
>>>>>>> 62e391bf

/**
 * Creates a store that contains the active file context sent to the Complete API.
 * It returns the RuntimeServiceCompleteBody with V1DeveloperAgentContext that is passed to the API.
 */
function getActiveFileContext(): Readable<Partial<RuntimeServiceCompleteBody>> {
  return derived(page, (pageState) => {
    const filePath = pageState.params?.file;
    if (!filePath) return {} satisfies Partial<RuntimeServiceCompleteBody>;

    return {
      developerAgentContext: {
        currentFilePath: filePath,
      },
    } satisfies Partial<RuntimeServiceCompleteBody>;
  });
}<|MERGE_RESOLUTION|>--- conflicted
+++ resolved
@@ -11,14 +11,8 @@
   additionalContextStoreGetter: () => getActiveFileContext(),
   emptyChatLabel: "Happy to assist you make changes to the project",
   placeholder: "What change can I help you make...",
-<<<<<<< HEAD
-  enableMention: true,
-};
-=======
   minChatHeight: "min-h-[2.5rem]",
-  enableMention: false,
 } satisfies ChatConfig;
->>>>>>> 62e391bf
 
 /**
  * Creates a store that contains the active file context sent to the Complete API.
