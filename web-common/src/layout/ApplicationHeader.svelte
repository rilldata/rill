--- conflicted
+++ resolved
@@ -11,6 +11,7 @@
   } from "@rilldata/web-common/features/dashboards/selectors.js";
   import DeployProjectCTA from "@rilldata/web-common/features/dashboards/workspace/DeployProjectCTA.svelte";
   import ExplorePreviewCTAs from "@rilldata/web-common/features/explores/ExplorePreviewCTAs.svelte";
+  import { featureFlags } from "@rilldata/web-common/features/feature-flags.ts";
   import { useProjectTitle } from "@rilldata/web-common/features/project/selectors";
   import { isDeployPage } from "@rilldata/web-common/layout/navigation/route-utils";
   import { runtime } from "@rilldata/web-common/runtime-client/runtime-store";
@@ -19,7 +20,7 @@
   import InputWithConfirm from "../components/forms/InputWithConfirm.svelte";
   import { fileArtifacts } from "../features/entity-management/file-artifacts";
 
-  const { rillDevCloudFeatures, darkMode } = featureFlags;
+  const { darkMode } = featureFlags;
 
   export let mode: string;
 
@@ -115,18 +116,10 @@
         <ExplorePreviewCTAs exploreName={dashboardName} />
       {/if}
     {/if}
-<<<<<<< HEAD
     {#if !onDeployPage}
       <DeployProjectCTA {hasValidDashboard} />
-=======
-    {#if $rillDevCloudFeatures}
-      {#if !onDeployPage}
-        <DeployProjectCTA {hasValidDashboard} />
-      {/if}
-      <LocalAvatarButton darkMode={$darkMode} />
->>>>>>> a4272ecb
     {/if}
-    <LocalAvatarButton />
+    <LocalAvatarButton darkMode={$darkMode} />
   </div>
 </header>
 
