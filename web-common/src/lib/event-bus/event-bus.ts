--- conflicted
+++ resolved
@@ -1,12 +1,9 @@
-<<<<<<< HEAD
-import type { BannerEvent, ChatIntent, NotificationMessage } from "./events";
-=======
 import type {
   BannerEvent,
+  ChatIntent,
   PageContentResized,
   NotificationMessage,
 } from "./events";
->>>>>>> 1d48a0bc
 
 class EventBus {
   private listeners: EventMap = new Map();
@@ -66,11 +63,8 @@
   "command-click": null;
   click: null;
   "shift-command-click": null;
-<<<<<<< HEAD
   "chat-intent": ChatIntent;
-=======
   "page-content-resized": PageContentResized;
->>>>>>> 1d48a0bc
 }
 
 type T = keyof Events;
