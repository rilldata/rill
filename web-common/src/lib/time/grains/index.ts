/** Utility functions for using time grains within a Rill dashboard.
 * Most of these functions utilize the TIME_GRAIN object defined in config.ts
 * to generate either a subset of time grains or a single time grain.
 */

import { V1TimeGrain } from "@rilldata/web-common/runtime-client";
import { Duration } from "luxon";
import { TIME_GRAIN } from "../config";
import { getTimeWidth } from "../transforms";
import type { AvailableTimeGrain, TimeGrain } from "../types";

export function unitToTimeGrain(unit: string): V1TimeGrain {
  return (
    Object.values(TIME_GRAIN).find((timeGrain) => timeGrain.label === unit)
      ?.grain || V1TimeGrain.TIME_GRAIN_UNSPECIFIED
  );
}

export function durationToMillis(duration: string): number {
  return Duration.fromISO(duration).toMillis();
}

// Get the default grain for a given time range.
export function getDefaultTimeGrain(start: Date, end: Date): TimeGrain {
  const timeRangeDurationMs = end.getTime() - start.getTime();

  if (
    timeRangeDurationMs <
    2 * durationToMillis(TIME_GRAIN.TIME_GRAIN_HOUR.duration)
  ) {
    return TIME_GRAIN.TIME_GRAIN_MINUTE;
  } else if (
    timeRangeDurationMs < durationToMillis(TIME_GRAIN.TIME_GRAIN_WEEK.duration)
  ) {
    return TIME_GRAIN.TIME_GRAIN_HOUR;
  } else if (
    timeRangeDurationMs <
    durationToMillis(TIME_GRAIN.TIME_GRAIN_QUARTER.duration)
  ) {
    return TIME_GRAIN.TIME_GRAIN_DAY;
  } else if (
    timeRangeDurationMs <
    3 * durationToMillis(TIME_GRAIN.TIME_GRAIN_YEAR.duration)
  ) {
    return TIME_GRAIN.TIME_GRAIN_WEEK;
  } else {
    return TIME_GRAIN.TIME_GRAIN_MONTH;
  }
}

// Return time grains that are allowed for a given time range.
export function getAllowedTimeGrains(start: Date, end: Date): TimeGrain[] {
  const timeRangeDurationMs = getTimeWidth(start, end);
  if (
    timeRangeDurationMs < durationToMillis(TIME_GRAIN.TIME_GRAIN_HOUR.duration)
  ) {
    return [TIME_GRAIN.TIME_GRAIN_MINUTE];
  } else if (
    timeRangeDurationMs < durationToMillis(TIME_GRAIN.TIME_GRAIN_DAY.duration)
  ) {
    return [TIME_GRAIN.TIME_GRAIN_MINUTE, TIME_GRAIN.TIME_GRAIN_HOUR];
  } else if (
    timeRangeDurationMs < durationToMillis(TIME_GRAIN.TIME_GRAIN_WEEK.duration)
  ) {
    return [TIME_GRAIN.TIME_GRAIN_HOUR, TIME_GRAIN.TIME_GRAIN_DAY];
  } else if (
    timeRangeDurationMs < durationToMillis(TIME_GRAIN.TIME_GRAIN_MONTH.duration)
  ) {
    return [
      TIME_GRAIN.TIME_GRAIN_HOUR,
      TIME_GRAIN.TIME_GRAIN_DAY,
      TIME_GRAIN.TIME_GRAIN_WEEK,
    ];
  } else if (
    timeRangeDurationMs <
    durationToMillis(TIME_GRAIN.TIME_GRAIN_QUARTER.duration)
  ) {
    return [
      TIME_GRAIN.TIME_GRAIN_DAY,
      TIME_GRAIN.TIME_GRAIN_WEEK,
      TIME_GRAIN.TIME_GRAIN_MONTH,
    ];
  } else if (
    timeRangeDurationMs < durationToMillis(TIME_GRAIN.TIME_GRAIN_YEAR.duration)
  ) {
    return [
      TIME_GRAIN.TIME_GRAIN_DAY,
      TIME_GRAIN.TIME_GRAIN_WEEK,
      TIME_GRAIN.TIME_GRAIN_MONTH,
      TIME_GRAIN.TIME_GRAIN_QUARTER,
    ];
  } else {
    return [
      TIME_GRAIN.TIME_GRAIN_DAY,
      TIME_GRAIN.TIME_GRAIN_WEEK,
      TIME_GRAIN.TIME_GRAIN_MONTH,
      TIME_GRAIN.TIME_GRAIN_QUARTER,
      TIME_GRAIN.TIME_GRAIN_YEAR,
    ];
  }
}

const APITimeGrainOrder: V1TimeGrain[] = [
  V1TimeGrain.TIME_GRAIN_MILLISECOND,
  V1TimeGrain.TIME_GRAIN_SECOND,
  V1TimeGrain.TIME_GRAIN_MINUTE,
  V1TimeGrain.TIME_GRAIN_HOUR,
  V1TimeGrain.TIME_GRAIN_DAY,
  V1TimeGrain.TIME_GRAIN_WEEK,
  V1TimeGrain.TIME_GRAIN_MONTH,
  V1TimeGrain.TIME_GRAIN_QUARTER,
  V1TimeGrain.TIME_GRAIN_YEAR,
];

export function isGrainBigger(
  possiblyBiggerGrain: V1TimeGrain,
  possiblySmallerGrain: V1TimeGrain,
): boolean {
  const biggerIndex = APITimeGrainOrder.indexOf(possiblyBiggerGrain);
  const smallerIndex = APITimeGrainOrder.indexOf(possiblySmallerGrain);
  return biggerIndex > smallerIndex;
}
<<<<<<< HEAD
export function getMinGrain(...grains: V1TimeGrain[]) {
  let minGrain: V1TimeGrain = V1TimeGrain.TIME_GRAIN_UNSPECIFIED;
  let minGrainIndex = APITimeGrainOrder.length;

  for (const grain of grains) {
    if (grain === V1TimeGrain.TIME_GRAIN_UNSPECIFIED) continue;
    const grainIndex = APITimeGrainOrder.indexOf(grain);
    if (grainIndex < minGrainIndex) {
      minGrain = grain;
      minGrainIndex = grainIndex;
    }
  }

=======

export function getMinGrain(...grains: V1TimeGrain[]) {
  let minGrain: V1TimeGrain = V1TimeGrain.TIME_GRAIN_UNSPECIFIED;
  let minGrainIndex = APITimeGrainOrder.length;

  for (const grain of grains) {
    if (grain === V1TimeGrain.TIME_GRAIN_UNSPECIFIED) continue;
    const grainIndex = APITimeGrainOrder.indexOf(grain);
    if (grainIndex < minGrainIndex) {
      minGrain = grain;
      minGrainIndex = grainIndex;
    }
  }

>>>>>>> ab6fbeb9
  return minGrain;
}

export function checkValidTimeGrain(
  timeGrain: V1TimeGrain | undefined,
  timeGrainOptions: TimeGrain[],
  minTimeGrain: V1TimeGrain,
): boolean {
  if (!timeGrain) return false;
  if (!timeGrainOptions.find((t) => t.grain === timeGrain)) return false;

  // If minTimeGrain is not specified, then all available timeGrains are valid
  if (minTimeGrain === V1TimeGrain.TIME_GRAIN_UNSPECIFIED) return true;

  const isGrainPossible = !isGrainBigger(minTimeGrain, timeGrain);
  return isGrainPossible;
}

export function findValidTimeGrain(
  timeGrain: V1TimeGrain,
  timeGrainOptions: TimeGrain[],
  minTimeGrain: V1TimeGrain,
): V1TimeGrain {
  const timeGrains = Object.values(TIME_GRAIN).map(
    (timeGrain) => timeGrain.grain,
  );

  const defaultIndex = timeGrains.indexOf(timeGrain);

  // Loop through the timeGrains starting from the default value
  for (let i = defaultIndex; i < timeGrains.length; i++) {
    const currentGrain = timeGrains[i];

    if (checkValidTimeGrain(currentGrain, timeGrainOptions, minTimeGrain)) {
      return currentGrain;
    }
  }
  // If no valid timeGrain is found, loop from the beginning of the array
  for (let i = 0; i < defaultIndex; i++) {
    const currentGrain = timeGrains[i];

    if (checkValidTimeGrain(currentGrain, timeGrainOptions, minTimeGrain)) {
      return currentGrain;
    }
  }

  // If no valid timeGrain is found, return the default timeGrain as fallback
  return timeGrain;
}

export function mapDurationToGrain(duration: string): V1TimeGrain {
  for (const g in TIME_GRAIN) {
    if (TIME_GRAIN[g].duration === duration) {
      return TIME_GRAIN[g].grain;
    }
  }
  return V1TimeGrain.TIME_GRAIN_UNSPECIFIED;
}

export function timeGrainToDuration(timeGrain: V1TimeGrain): string {
  if (isAvailableTimeGrain(timeGrain)) {
    const grainConfig = TIME_GRAIN[timeGrain];
    return grainConfig.duration;
  } else {
    console.warn("Requested duration for invalid time grain: ", timeGrain);
    // Default to 1 day if the time grain is invalid to fail gracefully
    return "P1D";
  }
}

export function isAvailableTimeGrain(
  grain: V1TimeGrain,
): grain is AvailableTimeGrain {
  return (
    grain !== V1TimeGrain.TIME_GRAIN_UNSPECIFIED &&
    grain !== V1TimeGrain.TIME_GRAIN_MILLISECOND &&
    grain !== V1TimeGrain.TIME_GRAIN_SECOND
  );
}<|MERGE_RESOLUTION|>--- conflicted
+++ resolved
@@ -120,7 +120,7 @@
   const smallerIndex = APITimeGrainOrder.indexOf(possiblySmallerGrain);
   return biggerIndex > smallerIndex;
 }
-<<<<<<< HEAD
+
 export function getMinGrain(...grains: V1TimeGrain[]) {
   let minGrain: V1TimeGrain = V1TimeGrain.TIME_GRAIN_UNSPECIFIED;
   let minGrainIndex = APITimeGrainOrder.length;
@@ -134,22 +134,6 @@
     }
   }
 
-=======
-
-export function getMinGrain(...grains: V1TimeGrain[]) {
-  let minGrain: V1TimeGrain = V1TimeGrain.TIME_GRAIN_UNSPECIFIED;
-  let minGrainIndex = APITimeGrainOrder.length;
-
-  for (const grain of grains) {
-    if (grain === V1TimeGrain.TIME_GRAIN_UNSPECIFIED) continue;
-    const grainIndex = APITimeGrainOrder.indexOf(grain);
-    if (grainIndex < minGrainIndex) {
-      minGrain = grain;
-      minGrainIndex = grainIndex;
-    }
-  }
-
->>>>>>> ab6fbeb9
   return minGrain;
 }
 
