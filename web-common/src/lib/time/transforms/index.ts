--- conflicted
+++ resolved
@@ -9,25 +9,16 @@
  * in a configuration file.
  */
 import { PeriodToUnitsMap } from "@rilldata/web-common/lib/time/config";
-import { DateTime, Duration } from "luxon";
 import {
-  Period,
   ReferencePoint,
   RelativePointInTime,
   RelativeTimeTransformation,
-  TimeOffsetType,
   TimeTruncationType,
-  TimeUnit,
 } from "../types";
-
-<<<<<<< HEAD
-/** Returns the current time. Might be deprecated later. */
-=======
 import { DateTime, Duration } from "luxon";
 import { Period, TimeOffsetType, TimeUnit } from "../types";
 
 /** Returns the current time */
->>>>>>> 614f4093
 export function getPresentTime() {
   return new Date();
 }
