--- conflicted
+++ resolved
@@ -102,11 +102,7 @@
         { duration: "P1D", operationType: TimeOffsetType.ADD },
         {
           period: Period.DAY,
-<<<<<<< HEAD
-          truncationType: TimeTruncationType.START_OF_PERIOD,
-=======
-          truncationType: TimeTruncationType.END_OF_PERIOD,
->>>>>>> 39f0ed67
+          truncationType: TimeTruncationType.START_OF_PERIOD,
         },
       ],
     },
@@ -131,11 +127,7 @@
         { duration: "P1D", operationType: TimeOffsetType.ADD },
         {
           period: Period.DAY,
-<<<<<<< HEAD
-          truncationType: TimeTruncationType.START_OF_PERIOD,
-=======
-          truncationType: TimeTruncationType.END_OF_PERIOD,
->>>>>>> 39f0ed67
+          truncationType: TimeTruncationType.START_OF_PERIOD,
         },
       ],
     },
@@ -160,11 +152,7 @@
         { duration: "P1W", operationType: TimeOffsetType.ADD },
         {
           period: Period.WEEK,
-<<<<<<< HEAD
-          truncationType: TimeTruncationType.START_OF_PERIOD,
-=======
-          truncationType: TimeTruncationType.END_OF_PERIOD,
->>>>>>> 39f0ed67
+          truncationType: TimeTruncationType.START_OF_PERIOD,
         },
       ],
     },
@@ -177,16 +165,10 @@
       reference: ReferencePoint.LATEST_DATA,
       transformation: [
         {
-<<<<<<< HEAD
           period: Period.MONTH,
           truncationType: TimeTruncationType.START_OF_PERIOD,
         },
         { duration: "P11M", operationType: TimeOffsetType.SUBTRACT },
-=======
-          period: Period.YEAR,
-          truncationType: TimeTruncationType.START_OF_PERIOD,
-        },
->>>>>>> 39f0ed67
       ],
     },
     end: {
@@ -194,13 +176,8 @@
       transformation: [
         { duration: "P1M", operationType: TimeOffsetType.ADD },
         {
-<<<<<<< HEAD
           period: Period.MONTH,
           truncationType: TimeTruncationType.START_OF_PERIOD,
-=======
-          period: Period.YEAR,
-          truncationType: TimeTruncationType.END_OF_PERIOD,
->>>>>>> 39f0ed67
         },
       ],
     },
@@ -237,11 +214,7 @@
         { duration: "P1D", operationType: TimeOffsetType.ADD },
         {
           period: Period.DAY,
-<<<<<<< HEAD
-          truncationType: TimeTruncationType.START_OF_PERIOD,
-=======
-          truncationType: TimeTruncationType.END_OF_PERIOD,
->>>>>>> 39f0ed67
+          truncationType: TimeTruncationType.START_OF_PERIOD,
         },
       ],
     },
@@ -264,13 +237,8 @@
       transformation: [
         { duration: "P1D", operationType: TimeOffsetType.ADD },
         {
-<<<<<<< HEAD
-          period: Period.DAY,
-          truncationType: TimeTruncationType.START_OF_PERIOD,
-=======
-          period: Period.WEEK,
-          truncationType: TimeTruncationType.END_OF_PERIOD,
->>>>>>> 39f0ed67
+          period: Period.DAY,
+          truncationType: TimeTruncationType.START_OF_PERIOD,
         },
       ],
     },
