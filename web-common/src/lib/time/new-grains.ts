--- conflicted
+++ resolved
@@ -1,12 +1,8 @@
-<<<<<<< HEAD
 import {
   RillLegacyDaxInterval,
   RillLegacyIsoInterval,
   type RillTime,
 } from "@rilldata/web-common/features/dashboards/url-state/time-ranges/RillTime";
-=======
-import type { RillTime } from "@rilldata/web-common/features/dashboards/url-state/time-ranges/RillTime";
->>>>>>> c1a103a2
 import { reverseMap } from "@rilldata/web-common/lib/map-utils.ts";
 import { V1TimeGrain } from "@rilldata/web-common/runtime-client";
 import type { DateTimeUnit } from "luxon";
@@ -342,11 +338,6 @@
   });
 }
 
-<<<<<<< HEAD
-export function getAggregationGrain(rillTime: RillTime | undefined) {
-  if (!rillTime) return undefined;
-
-=======
 export const minTimeGrainToDefaultTimeRange: Record<V1TimeGrain, string> = {
   [V1TimeGrain.TIME_GRAIN_UNSPECIFIED]: "24h as of latest/h+1h",
   [V1TimeGrain.TIME_GRAIN_MILLISECOND]: "24h as of latest/h+1h",
@@ -361,7 +352,6 @@
 };
 
 export function getRangePrecision(rillTime: RillTime) {
->>>>>>> c1a103a2
   const asOfSnap = rillTime.asOfLabel?.snap;
 
   const asOfSnapV1Grain = GrainAliasToV1TimeGrain[asOfSnap as TimeGrainAlias];
@@ -371,28 +361,6 @@
   return getSmallestGrain([asOfSnapV1Grain, rangeV1Grain, intervalV1Grain]);
 }
 
-<<<<<<< HEAD
-export function getTruncationGrain(rillTime: RillTime | undefined) {
-  if (!rillTime) return undefined;
-
-  const asOfSnap = rillTime.asOfLabel?.snap;
-
-  if (asOfSnap) return GrainAliasToV1TimeGrain[asOfSnap as TimeGrainAlias];
-
-  if (rillTime.interval instanceof RillLegacyIsoInterval) {
-    return rillTime.interval.getGrain();
-  }
-
-  if (rillTime.interval instanceof RillLegacyDaxInterval) {
-    if (rillTime.interval.name.endsWith("C")) return undefined;
-    return V1TimeGrain.TIME_GRAIN_DAY;
-  }
-
-  return undefined;
-}
-
-=======
->>>>>>> c1a103a2
 export function getSmallestGrain(grains: (V1TimeGrain | undefined)[]) {
   if (grains.length === 0) {
     return undefined;
@@ -408,4 +376,35 @@
     },
     undefined as V1TimeGrain | undefined,
   );
+}
+
+export function getAggregationGrain(rillTime: RillTime | undefined) {
+  if (!rillTime) return undefined;
+
+  const asOfSnap = rillTime.asOfLabel?.snap;
+
+  const asOfSnapV1Grain = GrainAliasToV1TimeGrain[asOfSnap as TimeGrainAlias];
+  const rangeV1Grain = rillTime.rangeGrain;
+  const intervalV1Grain = rillTime.interval.getGrain();
+
+  return getSmallestGrain([asOfSnapV1Grain, rangeV1Grain, intervalV1Grain]);
+}
+
+export function getTruncationGrain(rillTime: RillTime | undefined) {
+  if (!rillTime) return undefined;
+
+  const asOfSnap = rillTime.asOfLabel?.snap;
+
+  if (asOfSnap) return GrainAliasToV1TimeGrain[asOfSnap as TimeGrainAlias];
+
+  if (rillTime.interval instanceof RillLegacyIsoInterval) {
+    return rillTime.interval.getGrain();
+  }
+
+  if (rillTime.interval instanceof RillLegacyDaxInterval) {
+    if (rillTime.interval.name.endsWith("C")) return undefined;
+    return V1TimeGrain.TIME_GRAIN_DAY;
+  }
+
+  return undefined;
 }