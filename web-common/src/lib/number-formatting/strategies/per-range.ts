import {
  Formatter,
  FormatterOptionsCommon,
  FormatterRangeSpecsStrategy,
  NumberKind,
  NumberParts,
  RangeFormatSpec,
} from "../humanizer-types";
import { countDigits, countNonZeroDigits } from "../utils/count-digits";
import {
  formatNumWithOrderOfMag,
  orderOfMagnitudeEng,
} from "../utils/format-with-order-of-magnitude";
import { numberPartsToString } from "../utils/number-parts-utils";
import { shortScaleSuffixIfAvailableForStr } from "../utils/short-scale-suffixes";

const formatWithRangeSpec = (x: number, spec: RangeFormatSpec): NumberParts => {
  const baseMag = spec.baseMagnitude ?? orderOfMagnitudeEng(spec.minMag);
  const padWithInsignificantZeros =
    spec.padWithInsignificantZeros === undefined
      ? true
      : spec.padWithInsignificantZeros;
  const useTrailingDot =
    spec.useTrailingDot === undefined ? true : spec.useTrailingDot;
  return formatNumWithOrderOfMag(
    x,
    baseMag,
    spec.maxDigitsRight,
    padWithInsignificantZeros,
    useTrailingDot,
  );
};

const numberPartsValidForRangeSpec = (
  parts: NumberParts,
  spec: RangeFormatSpec,
): boolean => {
  const maxDigitsLeft = spec.maxDigitsLeft ?? 3;
  return (
    countDigits(parts.int) <= maxDigitsLeft &&
    countDigits(parts.frac) <= spec.maxDigitsRight
  );
};

const numPartsNotZero = (parts: NumberParts): boolean => {
  return (
    countNonZeroDigits(parts.int) > 0 || countNonZeroDigits(parts.frac) > 0
  );
};

export class PerRangeFormatter implements Formatter {
  options: FormatterOptionsCommon & FormatterRangeSpecsStrategy;
  initialSample: number[];

  constructor(
    sample: number[],
    options: FormatterRangeSpecsStrategy & FormatterOptionsCommon,
  ) {
    this.options = options;

    // sort ranges from small to large by lower bound
    this.options.rangeSpecs = this.options.rangeSpecs.sort(
      (a, b) => a.minMag - b.minMag,
    );

    // Throw an error if any of the ranges do not have min<sup
    this.options.rangeSpecs.forEach((r) => {
      if (r.minMag >= r.supMag) {
        throw new Error(
          `invalid range: min ${r.minMag} is not strictly less than sup ${r.supMag}`,
        );
      }
    });

    // Throw an error if the ranges overlap
    for (let i = 0; i < this.options.rangeSpecs.length - 1; i++) {
      const range1 = this.options.rangeSpecs[i];
      const range2 = this.options.rangeSpecs[i + 1];
      if (range1.supMag > range2.minMag) {
        throw new Error(
          `Ranges must not overlap. range 1 sup = ${range1.supMag} is greater than range 2 min = ${range2.minMag}`,
        );
      }
    }

    // Throw an error if there is a gap in coverage overlap
    for (let i = 0; i < this.options.rangeSpecs.length - 1; i++) {
      const range1 = this.options.rangeSpecs[i];
      const range2 = this.options.rangeSpecs[i + 1];
      if (range1.supMag !== range2.minMag) {
        throw new Error(
          `Gaps are not allowed between formatter ranges: range 1 sup = ${range1.supMag} is not equal to range 2 min = ${range2.minMag}`,
        );
      }
    }
    this.initialSample = sample;
  }

  stringFormat(x: number): string {
    return numberPartsToString(this.partsFormat(x));
  }

  partsFormat(x: number): NumberParts {
    const { rangeSpecs, defaultMaxDigitsRight } = this.options;

    const isPercent = this.options.numberKind === NumberKind.PERCENT;

    if (isPercent) x = 100 * x;

<<<<<<< HEAD
    let numParts: NumberParts | undefined;
=======
    let numParts: NumberParts | undefined = undefined;
>>>>>>> 139fd51a

    if (x === 0) {
      numParts = { int: "0", dot: "", frac: "", suffix: "" };
    }

    if (numParts === undefined) {
      // Strategy: try to format the number with each spec
      // from smallest OoM to largest, and see whether that
      // range's rules are satisfied and result in a non-zero
      // formatted number.
      for (let i = 0; i < rangeSpecs.length; i++) {
        const spec = rangeSpecs[i];
        numParts = formatWithRangeSpec(x, spec);
        if (
          numberPartsValidForRangeSpec(numParts, spec) &&
          numPartsNotZero(numParts)
        ) {
          // if we have successfully formatted with this spec, we're done...
          break;
        } else {
          // Set numparts back to undefined so and continue
          // through the loop to the next step. If this was the
          // final spec, we'll fall back to the default after
          //  exiting the loop
          numParts = undefined;
        }
      }
    }

    // if numParts is still undefined after trying all specs,
    // use defaults
    if (numParts === undefined) {
      const magE = orderOfMagnitudeEng(x);
      numParts = formatNumWithOrderOfMag(x, magE, defaultMaxDigitsRight, true);
      // Note that if this attempt at formatting results in more than 3
      // digits left of the decimal point, then we must format this
      // number according to the next magnitude up.
      if (countDigits(numParts.int) > 3) {
        numParts = formatNumWithOrderOfMag(
          x,
          magE + 3,
          defaultMaxDigitsRight,
          true,
        );
      }
    }

    numParts.suffix = shortScaleSuffixIfAvailableForStr(numParts.suffix);

    if (this.options.upperCaseEForExponent !== true) {
      numParts.suffix = numParts.suffix.replace("E", "e");
    }
    if (this.options.numberKind === NumberKind.DOLLAR) {
      numParts.currencySymbol = "$";
    } else if (this.options.numberKind === NumberKind.EURO) {
      numParts.currencySymbol = "€";
    }
    if (this.options.numberKind === NumberKind.PERCENT) {
      numParts.percent = "%";
    }

    return numParts;
  }
}<|MERGE_RESOLUTION|>--- conflicted
+++ resolved
@@ -107,11 +107,7 @@
 
     if (isPercent) x = 100 * x;
 
-<<<<<<< HEAD
-    let numParts: NumberParts | undefined;
-=======
     let numParts: NumberParts | undefined = undefined;
->>>>>>> 139fd51a
 
     if (x === 0) {
       numParts = { int: "0", dot: "", frac: "", suffix: "" };
