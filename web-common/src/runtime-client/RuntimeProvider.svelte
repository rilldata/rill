<script lang="ts">
  import { useQueryClient } from "@tanstack/svelte-query";
<<<<<<< HEAD
  import { runtime } from "./runtime-store";
=======
  import { AuthContext, runtime } from "./runtime-store";

  const queryClient = useQueryClient();
>>>>>>> 04d9bffa

  const queryClient = useQueryClient();

  export let host: string;
  export let instanceId: string;
  export let jwt: string | undefined = undefined;
  export let authContext: AuthContext;

  $: runtime
<<<<<<< HEAD
    .setRuntime(queryClient, host, instanceId, jwt)
=======
    .setRuntime(queryClient, host, instanceId, jwt, authContext)
>>>>>>> 04d9bffa
    .catch(console.error);
</script>

{#if $runtime.host && $runtime.instanceId}
  <slot />
{/if}<|MERGE_RESOLUTION|>--- conflicted
+++ resolved
@@ -1,12 +1,6 @@
 <script lang="ts">
   import { useQueryClient } from "@tanstack/svelte-query";
-<<<<<<< HEAD
-  import { runtime } from "./runtime-store";
-=======
   import { AuthContext, runtime } from "./runtime-store";
-
-  const queryClient = useQueryClient();
->>>>>>> 04d9bffa
 
   const queryClient = useQueryClient();
 
@@ -16,11 +10,7 @@
   export let authContext: AuthContext;
 
   $: runtime
-<<<<<<< HEAD
-    .setRuntime(queryClient, host, instanceId, jwt)
-=======
     .setRuntime(queryClient, host, instanceId, jwt, authContext)
->>>>>>> 04d9bffa
     .catch(console.error);
 </script>
 
