--- conflicted
+++ resolved
@@ -43,16 +43,10 @@
 
   public delete(value: Item, key?: Key) {
     key ??= this.keyGetter(value);
-<<<<<<< HEAD
-    const idx = value.index ?? this.valueToIdxMap.get(key);
-    if (idx === undefined || idx < 0) return;
-
-=======
     const idx = value?.index ?? this.valueToIdxMap.get(key);
     if (idx === undefined || idx < 0) return;
 
     value = this.array[idx];
->>>>>>> 983f4c80
     this.valueToIdxMap.delete(key);
     delete value.index;
     if (idx < this.array.length - 1) {
