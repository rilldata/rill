import { writable } from "svelte/store";

export const runtimeUrl = import.meta.env.DEV ? "http://localhost:9009" : "";

export interface JWT {
  token: string;
  // The time at which the JWT was received. We use this to calculate the JWT's expiration time.
  // We *could* parse the JWT to get the exact expiration time, but it's better to treat tokens as opaque.
  receivedAt: number;
}

export interface Runtime {
  host: string;
  instanceId: string;
  jwt?: JWT;
}

export const runtime = writable<Runtime>({
<<<<<<< HEAD
  host: RILL_RUNTIME_URL,
=======
  host: runtimeUrl,
>>>>>>> 1f91d032
  instanceId: "default",
  jwt: undefined,
});<|MERGE_RESOLUTION|>--- conflicted
+++ resolved
@@ -16,11 +16,7 @@
 }
 
 export const runtime = writable<Runtime>({
-<<<<<<< HEAD
-  host: RILL_RUNTIME_URL,
-=======
   host: runtimeUrl,
->>>>>>> 1f91d032
   instanceId: "default",
   jwt: undefined,
 });