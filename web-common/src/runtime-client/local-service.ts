--- conflicted
+++ resolved
@@ -163,7 +163,6 @@
   >(localServiceDeploy, mutationOptions);
 }
 
-<<<<<<< HEAD
 export function localServiceRedeploy(
   args: PartialMessage<RedeployProjectRequest>,
 ) {
@@ -187,7 +186,8 @@
     PartialMessage<RedeployProjectRequest>,
     unknown
   >(localServiceRedeploy, mutationOptions);
-=======
+}
+
 export function localServiceGetCurrentUser() {
   return getClient().getCurrentUser(new GetCurrentUserRequest());
 }
@@ -210,5 +210,4 @@
     queryKey: queryOptions?.queryKey ?? getLocalServiceGetCurrentUserQueryKey(),
     queryFn: queryOptions?.queryFn ?? localServiceGetCurrentUser,
   });
->>>>>>> 66fb3921
 }