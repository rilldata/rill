--- conflicted
+++ resolved
@@ -1,5 +1,4 @@
 <script lang="ts">
-<<<<<<< HEAD
   import { Story } from "@storybook/addon-svelte-csf";
   import * as DropdownMenu from "..";
 
@@ -8,11 +7,6 @@
   };
 
   import Button from "@rilldata/web-common/components/button/Button.svelte";
-=======
-  import Button from "@rilldata/web-common/components/button/Button.svelte";
-  import { Meta, Story } from "@storybook/addon-svelte-csf";
-  import * as DropdownMenu from "..";
->>>>>>> 539ac0d9
   import CopyIcon from "../../icons/CopyIcon.svelte";
   import ExploreIcon from "../../icons/ExploreIcon.svelte";
 
