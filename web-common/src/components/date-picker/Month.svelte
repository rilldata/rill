<script lang="ts">
  import { DateTime, Interval, type WeekdayNumbers } from "luxon";
  import { ChevronLeft } from "lucide-svelte";
  import ChevronRight from "@rilldata/web-common/components/icons/ChevronRight.svelte";
  import Day from "./Day.svelte";

  export let startDay: DateTime<true>;
<<<<<<< HEAD
  export let startOfWeek: number;
=======
  export let firstDayOfWeek: WeekdayNumbers;
>>>>>>> 58fa21fc
  export let interval: Interval<true> | undefined;
  export let selectingStart: boolean;
  export let visibleMonths = 2;
  export let visibleIndex: number;
  export let potentialEnd: DateTime | undefined;
  export let potentialStart: DateTime | undefined;
  export let singleDaySelection = false;
  export let minDate: DateTime<true> | DateTime<false> | undefined;
  export let maxDate: DateTime<true> | DateTime<false> | undefined;
  export let onPan: (direction: 1 | -1) => void;
  export let onSelectDay: (date: DateTime<true>) => void;

<<<<<<< HEAD
  $: firstDayOfMonth = startDay.startOf("month");
  $: firstWeekday = firstDayOfMonth.weekday;

  $: diff = (firstWeekday - startOfWeek) % 7;

  $: firstVisibleDay = firstDayOfMonth.minus({ days: diff });

  $: visibleWeeks = Math.ceil((firstWeekday + startDay.daysInMonth) / 7);
=======
  $: weekDayOfFirstDay = startDay.startOf("month").localWeekday;

  $: weekCount = Math.ceil((weekDayOfFirstDay + startDay.daysInMonth) / 7);
>>>>>>> 58fa21fc

  $: inclusiveEnd = interval?.end?.minus({ millisecond: 0 });

  $: forwardPanEnabled = !maxDate || startDay.plus({ month: 1 }) < maxDate;

<<<<<<< HEAD
  $: days = Array.from({ length: visibleWeeks * 7 }, (_, i) => {
    return firstVisibleDay.plus({ days: i });
  });
=======
  $: days = Array.from({ length: weekCount * 7 }, (_, i) =>
    startDay.plus({ day: i + 1 - weekDayOfFirstDay }),
  );
>>>>>>> 58fa21fc

  $: weekdays = Array.from({ length: 7 }, (_, i) =>
    new Date(0, 0, i + firstDayOfWeek).toLocaleString("default", {
      weekday: "short",
    }),
  );

  function resetPotentialDates() {
    potentialEnd = undefined;
    potentialStart = undefined;
  }
</script>

<div class="flex flex-col gap-2 w-full">
  <div class="flex justify-between px-2">
    <button
      type="button"
      class="hover:opacity-50"
      class:hide={visibleIndex !== 0}
      on:click={() => onPan(-1)}
    >
      <ChevronLeft size="14px" />
    </button>
    <div
      class="w-full text-center px-2 py-1 text-sm flex gap-x-1 justify-center select-none"
    >
      <b>{startDay.monthLong}</b>
      <p>{startDay.year}</p>
    </div>
    {#if forwardPanEnabled}
      <button
        type="button"
        class="hover:opacity-50"
        class:hide={visibleIndex !== visibleMonths - 1}
        on:click={() => onPan(1)}
      >
        <ChevronRight size="14px" />
      </button>
    {/if}
  </div>

  <div
    role="presentation"
    class="grid grid-cols-7 gap-y-1 w-full"
    class:single-day-selection={singleDaySelection}
    class:selecting-start={selectingStart}
    on:mouseleave={resetPotentialDates}
  >
    {#each weekdays as weekday (weekday)}
      <div class="weekday">{weekday}</div>
    {/each}
    {#each days as date (date.toISO())}
      <Day
        {date}
        {selectingStart}
        {inclusiveEnd}
        bind:potentialEnd
        bind:potentialStart
        {singleDaySelection}
        {onSelectDay}
        {resetPotentialDates}
        start={interval?.start}
        outOfMonth={date.month !== startDay.month}
        disabled={Boolean(
          (minDate && date < minDate) || (maxDate && date > maxDate),
        )}
      />
    {/each}
  </div>
</div>

<style lang="postcss">
  .weekday {
    @apply text-center w-full aspect-[2/1] text-slate-500 select-none;
  }

  .hide {
    @apply opacity-0 pointer-events-none;
  }
</style><|MERGE_RESOLUTION|>--- conflicted
+++ resolved
@@ -5,11 +5,7 @@
   import Day from "./Day.svelte";
 
   export let startDay: DateTime<true>;
-<<<<<<< HEAD
-  export let startOfWeek: number;
-=======
   export let firstDayOfWeek: WeekdayNumbers;
->>>>>>> 58fa21fc
   export let interval: Interval<true> | undefined;
   export let selectingStart: boolean;
   export let visibleMonths = 2;
@@ -22,34 +18,17 @@
   export let onPan: (direction: 1 | -1) => void;
   export let onSelectDay: (date: DateTime<true>) => void;
 
-<<<<<<< HEAD
-  $: firstDayOfMonth = startDay.startOf("month");
-  $: firstWeekday = firstDayOfMonth.weekday;
-
-  $: diff = (firstWeekday - startOfWeek) % 7;
-
-  $: firstVisibleDay = firstDayOfMonth.minus({ days: diff });
-
-  $: visibleWeeks = Math.ceil((firstWeekday + startDay.daysInMonth) / 7);
-=======
   $: weekDayOfFirstDay = startDay.startOf("month").localWeekday;
 
   $: weekCount = Math.ceil((weekDayOfFirstDay + startDay.daysInMonth) / 7);
->>>>>>> 58fa21fc
 
   $: inclusiveEnd = interval?.end?.minus({ millisecond: 0 });
 
   $: forwardPanEnabled = !maxDate || startDay.plus({ month: 1 }) < maxDate;
 
-<<<<<<< HEAD
-  $: days = Array.from({ length: visibleWeeks * 7 }, (_, i) => {
-    return firstVisibleDay.plus({ days: i });
-  });
-=======
   $: days = Array.from({ length: weekCount * 7 }, (_, i) =>
     startDay.plus({ day: i + 1 - weekDayOfFirstDay }),
   );
->>>>>>> 58fa21fc
 
   $: weekdays = Array.from({ length: 7 }, (_, i) =>
     new Date(0, 0, i + firstDayOfWeek).toLocaleString("default", {
