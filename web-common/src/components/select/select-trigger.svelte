<script lang="ts">
  import { Select as SelectPrimitive } from "bits-ui";
  import CaretDownIcon from "../icons/CaretDownIcon.svelte";
  import { cn } from "@rilldata/web-common/lib/shadcn";
  import { Lock, UnlockIcon } from "lucide-svelte";
<<<<<<< HEAD

  import Tooltip from "../tooltip/Tooltip.svelte";
  import TooltipContent from "../tooltip/TooltipContent.svelte";
  // import Link2 from "svelte-radix/Link1.svelte";

=======
  import Tooltip from "../tooltip/Tooltip.svelte";
  import TooltipContent from "../tooltip/TooltipContent.svelte";

>>>>>>> 68383e1d
  type $$Props = SelectPrimitive.TriggerProps & {
    lockable?: boolean;
    lockTooltip?: string;
    // See: https://www.bits-ui.com/docs/components/select#selecttrigger
    // Converts div to button tag
    class?: string;
  };
  // type $$Events = SelectPrimitive.TriggerEvents;

  let className: $$Props["class"] = undefined;

  export let el: HTMLButtonElement | undefined = undefined;
  export let lockable = false;
  export let lockTooltip = "";
  export { className as class };

  let locked = lockable;
</script>

<SelectPrimitive.Trigger
  bind:el
  disabled={locked}
  class={cn(
    "flex h-8 w-full items-center relative justify-between rounded-[2px] border border-gray-300 bg-transparent px-2 py-2 text-sm ring-offset-background placeholder:text-muted-foreground focus:outline-none focus:border-primary-400 disabled:cursor-not-allowed disabled:bg-gray-50 disabled:text-gray-400 [&>span]:line-clamp-1",
    className,
  )}
  {...$$restProps}
>
  <slot />
  {#if locked}
    <Tooltip>
      <button
        on:click={() => {
          locked = false;
        }}
        class="group active:bg-gray-50 grid bg-background place-content-center h-full absolute right-0 w-[40px] border-l pointer-events-auto cursor-pointer"
      >
        <Lock size="14px" class="text-gray-600 group-hover:hidden" />
        <UnlockIcon
          class="text-primary-600 hidden group-hover:block"
          size="14px"
        />
      </button>

      <TooltipContent slot="tooltip-content">
        {lockTooltip}
      </TooltipContent>
    </Tooltip>
  {/if}
  <div class="caret transition-transform">
    <CaretDownIcon size="12px" className="fill-gray-600" />
  </div>
</SelectPrimitive.Trigger>

<style lang="postcss">
  :global(button[aria-expanded="true"] > .caret) {
    @apply transform -rotate-180 transition-transform;
  }
</style><|MERGE_RESOLUTION|>--- conflicted
+++ resolved
@@ -1,19 +1,11 @@
 <script lang="ts">
+  import { cn } from "@rilldata/web-common/lib/shadcn";
   import { Select as SelectPrimitive } from "bits-ui";
+  import { Lock, UnlockIcon } from "lucide-svelte";
   import CaretDownIcon from "../icons/CaretDownIcon.svelte";
-  import { cn } from "@rilldata/web-common/lib/shadcn";
-  import { Lock, UnlockIcon } from "lucide-svelte";
-<<<<<<< HEAD
-
-  import Tooltip from "../tooltip/Tooltip.svelte";
-  import TooltipContent from "../tooltip/TooltipContent.svelte";
-  // import Link2 from "svelte-radix/Link1.svelte";
-
-=======
   import Tooltip from "../tooltip/Tooltip.svelte";
   import TooltipContent from "../tooltip/TooltipContent.svelte";
 
->>>>>>> 68383e1d
   type $$Props = SelectPrimitive.TriggerProps & {
     lockable?: boolean;
     lockTooltip?: string;
