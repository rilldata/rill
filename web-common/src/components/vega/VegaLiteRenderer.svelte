<script lang="ts">
  import CancelCircle from "@rilldata/web-common/components/icons/CancelCircle.svelte";
  import type { ColorMapping } from "@rilldata/web-common/features/components/charts/types";
  import { onDestroy } from "svelte";
  import {
    type SignalListeners,
    VegaLite,
    type View,
    type VisualizationSpec,
  } from "svelte-vega";
  import type { Config } from "vega-lite";
  import type { ExpressionFunction, VLTooltipFormatter } from "./types";
  import { createEmbedOptions } from "./vega-embed-options";
  import { VegaLiteTooltipHandler } from "./vega-tooltip";
  import "./vega.css";

  export let data: Record<string, unknown> = {};
  export let spec: VisualizationSpec;
  export let signalListeners: SignalListeners = {};
  export let expressionFunctions: ExpressionFunction = {};
  export let error: string | null = null;
  export let canvasDashboard = false;
  export let renderer: "canvas" | "svg" = "canvas";
  export let themeMode: "light" | "dark" = "light";
  export let config: Config | undefined = undefined;
  export let hasComparison: boolean = false;
  export let tooltipFormatter: VLTooltipFormatter | undefined = undefined;
  export let colorMapping: ColorMapping = [];
  export let viewVL: View;

  let contentRect = new DOMRect(0, 0, 0, 0);
  let tooltipHandler: VegaLiteTooltipHandler | null = null;

  $: width = contentRect.width;
  $: height = contentRect.height - 10;

  $: if (viewVL && tooltipFormatter) {
    // Clean up previous handler if it exists
    if (tooltipHandler) {
      tooltipHandler.destroy();
    }

    tooltipHandler = new VegaLiteTooltipHandler(tooltipFormatter);
    viewVL.tooltip(tooltipHandler.handleTooltip);
    void viewVL.runAsync();
  }

  $: options = createEmbedOptions({
    canvasDashboard,
    width,
    height,
    config,
    renderer,
    themeMode,
    expressionFunctions,
    colorMapping,
    hasComparison,
  });

  // Create a more efficient key for component remounting
  $: configKey = config ? Object.keys(config).sort().join(",") : "default";
<<<<<<< HEAD
  $: colorMappingKey = colorMapping
    ?.map((m) => `${m.value}:${m.color}`)
    ?.join("|");
=======
  $: colorMappingKey =
    colorMapping?.map((m) => `${m.value}:${m.color}`).join("|") ?? "";
>>>>>>> ad8d2ae7
  $: componentKey = `${themeMode}-${configKey}-${colorMappingKey}`;

  const onError = (e: CustomEvent<{ error: Error }>) => {
    error = e.detail.error.message;
  };

  const handleMouseLeave = () => {
    if (tooltipHandler) {
      tooltipHandler.removeTooltip();
    }
  };

  onDestroy(() => {
    if (tooltipHandler) {
      tooltipHandler.destroy();
      tooltipHandler = null;
    }
  });
</script>

<div
  bind:contentRect
  role="presentation"
  class:px-2={canvasDashboard}
  class="rill-vega-container overflow-y-auto overflow-x-hidden size-full flex flex-col items-center"
  on:mouseleave={handleMouseLeave}
>
  {#if error}
    <div
      class="size-full text-[3.2em] flex flex-col items-center justify-center gap-y-2"
    >
      <CancelCircle />
      {error}
    </div>
  {:else}
    {#key componentKey}
      <VegaLite
        {data}
        {spec}
        {signalListeners}
        {options}
        bind:view={viewVL}
        on:onError={onError}
      />
    {/key}
  {/if}
</div><|MERGE_RESOLUTION|>--- conflicted
+++ resolved
@@ -59,14 +59,8 @@
 
   // Create a more efficient key for component remounting
   $: configKey = config ? Object.keys(config).sort().join(",") : "default";
-<<<<<<< HEAD
-  $: colorMappingKey = colorMapping
-    ?.map((m) => `${m.value}:${m.color}`)
-    ?.join("|");
-=======
   $: colorMappingKey =
-    colorMapping?.map((m) => `${m.value}:${m.color}`).join("|") ?? "";
->>>>>>> ad8d2ae7
+    colorMapping?.map((m) => `${m.value}:${m.color}`)?.join("|") ?? "";
   $: componentKey = `${themeMode}-${configKey}-${colorMappingKey}`;
 
   const onError = (e: CustomEvent<{ error: Error }>) => {
