--- conflicted
+++ resolved
@@ -23,10 +23,6 @@
       type: column.type,
       description: column.description || "",
       pinned: pinnedColumns.some((pinCol) => pinCol.name === column.name),
-<<<<<<< HEAD
-      // FIXME: pretty sure isSelected can be deprecated in favor of highlight for column headers
-=======
->>>>>>> 52097ca6
       isSelected: selectedColumn === column.name,
       highlight: column.highlight,
       sorted: column.sorted,
@@ -40,10 +36,6 @@
     <ColumnHeader
       on:resize-column
       on:reset-column-size
-<<<<<<< HEAD
-      bgClass={props.highlight ? `bg-gray-50` : fallbackBGClass}
-=======
->>>>>>> 52097ca6
       {...props}
       {header}
       {noPin}
