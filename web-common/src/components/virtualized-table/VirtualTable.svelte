--- conflicted
+++ resolved
@@ -15,15 +15,6 @@
 <script lang="ts">
   import { createEventDispatcher } from "svelte";
   import { formatDataTypeAsDuckDbQueryString } from "@rilldata/web-common/lib/formatters";
-<<<<<<< HEAD
-  import { eventBus } from "@rilldata/web-common/lib/event-bus/event-bus";
-=======
-  import FormattedDataType from "@rilldata/web-common/components/data-types/FormattedDataType.svelte";
-  import {
-    copyToClipboard,
-    isClipboardApiSupported,
-  } from "@rilldata/web-common/lib/actions/copy-to-clipboard";
->>>>>>> b9e4b28d
   import type {
     V1MetricsViewColumn,
     V1MetricsViewRowsResponseDataItem,
@@ -32,6 +23,7 @@
   import type { VirtualizedTableColumns } from "@rilldata/web-common/components/virtualized-table/types";
   import { initColumnWidths } from "./init-widths";
   import { clamp } from "@rilldata/web-common/lib/clamp";
+  import { copyToClipboard } from "@rilldata/web-common/lib/actions/copy-to-clipboard";
   import VirtualTableCell from "./VirtualTableCell.svelte";
   import VirtualTableHeaderCellContent from "./VirtualTableHeaderCellContent.svelte";
   import VirtualTableRowHeader from "./VirtualTableRowHeader.svelte";
