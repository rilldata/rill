--- conflicted
+++ resolved
@@ -12,13 +12,8 @@
   type ButtonProps = {
     disabled: boolean;
     rounded: boolean;
-<<<<<<< HEAD
-    compact: boolean;
+    size: number;
     bgGray: boolean;
-=======
-    size: number;
-    bgDark: boolean;
->>>>>>> 07cba9a0
     active: boolean;
   };
 
@@ -26,24 +21,14 @@
 
   for (const disabled of [true, false]) {
     for (const rounded of [true, false]) {
-<<<<<<< HEAD
-      for (const compact of [true, false]) {
+      for (const size of [20, 24, 28]) {
         for (const bgGray of [true, false]) {
-=======
-      for (const size of [20, 24, 28]) {
-        for (const bgDark of [true, false]) {
->>>>>>> 07cba9a0
           for (const active of [true, false]) {
             buttonProps.push({
               disabled,
               rounded,
-<<<<<<< HEAD
-              compact,
+              size,
               bgGray,
-=======
-              size,
-              bgDark,
->>>>>>> 07cba9a0
               active,
             });
           }
@@ -59,13 +44,8 @@
       <td />
       <td>disabled</td>
       <td>rounded</td>
-<<<<<<< HEAD
-      <td>compact</td>
+      <td>size</td>
       <td>bgGray</td>
-=======
-      <td>size</td>
-      <td>bgDark</td>
->>>>>>> 07cba9a0
       <td>active</td>
     </tr>
     {#each buttonProps as props}
@@ -80,13 +60,8 @@
         >
         <td>{props.disabled}</td>
         <td>{props.rounded}</td>
-<<<<<<< HEAD
-        <td>{props.compact}</td>
+        <td>{props.size}</td>
         <td>{props.bgGray}</td>
-=======
-        <td>{props.size}</td>
-        <td>{props.bgDark}</td>
->>>>>>> 07cba9a0
         <td>{props.active}</td>
       </tr>
     {/each}
