<script lang="ts">
  import { builderActions, getAttrs, type Builder } from "bits-ui";
  import { createEventDispatcher } from "svelte";
  import LoadingSpinner from "../icons/LoadingSpinner.svelte";

  const dispatch = createEventDispatcher();

  type ButtonType =
    | "primary"
    | "secondary"
    | "plain"
    | "subtle"
    | "ghost"
    | "dashed"
    | "link"
    | "text"
    | "add"
    | "toolbar";

  export let type: ButtonType = "plain";
  export let status: "info" | "error" = "info";
  export let disabled = false;
  export let compact = false;
  export let submitForm = false;
  export let form = "";
  export let label: string | undefined | null = null;
  export let square = false;
  export let circle = false;
  export let selected = false;
  export let large = false;
  export let small = false;
  export let wide = false;
  export let noStroke = false;
  export let rounded = false;
  export let href: string | null = null;
  export let rel: string | undefined = undefined;
  export let builders: Builder[] = [];
  export let loading = false;
  export let target: string | undefined = undefined;
  export let fit = false;
  export let noWrap = false;
  export let gray = false;
  export let danger = false;
  export let preload = true;
  export let active = false;
  export let loadingCopy = "Loading";
  export let theme = false;
  // needed to set certain style that could be overridden by the style block in this component
  export let forcedStyle = "";
  export let dataAttributes: Record<`data-${string}`, string> = {};

  let className: string | undefined = undefined;
  export { className as class };

  const handleClick = (event: MouseEvent) => {
    if (!disabled) {
      dispatch("click", event);
    }
  };
</script>

<svelte:element
  this={disabled || !href ? "button" : "a"}
  role="button"
  tabindex={disabled ? -1 : 0}
  {href}
  class="{className} {type}"
  {disabled}
  class:square
  class:circle
  class:selected
  class:gray
  class:loading
  class:large
  class:small
  class:theme
  class:wide
  class:compact
  class:rounded
  class:active
  class:!w-fit={fit}
  class:whitespace-nowrap={noWrap}
  class:danger={status === "error" || danger}
  class:no-stroke={noStroke}
  type={submitForm ? "submit" : "button"}
  form={submitForm ? form : undefined}
  aria-label={label}
  {target}
  aria-disabled={disabled}
  rel={target === "_blank" ? "noopener noreferrer" : rel}
  {...getAttrs(builders)}
  use:builderActions={{ builders }}
  on:click={handleClick}
  style={forcedStyle}
  {...href ? { "data-sveltekit-preload-data": preload } : {}}
  {...dataAttributes}
>
  {#if loading}
    <LoadingSpinner size="15px" />
    {#if !square && !circle && !compact}
      <span>{loadingCopy}</span>
    {/if}
  {:else}
    <slot />
  {/if}
</svelte:element>

<style lang="postcss">
  button,
  a {
    @apply flex flex-none text-center items-center justify-center;
    @apply text-xs leading-snug font-normal;
    @apply select-none  cursor-pointer;
    @apply rounded-[2px];
    @apply px-3 gap-x-2;
    @apply h-7  min-h-[28px] min-w-fit;
    @apply font-medium pointer-events-auto;
  }

  button:disabled {
    @apply cursor-not-allowed;
  }

  /* PRIMARY STYLES */

  .primary {
    @apply bg-primary-500 text-white;
  }

  .primary:hover {
    @apply bg-primary-600;
  }

  .primary:active,
  .primary.selected {
    @apply bg-primary-800;
  }

  .primary:disabled {
    @apply bg-slate-400;
  }

  .primary.theme {
    @apply bg-theme-500 text-white;
  }

  .primary.theme:hover {
    @apply bg-theme-600;
  }

  .primary.theme:active,
  .primary.theme.selected {
    @apply bg-theme-800;
  }

  /* SECONDARY, GHOST, DASHED STYLES */

  .secondary,
  .ghost,
  .dashed {
    @apply bg-transparent text-primary-600;
  }

  .secondary,
  .dashed {
    @apply border border-primary-300;
  }

  .secondary:hover,
  .ghost:hover,
  .dashed:hover {
    @apply bg-primary-50;
  }

  .secondary:active,
  .secondary.selected,
  .ghost:active,
  .ghost.selected,
  .dashed:active,
  .dashed.selected {
    @apply bg-primary-100;
  }

  .secondary.theme,
  .ghost.theme,
  .dashed.theme {
    @apply bg-transparent text-theme-600;
  }

  .secondary.theme,
  .dashed.theme {
    @apply border border-theme-300;
  }

  .secondary.theme:hover,
  .ghost.theme:hover,
  .dashed.theme:hover {
    @apply bg-theme-50;
  }

  .secondary.theme:active,
  .secondary.theme.selected,
  .ghost.theme:active,
  .ghost.theme.elected,
  .dashed.theme:active,
  .dashed.theme.selected {
    @apply bg-theme-100;
  }

  .secondary.loading,
  .ghost.loading,
  .dashed.loading {
    @apply bg-slate-50;
    @apply border-slate-300;
    @apply text-slate-600;
  }

  .secondary:disabled,
  .dashed:disabled {
    @apply text-slate-400 bg-slate-50 border-slate-300;
  }

  .ghost:disabled {
    @apply bg-transparent text-slate-400;
  }

  .secondary:active:hover,
  .secondary.selected:hover,
  .ghost:active:hover,
  .ghost.selected:hover,
  .dashed:active:hover,
  .dashed.selected:hover {
    @apply bg-primary-200;
  }

  .secondary.theme:active:hover,
  .secondary.theme.selected:hover,
  .ghost.theme:active:hover,
  .ghost.theme.selected:hover,
  .dashed.theme:active:hover,
  .dashed.theme.selected:hover {
    @apply bg-theme-200;
  }

  /* PLAIN STYLES */

  .plain {
    @apply bg-transparent text-slate-600;
    @apply border border-slate-300;
  }

  .plain:hover {
    @apply bg-slate-100;
  }

  .plain:active,
  .plain.selected {
    @apply bg-slate-200;
  }

  .plain.disabled {
    @apply text-slate-400;
  }

  /* SUBTLE STYLES */

  .subtle {
    @apply bg-primary-50 text-primary-700;
  }

  .subtle:hover {
    @apply bg-primary-100;
  }

  .subtle:active,
  .subtle.selected {
    @apply bg-primary-200 text-primary-900;
  }

  .subtle.loading {
    @apply bg-slate-50 text-slate-600;
  }

  .subtle:disabled {
    @apply text-slate-400 bg-slate-50;
  }

  /* LINK STYLES */

  .link {
    @apply text-primary-600 p-0;
  }

  .link:hover {
    @apply text-primary-700;
  }

  .link:active,
  .link.selected {
    @apply text-primary-800;
  }

  .link.loading {
    @apply text-slate-600;
  }

  .link:disabled {
    @apply text-slate-400;
  }

  /* TEXT STYLES */

  .text {
    @apply text-slate-600 p-0;
  }

  .text:hover {
    @apply text-primary-700;
  }

  .text:active,
  .text.selected {
    @apply text-primary-800;
  }

  .text.loading {
    @apply text-slate-600;
  }

  .text:disabled {
    @apply text-slate-400;
  }

<<<<<<< HEAD
  .text.theme:hover {
    @apply text-theme-700;
  }

  .text.theme:active,
  .text.theme.selected {
    @apply text-theme-800;
=======
  /* TOOLBAR STYLES */

  .toolbar {
    @apply font-normal text-gray-700;
    @apply h-6 px-1.5 rounded-sm;
    @apply gap-x-1.5;
  }

  .toolbar:hover {
    @apply bg-slate-600/15;
  }

  .toolbar:active,
  .toolbar.selected {
    @apply bg-slate-600/15;
  }

  .toolbar:disabled {
    @apply text-slate-400;
>>>>>>> be4868d6
  }

  /* DANGER STYLES */

  .danger.primary {
    @apply bg-red-500 text-white;
  }

  .danger.primary:hover {
    @apply bg-red-600;
  }

  .danger.primary:active,
  .danger.selected {
    @apply bg-red-700;
  }

  .danger.primary:disabled {
    @apply bg-slate-400;
  }

  .danger.secondary {
    @apply bg-surface;
    @apply text-red-500;
    @apply border-red-500;
  }

  .danger.secondary:hover {
    @apply text-red-600;
    @apply border-red-600;
  }

  .danger.secondary:disabled {
    @apply text-slate-400;
    @apply bg-slate-50;
    @apply border-slate-300;
  }

  .danger.text {
    @apply text-slate-600 p-0;
  }

  .danger.text:hover {
    @apply text-red-600;
  }

  .danger.subtle {
    @apply bg-red-50 text-red-600;
  }

  .danger.subtle:hover {
    @apply bg-red-100;
  }

  /* SHAPE STYLES */

  .square,
  .circle {
    @apply p-0 aspect-square;
    @apply text-ellipsis overflow-hidden whitespace-nowrap flex-grow-0 flex-shrink-0;
  }

  .rounded,
  .circle {
    @apply rounded-full;
  }

  /* TWEAKS */

  .small {
    @apply text-[11px] h-6 min-h-6;
  }

  .large {
    @apply h-9 text-sm;
  }

  .large.square,
  .large.circle {
    @apply h-10;
  }

  .wide {
    @apply w-full max-w-[400px];
    @apply h-10 text-sm;
  }

  .compact {
    @apply px-2;
  }

  .no-stroke {
    @apply border-none;
  }

  .dashed {
    @apply border border-dashed;
  }

  /* TODO: variants for types like danger */
  .active {
    @apply bg-primary-100;
  }

  /* ADD BUTTON STYLES */

  .add {
    @apply w-[34px] h-[26px] rounded-2xl;
    @apply flex items-center justify-center;
    @apply border border-dashed border-slate-300;
    @apply bg-surface px-0;
  }

  .gray:not(:hover) {
    @apply text-slate-600 border-slate-300;
  }

  .gray:not(.ghost):not(:hover) {
    @apply bg-slate-50;
  }
</style><|MERGE_RESOLUTION|>--- conflicted
+++ resolved
@@ -331,15 +331,6 @@
     @apply text-slate-400;
   }
 
-<<<<<<< HEAD
-  .text.theme:hover {
-    @apply text-theme-700;
-  }
-
-  .text.theme:active,
-  .text.theme.selected {
-    @apply text-theme-800;
-=======
   /* TOOLBAR STYLES */
 
   .toolbar {
@@ -359,7 +350,15 @@
 
   .toolbar:disabled {
     @apply text-slate-400;
->>>>>>> be4868d6
+  }
+
+  .text.theme:hover {
+    @apply text-theme-700;
+  }
+
+  .text.theme:active,
+  .text.theme.selected {
+    @apply text-theme-800;
   }
 
   /* DANGER STYLES */
