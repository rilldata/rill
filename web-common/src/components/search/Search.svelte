--- conflicted
+++ resolved
@@ -77,12 +77,7 @@
     class:focus={showBorderOnFocus}
     class:bg-slate-50={background}
     class:border
-<<<<<<< HEAD
-    class="outline-none rounded-[2px] block w-full pl-8 p-1 {forcedInputStyle}"
-=======
-    class:border-gray-200={border}
     class="outline-none rounded-[2px] block w-full pl-8 p-1 {forcedInputStyle} resize-none"
->>>>>>> be4868d6
     class:h-full={large}
     {disabled}
     {placeholder}
