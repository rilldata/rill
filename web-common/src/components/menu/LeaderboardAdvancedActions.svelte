<script lang="ts">
  import IconButton from "@rilldata/web-common/components/button/IconButton.svelte";
  import Switch from "@rilldata/web-common/components/forms/Switch.svelte";
  import ThreeDot from "@rilldata/web-common/components/icons/ThreeDot.svelte";
  import {
    Popover,
    PopoverContent,
    PopoverTrigger,
  } from "@rilldata/web-common/components/popover";
  import { getStateManagers } from "@rilldata/web-common/features/dashboards/state-managers/state-managers";
  import { metricsExplorerStore } from "@rilldata/web-common/features/dashboards/stores/dashboard-stores";
  import { useTimeControlStore } from "@rilldata/web-common/features/dashboards/time-controls/time-control-store";

  const ctx = getStateManagers();
  const { exploreName } = ctx;

  const timeControlsStore = useTimeControlStore(ctx);
  $: ({ showTimeComparison } = $timeControlsStore);

  export let isOpen: boolean;
  export let toggle: () => void;

  // Ensure time comparison is enabled before toggling the leaderboard show context for all measures
  function ensureTimeComparisonEnabled() {
    if (!showTimeComparison) {
      metricsExplorerStore.displayTimeComparison($exploreName, true);
    }
  }
</script>

<Popover bind:open={isOpen}>
  <PopoverTrigger>
    <IconButton rounded active={isOpen}>
      <ThreeDot size="16px" />
    </IconButton>
  </PopoverTrigger>
  <PopoverContent
    align="start"
    side="bottom"
    class="flex flex-row items-center justify-between gap-x-2 w-[286px] px-3.5 py-2.5"
  >
    <span>Show context for all measures</span>
    <Switch
<<<<<<< HEAD
      theme
      checked={leaderboardShowContextForAllMeasures}
      on:click={() => {
        setLeaderboardShowContextForAllMeasures(
          !leaderboardShowContextForAllMeasures,
        );
=======
      onCheckedChange={() => {
        ensureTimeComparisonEnabled();

        // Avoid race condition
        setTimeout(() => toggle(), 0);
>>>>>>> 722a9abe
      }}
      small
    />
  </PopoverContent>
</Popover><|MERGE_RESOLUTION|>--- conflicted
+++ resolved
@@ -41,20 +41,12 @@
   >
     <span>Show context for all measures</span>
     <Switch
-<<<<<<< HEAD
       theme
-      checked={leaderboardShowContextForAllMeasures}
-      on:click={() => {
-        setLeaderboardShowContextForAllMeasures(
-          !leaderboardShowContextForAllMeasures,
-        );
-=======
       onCheckedChange={() => {
         ensureTimeComparisonEnabled();
 
         // Avoid race condition
         setTimeout(() => toggle(), 0);
->>>>>>> 722a9abe
       }}
       small
     />
