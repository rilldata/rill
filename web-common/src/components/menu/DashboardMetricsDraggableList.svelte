<script lang="ts">
  import DraggableList from "@rilldata/web-common/components/draggable-list";
  import CaretDownIcon from "@rilldata/web-common/components/icons/CaretDownIcon.svelte";
  import DragHandle from "@rilldata/web-common/components/icons/DragHandle.svelte";
  import EyeIcon from "@rilldata/web-common/components/icons/Eye.svelte";
  import EyeOffIcon from "@rilldata/web-common/components/icons/EyeInvisible.svelte";
  import * as Popover from "@rilldata/web-common/components/popover";
  import type {
    MetricsViewSpecDimension,
    MetricsViewSpecMeasure,
  } from "@rilldata/web-common/runtime-client";
  import { Tooltip } from "bits-ui";
  import { Button } from "../button";
  import Search from "../search/Search.svelte";

  type SelectableItem = MetricsViewSpecMeasure | MetricsViewSpecDimension;

  export let selectedItems: string[];
  export let allItems: SelectableItem[] = [];
  export let type: "measure" | "dimension" = "measure";
  export let onSelectedChange: (items: string[]) => void;

  let searchText = "";
  let active = false;

  const toggleButtonBaseClass =
    "flex h-[26px] w-[42px] items-center justify-center rounded-sm transition-colors hover:bg-slate-200 hover:text-slate-700 active:bg-slate-300 disabled:text-slate-300 disabled:cursor-not-allowed";

  $: allItemsMap = new Map(allItems.map((item) => [item.name, item]));
  $: numAvailable = allItems?.length ?? 0;
  $: numShown = selectedItems?.filter((x) => x).length ?? 0;
  $: numShownString =
    numAvailable === numShown ? "All" : `${numShown} of ${numAvailable}`;
  $: tooltipText = `Choose ${type === "measure" ? "measures" : "dimensions"} to display`;

  // Convert selectedItems to DraggableItem format
  $: selectedDraggableItems = selectedItems
    .filter((id) => id)
<<<<<<< HEAD
    .map((id) => ({ id, label: getItemLabel(id) }));

  // Convert hidden items to DraggableItem format
  $: hiddenDraggableItems = Array.from(allItemsMap.entries())
    .filter(([id]) => id && !selectedItems.includes(id))
    .map(([id]) => ({ id: id!, label: getItemLabel(id) }));
=======
    .map((id) => {
      const itemData = allItemsMap.get(id);
      return {
        id: id!,
        displayName: itemData?.displayName ?? id!,
      };
    });

  // Convert hidden items to DraggableItem format
  $: hiddenDraggableItems = Array.from(allItemsMap.keys())
    .filter((id) => id && !selectedItems.includes(id))
    .map((id) => {
      const itemData = allItemsMap.get(id);
      return {
        id: id!,
        displayName: itemData?.displayName ?? id!,
      };
    });
>>>>>>> 749adb90

  function handleSelectedReorder(data: {
    items: Array<{ id: string }>;
    fromIndex: number;
    toIndex: number;
  }) {
    const newSelectedItems = data.items.map((item) => item.id);
    onSelectedChange(newSelectedItems);
  }

  function handleHiddenItemClick(data: {
    item: { id: string };
    index: number;
  }) {
    const newSelectedItems = [...selectedItems, data.item.id];
    onSelectedChange(newSelectedItems);
  }

  function removeSelectedItem(id: string) {
    const newSelectedItems = selectedItems.filter((i) => i !== id);
    onSelectedChange(newSelectedItems);
  }

  function showAllItems() {
    const newSelectedItems = allItems.map((item) => item.name ?? "");
    onSelectedChange(newSelectedItems);
  }

  function hideAllItems() {
    const newSelectedItems = [selectedItems[0]];
    onSelectedChange(newSelectedItems);
  }

  function getItemLabel(id?: string) {
    if (!id) return "";
    const item = allItemsMap.get(id);
    return item?.displayName || id;
  }
</script>

<Popover.Root bind:open={active}>
  <Popover.Trigger asChild let:builder>
    <Button builders={[builder]} type="text" theme label={tooltipText}>
      <div class="flex items-center gap-x-0.5 px-1">
        <strong
          >{`${numShownString} ${type === "measure" ? "Measures" : "Dimensions"}`}</strong
        >
        <span class="transition-transform" class:-rotate-180={active}>
          <CaretDownIcon />
        </span>
      </div>
    </Button>
  </Popover.Trigger>
  <Popover.Content
    class="p-0 z-popover"
    align="start"
    strategy="absolute"
    fitViewport={true}
    overflowY="auto"
    overflowX="hidden"
    minHeight="100px"
  >
    <div class="flex flex-col relative">
      <div class="px-3 pt-3 pb-0">
        <Search
          bind:value={searchText}
          label="Search list"
          showBorderOnFocus={false}
        />
      </div>

      <!-- Shown Items Section -->
      <div class="shown-section flex-1 p-1.5 pt-0" data-testid="shown-section">
        <DraggableList
          items={selectedDraggableItems}
          bind:searchValue={searchText}
          minHeight="auto"
          maxHeight="300px"
          onReorder={handleSelectedReorder}
        >
          <div
            slot="header"
            class="flex-none flex w-full py-1.5 pb-1 justify-between px-2 sticky top-0 from-popover from-80% to-transparent bg-gradient-to-b z-10"
          >
            <h3 class="uppercase text-gray-500 font-semibold text-[11px]">
              Shown {type === "measure" ? "Measures" : "Dimensions"}
            </h3>
            {#if selectedItems.length > 1}
              <button
                class="text-theme-500 pointer-events-auto hover:text-theme-600 font-medium text-xs"
                on:click={hideAllItems}
              >
                Hide all
              </button>
            {/if}
          </div>

          <div slot="empty" class="px-2 py-2 text-xs text-gray-500">
            {searchText
              ? `No matching ${type === "measure" ? "measures" : "dimensions"} shown`
              : `No ${type === "measure" ? "measures" : "dimensions"} shown`}
          </div>

          <div
            slot="item"
            let:item
            class="w-full flex gap-x-1 items-center py-1"
          >
            {@const itemData = allItemsMap.get(item.id)}
            {@const displayName =
              itemData?.displayName ??
              `Unknown ${type === "measure" ? "measure" : "dimension"}`}
            {#if itemData?.description || selectedItems.length === 1}
              <Tooltip.Root openDelay={200} portal="body">
                <Tooltip.Trigger class="w-full flex gap-x-1 items-center">
                  <DragHandle
                    size="16px"
                    className="text-gray-400 pointer-events-none"
                  />
                  <span class="truncate flex-1 text-left pointer-events-none">
                    {displayName}
                  </span>
                  <button
                    class={`${toggleButtonBaseClass} ml-auto text-slate-500`}
                    on:click|stopPropagation={() => removeSelectedItem(item.id)}
                    on:mousedown|stopPropagation={() => {
                      // NO-OP
                    }}
                    disabled={selectedItems.length === 1}
                    class:pointer-events-none={selectedItems.length === 1}
                    class:opacity-50={selectedItems.length === 1}
                    aria-label={`Hide ${displayName}`}
                    data-testid="toggle-visibility-button"
                    type="button"
                  >
                    <EyeIcon size="18px" color="currentColor" />
                  </button>
                </Tooltip.Trigger>
                <Tooltip.Content side="right" sideOffset={12} class="z-popover">
                  <div
                    class="bg-gray-800 text-gray-50 rounded p-2 pt-1 pb-1 shadow-md pointer-events-none z-50"
                  >
                    {#if selectedItems.length === 1}
                      Must show at least one {type === "measure"
                        ? "measure"
                        : "dimension"}
                    {:else}
                      {itemData?.description}
                    {/if}
                  </div>
                </Tooltip.Content>
              </Tooltip.Root>
            {:else}
              <DragHandle
                size="16px"
                className="text-gray-400 pointer-events-none"
              />
              <span class="truncate flex-1 text-left pointer-events-none">
                {displayName}
              </span>
              <button
                class={`${toggleButtonBaseClass} ml-auto text-slate-500`}
                on:click|stopPropagation={() => removeSelectedItem(item.id)}
                on:mousedown|stopPropagation={() => {
                  // NO-OP
                }}
                disabled={selectedItems.length === 1}
                class:pointer-events-none={selectedItems.length === 1}
                class:opacity-50={selectedItems.length === 1}
                aria-label={`Hide ${displayName}`}
                type="button"
              >
                <EyeIcon size="18px" color="currentColor" />
              </button>
            {/if}
          </div>
        </DraggableList>
      </div>

      <!-- Hidden Items Section -->
      {#if selectedItems.length < allItems.length}
        <span class="flex-none h-px bg-slate-200 w-full" />
        <div class="hidden-section flex flex-col flex-1 min-h-0 p-1.5 pt-0">
          <DraggableList
            items={hiddenDraggableItems}
            bind:searchValue={searchText}
            minHeight="auto"
            maxHeight="200px"
            draggable={false}
          >
            <div
              slot="header"
              class="flex-none flex py-1.5 justify-between px-2 sticky top-0 from-popover from-80% to-transparent bg-gradient-to-b"
            >
              <h3
                class="uppercase text-xs text-gray-500 font-semibold from-popover from-80% to-transparent bg-gradient-to-b"
              >
                Hidden {type === "measure" ? "Measures" : "Dimensions"}
              </h3>
              <button
                class="pointer-events-auto text-theme-500 text-xs font-medium hover:text-theme-600"
                on:click={showAllItems}
              >
                Show all
              </button>
            </div>

            <div slot="empty" class="px-2 py-2 text-xs text-gray-500">
              {searchText
                ? `No matching hidden ${type === "measure" ? "measures" : "dimensions"}`
                : `No hidden ${type === "measure" ? "measures" : "dimensions"}`}
            </div>

            <div
              slot="item"
              let:item
              let:index
              class="w-full flex gap-x-1 justify-between items-center py-1"
            >
              {@const itemData = allItemsMap.get(item.id)}
              {@const displayName =
                itemData?.displayName ??
                `Unknown ${type === "measure" ? "measure" : "dimension"}`}
              {#if itemData?.description}
                <Tooltip.Root openDelay={200} portal="body">
                  <Tooltip.Trigger
                    class="w-full flex gap-x-1 justify-between items-center"
                  >
                    <span class="truncate flex-1 text-left pointer-events-none">
                      {displayName}
                    </span>
                    <button
                      class={`${toggleButtonBaseClass} text-slate-400`}
                      on:click|stopPropagation={() =>
                        handleHiddenItemClick({ item, index })}
                      aria-label={`Show ${displayName}`}
                      data-testid="toggle-visibility-button"
                      type="button"
                    >
                      <EyeOffIcon size="18px" color="currentColor" />
                    </button>
                  </Tooltip.Trigger>
                  <Tooltip.Content
                    side="right"
                    sideOffset={12}
                    class="z-popover"
                  >
                    <div
                      class="bg-gray-800 text-gray-50 rounded p-2 pt-1 pb-1 shadow-md pointer-events-none z-50"
                    >
                      {itemData.description}
                    </div>
                  </Tooltip.Content>
                </Tooltip.Root>
              {:else}
                <span class="truncate flex-1 text-left pointer-events-none">
                  {displayName}
                </span>
                <button
                  class={`${toggleButtonBaseClass} text-slate-400`}
                  on:click|stopPropagation={() =>
                    handleHiddenItemClick({ item, index })}
                  aria-label={`Show ${displayName}`}
                  data-testid="toggle-visibility-button"
                  type="button"
                >
                  <EyeOffIcon size="18px" color="currentColor" />
                </button>
              {/if}
            </div>
          </DraggableList>
        </div>
      {/if}
    </div>
  </Popover.Content>
</Popover.Root>

<style lang="postcss">
  h3 {
    @apply text-[11px] text-gray-500;
  }
</style><|MERGE_RESOLUTION|>--- conflicted
+++ resolved
@@ -36,14 +36,12 @@
   // Convert selectedItems to DraggableItem format
   $: selectedDraggableItems = selectedItems
     .filter((id) => id)
-<<<<<<< HEAD
     .map((id) => ({ id, label: getItemLabel(id) }));
 
   // Convert hidden items to DraggableItem format
   $: hiddenDraggableItems = Array.from(allItemsMap.entries())
     .filter(([id]) => id && !selectedItems.includes(id))
     .map(([id]) => ({ id: id!, label: getItemLabel(id) }));
-=======
     .map((id) => {
       const itemData = allItemsMap.get(id);
       return {
@@ -62,7 +60,6 @@
         displayName: itemData?.displayName ?? id!,
       };
     });
->>>>>>> 749adb90
 
   function handleSelectedReorder(data: {
     items: Array<{ id: string }>;
