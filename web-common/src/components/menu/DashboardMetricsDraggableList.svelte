<script lang="ts">
  import DraggableList from "@rilldata/web-common/components/draggable-list";
  import CaretDownIcon from "@rilldata/web-common/components/icons/CaretDownIcon.svelte";
  import DragHandle from "@rilldata/web-common/components/icons/DragHandle.svelte";
  import EyeIcon from "@rilldata/web-common/components/icons/Eye.svelte";
  import EyeOffIcon from "@rilldata/web-common/components/icons/EyeInvisible.svelte";
  import * as Popover from "@rilldata/web-common/components/popover";
  import type {
    MetricsViewSpecDimension,
    MetricsViewSpecMeasure,
  } from "@rilldata/web-common/runtime-client";
  import { Tooltip } from "bits-ui";
  import { Button } from "../button";
  import Search from "../search/Search.svelte";

  type SelectableItem = MetricsViewSpecMeasure | MetricsViewSpecDimension;

  export let selectedItems: string[];
  export let allItems: SelectableItem[] = [];
  export let type: "measure" | "dimension" = "measure";
  export let onSelectedChange: (items: string[]) => void;

  let searchText = "";
  let active = false;

  $: allItemsMap = new Map(allItems.map((item) => [item.name, item]));
  $: numAvailable = allItems?.length ?? 0;
  $: numShown = selectedItems?.filter((x) => x).length ?? 0;
  $: numShownString =
    numAvailable === numShown ? "All" : `${numShown} of ${numAvailable}`;
  $: tooltipText = `Choose ${type === "measure" ? "measures" : "dimensions"} to display`;

  // Convert selectedItems to DraggableItem format
  $: selectedDraggableItems = selectedItems
    .filter((id) => id)
    .map((id) => ({ id }));

  // Convert hidden items to DraggableItem format
  $: hiddenDraggableItems = Array.from(allItemsMap.entries())
    .filter(([id]) => id && !selectedItems.includes(id))
    .map(([id]) => ({ id: id! }));

  // Filter hidden items based on search
  $: filteredHiddenItems = hiddenDraggableItems.filter(
    (item) =>
      searchText === "" ||
      item.id.toLowerCase().includes(searchText.toLowerCase()),
  );

  function handleSelectedReorder(data: {
    items: Array<{ id: string }>;
    fromIndex: number;
    toIndex: number;
  }) {
    const newSelectedItems = data.items.map((item) => item.id);
    onSelectedChange(newSelectedItems);
  }

  function handleHiddenItemClick(data: {
    item: { id: string };
    index: number;
  }) {
    const newSelectedItems = [...selectedItems, data.item.id];
    onSelectedChange(newSelectedItems);
  }

<<<<<<< HEAD
  function removeSelectedItem(itemId: string) {
    const newSelectedItems = selectedItems.filter((id) => id !== itemId);
=======
  function removeSelectedItem(id: string) {
    const newSelectedItems = selectedItems.filter((i) => i !== id);
>>>>>>> 91a3a262
    onSelectedChange(newSelectedItems);
  }

  function showAllItems() {
    const newSelectedItems = allItems.map((item) => item.name ?? "");
    onSelectedChange(newSelectedItems);
  }

  function hideAllItems() {
    const newSelectedItems = [selectedItems[0]];
    onSelectedChange(newSelectedItems);
  }

  // Simple click handler that works around DraggableList interference
  function handleSpanClick(
    event: MouseEvent,
    itemId: string,
    isShown: boolean,
  ) {
    // Always prevent event bubbling to avoid conflicts with DraggableList
    event.preventDefault();
    event.stopPropagation();

    // Toggle the item's visibility
    if (isShown) {
      // Hide the item (move from shown to hidden)
      const itemIndex = selectedItems.indexOf(itemId);
      if (itemIndex !== -1 && selectedItems.length > 1) {
        removeSelectedItem(itemId);
      }
    } else {
      // Show the item (move from hidden to shown)
      const newSelectedItems = [...selectedItems, itemId];
      onSelectedChange(newSelectedItems);
    }
  }

  // Function to handle clicks on the draggable item container (shown items only)
  function handleDraggableItemClick(_data: {
    item: { id: string };
    index: number;
  }) {
    // This is mainly a fallback - our span click handlers should take precedence
    // Don't do anything here for shown items since spans handle the clicks
  }
</script>

<Popover.Root bind:open={active}>
  <Popover.Trigger asChild let:builder>
    <Button builders={[builder]} type="text" theme label={tooltipText}>
      <div class="flex items-center gap-x-0.5 px-1">
        <strong
          >{`${numShownString} ${type === "measure" ? "Measures" : "Dimensions"}`}</strong
        >
        <span class="transition-transform" class:-rotate-180={active}>
          <CaretDownIcon />
        </span>
      </div>
    </Button>
  </Popover.Trigger>
  <Popover.Content
    class="p-0 z-popover"
    align="start"
    strategy="absolute"
    fitViewport={true}
    overflowY="auto"
    overflowX="hidden"
    minHeight="100px"
  >
    <div class="flex flex-col relative">
      <div class="px-3 pt-3 pb-0">
        <Search
          bind:value={searchText}
          label="Search list"
          showBorderOnFocus={false}
        />
      </div>

      <!-- Shown Items Section -->
      <div class="shown-section flex-1 p-1.5 pt-0" data-testid="shown-section">
        <DraggableList
          items={selectedDraggableItems}
          bind:searchValue={searchText}
          minHeight="auto"
          maxHeight="300px"
          onReorder={handleSelectedReorder}
          onItemClick={handleDraggableItemClick}
        >
          <div
            slot="header"
            class="flex-none flex w-full py-1.5 pb-1 justify-between px-2 sticky top-0 from-popover from-80% to-transparent bg-gradient-to-b z-10"
          >
            <h3 class="uppercase text-gray-500 font-semibold text-[11px]">
              Shown {type === "measure" ? "Measures" : "Dimensions"}
            </h3>
            {#if selectedItems.length > 1}
              <button
                class="text-theme-500 pointer-events-auto hover:text-theme-600 font-medium text-[11px]"
                on:click={hideAllItems}
              >
                Hide all
              </button>
            {/if}
          </div>

          <div slot="empty" class="px-2 py-2 text-xs text-gray-500">
            {searchText
              ? `No matching ${type === "measure" ? "measures" : "dimensions"} shown`
              : `No ${type === "measure" ? "measures" : "dimensions"} shown`}
          </div>

          <div slot="item" let:item class="w-full flex gap-x-1 items-center">
            {@const itemData = allItemsMap.get(item.id)}
            {#if itemData?.description || selectedItems.length === 1}
              <Tooltip.Root openDelay={200} portal="body">
                <Tooltip.Trigger class="w-full flex gap-x-1 items-center">
                  <DragHandle
                    size="16px"
                    className="text-gray-400 pointer-events-none"
                  />
                  <!-- svelte-ignore a11y-click-events-have-key-events -->
                  <span
                    class="truncate flex-1 text-left cursor-pointer"
                    on:click={(event) => handleSpanClick(event, item.id, true)}
                    role="button"
                    tabindex="0"
                    aria-label="Click to hide {itemData?.displayName ??
                      item.id}"
                  >
                    {itemData?.displayName ??
                      `Unknown ${type === "measure" ? "measure" : "dimension"}`}
                  </span>
                  <button
                    class="ml-auto hover:bg-slate-200 p-1 rounded-sm active:bg-slate-300"
                    on:click|stopPropagation={() => removeSelectedItem(item.id)}
                    on:mousedown|stopPropagation={() => {
                      // NO-OP
                    }}
                    disabled={selectedItems.length === 1}
                    class:pointer-events-none={selectedItems.length === 1}
                    class:opacity-50={selectedItems.length === 1}
                    aria-label="Toggle visibility"
                    data-testid="toggle-visibility-button"
                  >
                    <EyeIcon size="14px" color="#6b7280" />
                  </button>
                </Tooltip.Trigger>
                <Tooltip.Content side="right" sideOffset={12} class="z-popover">
                  <div
                    class="bg-gray-800 text-gray-50 rounded p-2 pt-1 pb-1 shadow-md pointer-events-none z-50"
                  >
                    {#if selectedItems.length === 1}
                      Must show at least one {type === "measure"
                        ? "measure"
                        : "dimension"}
                    {:else}
                      {itemData?.description}
                    {/if}
                  </div>
                </Tooltip.Content>
              </Tooltip.Root>
            {:else}
              <DragHandle
                size="16px"
                className="text-gray-400 pointer-events-none"
              />
              <!-- svelte-ignore a11y-click-events-have-key-events -->
              <span
                class="truncate flex-1 text-left cursor-pointer"
                on:click={(event) => handleSpanClick(event, item.id, true)}
                role="button"
                tabindex="0"
                aria-label="Click to hide {itemData?.displayName ?? item.id}"
              >
                {itemData?.displayName ??
                  `Unknown ${type === "measure" ? "measure" : "dimension"}`}
              </span>
              <button
                class="ml-auto hover:bg-slate-200 p-1 rounded-sm active:bg-slate-300"
                on:click|stopPropagation={() => removeSelectedItem(item.id)}
                on:mousedown|stopPropagation={() => {
                  // NO-OP
                }}
                disabled={selectedItems.length === 1}
                class:pointer-events-none={selectedItems.length === 1}
                class:opacity-50={selectedItems.length === 1}
              >
                <EyeIcon size="14px" color="#6b7280" />
              </button>
            {/if}
          </div>
        </DraggableList>
      </div>

      <!-- Hidden Items Section -->
      {#if selectedItems.length < allItems.length}
        <span class="flex-none h-px bg-slate-200 w-full" />
        <div class="hidden-section flex flex-col flex-1 min-h-0 p-1.5 pt-0">
          <!-- Hidden items header -->
          <div
            class="flex-none flex py-1.5 justify-between px-2 sticky top-0 from-popover from-80% to-transparent bg-gradient-to-b"
          >
            <h3
              class="uppercase text-xs text-gray-500 font-semibold from-popover from-80% to-transparent bg-gradient-to-b"
            >
              Hidden {type === "measure" ? "Measures" : "Dimensions"}
            </h3>
            <button
              class="pointer-events-auto text-theme-500 text-[11px] font-medium"
              on:click={showAllItems}
            >
              Show all
            </button>
          </div>

          <!-- Hidden items list - no dragging needed, just click to show -->
          <div
            class="flex flex-col overflow-y-auto p-1.5"
            style:min-height="auto"
            style:max-height="200px"
          >
            {#if filteredHiddenItems.length === 0}
              <div class="px-2 py-2 text-xs text-gray-500">
                {searchText
                  ? `No matching hidden ${type === "measure" ? "measures" : "dimensions"}`
                  : `No hidden ${type === "measure" ? "measures" : "dimensions"}`}
              </div>
            {:else}
              {#each filteredHiddenItems as item, index (item.id)}
                {@const itemData = allItemsMap.get(item.id)}
                <div
                  class="w-full flex gap-x-1 justify-between items-center py-1 hover:bg-slate-50 rounded-sm min-h-7"
                  style:height="28px"
                >
                  {#if itemData?.description}
                    <Tooltip.Root openDelay={200} portal="body">
                      <Tooltip.Trigger
                        class="w-full flex gap-x-1 justify-between items-center"
                      >
                        <!-- svelte-ignore a11y-click-events-have-key-events -->
                        <span
                          class="truncate flex-1 text-left cursor-pointer"
                          on:click={(event) =>
                            handleSpanClick(event, item.id, false)}
                          role="button"
                          tabindex="0"
                          aria-label="Click to show {itemData.displayName}"
                        >
                          {itemData.displayName}
                        </span>
                        <button
                          class="hover:bg-slate-200 p-1 rounded-sm active:bg-slate-300"
                          on:click|stopPropagation={() =>
                            handleHiddenItemClick({ item, index })}
                          aria-label="Toggle visibility"
                          data-testid="toggle-visibility-button"
                        >
                          <EyeOffIcon size="14px" color="#9ca3af" />
                        </button>
                      </Tooltip.Trigger>
                      <Tooltip.Content
                        side="right"
                        sideOffset={12}
                        class="z-popover"
                      >
                        <div
                          class="bg-gray-800 text-gray-50 rounded p-2 pt-1 pb-1 shadow-md pointer-events-none z-50"
                        >
                          {itemData.description}
                        </div>
                      </Tooltip.Content>
                    </Tooltip.Root>
                  {:else}
                    <!-- svelte-ignore a11y-click-events-have-key-events -->
                    <span
                      class="truncate flex-1 text-left cursor-pointer"
                      on:click={(event) =>
                        handleSpanClick(event, item.id, false)}
                      role="button"
                      tabindex="0"
                      aria-label="Click to show {itemData?.displayName ??
                        item.id}"
                    >
                      {itemData?.displayName}
                    </span>
                    <button
                      class="hover:bg-slate-200 p-1 rounded-sm active:bg-slate-300"
                      on:click|stopPropagation={() =>
                        handleHiddenItemClick({ item, index })}
                      aria-label="Toggle visibility"
                      data-testid="toggle-visibility-button"
                    >
                      <EyeOffIcon size="14px" color="#9ca3af" />
                    </button>
                  {/if}
                </div>
              {/each}
            {/if}
          </div>
        </div>
      {/if}
    </div>
  </Popover.Content>
</Popover.Root>

<style lang="postcss">
  h3 {
    @apply text-[11px] text-gray-500;
  }
</style><|MERGE_RESOLUTION|>--- conflicted
+++ resolved
@@ -64,13 +64,8 @@
     onSelectedChange(newSelectedItems);
   }
 
-<<<<<<< HEAD
   function removeSelectedItem(itemId: string) {
     const newSelectedItems = selectedItems.filter((id) => id !== itemId);
-=======
-  function removeSelectedItem(id: string) {
-    const newSelectedItems = selectedItems.filter((i) => i !== id);
->>>>>>> 91a3a262
     onSelectedChange(newSelectedItems);
   }
 
