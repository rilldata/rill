--- conflicted
+++ resolved
@@ -203,15 +203,8 @@
 
 <Popover.Root bind:open={active}>
   <Popover.Trigger asChild let:builder>
-<<<<<<< HEAD
-    <Button builders={[builder]} type="text" theme label={tooltipText} on:click>
+    <Button builders={[builder]} type="text" theme label={tooltipText}>
       <div class="flex items-center gap-x-0.5 px-1">
-=======
-    <Button builders={[builder]} type="text" label={tooltipText}>
-      <div
-        class="flex items-center gap-x-0.5 px-1 text-gray-700 hover:text-inherit"
-      >
->>>>>>> 2ef0ae85
         <strong
           >{`${numShownString} ${type === "measure" ? "Measures" : "Dimensions"}`}</strong
         >
