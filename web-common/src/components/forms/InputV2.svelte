--- conflicted
+++ resolved
@@ -53,7 +53,7 @@
     autocomplete="off"
     bind:this={inputElement}
     bind:value
-    class="bg-white rounded-sm border border-gray-300 px-3 py-[5px] h-8 cursor-pointer focus:outline-blue-500 w-full text-xs {error &&
+    class="bg-white rounded-sm border border-gray-300 px-3 py-[5px] h-8 cursor-pointer focus:outline-primary-500 w-full text-xs {error &&
       'border-red-500'}"
     {id}
     name={id}
@@ -61,13 +61,7 @@
     on:input
     on:keydown={handleKeyDown}
     {placeholder}
-<<<<<<< HEAD
     type="text"
-=======
-    autocomplete="off"
-    class="bg-white rounded-sm border border-gray-300 px-3 py-[5px] h-8 cursor-pointer focus:outline-primary-500 w-full text-xs {error &&
-      'border-red-500'}"
->>>>>>> c57088c2
   />
   {#if error}
     <div in:slide={{ duration: 200 }} class="text-red-500 text-sm py-px">
