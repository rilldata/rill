--- conflicted
+++ resolved
@@ -102,12 +102,8 @@
         `w-[${width}px]`} {minWidth && `min-w-[${minWidth}px]`} {ringFocus &&
         'focus:ring-2 focus:ring-primary-100'} {truncate
         ? 'break-all overflow-hidden'
-<<<<<<< HEAD
         : ''} {noRightBorder ? 'rounded-r-none' : ''}"
-=======
-        : ''}"
       aria-label={label}
->>>>>>> 4c965422
     >
       <Select.Value
         {placeholder}
