<script lang="ts">
  import { EyeIcon, EyeOffIcon } from "lucide-svelte";
  import { onMount } from "svelte";
  import { slide } from "svelte/transition";
  import InfoCircle from "../icons/InfoCircle.svelte";
  import Tooltip from "../tooltip/Tooltip.svelte";
  import TooltipContent from "../tooltip/TooltipContent.svelte";
  import Select from "./Select.svelte";

  const voidFunction = () => {};

  export let value: string | undefined;
  export let id = "";
  export let label = "";
  export let description = "";
  export let errors: string | string[] | null | undefined = null;
  export let placeholder = "";
  export let hint = "";
  export let claimFocusOnMount = false;
  export let secret = false;
  export let autocomplete = false;
  export let alwaysShowError = false;
  export let optional = false;
  export let truncate = false;
  export let width = "100%";
  export let size: "sm" | "md" | "lg" = "lg";
  export let selected: number = -1;
  export let full = false;
  export let multiline = false;
  export let fontFamily = "inherit";
  export let sameWidth = false;
  export let textClass = "text-xs";
  export let enableSearch = false;
  export let fields: string[] | undefined = [];
  export let options:
    | { value: string; label: string; type?: string }[]
    | undefined = [];
  export let onInput: (
    newValue: string,
    e: Event & {
      currentTarget: EventTarget & HTMLElement;
    },
  ) => void = voidFunction;
  export let onChange: (newValue: string) => void = voidFunction;
  export let onBlur: (
    e: FocusEvent & {
      currentTarget: EventTarget & HTMLDivElement;
    },
  ) => void = voidFunction;
<<<<<<< HEAD
  export let onEnter: () => void = voidFunction;
  export let onEscape: () => void = voidFunction;
=======
  export let selected: number = -1;
  export let full = false;
  export let multiline = false;
  export let fontFamily = "inherit";
  export let sameWidth = false;
  export let width: string = "100%";
  export let textClass = "text-xs";
  export let enableSearch = false;
>>>>>>> 0d55346e

  let showPassword = false;
  let inputElement: HTMLElement | undefined;
  let selectElement: HTMLButtonElement | undefined;
  let focus = false;

  $: type = secret && !showPassword ? "password" : "text";

  onMount(() => {
    if (claimFocusOnMount) {
      if (inputElement) {
        inputElement.focus();
      } else if (selectElement) {
        selectElement.focus();
      }
    }
  });

  function onElementBlur(
    e: FocusEvent & { currentTarget: EventTarget & HTMLDivElement },
  ) {
    focus = false;
    onBlur(e);
  }

  function onKeydown(
    e: KeyboardEvent & {
      currentTarget: EventTarget & HTMLDivElement;
    },
  ) {
    if (e.key === "Enter") {
      e.preventDefault();
      onEnter();
    } else if (e.key === "Escape") {
      e.preventDefault();
      onEscape();
    }
  }
</script>

<div class="component-wrapper" class:w-full={full} style:width>
  {#if label}
    <div class="label-wrapper">
      <label for={id} class="line-clamp-1">
        {label}
        {#if optional}
          <span class="text-gray-500 text-[12px] font-normal">(optional)</span>
        {/if}
      </label>
      {#if hint}
        <Tooltip location="right" alignment="middle" distance={8}>
          <div class="text-gray-500">
            <InfoCircle size="13px" />
          </div>
          <TooltipContent maxWidth="400px" slot="tooltip-content">
            {@html hint}
          </TooltipContent>
        </Tooltip>
      {/if}
    </div>
  {/if}

  {#if fields && fields?.length > 1}
    <div class="option-wrapper">
      {#each fields as field, i (field)}
        <button
          on:click={() => {
            selected = i;
          }}
          class="-ml-[1px] first-of-type:-ml-0 px-2 border border-gray-300 first-of-type:rounded-l-[2px] last-of-type:rounded-r-[2px]"
          class:selected={selected === i}
        >
          {field}
        </button>
      {/each}
    </div>
  {/if}

  {#if !options?.length}
    <div
      class="input-wrapper {textClass}"
      style:width
      style:font-family={fontFamily}
    >
      {#if $$slots.icon}
        <span class="mr-1 flex-none">
          <slot name="icon" />
        </span>
      {/if}

      {#if multiline}
        <div
          {id}
          contenteditable
          class="multiline-input"
          {placeholder}
          role="textbox"
          tabindex="0"
          aria-multiline="true"
          bind:this={inputElement}
          bind:textContent={value}
          on:keydown={onKeydown}
          on:blur={onElementBlur}
          on:focus={() => (focus = true)}
        />
      {:else}
        <input
          {id}
          {type}
          {placeholder}
          name={id}
          class={size}
          value={value ?? ""}
          autocomplete={autocomplete ? "on" : "off"}
          bind:this={inputElement}
          on:input={(e) => {
            value = e.currentTarget.value;
            onInput(value, e);
          }}
          on:keydown={onKeydown}
          on:blur={onElementBlur}
          on:focus={() => (focus = true)}
        />
      {/if}
      {#if secret}
        <button
          class="toggle"
          type="button"
          aria-label={showPassword ? "Hide password" : "Show password"}
          on:click={() => {
            showPassword = !showPassword;
          }}
        >
          {#if showPassword}
            <EyeOffIcon size="14px" class="stroke-primary-600" />
          {:else}
            <EyeIcon size="14px" class="stroke-primary-600" />
          {/if}
        </button>
      {/if}
    </div>
  {:else if options.length}
    <Select
      {enableSearch}
      ringFocus
      {sameWidth}
      {id}
      bind:selectElement
      bind:value
      options={options ?? []}
      {onChange}
      fontSize={14}
      {truncate}
      {placeholder}
    />
  {/if}

  {#if errors && (alwaysShowError || (!focus && value))}
    {#if typeof errors === "string"}
      <div in:slide={{ duration: 200 }} class="error">
        {errors}
      </div>
    {:else}
      {#each errors as error (error)}
        <div in:slide={{ duration: 200 }} class="error">
          {error}
        </div>
      {/each}
    {/if}
  {/if}

  {#if description}
    <div>{description}</div>
  {/if}
</div>

<style lang="postcss">
  .component-wrapper {
    @apply flex  flex-col gap-y-1 h-fit justify-center;
  }

  .label-wrapper {
    @apply flex items-center gap-x-1;
  }

  label {
    @apply text-sm font-medium text-gray-800;
  }

  .option-wrapper {
    @apply flex h-6 text-sm w-fit mb-1 rounded-[2px];
  }

  .sm {
    height: 24px;
  }

  .md {
    height: 26px;
  }

  .lg {
    height: 30px;
  }

  .input-wrapper {
    @apply overflow-hidden;
    @apply flex justify-center items-center px-2;
    @apply bg-background justify-center;
    @apply border border-gray-300 rounded-[2px];
    @apply cursor-pointer;
    @apply h-fit w-fit;
  }

  input,
  .multiline-input {
    @apply p-0 bg-transparent;
    @apply size-full;
    @apply outline-none border-0;
    @apply cursor-text;
    vertical-align: middle;
  }

  .multiline-input {
    @apply py-1;
    line-height: 1.6;
  }

  .multiline-input {
    @apply overflow-auto break-words;
    @apply h-fit min-h-fit;
  }

  .input-wrapper:focus-within {
    @apply border-primary-500;
    @apply ring-2 ring-primary-100;
  }

  .error {
    @apply text-red-500 text-xs;
  }

  .toggle {
    @apply h-full aspect-square flex items-center justify-center;
  }

  .toggle:hover {
    @apply bg-primary-50 cursor-pointer;
  }

  .toggle:active {
    @apply bg-primary-100;
  }

  .option-wrapper > .selected {
    @apply border-primary-500 z-50 text-primary-500;
  }
</style><|MERGE_RESOLUTION|>--- conflicted
+++ resolved
@@ -22,7 +22,7 @@
   export let alwaysShowError = false;
   export let optional = false;
   export let truncate = false;
-  export let width = "100%";
+  export let width: string = "100%";
   export let size: "sm" | "md" | "lg" = "lg";
   export let selected: number = -1;
   export let full = false;
@@ -47,19 +47,8 @@
       currentTarget: EventTarget & HTMLDivElement;
     },
   ) => void = voidFunction;
-<<<<<<< HEAD
   export let onEnter: () => void = voidFunction;
   export let onEscape: () => void = voidFunction;
-=======
-  export let selected: number = -1;
-  export let full = false;
-  export let multiline = false;
-  export let fontFamily = "inherit";
-  export let sameWidth = false;
-  export let width: string = "100%";
-  export let textClass = "text-xs";
-  export let enableSearch = false;
->>>>>>> 0d55346e
 
   let showPassword = false;
   let inputElement: HTMLElement | undefined;
