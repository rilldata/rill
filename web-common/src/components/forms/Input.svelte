<script lang="ts">
  import { EyeIcon, EyeOffIcon } from "lucide-svelte";
  import { onMount } from "svelte";
  import { slide } from "svelte/transition";
  import { IconButton } from "@rilldata/web-common/components/button";
  import FieldSwitcher from "./FieldSwitcher.svelte";
  import InputLabel from "./InputLabel.svelte";
  import Select from "./Select.svelte";

  const voidFunction = () => {};

  export let value: number | string | undefined;
  export let inputType: "text" | "number" = "text";
  export let id = "";
  export let label = "";
  export let title = ""; // Fallback title attribute if label is empty
  export let description = "";
  export let errors: string | string[] | null | undefined = null;
  export let placeholder = "";
  export let hint = "";
  export let claimFocusOnMount = false;
  export let secret = false;
  export let autocomplete = false;
  export let alwaysShowError = false;
  export let optional = false;
  export let truncate = false;
  export let width: string = "100%";
  export let size: "sm" | "md" | "lg" | "xl" = "lg";
  export let labelGap = 1;
  export let selected: number = -1;
  export let full = false;
  export let multiline = false;
  export let fontFamily = "inherit";
  export let sameWidth = false;
  export let textClass = "text-xs";
  export let enableSearch = false;
  export let fields: string[] | undefined = [];
  export let disabled = false;
  export let link: string = "";
  export let lockable = false;
  export let capitalizeLabel = true;
  export let leftPadding = 8;
  export let lockTooltip: string | undefined = undefined;
  export let disabledMessage = "No valid options";
  export let options:
    | { value: string; label: string; type?: string }[]
    | undefined = undefined;
  export let additionalClass = "";
  export let onInput: (
    newValue: string,
    e: Event & {
      currentTarget: EventTarget & HTMLElement;
    },
  ) => void = voidFunction;
  export let onChange: (newValue: string) => void = voidFunction;
  export let onBlur: (
    e: FocusEvent & {
      currentTarget: EventTarget & HTMLDivElement;
    },
  ) => void = voidFunction;
  export let onEnter: (
    e: KeyboardEvent & {
      currentTarget: EventTarget & HTMLDivElement;
    },
  ) => void = voidFunction;
  export let onEscape: () => void = voidFunction;
  export let onFieldSwitch: (i: number, value: string) => void = voidFunction;

  let hitEnter = false;
  let showPassword = false;
  let inputElement: HTMLElement | undefined;
  let selectElement: HTMLButtonElement | undefined;
  let focus = false;

  $: type = secret && !showPassword ? "password" : inputType;

  $: hasValue = inputType === "number" ? !!value || value === 0 : !!value;

  onMount(() => {
    if (claimFocusOnMount) {
      if (inputElement) {
        inputElement.focus();
      } else if (selectElement) {
        selectElement.focus();
      }
    }
  });

  function onElementBlur(
    e: FocusEvent & { currentTarget: EventTarget & HTMLDivElement },
  ) {
    if (hitEnter) {
      hitEnter = false;
      return;
    }
    focus = false;
    onBlur(e);
  }

  function onKeydown(
    e: KeyboardEvent & {
      currentTarget: EventTarget & HTMLDivElement;
    },
  ) {
    if (e.key === "Enter") {
      if (e.shiftKey) return;
      hitEnter = true;
      inputElement?.blur();
      onEnter(e);
    } else if (e.key === "Escape") {
      e.preventDefault();
      onEscape();
    }
  }
</script>

<div
  class="component-wrapper gap-y-{labelGap} {additionalClass}"
  class:w-full={full}
  style:width
>
  {#if label}
    <InputLabel
      {label}
      {optional}
      {id}
      {hint}
      {link}
      small={size === "sm"}
      capitalize={capitalizeLabel}
    >
      <slot name="mode-switch" slot="mode-switch" />
    </InputLabel>
  {/if}

  {#if fields && fields?.length > 1}
    <FieldSwitcher {fields} {selected} onClick={onFieldSwitch} />
  {/if}

  <div class="flex flex-row">
    <slot name="prefix" />
    {#if !options}
      <div
        class="input-wrapper {textClass}"
        style:padding-left="{leftPadding}px"
        style:width
        class:error-input-wrapper={!!errors?.length}
        style:font-family={fontFamily}
      >
        {#if $$slots.icon}
          <span class="mr-1 flex-none">
            <slot name="icon" />
          </span>
        {/if}

<<<<<<< HEAD
        {#if multiline && typeof value !== "number"}
          <div
            {id}
            contenteditable
            class="multiline-input"
            class:pointer-events-none={disabled}
            {placeholder}
            role="textbox"
            tabindex="0"
            aria-multiline="true"
            bind:this={inputElement}
            bind:textContent={value}
            on:keydown={onKeydown}
            on:blur={onElementBlur}
            on:focus={() => (focus = true)}
          />
        {:else}
          <input
            title={label}
            {id}
            {type}
            {placeholder}
            name={id}
            class={size}
            {disabled}
            value={value ?? (inputType === "number" ? null : "")}
            autocomplete={autocomplete ? "on" : "off"}
            bind:this={inputElement}
            on:input={(e) => {
              if (inputType === "number") {
                if (e.currentTarget.value === "") {
                  value = undefined;
                } else {
                  value = e.currentTarget.valueAsNumber;
                }
              }
              value = e.currentTarget.value;
              onInput(value, e);
            }}
            on:keydown={onKeydown}
            on:blur={onElementBlur}
            on:focus={() => (focus = true)}
          />
        {/if}
        {#if secret}
          <button
            class="toggle"
            type="button"
            aria-label={showPassword ? "Hide password" : "Show password"}
            on:click={() => {
              showPassword = !showPassword;
            }}
          >
            {#if showPassword}
              <EyeOffIcon size="14px" class="stroke-primary-600" />
            {:else}
              <EyeIcon size="14px" class="stroke-primary-600" />
            {/if}
          </button>
        {/if}
      </div>
    {:else if typeof value !== "number"}
      <Select
        {disabled}
        {enableSearch}
        ringFocus
        {sameWidth}
        {id}
        {lockable}
        {lockTooltip}
        bind:selectElement
        bind:value
        {options}
        {onChange}
        {size}
        fontSize={size === "sm" ? 12 : 14}
        {truncate}
        placeholder={disabled ? disabledMessage : placeholder}
      />
    {/if}
  </div>
=======
      {#if multiline && typeof value !== "number"}
        <div
          {id}
          contenteditable
          class="multiline-input"
          class:pointer-events-none={disabled}
          {placeholder}
          role="textbox"
          tabindex="0"
          aria-multiline="true"
          bind:this={inputElement}
          bind:textContent={value}
          on:keydown={onKeydown}
          on:blur={onElementBlur}
          on:focus={() => (focus = true)}
        />
      {:else}
        <input
          title={label || title}
          {id}
          {type}
          {placeholder}
          name={id}
          class={size}
          {disabled}
          value={value ?? (inputType === "number" ? null : "")}
          autocomplete={autocomplete ? "on" : "off"}
          bind:this={inputElement}
          on:input={(e) => {
            if (inputType === "number") {
              if (e.currentTarget.value === "") {
                value = undefined;
              } else {
                value = e.currentTarget.valueAsNumber;
              }
              return;
            }
            value = e.currentTarget.value;
            onInput(value, e);
          }}
          on:keydown={onKeydown}
          on:blur={onElementBlur}
          on:focus={() => (focus = true)}
        />
      {/if}
      {#if secret}
        <IconButton
          size={20}
          disableHover
          ariaLabel={showPassword ? "Hide password" : "Show password"}
          on:click={() => {
            showPassword = !showPassword;
          }}
        >
          {#if showPassword}
            <EyeOffIcon size="14px" class="text-muted-foreground" />
          {:else}
            <EyeIcon size="14px" class="text-muted-foreground" />
          {/if}
        </IconButton>
      {/if}
    </div>
  {:else if typeof value !== "number"}
    <Select
      {disabled}
      {enableSearch}
      ringFocus
      {sameWidth}
      {id}
      {lockable}
      {lockTooltip}
      bind:selectElement
      bind:value
      {options}
      {onChange}
      {size}
      fontSize={size === "sm" ? 12 : 14}
      {truncate}
      placeholder={disabled ? disabledMessage : placeholder}
    />
  {/if}
>>>>>>> a09fa405

  {#if errors && (alwaysShowError || (!focus && hasValue))}
    {#if typeof errors === "string"}
      <div in:slide={{ duration: 200 }} class="error">
        {errors}
      </div>
    {:else}
      {#each errors as error (error)}
        <div in:slide={{ duration: 200 }} class="error">
          {error}
        </div>
      {/each}
    {/if}
  {/if}

  {#if $$slots.description || description}
    <div class="description">
      {#if $$slots.description}
        <slot name="description" />
      {:else}
        {description}
      {/if}
    </div>
  {/if}
</div>

<style lang="postcss">
  .component-wrapper {
    @apply flex  flex-col h-fit justify-center;
  }

  .sm {
    height: 24px;
    font-size: 12px;
  }

  .md {
    height: 26px;
  }

  .lg {
    height: 30px;
  }

  .xl {
    height: 38px;
    font-size: 16px;
  }

  .input-wrapper {
    @apply overflow-hidden;
    @apply flex justify-center items-center pr-1;
    @apply bg-white justify-center;
    @apply border border-gray-300 rounded-[2px];
    @apply cursor-pointer;
    @apply h-fit w-fit;
  }

  input,
  .multiline-input {
    @apply p-0 bg-white;
    @apply size-full;
    @apply outline-none border-0;
    @apply cursor-text;
    vertical-align: middle;
  }

  input {
    @apply truncate;
  }

  .multiline-input {
    @apply h-fit w-full max-h-32 overflow-y-auto;
    @apply py-1;
    line-height: 1.58;
    word-wrap: break-word;
  }

  .input-wrapper:focus-within {
    @apply border-primary-500;
    @apply ring-2 ring-primary-100;
  }

  .error-input-wrapper.input-wrapper {
    @apply border-red-600;
    @apply ring-1 ring-transparent;
  }

  .error {
    @apply text-red-500 text-xs;
  }

  .toggle {
    @apply h-full aspect-square flex items-center justify-center;
    @apply px-1.5;
    @apply -mr-0.5;
  }

  .toggle:hover {
    @apply bg-primary-50 cursor-pointer;
  }

  .toggle:active {
    @apply bg-primary-100;
  }

  .description {
    @apply text-xs text-gray-500;
  }
</style><|MERGE_RESOLUTION|>--- conflicted
+++ resolved
@@ -153,7 +153,6 @@
           </span>
         {/if}
 
-<<<<<<< HEAD
         {#if multiline && typeof value !== "number"}
           <div
             {id}
@@ -172,7 +171,7 @@
           />
         {:else}
           <input
-            title={label}
+            title={label || title}
             {id}
             {type}
             {placeholder}
@@ -199,20 +198,20 @@
           />
         {/if}
         {#if secret}
-          <button
-            class="toggle"
-            type="button"
-            aria-label={showPassword ? "Hide password" : "Show password"}
+          <IconButton
+            size={20}
+            disableHover
+            ariaLabel={showPassword ? "Hide password" : "Show password"}
             on:click={() => {
               showPassword = !showPassword;
             }}
           >
             {#if showPassword}
-              <EyeOffIcon size="14px" class="stroke-primary-600" />
+              <EyeOffIcon size="14px" class="text-muted-foreground" />
             {:else}
-              <EyeIcon size="14px" class="stroke-primary-600" />
+              <EyeIcon size="14px" class="text-muted-foreground" />
             {/if}
-          </button>
+          </IconButton>
         {/if}
       </div>
     {:else if typeof value !== "number"}
@@ -235,89 +234,6 @@
       />
     {/if}
   </div>
-=======
-      {#if multiline && typeof value !== "number"}
-        <div
-          {id}
-          contenteditable
-          class="multiline-input"
-          class:pointer-events-none={disabled}
-          {placeholder}
-          role="textbox"
-          tabindex="0"
-          aria-multiline="true"
-          bind:this={inputElement}
-          bind:textContent={value}
-          on:keydown={onKeydown}
-          on:blur={onElementBlur}
-          on:focus={() => (focus = true)}
-        />
-      {:else}
-        <input
-          title={label || title}
-          {id}
-          {type}
-          {placeholder}
-          name={id}
-          class={size}
-          {disabled}
-          value={value ?? (inputType === "number" ? null : "")}
-          autocomplete={autocomplete ? "on" : "off"}
-          bind:this={inputElement}
-          on:input={(e) => {
-            if (inputType === "number") {
-              if (e.currentTarget.value === "") {
-                value = undefined;
-              } else {
-                value = e.currentTarget.valueAsNumber;
-              }
-              return;
-            }
-            value = e.currentTarget.value;
-            onInput(value, e);
-          }}
-          on:keydown={onKeydown}
-          on:blur={onElementBlur}
-          on:focus={() => (focus = true)}
-        />
-      {/if}
-      {#if secret}
-        <IconButton
-          size={20}
-          disableHover
-          ariaLabel={showPassword ? "Hide password" : "Show password"}
-          on:click={() => {
-            showPassword = !showPassword;
-          }}
-        >
-          {#if showPassword}
-            <EyeOffIcon size="14px" class="text-muted-foreground" />
-          {:else}
-            <EyeIcon size="14px" class="text-muted-foreground" />
-          {/if}
-        </IconButton>
-      {/if}
-    </div>
-  {:else if typeof value !== "number"}
-    <Select
-      {disabled}
-      {enableSearch}
-      ringFocus
-      {sameWidth}
-      {id}
-      {lockable}
-      {lockTooltip}
-      bind:selectElement
-      bind:value
-      {options}
-      {onChange}
-      {size}
-      fontSize={size === "sm" ? 12 : 14}
-      {truncate}
-      placeholder={disabled ? disabledMessage : placeholder}
-    />
-  {/if}
->>>>>>> a09fa405
 
   {#if errors && (alwaysShowError || (!focus && hasValue))}
     {#if typeof errors === "string"}
