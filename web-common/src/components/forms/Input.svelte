<script lang="ts">
  import { EyeIcon, EyeOffIcon } from "lucide-svelte";
  import { onMount } from "svelte";
  import { slide } from "svelte/transition";
  import FieldSwitcher from "./FieldSwitcher.svelte";
  import InputLabel from "./InputLabel.svelte";
  import Select from "./Select.svelte";

  const voidFunction = () => {};

  export let value: number | string | undefined;
  export let inputType: "text" | "number" = "text";
  export let id = "";
  export let label = "";
  export let description = "";
  export let errors: string | string[] | null | undefined = null;
  export let placeholder = "";
  export let hint = "";
  export let claimFocusOnMount = false;
  export let secret = false;
  export let autocomplete = false;
  export let alwaysShowError = false;
  export let optional = false;
  export let truncate = false;
  export let width: string = "100%";
  export let size: "sm" | "md" | "lg" | "xl" = "lg";
  export let labelGap = 1;
  export let selected: number = -1;
  export let full = false;
  export let multiline = false;
  export let fontFamily = "inherit";
  export let sameWidth = false;
  export let textClass = "text-xs";
  export let enableSearch = false;
  export let fields: string[] | undefined = [];
  export let disabled = false;
  export let link: string = "";
  export let lockable = false;
  export let capitalizeLabel = true;
  export let leftPadding = 8;
  export let lockTooltip: string | undefined = undefined;
  export let disabledMessage = "No valid options";
  export let options:
    | { value: string; label: string; type?: string }[]
    | undefined = undefined;
  export let additionalClass = "";
  export let onInput: (
    newValue: string,
    e: Event & {
      currentTarget: EventTarget & HTMLElement;
    },
  ) => void = voidFunction;
  export let onChange: (newValue: string) => void = voidFunction;
  export let onBlur: (
    e: FocusEvent & {
      currentTarget: EventTarget & HTMLDivElement;
    },
  ) => void = voidFunction;
  export let onEnter: (
    e: KeyboardEvent & {
      currentTarget: EventTarget & HTMLDivElement;
    },
  ) => void = voidFunction;
  export let onEscape: () => void = voidFunction;
  export let onFieldSwitch: (i: number, value: string) => void = voidFunction;

  let hitEnter = false;
  let showPassword = false;
  let inputElement: HTMLElement | undefined;
  let selectElement: HTMLButtonElement | undefined;
  let focus = false;

  $: type = secret && !showPassword ? "password" : inputType;

  $: hasValue = inputType === "number" ? !!value || value === 0 : !!value;

  onMount(() => {
    if (claimFocusOnMount) {
      if (inputElement) {
        inputElement.focus();
      } else if (selectElement) {
        selectElement.focus();
      }
    }
  });

  function onElementBlur(
    e: FocusEvent & { currentTarget: EventTarget & HTMLDivElement },
  ) {
    if (hitEnter) {
      hitEnter = false;
      return;
    }
    focus = false;
    onBlur(e);
  }

  function onKeydown(
    e: KeyboardEvent & {
      currentTarget: EventTarget & HTMLDivElement;
    },
  ) {
    if (e.key === "Enter") {
      if (e.shiftKey) return;
      hitEnter = true;
      inputElement?.blur();
      onEnter(e);
    } else if (e.key === "Escape") {
      e.preventDefault();
      onEscape();
    }
  }
</script>

<div
  class="component-wrapper gap-y-{labelGap} {additionalClass}"
  class:w-full={full}
  style:width
>
  {#if label}
    <InputLabel
      {label}
      {optional}
      {id}
      {hint}
      {link}
      small={size === "sm"}
      capitalize={capitalizeLabel}
    >
      <slot name="mode-switch" slot="mode-switch" />
    </InputLabel>
  {/if}

  {#if fields && fields?.length > 1}
    <FieldSwitcher {fields} {selected} onClick={onFieldSwitch} />
  {/if}

  <div class="flex flex-row">
    <slot name="prefix" />
    {#if !options}
      <div
        class="input-wrapper {textClass}"
        style:padding-left="{leftPadding}px"
        style:width
        class:error-input-wrapper={!!errors?.length}
        style:font-family={fontFamily}
      >
        {#if $$slots.icon}
          <span class="mr-1 flex-none">
            <slot name="icon" />
          </span>
        {/if}

<<<<<<< HEAD
        {#if multiline && typeof value !== "number"}
          <div
            {id}
            contenteditable
            class="multiline-input"
            class:pointer-events-none={disabled}
            {placeholder}
            role="textbox"
            tabindex="0"
            aria-multiline="true"
            bind:this={inputElement}
            bind:textContent={value}
            on:keydown={onKeydown}
            on:blur={onElementBlur}
            on:focus={() => (focus = true)}
          />
        {:else}
          <input
            title={label}
            {id}
            {type}
            {placeholder}
            name={id}
            class={size}
            {disabled}
            value={value ?? (inputType === "number" ? 0 : "")}
            autocomplete={autocomplete ? "on" : "off"}
            bind:this={inputElement}
            on:input={(e) => {
              if (inputType === "number") {
                if (e.currentTarget.value === "") {
                  value = "";
                } else {
                  value = e.currentTarget.valueAsNumber;
                }
                return;
=======
      {#if multiline && typeof value !== "number"}
        <div
          {id}
          contenteditable
          class="multiline-input"
          class:pointer-events-none={disabled}
          {placeholder}
          role="textbox"
          tabindex="0"
          aria-multiline="true"
          bind:this={inputElement}
          bind:textContent={value}
          on:keydown={onKeydown}
          on:blur={onElementBlur}
          on:focus={() => (focus = true)}
        />
      {:else}
        <input
          title={label}
          {id}
          {type}
          {placeholder}
          name={id}
          class={size}
          {disabled}
          value={value ?? (inputType === "number" ? null : "")}
          autocomplete={autocomplete ? "on" : "off"}
          bind:this={inputElement}
          on:input={(e) => {
            if (inputType === "number") {
              if (e.currentTarget.value === "") {
                value = undefined;
              } else {
                value = e.currentTarget.valueAsNumber;
>>>>>>> 190d6e9b
              }
              value = e.currentTarget.value;
              onInput(value, e);
            }}
            on:keydown={onKeydown}
            on:blur={onElementBlur}
            on:focus={() => (focus = true)}
          />
        {/if}
        {#if secret}
          <button
            class="toggle"
            type="button"
            aria-label={showPassword ? "Hide password" : "Show password"}
            on:click={() => {
              showPassword = !showPassword;
            }}
          >
            {#if showPassword}
              <EyeOffIcon size="14px" class="stroke-primary-600" />
            {:else}
              <EyeIcon size="14px" class="stroke-primary-600" />
            {/if}
          </button>
        {/if}
      </div>
    {:else if typeof value !== "number"}
      <Select
        {disabled}
        {enableSearch}
        ringFocus
        {sameWidth}
        {id}
        {lockable}
        {lockTooltip}
        bind:selectElement
        bind:value
        {options}
        {onChange}
        {size}
        fontSize={size === "sm" ? 12 : 14}
        {truncate}
        placeholder={disabled ? disabledMessage : placeholder}
      />
    {/if}
  </div>

  {#if errors && (alwaysShowError || (!focus && hasValue))}
    {#if typeof errors === "string"}
      <div in:slide={{ duration: 200 }} class="error">
        {errors}
      </div>
    {:else}
      {#each errors as error (error)}
        <div in:slide={{ duration: 200 }} class="error">
          {error}
        </div>
      {/each}
    {/if}
  {/if}

  {#if $$slots.description || description}
    <div class="description">
      {#if $$slots.description}
        <slot name="description" />
      {:else}
        {description}
      {/if}
    </div>
  {/if}
</div>

<style lang="postcss">
  .component-wrapper {
    @apply flex  flex-col h-fit justify-center;
  }

  .sm {
    height: 24px;
    font-size: 12px;
  }

  .md {
    height: 26px;
  }

  .lg {
    height: 30px;
  }

  .xl {
    height: 38px;
    font-size: 16px;
  }

  .input-wrapper {
    @apply overflow-hidden;
    @apply flex justify-center items-center pr-0.5;
    @apply bg-surface justify-center;
    @apply border border-gray-300 rounded-[2px];
    @apply cursor-pointer;
    @apply h-fit w-fit bg-background;
  }

  input,
  .multiline-input {
    @apply p-0 bg-background;
    @apply size-full;
    @apply outline-none border-0;
    @apply cursor-text;
    vertical-align: middle;
  }

  input {
    @apply truncate;
  }

  .multiline-input {
    @apply h-fit w-full max-h-32 overflow-y-auto;
    @apply py-1;
    line-height: 1.58;
    word-wrap: break-word;
  }

  .input-wrapper:focus-within {
    @apply border-primary-500;
    @apply ring-2 ring-primary-100;
  }

  .error-input-wrapper.input-wrapper {
    @apply border-red-600;
    @apply ring-1 ring-transparent;
  }

  .error {
    @apply text-red-500 text-xs;
  }

  .toggle {
    @apply h-full aspect-square flex items-center justify-center;
  }

  .toggle:hover {
    @apply bg-primary-50 cursor-pointer;
  }

  .toggle:active {
    @apply bg-primary-100;
  }

  .description {
    @apply text-xs text-gray-500;
  }
</style><|MERGE_RESOLUTION|>--- conflicted
+++ resolved
@@ -151,7 +151,6 @@
           </span>
         {/if}
 
-<<<<<<< HEAD
         {#if multiline && typeof value !== "number"}
           <div
             {id}
@@ -177,53 +176,16 @@
             name={id}
             class={size}
             {disabled}
-            value={value ?? (inputType === "number" ? 0 : "")}
+            value={value ?? (inputType === "number" ? null : "")}
             autocomplete={autocomplete ? "on" : "off"}
             bind:this={inputElement}
             on:input={(e) => {
               if (inputType === "number") {
                 if (e.currentTarget.value === "") {
-                  value = "";
+                  value = undefined;
                 } else {
                   value = e.currentTarget.valueAsNumber;
                 }
-                return;
-=======
-      {#if multiline && typeof value !== "number"}
-        <div
-          {id}
-          contenteditable
-          class="multiline-input"
-          class:pointer-events-none={disabled}
-          {placeholder}
-          role="textbox"
-          tabindex="0"
-          aria-multiline="true"
-          bind:this={inputElement}
-          bind:textContent={value}
-          on:keydown={onKeydown}
-          on:blur={onElementBlur}
-          on:focus={() => (focus = true)}
-        />
-      {:else}
-        <input
-          title={label}
-          {id}
-          {type}
-          {placeholder}
-          name={id}
-          class={size}
-          {disabled}
-          value={value ?? (inputType === "number" ? null : "")}
-          autocomplete={autocomplete ? "on" : "off"}
-          bind:this={inputElement}
-          on:input={(e) => {
-            if (inputType === "number") {
-              if (e.currentTarget.value === "") {
-                value = undefined;
-              } else {
-                value = e.currentTarget.valueAsNumber;
->>>>>>> 190d6e9b
               }
               value = e.currentTarget.value;
               onInput(value, e);
