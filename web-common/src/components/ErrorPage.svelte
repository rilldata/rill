--- conflicted
+++ resolved
@@ -8,12 +8,8 @@
 
   export let statusCode: number | undefined = undefined;
   export let header: string;
-<<<<<<< HEAD
   export let body: string = "";
-=======
-  export let body: string;
   export let fatal = false;
->>>>>>> 5ca8d5af
 </script>
 
 <CtaLayoutContainer>
