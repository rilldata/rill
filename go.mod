module github.com/rilldata/rill

go 1.19

require (
	cloud.google.com/go/storage v1.27.0
	github.com/Masterminds/sprig/v3 v3.2.3
	github.com/NYTimes/gziphandler v1.1.1
	github.com/apache/arrow/go/v11 v11.0.0
	github.com/apache/calcite-avatica-go/v5 v5.1.0
	github.com/aws/aws-sdk-go v1.44.118
	github.com/bmatcuk/doublestar/v4 v4.4.0
	github.com/c2h5oh/datasize v0.0.0-20220606134207-859f65c6625b
	github.com/coreos/go-oidc/v3 v3.4.0
	github.com/deepmap/oapi-codegen v1.11.0
	github.com/envoyproxy/protoc-gen-validate v0.9.1
	github.com/go-git/go-git/v5 v5.5.2
	github.com/go-yaml/yaml v2.1.0+incompatible
	github.com/gorilla/sessions v1.2.1
	github.com/grpc-ecosystem/go-grpc-middleware v1.3.0
	github.com/hashicorp/golang-lru v0.5.4
	github.com/jackc/pgx/v4 v4.16.1
	github.com/jinzhu/copier v0.3.5
	github.com/joho/godotenv v1.5.1
	github.com/labstack/echo-contrib v0.13.0
	github.com/labstack/echo/v4 v4.9.0
	github.com/marcboeker/go-duckdb v1.2.0
	github.com/mitchellh/mapstructure v1.5.0
	github.com/spf13/cobra v1.6.1
	github.com/stretchr/testify v1.8.0
	github.com/testcontainers/testcontainers-go v0.13.0
	go.uber.org/zap v1.21.0
	gocloud.dev v0.27.0
	golang.org/x/exp v0.0.0-20221230185412-738e83a70c30
	golang.org/x/oauth2 v0.0.0-20220909003341-f21342109be1
	google.golang.org/grpc v1.49.0
	modernc.org/sqlite v1.10.6
)

require (
	cloud.google.com/go v0.104.0 // indirect
	cloud.google.com/go/compute v1.7.0 // indirect
	cloud.google.com/go/iam v0.3.0 // indirect
	github.com/Azure/go-ansiterm v0.0.0-20210617225240-d185dfc1b5a1 // indirect
	github.com/JohnCGriffin/overflow v0.0.0-20211019200055-46fa312c352c // indirect
	github.com/Masterminds/goutils v1.1.1 // indirect
	github.com/Masterminds/semver/v3 v3.2.0 // indirect
	github.com/Microsoft/go-winio v0.5.2 // indirect
	github.com/Microsoft/hcsshim v0.9.2 // indirect
<<<<<<< HEAD
	github.com/ProtonMail/go-crypto v0.0.0-20221026131551-cf6655e29de4 // indirect
=======
>>>>>>> 0b50d8a8
	github.com/acomagu/bufpipe v1.0.3 // indirect
	github.com/andybalholm/brotli v1.0.4 // indirect
	github.com/apache/thrift v0.16.0 // indirect
	github.com/aws/aws-sdk-go-v2 v1.16.8 // indirect
	github.com/aws/aws-sdk-go-v2/aws/protocol/eventstream v1.4.3 // indirect
	github.com/aws/aws-sdk-go-v2/config v1.15.15 // indirect
	github.com/aws/aws-sdk-go-v2/credentials v1.12.10 // indirect
	github.com/aws/aws-sdk-go-v2/feature/ec2/imds v1.12.9 // indirect
	github.com/aws/aws-sdk-go-v2/feature/s3/manager v1.11.21 // indirect
	github.com/aws/aws-sdk-go-v2/internal/configsources v1.1.15 // indirect
	github.com/aws/aws-sdk-go-v2/internal/endpoints/v2 v2.4.9 // indirect
	github.com/aws/aws-sdk-go-v2/internal/ini v1.3.16 // indirect
	github.com/aws/aws-sdk-go-v2/internal/v4a v1.0.6 // indirect
	github.com/aws/aws-sdk-go-v2/service/internal/accept-encoding v1.9.3 // indirect
	github.com/aws/aws-sdk-go-v2/service/internal/checksum v1.1.10 // indirect
	github.com/aws/aws-sdk-go-v2/service/internal/presigned-url v1.9.9 // indirect
	github.com/aws/aws-sdk-go-v2/service/internal/s3shared v1.13.9 // indirect
	github.com/aws/aws-sdk-go-v2/service/s3 v1.27.2 // indirect
	github.com/aws/aws-sdk-go-v2/service/sso v1.11.13 // indirect
	github.com/aws/aws-sdk-go-v2/service/sts v1.16.10 // indirect
	github.com/aws/smithy-go v1.12.0 // indirect
	github.com/beorn7/perks v1.0.1 // indirect
	github.com/cenkalti/backoff/v4 v4.1.3 // indirect
	github.com/cespare/xxhash/v2 v2.1.2 // indirect
	github.com/cloudflare/circl v1.1.0 // indirect
	github.com/containerd/cgroups v1.0.3 // indirect
	github.com/containerd/containerd v1.6.1 // indirect
	github.com/davecgh/go-spew v1.1.1 // indirect
	github.com/docker/distribution v2.8.1+incompatible // indirect
	github.com/docker/docker v20.10.17+incompatible // indirect
	github.com/docker/go-connections v0.4.0 // indirect
	github.com/docker/go-units v0.4.0 // indirect
<<<<<<< HEAD
	github.com/eapache/go-resiliency v1.3.0 // indirect
	github.com/emirpasic/gods v1.18.1 // indirect
	github.com/go-git/gcfg v1.5.0 // indirect
	github.com/go-git/go-billy/v5 v5.4.0 // indirect
	github.com/go-git/go-git/v5 v5.5.2 // indirect
=======
	github.com/getkin/kin-openapi v0.100.0 // indirect
	github.com/go-git/gcfg v1.5.0 // indirect
	github.com/go-git/go-billy/v5 v5.4.0 // indirect
>>>>>>> 0b50d8a8
	github.com/go-openapi/jsonpointer v0.19.5 // indirect
	github.com/go-openapi/swag v0.21.1 // indirect
	github.com/goccy/go-json v0.9.11 // indirect
	github.com/gogo/protobuf v1.3.2 // indirect
	github.com/golang-jwt/jwt v3.2.2+incompatible // indirect
	github.com/golang/groupcache v0.0.0-20210331224755-41bb18bfe9da // indirect
	github.com/golang/protobuf v1.5.2 // indirect
	github.com/golang/snappy v0.0.4 // indirect
	github.com/google/flatbuffers v2.0.8+incompatible // indirect
	github.com/google/go-cmp v0.5.9 // indirect
	github.com/google/wire v0.5.0 // indirect
	github.com/googleapis/enterprise-certificate-proxy v0.1.0 // indirect
	github.com/googleapis/gax-go/v2 v2.5.1 // indirect
	github.com/gorilla/context v1.1.1 // indirect
	github.com/gorilla/securecookie v1.1.1 // indirect
	github.com/hashicorp/errwrap v1.1.0 // indirect
	github.com/hashicorp/go-multierror v1.1.1 // indirect
	github.com/hashicorp/go-uuid v1.0.3 // indirect
	github.com/huandu/xstrings v1.3.3 // indirect
	github.com/icholy/digest v0.1.15 // indirect
	github.com/imdario/mergo v0.3.13 // indirect
	github.com/inconshreveable/mousetrap v1.0.1 // indirect
	github.com/invopop/yaml v0.1.0 // indirect
	github.com/jackc/chunkreader/v2 v2.0.1 // indirect
	github.com/jackc/pgconn v1.12.1 // indirect
	github.com/jackc/pgio v1.0.0 // indirect
	github.com/jackc/pgpassfile v1.0.0 // indirect
	github.com/jackc/pgproto3/v2 v2.3.0 // indirect
	github.com/jackc/pgservicefile v0.0.0-20200714003250-2b9c44734f2b // indirect
	github.com/jackc/pgtype v1.11.0 // indirect
	github.com/jbenet/go-context v0.0.0-20150711004518-d14ea06fba99 // indirect
	github.com/jcmturner/aescts/v2 v2.0.0 // indirect
	github.com/jcmturner/dnsutils/v2 v2.0.0 // indirect
	github.com/jcmturner/gofork v1.7.6 // indirect
	github.com/jcmturner/goidentity/v6 v6.0.1 // indirect
	github.com/jcmturner/gokrb5/v8 v8.4.3 // indirect
	github.com/jcmturner/rpc/v2 v2.0.3 // indirect
	github.com/jmespath/go-jmespath v0.4.0 // indirect
	github.com/josharian/intern v1.0.0 // indirect
	github.com/kballard/go-shellquote v0.0.0-20180428030007-95032a82bc51 // indirect
	github.com/kevinburke/ssh_config v1.2.0 // indirect
	github.com/klauspost/asmfmt v1.3.2 // indirect
	github.com/klauspost/compress v1.15.9 // indirect
	github.com/klauspost/cpuid/v2 v2.0.9 // indirect
	github.com/labstack/gommon v0.3.1 // indirect
	github.com/magiconair/properties v1.8.5 // indirect
	github.com/mailru/easyjson v0.7.7 // indirect
	github.com/mattn/go-colorable v0.1.13 // indirect
	github.com/mattn/go-isatty v0.0.16 // indirect
	github.com/mattn/go-sqlite3 v2.0.3+incompatible // indirect
	github.com/matttproud/golang_protobuf_extensions v1.0.2-0.20181231171920-c182affec369 // indirect
	github.com/minio/asm2plan9s v0.0.0-20200509001527-cdd76441f9d8 // indirect
	github.com/minio/c2goasm v0.0.0-20190812172519-36a3d3bbc4f3 // indirect
	github.com/mitchellh/copystructure v1.0.0 // indirect
	github.com/mitchellh/reflectwalk v1.0.0 // indirect
	github.com/moby/sys/mount v0.2.0 // indirect
	github.com/moby/sys/mountinfo v0.5.0 // indirect
	github.com/moby/term v0.0.0-20210619224110-3f7ff695adc6 // indirect
	github.com/morikuni/aec v1.0.0 // indirect
	github.com/opencontainers/go-digest v1.0.0 // indirect
	github.com/opencontainers/image-spec v1.0.2 // indirect
	github.com/opencontainers/runc v1.1.0 // indirect
	github.com/opentracing/opentracing-go v1.2.0 // indirect
	github.com/pierrec/lz4/v4 v4.1.15 // indirect
	github.com/pjbgf/sha1cd v0.2.3 // indirect
	github.com/pkg/errors v0.9.1 // indirect
	github.com/pmezard/go-difflib v1.0.0 // indirect
	github.com/prometheus/client_golang v1.12.2 // indirect
	github.com/prometheus/client_model v0.2.0 // indirect
	github.com/prometheus/common v0.37.0 // indirect
	github.com/prometheus/procfs v0.8.0 // indirect
	github.com/remyoudompheng/bigfft v0.0.0-20200410134404-eec4a21b6bb0 // indirect
<<<<<<< HEAD
	github.com/sergi/go-diff v1.1.0 // indirect
	github.com/sirupsen/logrus v1.8.1 // indirect
	github.com/skeema/knownhosts v1.1.0 // indirect
=======
	github.com/shopspring/decimal v1.2.0 // indirect
	github.com/sirupsen/logrus v1.8.1 // indirect
	github.com/spf13/cast v1.3.1 // indirect
>>>>>>> 0b50d8a8
	github.com/spf13/pflag v1.0.5 // indirect
	github.com/valyala/bytebufferpool v1.0.0 // indirect
	github.com/valyala/fasttemplate v1.2.1 // indirect
	github.com/xanzy/ssh-agent v0.3.3 // indirect
	github.com/zeebo/xxh3 v1.0.2 // indirect
	go.opencensus.io v0.23.0 // indirect
	go.uber.org/atomic v1.9.0 // indirect
	go.uber.org/multierr v1.8.0 // indirect
	golang.org/x/crypto v0.3.0 // indirect
	golang.org/x/mod v0.7.0 // indirect
	golang.org/x/time v0.0.0-20220722155302-e5dcc9cfc0b9 // indirect
	golang.org/x/tools v0.3.0 // indirect
	golang.org/x/xerrors v0.0.0-20220907171357-04be3eba64a2 // indirect
	google.golang.org/api v0.97.0 // indirect
	google.golang.org/appengine v1.6.7 // indirect
	gopkg.in/square/go-jose.v2 v2.6.0 // indirect
	gopkg.in/warnings.v0 v0.1.2 // indirect
	gopkg.in/yaml.v2 v2.4.0 // indirect
	gopkg.in/yaml.v3 v3.0.1 // indirect
	gotest.tools/v3 v3.1.0 // indirect
	lukechampine.com/uint128 v1.2.0 // indirect
	modernc.org/cc/v3 v3.40.0 // indirect
	modernc.org/ccgo/v3 v3.16.13 // indirect
	modernc.org/libc v1.21.5 // indirect
	modernc.org/mathutil v1.5.0 // indirect
	modernc.org/memory v1.4.0 // indirect
	modernc.org/opt v0.1.3 // indirect
	modernc.org/strutil v1.1.3 // indirect
	modernc.org/token v1.0.1 // indirect
)

require (
	github.com/alecthomas/participle/v2 v2.0.0-beta.5
	github.com/google/uuid v1.3.0
	github.com/grpc-ecosystem/go-grpc-middleware/providers/openmetrics/v2 v2.0.0-20220505152843-58a406687f2d
	github.com/grpc-ecosystem/go-grpc-middleware/providers/opentracing/v2 v2.0.0-20220505152843-58a406687f2d
	github.com/grpc-ecosystem/go-grpc-middleware/providers/zap/v2 v2.0.0-20220505152843-58a406687f2d
	github.com/grpc-ecosystem/go-grpc-middleware/v2 v2.0.0-rc.2.0.20220505152843-58a406687f2d
	github.com/grpc-ecosystem/grpc-gateway/v2 v2.10.3
	github.com/jmoiron/sqlx v1.3.5
	github.com/kelseyhightower/envconfig v1.4.0
	golang.org/x/net v0.2.0 // indirect
	golang.org/x/sync v0.1.0
<<<<<<< HEAD
	golang.org/x/sys v0.3.0 // indirect
=======
	golang.org/x/sys v0.3.0
>>>>>>> 0b50d8a8
	golang.org/x/text v0.4.0 // indirect
	google.golang.org/genproto v0.0.0-20220920201722-2b89144ce006
	google.golang.org/protobuf v1.28.1
)

replace github.com/apache/calcite-avatica-go/v5 v5.1.0 => github.com/begelundmuller/calcite-avatica-go/v5 v5.0.0-20221026194811-52480d9968a9

replace github.com/marcboeker/go-duckdb v1.2.0 => github.com/rakeshsharma14317/go-duckdb v0.0.0-20230221121041-33e82f6976f3

exclude modernc.org/sqlite v1.18.1<|MERGE_RESOLUTION|>--- conflicted
+++ resolved
@@ -47,10 +47,6 @@
 	github.com/Masterminds/semver/v3 v3.2.0 // indirect
 	github.com/Microsoft/go-winio v0.5.2 // indirect
 	github.com/Microsoft/hcsshim v0.9.2 // indirect
-<<<<<<< HEAD
-	github.com/ProtonMail/go-crypto v0.0.0-20221026131551-cf6655e29de4 // indirect
-=======
->>>>>>> 0b50d8a8
 	github.com/acomagu/bufpipe v1.0.3 // indirect
 	github.com/andybalholm/brotli v1.0.4 // indirect
 	github.com/apache/thrift v0.16.0 // indirect
@@ -83,17 +79,10 @@
 	github.com/docker/docker v20.10.17+incompatible // indirect
 	github.com/docker/go-connections v0.4.0 // indirect
 	github.com/docker/go-units v0.4.0 // indirect
-<<<<<<< HEAD
 	github.com/eapache/go-resiliency v1.3.0 // indirect
-	github.com/emirpasic/gods v1.18.1 // indirect
-	github.com/go-git/gcfg v1.5.0 // indirect
-	github.com/go-git/go-billy/v5 v5.4.0 // indirect
-	github.com/go-git/go-git/v5 v5.5.2 // indirect
-=======
 	github.com/getkin/kin-openapi v0.100.0 // indirect
 	github.com/go-git/gcfg v1.5.0 // indirect
 	github.com/go-git/go-billy/v5 v5.4.0 // indirect
->>>>>>> 0b50d8a8
 	github.com/go-openapi/jsonpointer v0.19.5 // indirect
 	github.com/go-openapi/swag v0.21.1 // indirect
 	github.com/goccy/go-json v0.9.11 // indirect
@@ -166,15 +155,9 @@
 	github.com/prometheus/common v0.37.0 // indirect
 	github.com/prometheus/procfs v0.8.0 // indirect
 	github.com/remyoudompheng/bigfft v0.0.0-20200410134404-eec4a21b6bb0 // indirect
-<<<<<<< HEAD
-	github.com/sergi/go-diff v1.1.0 // indirect
-	github.com/sirupsen/logrus v1.8.1 // indirect
-	github.com/skeema/knownhosts v1.1.0 // indirect
-=======
 	github.com/shopspring/decimal v1.2.0 // indirect
 	github.com/sirupsen/logrus v1.8.1 // indirect
 	github.com/spf13/cast v1.3.1 // indirect
->>>>>>> 0b50d8a8
 	github.com/spf13/pflag v1.0.5 // indirect
 	github.com/valyala/bytebufferpool v1.0.0 // indirect
 	github.com/valyala/fasttemplate v1.2.1 // indirect
@@ -218,11 +201,7 @@
 	github.com/kelseyhightower/envconfig v1.4.0
 	golang.org/x/net v0.2.0 // indirect
 	golang.org/x/sync v0.1.0
-<<<<<<< HEAD
-	golang.org/x/sys v0.3.0 // indirect
-=======
 	golang.org/x/sys v0.3.0
->>>>>>> 0b50d8a8
 	golang.org/x/text v0.4.0 // indirect
 	google.golang.org/genproto v0.0.0-20220920201722-2b89144ce006
 	google.golang.org/protobuf v1.28.1
