--- conflicted
+++ resolved
@@ -230,11 +230,7 @@
 	github.com/go-faster/city v1.0.1 // indirect
 	github.com/go-faster/errors v0.7.1 // indirect
 	github.com/go-git/gcfg v1.5.1-0.20230307220236-3a3c6141e376 // indirect
-<<<<<<< HEAD
-	github.com/go-logr/logr v1.4.1 // indirect
-=======
 	github.com/go-logr/logr v1.4.2 // indirect
->>>>>>> 3ea6d75e
 	github.com/go-logr/stdr v1.2.2 // indirect
 	github.com/go-ole/go-ole v1.3.0 // indirect
 	github.com/go-openapi/jsonpointer v0.21.0 // indirect
