--- conflicted
+++ resolved
@@ -114,13 +114,10 @@
 	github.com/felixge/httpsnoop v1.0.3 // indirect
 	github.com/go-git/gcfg v1.5.0 // indirect
 	github.com/go-git/go-billy/v5 v5.4.0 // indirect
-<<<<<<< HEAD
+	github.com/go-logr/logr v1.2.3 // indirect
+	github.com/go-logr/stdr v1.2.2 // indirect
 	github.com/go-playground/locales v0.14.1 // indirect
 	github.com/go-playground/universal-translator v0.18.1 // indirect
-=======
-	github.com/go-logr/logr v1.2.3 // indirect
-	github.com/go-logr/stdr v1.2.2 // indirect
->>>>>>> 711c8b00
 	github.com/goccy/go-json v0.9.11 // indirect
 	github.com/gogo/protobuf v1.3.2 // indirect
 	github.com/golang/groupcache v0.0.0-20210331224755-41bb18bfe9da // indirect
@@ -195,24 +192,15 @@
 	github.com/spf13/pflag v1.0.5 // indirect
 	github.com/xanzy/ssh-agent v0.3.3 // indirect
 	github.com/zeebo/xxh3 v1.0.2 // indirect
-<<<<<<< HEAD
-	go.opencensus.io v0.23.0 // indirect
-	go.uber.org/atomic v1.9.0 // indirect
-	golang.org/x/crypto v0.7.0 // indirect
-	golang.org/x/mod v0.8.0 // indirect
-	golang.org/x/term v0.6.0 // indirect
-	golang.org/x/tools v0.6.0 // indirect
-=======
 	go.opencensus.io v0.24.0 // indirect
 	go.opentelemetry.io/otel/exporters/otlp/internal/retry v1.14.0 // indirect
 	go.opentelemetry.io/otel/exporters/otlp/otlpmetric v0.37.0 // indirect
 	go.opentelemetry.io/proto/otlp v0.19.0 // indirect
 	go.uber.org/atomic v1.10.0 // indirect
-	golang.org/x/crypto v0.3.0 // indirect
-	golang.org/x/mod v0.7.0 // indirect
-	golang.org/x/term v0.5.0 // indirect
-	golang.org/x/tools v0.3.0 // indirect
->>>>>>> 711c8b00
+	golang.org/x/crypto v0.7.0 // indirect
+	golang.org/x/mod v0.8.0 // indirect
+	golang.org/x/term v0.6.0 // indirect
+	golang.org/x/tools v0.6.0 // indirect
 	golang.org/x/xerrors v0.0.0-20220907171357-04be3eba64a2 // indirect
 	google.golang.org/api v0.103.0 // indirect
 	google.golang.org/appengine v1.6.7 // indirect
@@ -240,15 +228,9 @@
 	github.com/kelseyhightower/envconfig v1.4.0
 	golang.org/x/net v0.8.0 // indirect
 	golang.org/x/sync v0.1.0
-<<<<<<< HEAD
 	golang.org/x/sys v0.6.0
 	golang.org/x/text v0.8.0 // indirect
-	google.golang.org/genproto v0.0.0-20220920201722-2b89144ce006
-=======
-	golang.org/x/sys v0.5.0
-	golang.org/x/text v0.7.0 // indirect
 	google.golang.org/genproto v0.0.0-20230110181048-76db0878b65f
->>>>>>> 711c8b00
 	google.golang.org/protobuf v1.28.1
 )
 
