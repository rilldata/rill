--- conflicted
+++ resolved
@@ -125,11 +125,6 @@
 				}
 				cmdutil.SuccessPrinter("Triggered reconcile successfully.")
 			}
-
-<<<<<<< HEAD
-=======
-			cmdutil.SuccessPrinter("Updated project variables")
->>>>>>> 0715eea2
 			return nil
 		},
 	}
