--- conflicted
+++ resolved
@@ -144,11 +144,7 @@
 	if err != nil {
 		return nil, err
 	}
-<<<<<<< HEAD
-	parser, err := rillv1.Parse(ctx, repo, instanceID, "prod", "duckdb", []string{"duckdb"})
-=======
 	parser, err := rillv1.Parse(ctx, repo, instanceID, "prod", "duckdb")
->>>>>>> de65733d
 	if err != nil {
 		return nil, fmt.Errorf("failed to parse project: %w", err)
 	}
