--- conflicted
+++ resolved
@@ -71,14 +71,8 @@
 			}
 			added := 0
 			changed := 0
-<<<<<<< HEAD
 			changedVars := make(map[string]string)
-
-			for k, v := range parser.DotEnv {
-=======
-
 			for k, v := range parser.GetDotEnv() {
->>>>>>> 9a19a135
 				if _, ok := vars[k]; !ok {
 					added++
 					changedVars[k] = v
