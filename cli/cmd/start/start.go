package start

import (
	"fmt"
	"os"
	"path/filepath"
	"strings"

	"github.com/joho/godotenv"
	"github.com/rilldata/rill/cli/pkg/cmdutil"
	"github.com/rilldata/rill/cli/pkg/envdetect"
	"github.com/rilldata/rill/cli/pkg/gitutil"
	"github.com/rilldata/rill/cli/pkg/local"
	"github.com/spf13/cobra"
)

// StartCmd represents the start command
func StartCmd(ch *cmdutil.Helper) *cobra.Command {
	var httpPort int
	var grpcPort int
	var verbose bool
	var debug bool
	var readonly bool
	var reset bool
	var pullEnv bool
	var noUI bool
	var noOpen bool
	var logFormat string
	var envVars, envVarsOld []string
	var environment string
	var allowedOrigins []string
	var tlsCertPath string
	var tlsKeyPath string

	startCmd := &cobra.Command{
		Use:   "start [<path>]",
		Short: "Build project and start web app",
		Args:  cobra.MaximumNArgs(1),
		RunE: func(cmd *cobra.Command, args []string) error {
			var projectPath string
			if len(args) > 0 {
				var err error
				projectPath, err = ResolveProjectPath(args[0])
				if err != nil {
					return err
				}
			} else if !cmdutil.HasRillProject(".") {
				if !ch.Interactive {
					return fmt.Errorf("required arg <path> missing")
				}

				currentDir, err := filepath.Abs("")
				if err != nil {
					return err
				}

				homeDir, err := os.UserHomeDir()
				if err != nil {
					return err
				}

				if currentDir == homeDir {
					confirm, err := cmdutil.ConfirmPrompt(
						"You are trying to start Rill in your home directory, which is not recommended. Are you sure you want to continue?",
						"", false,
					)
					if err != nil {
						return err
					}
					if !confirm {
						ch.PrintfWarn("Aborted\n")
						return nil
					}
				}

				displayPath := currentDir
				defval := true
				if currentDir == homeDir {
					defval = false
					displayPath = "~/"
				} else if strings.HasPrefix(currentDir, homeDir) {
					displayPath = strings.Replace(currentDir, homeDir, "~", 1)
				}

				msg := fmt.Sprintf("Rill will create project files in %q. Do you want to continue?", displayPath)
				confirm, err := cmdutil.ConfirmPrompt(msg, "", defval)
				if err != nil {
					return err
				}
				if !confirm {
					ch.PrintfWarn("Aborted\n")
					return nil
				}
			}

			// Default to the current directory if no path is provided
			if projectPath == "" {
				projectPath = "."
			}

			// Check for WSL Windows partition usage (based on the project path)
			if envdetect.IsWSLWindowsPartition(projectPath) {
				ch.PrintfWarn("%s\n", envdetect.GetWSLWarningMessage())
				confirm, err := cmdutil.ConfirmPrompt(
					"Do you want to continue anyway?",
					"", false, // Default to "No"
				)
				if err != nil {
					return err
				}
				if !confirm {
					ch.PrintfWarn("Aborted\n")
					return nil
				}
			}

<<<<<<< HEAD
=======
			// Always attempt to pull env for any valid Rill project (after projectPath is set)
			if pullEnv && ch.IsAuthenticated() && local.IsProjectInit(projectPath) {
				err := env.PullVars(cmd.Context(), ch, projectPath, "", environment, false)
				if err != nil && !errors.Is(err, cmdutil.ErrNoMatchingProject) {
					ch.PrintfWarn("Warning: failed to pull environment credentials: %v\n", err)
				}
			}

			// Check that projectPath doesn't have an excessive number of files.
			// Note: Relies on ListGlob enforcing drivers.RepoListLimit.
			if _, err := os.Stat(projectPath); err == nil {
				repo, _, err := cmdutil.RepoForProjectPath(projectPath)
				if err != nil {
					return err
				}
				_, err = repo.ListGlob(cmd.Context(), "**", false)
				if err != nil {
					if errors.Is(err, drivers.ErrRepoListLimitExceeded) {
						ch.PrintfError("The project directory exceeds the limit of %d files. Please open Rill against a directory with fewer files or set \"ignore_paths\" in rill.yaml.\n", drivers.RepoListLimit)
						return nil
					}
					return fmt.Errorf("failed to list project files: %w", err)
				}
			}

			// Parse log format
			parsedLogFormat, ok := local.ParseLogFormat(logFormat)
			if !ok {
				return fmt.Errorf("invalid log format %q", logFormat)
			}

>>>>>>> c03c72fa
			// Parser variables from "a=b" format to map
			envVars = append(envVars, envVarsOld...)
			envVarsMap, err := ParseVariables(envVars)
			if err != nil {
				return err
			}

			// If keypath or certpath provided, but not the other, display error
			// If keypath and certpath provided, check if the file exists
			if (tlsCertPath != "" && tlsKeyPath == "") || (tlsCertPath == "" && tlsKeyPath != "") {
				return fmt.Errorf("both --tls-cert and --tls-key must be provided")
			} else if tlsCertPath != "" && tlsKeyPath != "" {
				// Check to ensure the paths are valid
				if _, err := os.Stat(tlsCertPath); os.IsNotExist(err) {
					return fmt.Errorf("certificate not found: %s", tlsCertPath)
				}
				if _, err := os.Stat(tlsKeyPath); os.IsNotExist(err) {
					return fmt.Errorf("key not found: %s", tlsKeyPath)
				}
			}

			scheme := "http"
			if tlsCertPath != "" && tlsKeyPath != "" {
				scheme = "https"
			}
			localURL := fmt.Sprintf("%s://localhost:%d", scheme, httpPort)

			allowedOrigins = append(allowedOrigins, localURL)

			ch.Interactive = false // Disable interactive mode for the app server
			app, err := local.NewApp(cmd.Context(), &local.AppOptions{
				Ch:             ch,
				Verbose:        verbose,
				Debug:          debug,
				Reset:          reset,
				Environment:    environment,
				ProjectPath:    projectPath,
				LogFormat:      logFormat,
				Variables:      envVarsMap,
				LocalURL:       localURL,
				AllowedOrigins: allowedOrigins,
				ServeUI:        !noUI,
			})
			if err != nil {
				return err
			}
			defer app.Close()

			userID, _ := ch.CurrentUserID(cmd.Context())

			err = app.Serve(httpPort, grpcPort, !noUI, !noOpen, readonly, userID, tlsCertPath, tlsKeyPath)
			if err != nil {
				return fmt.Errorf("serve: %w", err)
			}

			return nil
		},
	}

	startCmd.Flags().SortFlags = false
	startCmd.Flags().StringSliceVarP(&envVars, "env", "e", []string{}, "Set environment variables")
	startCmd.Flags().StringVar(&environment, "environment", "dev", `Environment name`)
	startCmd.Flags().BoolVar(&reset, "reset", false, "Clear and re-ingest source data")
	startCmd.Flags().BoolVar(&pullEnv, "pull-env", true, "Pull environment variables from Rill Cloud before starting the project")
	startCmd.Flags().BoolVar(&noOpen, "no-open", false, "Do not open browser")
	startCmd.Flags().BoolVar(&verbose, "verbose", false, "Sets the log level to debug")
	startCmd.Flags().BoolVar(&readonly, "readonly", false, "Show only dashboards in UI")
	startCmd.Flags().IntVar(&httpPort, "port", 9009, "Port for HTTP")
	startCmd.Flags().IntVar(&grpcPort, "port-grpc", 49009, "Port for gRPC (internal)")
	startCmd.Flags().BoolVar(&noUI, "no-ui", false, "Serve only the backend")
	startCmd.Flags().BoolVar(&debug, "debug", false, "Collect additional debug info")
	startCmd.Flags().StringVar(&logFormat, "log-format", "console", "Log format (options: \"console\", \"json\")")
	startCmd.Flags().StringVar(&tlsCertPath, "tls-cert", "", "Path to TLS certificate")
	startCmd.Flags().StringVar(&tlsKeyPath, "tls-key", "", "Path to TLS key file")
	startCmd.Flags().StringSliceVarP(&allowedOrigins, "allowed-origins", "", []string{}, "Override allowed origins for CORS")

	// Deprecated support for "--var": replaced by "--env".
	startCmd.Flags().StringSliceVarP(&envVarsOld, "var", "v", []string{}, "Set environment variables")
	if err := startCmd.Flags().MarkHidden("var"); err != nil {
		panic(err)
	}

	// Deprecated support for "--readonly". Projects should be shared via Rill Cloud.
	if err := startCmd.Flags().MarkHidden("readonly"); err != nil {
		panic(err)
	}

	return startCmd
}

func ResolveProjectPath(path string) (string, error) {
	if strings.HasSuffix(path, ".git") {
		repoName, err := gitutil.CloneRepo(path)
		if err != nil {
			return "", fmt.Errorf("clone repo error: %w", err)
		}
		path = repoName
	}

	return path, nil
}

func ParseVariables(vals []string) (map[string]string, error) {
	res := make(map[string]string)
	for _, v := range vals {
		v, err := godotenv.Unmarshal(v)
		if err != nil {
			return nil, fmt.Errorf("failed to parse variable %q: %w", v, err)
		}
		for k, v := range v {
			res[k] = v
		}
	}
	return res, nil
}<|MERGE_RESOLUTION|>--- conflicted
+++ resolved
@@ -114,40 +114,6 @@
 				}
 			}
 
-<<<<<<< HEAD
-=======
-			// Always attempt to pull env for any valid Rill project (after projectPath is set)
-			if pullEnv && ch.IsAuthenticated() && local.IsProjectInit(projectPath) {
-				err := env.PullVars(cmd.Context(), ch, projectPath, "", environment, false)
-				if err != nil && !errors.Is(err, cmdutil.ErrNoMatchingProject) {
-					ch.PrintfWarn("Warning: failed to pull environment credentials: %v\n", err)
-				}
-			}
-
-			// Check that projectPath doesn't have an excessive number of files.
-			// Note: Relies on ListGlob enforcing drivers.RepoListLimit.
-			if _, err := os.Stat(projectPath); err == nil {
-				repo, _, err := cmdutil.RepoForProjectPath(projectPath)
-				if err != nil {
-					return err
-				}
-				_, err = repo.ListGlob(cmd.Context(), "**", false)
-				if err != nil {
-					if errors.Is(err, drivers.ErrRepoListLimitExceeded) {
-						ch.PrintfError("The project directory exceeds the limit of %d files. Please open Rill against a directory with fewer files or set \"ignore_paths\" in rill.yaml.\n", drivers.RepoListLimit)
-						return nil
-					}
-					return fmt.Errorf("failed to list project files: %w", err)
-				}
-			}
-
-			// Parse log format
-			parsedLogFormat, ok := local.ParseLogFormat(logFormat)
-			if !ok {
-				return fmt.Errorf("invalid log format %q", logFormat)
-			}
-
->>>>>>> c03c72fa
 			// Parser variables from "a=b" format to map
 			envVars = append(envVars, envVarsOld...)
 			envVarsMap, err := ParseVariables(envVars)
@@ -183,6 +149,7 @@
 				Verbose:        verbose,
 				Debug:          debug,
 				Reset:          reset,
+				PullEnv:        pullEnv,
 				Environment:    environment,
 				ProjectPath:    projectPath,
 				LogFormat:      logFormat,
