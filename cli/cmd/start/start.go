package start

import (
	"context"
	"fmt"
	"os"
	"path/filepath"
	"strings"

	"github.com/rilldata/rill/cli/pkg/cmdutil"
	"github.com/rilldata/rill/cli/pkg/config"
	"github.com/rilldata/rill/cli/pkg/gitutil"
	"github.com/rilldata/rill/cli/pkg/local"
	"github.com/rilldata/rill/runtime/compilers/rillv1beta"
	"github.com/spf13/cobra"
)

// StartCmd represents the start command
func StartCmd(cfg *config.Config) *cobra.Command {
	var olapDriver string
	var olapDSN string
	var httpPort int
	var grpcPort int
	var verbose bool
	var readonly bool
	var noUI bool
	var noOpen bool
	var strict bool
	var logFormat string
	var variables []string

	startCmd := &cobra.Command{
		Use:   "start [<path>]",
		Short: "Build project and start web app",
		Args:  cobra.MaximumNArgs(1),
		RunE: func(cmd *cobra.Command, args []string) error {
			var projectPath string
			if len(args) > 0 {
				projectPath = args[0]
				if strings.HasSuffix(projectPath, ".git") {
					repoName, err := gitutil.CloneRepo(projectPath)
					if err != nil {
						return fmt.Errorf("clone repo error: %w", err)
					}

					projectPath = repoName
				}
			} else if !rillv1beta.HasRillProject("") {
				if !cfg.Interactive {
					return fmt.Errorf("required arg <path> missing")
				}

				currentDir, err := filepath.Abs("")
				if err != nil {
					return err
				}

				projectPath = currentDir
				homeDir, err := os.UserHomeDir()
				if err != nil {
					return err
				}

				displayPath := currentDir
				defval := true
				if strings.HasPrefix(currentDir, homeDir) {
					displayPath = strings.Replace(currentDir, homeDir, "~", 1)
					if currentDir == homeDir {
						defval = false
						displayPath = "~/"
					}
				}

				msg := fmt.Sprintf("Rill will create project files in %q. Do you want to continue?", displayPath)
				confirm := cmdutil.ConfirmPrompt(msg, "", defval)
				if !confirm {
					cmdutil.WarnPrinter("Aborted")
					return nil
				}
			}

			parsedLogFormat, ok := local.ParseLogFormat(logFormat)
			if !ok {
				return fmt.Errorf("invalid log format %q", logFormat)
			}

			app, err := local.NewApp(cmd.Context(), cfg.Version, verbose, olapDriver, olapDSN, projectPath, parsedLogFormat, variables)
			if err != nil {
				return err
			}
			defer app.Close()

			if app.IsProjectInit() {
				err = app.Reconcile(strict)
				if err != nil {
					return fmt.Errorf("reconcile project: %w", err)
				}
			}

<<<<<<< HEAD
			err = app.Reconcile(strict)
			if err != nil {
				return fmt.Errorf("reconcile project: %w", err)
			}

=======
>>>>>>> 9fb931c8
			userID := ""
			if cfg.IsAuthenticated() {
				userID, _ = cmdutil.FetchUserID(context.Background(), cfg)
			}

			err = app.Serve(httpPort, grpcPort, !noUI, !noOpen, readonly, userID)
			if err != nil {
				return fmt.Errorf("serve: %w", err)
			}

			return nil
		},
	}

	startCmd.Flags().SortFlags = false
	startCmd.Flags().BoolVar(&noOpen, "no-open", false, "Do not open browser")
	startCmd.Flags().StringVar(&olapDSN, "db", local.DefaultOLAPDSN, "Database DSN")
	startCmd.Flags().StringVar(&olapDriver, "db-driver", local.DefaultOLAPDriver, "Database driver")
	startCmd.Flags().IntVar(&httpPort, "port", 9009, "Port for HTTP")
	startCmd.Flags().IntVar(&grpcPort, "port-grpc", 9010, "Port for gRPC")
	startCmd.Flags().BoolVar(&readonly, "readonly", false, "Show only dashboards in UI")
	startCmd.Flags().BoolVar(&noUI, "no-ui", false, "Serve only the backend")
	startCmd.Flags().BoolVar(&verbose, "verbose", false, "Sets the log level to debug")
	startCmd.Flags().BoolVar(&strict, "strict", false, "Exit if project has build errors")
	startCmd.Flags().StringVar(&logFormat, "log-format", "console", "Log format (options: \"console\", \"json\")")
	startCmd.Flags().StringSliceVarP(&variables, "env", "e", []string{}, "Set project variables")

	return startCmd
}<|MERGE_RESOLUTION|>--- conflicted
+++ resolved
@@ -97,14 +97,6 @@
 				}
 			}
 
-<<<<<<< HEAD
-			err = app.Reconcile(strict)
-			if err != nil {
-				return fmt.Errorf("reconcile project: %w", err)
-			}
-
-=======
->>>>>>> 9fb931c8
 			userID := ""
 			if cfg.IsAuthenticated() {
 				userID, _ = cmdutil.FetchUserID(context.Background(), cfg)
