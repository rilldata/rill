--- conflicted
+++ resolved
@@ -208,11 +208,8 @@
 				ControllerLogBufferCapacity:  conf.LogBufferCapacity,
 				ControllerLogBufferSizeBytes: conf.LogBufferSizeBytes,
 				AllowHostAccess:              conf.AllowHostAccess,
-<<<<<<< HEAD
+				DataDir:                      conf.DataDir,
 				EmitInstanceHeartBeat:        conf.EmitInstanceHeartbeat,
-=======
-				DataDir:                      conf.DataDir,
->>>>>>> cec25b77
 				SystemConnectors: []*runtimev1.Connector{
 					{
 						Type:   conf.MetastoreDriver,
