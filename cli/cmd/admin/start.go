--- conflicted
+++ resolved
@@ -25,35 +25,22 @@
 // Env var keys must be prefixed with RILL_ADMIN_ and are converted from snake_case to CamelCase.
 // For example RILL_ADMIN_HTTP_PORT is mapped to Config.HTTPPort.
 type Config struct {
-<<<<<<< HEAD
-	DatabaseDriver          string        `default:"postgres" split_words:"true"`
-	DatabaseURL             string        `split_words:"true"`
-	HTTPPort                int           `default:"8080" split_words:"true"`
-	GRPCPort                int           `default:"9090" split_words:"true"`
-	LogLevel                zapcore.Level `default:"info" split_words:"true"`
-	SessionSecret           string        `split_words:"true"`
-	AuthDomain              string        `split_words:"true"`
-	AuthClientID            string        `split_words:"true"`
-	AuthClientSecret        string        `split_words:"true"`
-	AuthCallbackURL         string        `split_words:"true"`
-	GithubAppSecret         string        `split_words:"true"`
-	GithubAppID             int64         `split_words:"true"`
-	GithubAppPrivateKeyPath string        `split_words:"true"`
-	GithubAppName           string        `default:"test-rill-webhooks" split_words:"true"`
-	UIHost                  string        `split_words:"true"`
-=======
-	DatabaseDriver   string        `default:"postgres" split_words:"true"`
-	DatabaseURL      string        `split_words:"true"`
-	HTTPPort         int           `default:"8080" split_words:"true"`
-	GRPCPort         int           `default:"9090" split_words:"true"`
-	LogLevel         zapcore.Level `default:"info" split_words:"true"`
-	ExternalURL      string        `default:"http://localhost:8080" split_words:"true"`
-	SessionKeyPairs  []string      `split_words:"true"`
-	AllowedOrigins   []string      `default:"*" split_words:"true"`
-	AuthDomain       string        `split_words:"true"`
-	AuthClientID     string        `split_words:"true"`
-	AuthClientSecret string        `split_words:"true"`
->>>>>>> 857375b1
+	DatabaseDriver         string        `default:"postgres" split_words:"true"`
+	DatabaseURL            string        `split_words:"true"`
+	HTTPPort               int           `default:"8080" split_words:"true"`
+	GRPCPort               int           `default:"9090" split_words:"true"`
+	LogLevel               zapcore.Level `default:"info" split_words:"true"`
+	ExternalURL            string        `default:"http://localhost:8080" split_words:"true"`
+	FrontendURL            string        `default:"http://localhost:5173" split_words:"true"`
+	SessionKeyPairs        []string      `split_words:"true"`
+	AllowedOrigins         []string      `default:"*" split_words:"true"`
+	AuthDomain             string        `split_words:"true"`
+	AuthClientID           string        `split_words:"true"`
+	AuthClientSecret       string        `split_words:"true"`
+	GithubAppID            int64         `split_words:"true"`
+	GithubAppName          string        `split_words:"true"`
+	GithubAppPrivateKey    string        `split_words:"true"`
+	GithubAppWebhookSecret string        `split_words:"true"`
 }
 
 // StartCmd starts an admin server. It only allows configuration using environment variables.
@@ -104,31 +91,20 @@
 			}
 
 			// Init admin server
-<<<<<<< HEAD
-			srvConf := server.Config{
-				HTTPPort:                conf.HTTPPort,
-				GRPCPort:                conf.GRPCPort,
-				AuthDomain:              conf.AuthDomain,
-				AuthClientID:            conf.AuthClientID,
-				AuthClientSecret:        conf.AuthClientSecret,
-				AuthCallbackURL:         conf.AuthCallbackURL,
-				SessionSecret:           conf.SessionSecret,
-				GithubAPISecretKey:      []byte(conf.GithubAppSecret),
-				GithubAppID:             conf.GithubAppID,
-				GithubAppPrivateKeyPath: conf.GithubAppPrivateKeyPath,
-				GithubAppName:           conf.GithubAppName,
-				UIHost:                  conf.UIHost,
-=======
 			srvOpts := &server.Options{
-				HTTPPort:         conf.HTTPPort,
-				GRPCPort:         conf.GRPCPort,
-				ExternalURL:      conf.ExternalURL,
-				SessionKeyPairs:  keyPairs,
-				AllowedOrigins:   conf.AllowedOrigins,
-				AuthDomain:       conf.AuthDomain,
-				AuthClientID:     conf.AuthClientID,
-				AuthClientSecret: conf.AuthClientSecret,
->>>>>>> 857375b1
+				HTTPPort:               conf.HTTPPort,
+				GRPCPort:               conf.GRPCPort,
+				ExternalURL:            conf.ExternalURL,
+				FrontendURL:            conf.FrontendURL,
+				SessionKeyPairs:        keyPairs,
+				AllowedOrigins:         conf.AllowedOrigins,
+				AuthDomain:             conf.AuthDomain,
+				AuthClientID:           conf.AuthClientID,
+				AuthClientSecret:       conf.AuthClientSecret,
+				GithubAppID:            conf.GithubAppID,
+				GithubAppName:          conf.GithubAppName,
+				GithubAppPrivateKey:    conf.GithubAppPrivateKey,
+				GithubAppWebhookSecret: conf.GithubAppWebhookSecret,
 			}
 			srv, err := server.New(logger, adm, srvOpts)
 			if err != nil {
