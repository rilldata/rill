--- conflicted
+++ resolved
@@ -273,11 +273,7 @@
 				MetricsProjectName: metricsProjectName,
 				AutoscalerCron:     conf.AutoscalerCron,
 			}
-<<<<<<< HEAD
-			adm, err := admin.New(cmd.Context(), admOpts, logger, issuer, emailClient, gh, aiClient, biller)
-=======
-			adm, err := admin.New(cmd.Context(), admOpts, logger, issuer, emailClient, gh, aiClient, assetsBucket)
->>>>>>> 2f3b78a8
+			adm, err := admin.New(cmd.Context(), admOpts, logger, issuer, emailClient, gh, aiClient, assetsBucket, biller)
 			if err != nil {
 				logger.Fatal("error creating service", zap.Error(err))
 			}
