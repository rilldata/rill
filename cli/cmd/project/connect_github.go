package project

import (
	"context"
	"fmt"
	"path/filepath"
	"strings"
	"time"

	"github.com/AlecAivazis/survey/v2"
	"github.com/google/go-github/v71/github"
	"github.com/rilldata/rill/cli/cmd/org"
	"github.com/rilldata/rill/cli/pkg/browser"
	"github.com/rilldata/rill/cli/pkg/cmdutil"
	"github.com/rilldata/rill/cli/pkg/gitutil"
	"github.com/rilldata/rill/cli/pkg/local"
	"github.com/rilldata/rill/cli/pkg/printer"
	adminv1 "github.com/rilldata/rill/proto/gen/rill/admin/v1"
	"github.com/rilldata/rill/runtime/pkg/activity"
	"github.com/spf13/cobra"
	"google.golang.org/grpc/codes"
	"google.golang.org/grpc/status"
)

const (
	pollTimeout  = 10 * time.Minute
	pollInterval = 5 * time.Second
)

func GitPushCmd(ch *cmdutil.Helper) *cobra.Command {
	opts := &DeployOpts{}

	deployCmd := &cobra.Command{
		Use:   "connect-github [<path>]",
		Short: "Deploy project to Rill Cloud by pulling project files from a git repository",
		RunE: func(cmd *cobra.Command, args []string) error {
			if len(args) > 0 {
				opts.GitPath = args[0]
			}
			opts.Github = true
			return ConnectGithubFlow(cmd.Context(), ch, opts)
		},
	}

	deployCmd.Flags().SortFlags = false
	deployCmd.Flags().StringVar(&opts.GitPath, "path", ".", "Path to project repository (default: current directory)") // This can also be a remote .git URL (undocumented feature)
	deployCmd.Flags().StringVar(&opts.SubPath, "subpath", "", "Relative path to project in the repository (for monorepos)")
	deployCmd.Flags().StringVar(&opts.RemoteName, "remote", "origin", "Remote name (default: origin)")
	deployCmd.Flags().StringVar(&ch.Org, "org", ch.Org, "Org to deploy project in")
	deployCmd.Flags().StringVar(&opts.Name, "name", "", "Project name (default: Git repo name)")
	deployCmd.Flags().StringVar(&opts.Description, "description", "", "Project description")
	deployCmd.Flags().BoolVar(&opts.Public, "public", false, "Make dashboards publicly accessible")
	deployCmd.Flags().StringVar(&opts.Provisioner, "provisioner", "", "Project provisioner")
	deployCmd.Flags().StringVar(&opts.ProdVersion, "prod-version", "latest", "Rill version (default: the latest release version)")
	deployCmd.Flags().StringVar(&opts.ProdBranch, "prod-branch", "", "Git branch to deploy from (default: the default Git branch)")
	deployCmd.Flags().IntVar(&opts.Slots, "prod-slots", local.DefaultProdSlots(ch), "Slots to allocate for production deployments")
	deployCmd.Flags().BoolVar(&opts.PushEnv, "push-env", true, "Push local .env file to Rill Cloud")
	if !ch.IsDev() {
		if err := deployCmd.Flags().MarkHidden("prod-slots"); err != nil {
			panic(err)
		}
	}

	return deployCmd
}

func ConnectGithubFlow(ctx context.Context, ch *cmdutil.Helper, opts *DeployOpts) error {
	// Set a default org for the user if necessary
	// (If user is not in an org, we'll create one based on their Github account later in the flow.)
	// TODO : similar to UI workflow create a org taking user input
	if ch.Org == "" {
		if err := org.SetDefaultOrg(ctx, ch); err != nil {
			return err
		}
	}

	err := opts.ValidateAndApplyDefaults(ctx, ch)
	if err != nil {
		return err
	}

	localGitPath := opts.GitPath
	localProjectPath := opts.LocalProjectPath()

	if opts.pushToProject != nil {
		return redeployProject(ctx, ch, opts)
	}

	if opts.remoteURL == "" {
		// first check if user wants to create a github repo
		ch.Print("No git remote was found.\n")
		ok, confirmErr := cmdutil.ConfirmPrompt("Do you want to create a Github repository?", "", true)
		if confirmErr != nil {
			return confirmErr
		}
		if !ok {
			return nil
		}

		if err := createGithubRepoFlow(ctx, ch, localGitPath); err != nil {
			return err
		}

		// In the rest of the flow we still check for the github access.
		// It just adds some delay and no user action should be required and handles any improbable edge case where we don't have access to newly created repository.
		// Also keeps the code clean.
		remote, err := gitutil.ExtractGitRemote(localGitPath, opts.RemoteName, false)
		if err != nil {
			return err
		}
		opts.remoteURL, err = remote.Github()
		opts.RemoteName = remote.Name
		if err != nil {
			return err
		}
	}

	// Error if the repository is not in sync with the remote
	ok, err := repoInSyncFlow(ch, localGitPath, opts.ProdBranch, opts.RemoteName)
	if err != nil {
		return err
	}
	if !ok {
		ch.PrintfBold("You can run `rill deploy` again when you have pushed your local changes to the remote.\n")
		return nil
	}

	// Extract Github account and repo name from the gitRemote
	ghAccount, ghRepo, ok := gitutil.SplitGithubRemote(opts.remoteURL)
	if !ok {
		return fmt.Errorf("remote %q is not a valid github.com remote", opts.remoteURL)
	}

	// Run flow for access to the Github remote (if necessary)
	ghRes, err := githubFlow(ctx, ch, opts.remoteURL)
	if err != nil {
		return fmt.Errorf("failed Github flow: %w", err)
	}

	if opts.ProdBranch == "" {
		opts.ProdBranch = ghRes.DefaultBranch
	}

	// If no project name was provided, default to Git repo name
	if opts.Name == "" {
		opts.Name = ghRepo
	}

	// If no default org is set by now, it means the user is not in an org yet.
	// We create a default org based on their Github account name.
	if ch.Org == "" {
		err := createOrgFlow(ctx, ch, ghAccount)
		if err != nil {
			return fmt.Errorf("org creation failed with error: %w", err)
		}
		ch.PrintfSuccess("Created org %q. Run `rill org edit` to change name if required.\n\n", ch.Org)
	} else {
		ch.PrintfBold("Using org %q.\n\n", ch.Org)
	}

	// Create the project (automatically deploys prod branch)
	res, err := createProjectFlow(ctx, ch, &adminv1.CreateProjectRequest{
		Org:           ch.Org,
		Project:       opts.Name,
		Description:   opts.Description,
		Provisioner:   opts.Provisioner,
		ProdVersion:   opts.ProdVersion,
		ProdSlots:     int64(opts.Slots),
		Subpath:       opts.SubPath,
		ProdBranch:    opts.ProdBranch,
		Public:        opts.Public,
		DirectoryName: filepath.Base(localProjectPath),
		GitRemote:     opts.remoteURL,
	})
	if err != nil {
		if s, ok := status.FromError(err); ok && s.Code() == codes.PermissionDenied {
			ch.PrintfError("You do not have the permissions needed to create a project in org %q. Please reach out to your Rill admin.\n", ch.Org)
			return nil
		}
		return fmt.Errorf("create project failed with error %w", err)
	}

	// Success!
	ch.PrintfSuccess("Created project \"%s/%s\". Use `rill project rename` to change name if required.\n\n", ch.Org, res.Project.Name)
	ch.PrintfSuccess("Rill projects deploy continuously when you push changes to Github.\n")

	// Upload .env
	if opts.PushEnv {
		vars, err := local.ParseDotenv(ctx, localProjectPath)
		if err != nil {
<<<<<<< HEAD
			return err
		}
		_, err = c.UpdateProjectVariables(ctx, &adminv1.UpdateProjectVariablesRequest{
			Org:       ch.Org,
			Project:   opts.Name,
			Variables: vars,
		})
		if err != nil {
			ch.PrintfWarn("Failed to upload .env: %v\n", err)
=======
			ch.PrintfWarn("Failed to parse .env: %v\n", err)
		} else if len(vars) > 0 {
			c, err := ch.Client()
			if err != nil {
				return err
			}
			_, err = c.UpdateProjectVariables(ctx, &adminv1.UpdateProjectVariablesRequest{
				Organization: ch.Org,
				Project:      opts.Name,
				Variables:    vars,
			})
			if err != nil {
				ch.PrintfWarn("Failed to upload .env: %v\n", err)
			}
>>>>>>> dce50974
		}
	}

	// Open browser
	if res.Project.FrontendUrl != "" {
		ch.PrintfSuccess("Your project can be accessed at: %s\n", res.Project.FrontendUrl)
		if ch.Interactive {
			ch.PrintfSuccess("Opening project in browser...\n")
			time.Sleep(3 * time.Second)
			_ = browser.Open(res.Project.FrontendUrl)
		}
	}

	ch.Telemetry(ctx).RecordBehavioralLegacy(activity.BehavioralEventDeploySuccess)

	return nil
}

func createGithubRepoFlow(ctx context.Context, ch *cmdutil.Helper, localGitPath string) error {
	// Get the admin client
	c, err := ch.Client()
	if err != nil {
		return err
	}

	res, err := c.GetGithubUserStatus(ctx, &adminv1.GetGithubUserStatusRequest{})
	if err != nil {
		return err
	}

	if !res.HasAccess {
		ch.Telemetry(ctx).RecordBehavioralLegacy(activity.BehavioralEventGithubConnectedStart)

		if res.GrantAccessUrl != "" {
			// Print instructions to grant access
			time.Sleep(3 * time.Second)
			ch.Print("Open this URL in your browser to grant Rill access to Github:\n\n")
			ch.Print("\t" + res.GrantAccessUrl + "\n\n")

			// Open browser if possible
			if ch.Interactive {
				_ = browser.Open(res.GrantAccessUrl)
			}
		}
	}

	// Poll for permission granted
	pollCtx, cancel := context.WithTimeout(ctx, pollTimeout)
	defer cancel()
	var pollRes *adminv1.GetGithubUserStatusResponse
	for {
		select {
		case <-pollCtx.Done():
			return pollCtx.Err()
		case <-time.After(pollInterval):
			// Ready to check again.
		}

		// Poll for access to the Github's user account
		pollRes, err = c.GetGithubUserStatus(ctx, &adminv1.GetGithubUserStatusRequest{})
		if err != nil {
			return err
		}
		if pollRes.HasAccess {
			break
		}
		// Sleep and poll again
	}

	// Emit success telemetry
	ch.Telemetry(ctx).RecordBehavioralLegacy(activity.BehavioralEventGithubConnectedSuccess)

	// get orgs on which rill github app is installed with write permission
	var candidateOrgs []string
	if pollRes.UserInstallationPermission == adminv1.GithubPermission_GITHUB_PERMISSION_WRITE {
		candidateOrgs = append(candidateOrgs, pollRes.Account)
	}
	for o, p := range pollRes.OrganizationInstallationPermissions {
		if p == adminv1.GithubPermission_GITHUB_PERMISSION_WRITE {
			candidateOrgs = append(candidateOrgs, o)
		}
	}

	repoOwner := ""
	if len(candidateOrgs) == 0 {
		ch.PrintfWarn("\nRill does not have permissions to create a repository on your Github account. Visit this URL to grant access: %s\n", pollRes.GrantAccessUrl)
		return nil
	} else if len(candidateOrgs) == 1 {
		repoOwner = candidateOrgs[0]
		ok, err := cmdutil.ConfirmPrompt(fmt.Sprintf("Rill will create a new repository in the Github account %q. Do you want to continue?", repoOwner), "", true)
		if err != nil {
			return err
		}
		if !ok {
			ch.PrintfWarn("\nIf you want to deploy to another Github account, visit this URL to grant access: %s\n", pollRes.GrantAccessUrl)
			return nil
		}
	} else {
		repoOwner, err = cmdutil.SelectPrompt("Select a Github account for the new repository", candidateOrgs, candidateOrgs[0])
		if err != nil {
			ch.PrintfWarn("\nIf you want to deploy to another Github account, visit this URL to grant access: %s\n", pollRes.GrantAccessUrl)
			return err
		}
	}

	// create and verify
	githubRepository, err := createGithubRepository(ctx, ch, pollRes, localGitPath, repoOwner)
	if err != nil {
		return err
	}

	printer.ColorGreenBold.Printf("\nSuccessfully created repository on %q\n\n", *githubRepository.HTMLURL)
	ch.Print("Pushing local project to Github\n\n")
	author, err := ch.GitSignature(ctx, localGitPath)
	if err != nil {
		return fmt.Errorf("failed to generate git commit signature: %w", err)
	}
	var branch string
	if githubRepository.DefaultBranch != nil {
		branch = *githubRepository.DefaultBranch
	} else {
		branch = "main"
	}
	config := &gitutil.Config{
		Remote:        *githubRepository.CloneURL,
		Username:      "x-access-token",
		Password:      pollRes.AccessToken,
		DefaultBranch: branch,
	}
	err = gitutil.CommitAndForcePush(ctx, localGitPath, config, "", author)
	if err != nil {
		return fmt.Errorf("failed to push local project to Github: %w", err)
	}

	ch.Print("Successfully pushed your local project to Github\n\n")
	return nil
}

func createGithubRepository(ctx context.Context, ch *cmdutil.Helper, pollRes *adminv1.GetGithubUserStatusResponse, localGitPath, repoOwner string) (*github.Repository, error) {
	githubClient := github.NewTokenClient(ctx, pollRes.AccessToken)

	defaultBranch := "main"
	if repoOwner == pollRes.Account {
		repoOwner = ""
	}
	repoName := filepath.Base(localGitPath)
	private := true

	var githubRepo *github.Repository
	var err error
	for i := 1; i <= 10; i++ {
		githubRepo, _, err = githubClient.Repositories.Create(ctx, repoOwner, &github.Repository{Name: &repoName, DefaultBranch: &defaultBranch, Private: &private})
		if err == nil {
			break
		}
		if strings.Contains(err.Error(), "authentication") || strings.Contains(err.Error(), "credentials") {
			// The users who installed app before we started including repo:write permissions need to accept permissions
			// and then only we can create repositories.
			return nil, fmt.Errorf("rill app does not have permissions to create github repository. Visit `https://github.com/settings/installations` to accept new permissions or reinstall app and try again")
		}

		if !strings.Contains(err.Error(), "name already exists") {
			return nil, fmt.Errorf("failed to create repository: %w", err)
		}

		ch.Printf("Repository name %q is already taken\n", repoName)
		repoName, err = cmdutil.InputPrompt("Please provide alternate name", "")
		if err != nil {
			return nil, err
		}
	}
	if err != nil {
		return nil, fmt.Errorf("failed to create repository: %w", err)
	}

	// the create repo API does not wait for repo creation to be fully processed on server. Need to verify by making a get call in a loop
	if repoOwner == "" {
		repoOwner = pollRes.Account
	}

	ch.Print("\nRequest submitted for creating repository. Checking completion status\n")
	pollCtx, cancel := context.WithTimeout(ctx, 10*time.Minute)
	defer cancel()
	for {
		select {
		case <-pollCtx.Done():
			return nil, pollCtx.Err()
		case <-time.After(2 * time.Second):
			// Ready to check again.
		}
		_, _, err := githubClient.Repositories.Get(ctx, repoOwner, repoName)
		if err == nil {
			break
		}
	}

	return githubRepo, nil
}

func githubFlow(ctx context.Context, ch *cmdutil.Helper, gitRemote string) (*adminv1.GetGithubRepoStatusResponse, error) {
	// Get the admin client
	c, err := ch.Client()
	if err != nil {
		return nil, err
	}

	// Check for access to the Github repo
	res, err := c.GetGithubRepoStatus(ctx, &adminv1.GetGithubRepoStatusRequest{
		Remote: gitRemote,
	})
	if err != nil {
		return nil, err
	}

	// If the user has not already granted access, open browser and poll for access
	if !res.HasAccess {
		// Emit start telemetry
		ch.Telemetry(ctx).RecordBehavioralLegacy(activity.BehavioralEventGithubConnectedStart)

		// Print instructions to grant access
		ch.Print("Rill projects deploy continuously when you push changes to Github.\n")
		ch.Print("You need to grant Rill read only access to your repository on Github.\n\n")
		time.Sleep(3 * time.Second)
		ch.Print("Open this URL in your browser to grant Rill access to Github:\n\n")
		ch.Print("\t" + res.GrantAccessUrl + "\n\n")

		// Open browser if possible
		if ch.Interactive {
			_ = browser.Open(res.GrantAccessUrl)
		}

		// Poll for permission granted
		pollCtx, cancel := context.WithTimeout(ctx, pollTimeout)
		defer cancel()
		for {
			select {
			case <-pollCtx.Done():
				return nil, pollCtx.Err()
			case <-time.After(pollInterval):
				// Ready to check again.
			}

			// Poll for access to the Github URL
			pollRes, err := c.GetGithubRepoStatus(ctx, &adminv1.GetGithubRepoStatusRequest{
				Remote: gitRemote,
			})
			if err != nil {
				return nil, err
			}

			if pollRes.HasAccess {
				// Emit success telemetry
				ch.Telemetry(ctx).RecordBehavioralLegacy(activity.BehavioralEventGithubConnectedSuccess)

				_, ghRepo, _ := gitutil.SplitGithubRemote(gitRemote)
				ch.PrintfSuccess("You have connected to the %q repository in Github.\n", ghRepo)
				return pollRes, nil
			}

			// Sleep and poll again
		}
	}

	return res, nil
}

func createProjectFlow(ctx context.Context, ch *cmdutil.Helper, req *adminv1.CreateProjectRequest) (*adminv1.CreateProjectResponse, error) {
	// Get the admin client
	c, err := ch.Client()
	if err != nil {
		return nil, err
	}

	// Create the project (automatically deploys prod branch)
	res, err := c.CreateProject(ctx, req)
	if err != nil {
		if !errMsgContains(err, "a project with that name already exists in the org") {
			return nil, err
		}

		ch.PrintfWarn("Rill project names are derived from your Github repository name.\n")
		ch.PrintfWarn("The %q project already exists under org %q. Please enter a different name.\n", req.Project, req.Org)

		// project name already exists, prompt for project name and create project with new name again
		name, err := projectNamePrompt(ctx, ch, req.Org)
		if err != nil {
			return nil, err
		}

		req.Project = name
		return c.CreateProject(ctx, req)
	}
	return res, err
}

func repoInSyncFlow(ch *cmdutil.Helper, gitPath, branch, remoteName string) (bool, error) {
	syncStatus, err := gitutil.GetSyncStatus(gitPath, branch, remoteName)
	if err != nil {
		// ignore errors since check is best effort and can fail in multiple cases
		return true, nil
	}

	switch syncStatus {
	case gitutil.SyncStatusUnspecified:
		return true, nil
	case gitutil.SyncStatusSynced:
		return true, nil
	case gitutil.SyncStatusModified:
		ch.PrintfWarn("Some files have been locally modified. These changes will not be present in the deployed project.\n")
	case gitutil.SyncStatusAhead:
		ch.PrintfWarn("Local commits are not pushed to remote yet. These changes will not be present in the deployed project.\n")
	}

	return cmdutil.ConfirmPrompt("Do you want to continue", "", true)
}

func projectNamePrompt(ctx context.Context, ch *cmdutil.Helper, orgName string) (string, error) {
	questions := []*survey.Question{
		{
			Name: "name",
			Prompt: &survey.Input{
				Message: "Enter a project name",
			},
			Validate: func(v any) error {
				name := v.(string)
				if name == "" {
					return fmt.Errorf("empty name")
				}
				exists, err := projectExists(ctx, ch, orgName, name)
				if err != nil {
					return fmt.Errorf("project already exists at %s/%s", orgName, name)
				}
				if exists {
					// this should always be true but adding this check from completeness POV
					return fmt.Errorf("project with name %q already exists in the org", name)
				}
				return nil
			},
		},
	}

	name := ""
	if err := survey.Ask(questions, &name); err != nil {
		return "", err
	}

	return name, nil
}<|MERGE_RESOLUTION|>--- conflicted
+++ resolved
@@ -188,17 +188,6 @@
 	if opts.PushEnv {
 		vars, err := local.ParseDotenv(ctx, localProjectPath)
 		if err != nil {
-<<<<<<< HEAD
-			return err
-		}
-		_, err = c.UpdateProjectVariables(ctx, &adminv1.UpdateProjectVariablesRequest{
-			Org:       ch.Org,
-			Project:   opts.Name,
-			Variables: vars,
-		})
-		if err != nil {
-			ch.PrintfWarn("Failed to upload .env: %v\n", err)
-=======
 			ch.PrintfWarn("Failed to parse .env: %v\n", err)
 		} else if len(vars) > 0 {
 			c, err := ch.Client()
@@ -213,7 +202,6 @@
 			if err != nil {
 				ch.PrintfWarn("Failed to upload .env: %v\n", err)
 			}
->>>>>>> dce50974
 		}
 	}
 
