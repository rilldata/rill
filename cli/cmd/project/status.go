package project

import (
	"context"
	"fmt"
	"strings"

	"github.com/rilldata/rill/cli/cmd/cmdutil"
	"github.com/rilldata/rill/cli/pkg/config"
	adminv1 "github.com/rilldata/rill/proto/gen/rill/admin/v1"
	runtimev1 "github.com/rilldata/rill/proto/gen/rill/runtime/v1"
	"github.com/spf13/cobra"
	"google.golang.org/protobuf/encoding/protojson"
)

type Logs struct {
	Errors        []string `json:"Errors"`
	AffectedPaths []string `json:"AffectedPaths"`
}

func StatusCmd(cfg *config.Config) *cobra.Command {
	statusCmd := &cobra.Command{
		Use:   "status <project-name>",
		Args:  cobra.ExactArgs(1),
		Short: "Status",
		RunE: func(cmd *cobra.Command, args []string) error {
			client, err := cmdutil.Client(cfg)
			if err != nil {
				return err
			}
			defer client.Close()

			proj, err := client.GetProject(context.Background(), &adminv1.GetProjectRequest{
				OrganizationName: cfg.Org,
				Name:             args[0],
			})
			if err != nil {
				return err
			}

			cmdutil.SuccessPrinter("Found project\n")
			cmdutil.TablePrinter(toRow(proj.Project))

			depl := proj.ProductionDeployment
			if depl != nil {
<<<<<<< HEAD
				logs, err := logsFormatter(depl.Logs)
				if err != nil {
					return err
				}

				cmdutil.TextPrinter("Deplyment info\n")
=======
				cmdutil.SuccessPrinter("Deployment info\n")
>>>>>>> 91fecb0a
				fmt.Printf("  Runtime: %s\n", depl.RuntimeHost)
				fmt.Printf("  Instance: %s\n", depl.RuntimeInstanceId)
				fmt.Printf("  Slots: %d\n", depl.Slots)
				fmt.Printf("  Branch: %s\n", depl.Branch)
				fmt.Printf("  Status: %s\n", depl.Status.String())
				fmt.Printf("  Logs: %s\n\n", logs)
			}

			return nil
		},
	}

	return statusCmd
}

func logsFormatter(jsonStr string) (string, error) {
	res := runtimev1.ReconcileResponse{}
	err := protojson.Unmarshal([]byte(jsonStr), &res)
	if err != nil {
		return "", fmt.Errorf("error in reconcileResponse logs formatting, Error %w", err)
	}

	var errors []string
	for i := range res.Errors {
		errors = append(errors, res.Errors[i].String())
	}

	logs := fmt.Sprintf("Errors:\n\t%s\n\n\tAffectedPaths:\n\t%s",
		strings.Join(errors, "\n\t"),
		strings.Join(res.AffectedPaths, "\n\t"))
	return logs, nil
}<|MERGE_RESOLUTION|>--- conflicted
+++ resolved
@@ -43,16 +43,12 @@
 
 			depl := proj.ProductionDeployment
 			if depl != nil {
-<<<<<<< HEAD
 				logs, err := logsFormatter(depl.Logs)
 				if err != nil {
 					return err
 				}
 
-				cmdutil.TextPrinter("Deplyment info\n")
-=======
 				cmdutil.SuccessPrinter("Deployment info\n")
->>>>>>> 91fecb0a
 				fmt.Printf("  Runtime: %s\n", depl.RuntimeHost)
 				fmt.Printf("  Instance: %s\n", depl.RuntimeInstanceId)
 				fmt.Printf("  Slots: %d\n", depl.Slots)
