package project

import (
	"context"
	"errors"
	"fmt"
	"path/filepath"
	"regexp"
	"strings"
	"time"

	"github.com/AlecAivazis/survey/v2"
	"github.com/rilldata/rill/cli/cmd/org"
	"github.com/rilldata/rill/cli/pkg/browser"
	"github.com/rilldata/rill/cli/pkg/cmdutil"
	"github.com/rilldata/rill/cli/pkg/gitutil"
	"github.com/rilldata/rill/cli/pkg/local"
	"github.com/rilldata/rill/cli/pkg/printer"
	adminv1 "github.com/rilldata/rill/proto/gen/rill/admin/v1"
	"github.com/rilldata/rill/runtime/pkg/activity"
	"github.com/rilldata/rill/runtime/pkg/fileutil"
	"github.com/spf13/cobra"
	"google.golang.org/grpc/codes"
	"google.golang.org/grpc/status"
)

var (
	nonSlugRegex      = regexp.MustCompile(`[^\w-]`)
	ErrInvalidProject = errors.New("invalid project")
)

type DeployOpts struct {
	GitPath     string
	SubPath     string
	RemoteName  string
	Name        string
	Description string
	Public      bool
	Provisioner string
	ProdVersion string
	ProdBranch  string
	Slots       int
	PushEnv     bool

	ArchiveUpload bool
	// Managed indicates if the project should be deployed using Rill Managed Git.
	Managed bool
	// Github indicates if the project should be connected to GitHub for automatic deploys.
	Github bool

	// remoteURL is the git remote url of the repository if detected. Set internally.
	remoteURL string
	// pushToProject is set if the deploy should push current changes to this existing project. Set internally.
	pushToProject *adminv1.Project
}

func (o *DeployOpts) LocalProjectPath() string {
	if o.SubPath != "" {
		return filepath.Join(o.GitPath, o.SubPath)
	}
	return o.GitPath
}

func (o *DeployOpts) ValidateAndApplyDefaults(ctx context.Context, ch *cmdutil.Helper) error {
	if o.remoteURL != "" {
		// already validated
		// just a hack to avoid re-validation when `rill project deploy` internally calls `rill project connect-github`
		return nil
	}
	// expand project directory and get absolute path
	var err error
	o.GitPath, err = fileutil.ExpandHome(o.GitPath)
	if err != nil {
		return err
	}
	o.GitPath, err = filepath.Abs(o.GitPath)
	if err != nil {
		return err
	}

	_, _, err = ValidateLocalProject(ch, o.GitPath, o.SubPath)
	if err != nil {
		return err
	}

	// check if specified project already exists
	if o.Name != "" {
		p, err := getProject(ctx, ch, ch.Org, o.Name)
		if err != nil && !errors.Is(err, cmdutil.ErrNoMatchingProject) {
			return err
		}
		if p != nil {
			if ch.Interactive {
				ok, err := cmdutil.ConfirmPrompt(fmt.Sprintf("Project with name %q already exists. Do you want to push current changes to the existing project?", o.Name), "", true)
				if err != nil {
					return err
				}
				if !ok {
					return fmt.Errorf("aborting deploy")
				}
			}
			o.pushToProject = p
			o.Managed = o.pushToProject.ManagedGitId != ""
			o.Github = o.pushToProject.ManagedGitId == "" && o.pushToProject.GitRemote != ""
			o.ArchiveUpload = o.pushToProject.ArchiveAssetId != ""
			return nil
		}
	}
	if o.ArchiveUpload {
		return nil
	}

	// detect repo root and subpath
	var repoRoot, subpath string
	if o.SubPath != "" {
		repoRoot = o.GitPath
		subpath = o.SubPath
	} else {
		// detect subpath
		repoRoot, subpath, err = gitutil.InferRepoRootAndSubpath(o.GitPath)
		if err != nil {
			// Not a git repository
			return nil
		}
	}

	// extract remote and check if project already exists
	err = o.detectGitRemoteAndProject(ctx, ch, repoRoot, subpath)
	if err != nil {
		return err
	}

	// if there is a project already connected to this repo+subpath offer to push changes to it
	if o.pushToProject != nil {
		if o.pushToProject.ManagedGitId == "" && o.Managed {
			ch.PrintfError("Project %s/%s is already connected to this GitHub repository. Cannot use --managed flag.\n", o.pushToProject.OrgName, o.pushToProject.Name)
			return fmt.Errorf("aborting deploy")
		}
		if o.pushToProject.ManagedGitId != "" && o.Github {
			ch.PrintfError("Found another rill managed project %s/%s connected to this folder\n", o.pushToProject.OrgName, o.pushToProject.Name)
			return fmt.Errorf("aborting deploy")
		}
		if o.pushToProject.OrgName != ch.Org {
			ch.PrintfError("A project in another org deploys from this repository. Please switch to org %q to push changes to the project %q.\n", o.pushToProject.OrgName, o.pushToProject.Name)
			return fmt.Errorf("aborting deploy")
		}
		// set flags based on existing project
		o.Managed = o.pushToProject.ManagedGitId != ""
		o.Github = o.pushToProject.ManagedGitId == "" && o.pushToProject.GitRemote != ""
		o.ArchiveUpload = o.pushToProject.ArchiveAssetId != ""

		ch.PrintfBold("\nFound existing project: ")
		ch.Printf("%s/%s\n", o.pushToProject.OrgName, o.pushToProject.Name)
		if !ch.Interactive {
			return nil
		}
		ok, err := cmdutil.ConfirmPrompt("Do you want to push current changes to the existing project?", "", true)
		if err != nil {
			return err
		}
		if !ok {
			return fmt.Errorf("aborting deploy")
		}
		return nil
	}

	if o.remoteURL == "" {
		// no remote configured
		return nil
	}

	// there is a self hosted git repo but no project connected to it
	connectToGithub := true
	ch.PrintfBold("Detected git repository at: ")
	ch.Printf("%s\n", repoRoot)
	ch.PrintfBold("Connected to Github repository: ")
	ch.Printf("%s\n", o.remoteURL)
	if subpath != "" {
		ch.PrintfBold("Project location within repo: ")
		ch.Printf("%s\n", subpath)
	}
	if o.Managed {
		// if user explicitly wants managed deploys confirm if they want to really skip github connection
		ok, err := cmdutil.ConfirmPrompt("Do you want to skip connecting to GitHub and use Rill managed deploys? (Note: Subsequent deploys/push from Rill will not push changes to your GitHub repo)", "", true)
		if err != nil {
			return err
		}
		connectToGithub = !ok
	} else if !o.Github {
		// still confirm if user wants to connect to github
		connectToGithub, err = cmdutil.ConfirmPrompt("Enable automatic deploys to Rill Cloud from GitHub?", "", true)
		if err != nil {
			return err
		}
	}
	if connectToGithub {
		o.SubPath = subpath
		o.GitPath = repoRoot
		o.Github = true
		return nil
	}
	o.Managed = true
	return nil
}

func (o *DeployOpts) detectGitRemoteAndProject(ctx context.Context, ch *cmdutil.Helper, repoRoot, subpath string) error {
	remotes, err := gitutil.ExtractRemotes(repoRoot, false)
	if err != nil && !errors.Is(err, gitutil.ErrGitRemoteNotFound) {
		return err
	}
	c, err := ch.Client()
	if err != nil {
		return err
	}

	// find matching projects
	req := &adminv1.ListProjectsForFingerprintRequest{
		DirectoryName: filepath.Base(o.LocalProjectPath()),
		SubPath:       subpath,
	}
	for _, remote := range remotes {
		switch remote.Name {
		case "__rill_remote":
			req.RillMgdGitRemote = remote.URL
		case o.RemoteName:
			gitremote, err := remote.Github()
			if err == nil {
				req.GitRemote = gitremote
			}
		}
	}
	resp, err := c.ListProjectsForFingerprint(ctx, req)
	if err != nil {
		// TODO: check for not found error
		return err
	}
	if resp.UnauthorizedProject != "" {
		ch.PrintfWarn("You do not have access to the project %q which is connected to this repository. Please reach out to your Rill admin\n", resp.UnauthorizedProject)
		return fmt.Errorf("aborting deploy")
	}
	for _, p := range resp.Projects {
		if p.ManagedGitId != "" {
			o.pushToProject = p
			o.remoteURL = p.GitRemote
			return nil
		}
		o.pushToProject = p
		o.remoteURL = p.GitRemote
		// do not return yet, there might be a managed project
		// this is not possible with new flow but keeping it for consistency
	}

	if len(resp.Projects) == 1 && resp.Projects[0].ManagedGitId == "" && req.RillMgdGitRemote != "" {
		err = ch.HandleRepoTransfer(repoRoot, req.GitRemote)
		if err != nil {
			return err
		}
	}
	if req.GitRemote != "" {
		o.remoteURL = req.GitRemote
	}
	return nil
}

func DeployCmd(ch *cmdutil.Helper) *cobra.Command {
	opts := &DeployOpts{}

	deployCmd := &cobra.Command{
		Use:   "deploy [<path>]",
		Short: "Deploy project to Rill Cloud by using a Rill Managed Git repo",
		RunE: func(cmd *cobra.Command, args []string) error {
			if len(args) > 0 {
				opts.GitPath = args[0]
			}
			opts.Managed = true
			err := opts.ValidateAndApplyDefaults(cmd.Context(), ch)
			if err != nil {
				return err
			}
			return DeployWithUploadFlow(cmd.Context(), ch, opts)
		},
	}

	deployCmd.Flags().SortFlags = false
	deployCmd.Flags().StringVar(&opts.GitPath, "path", ".", "Path to project repository (default: current directory)") // This can also be a remote .git URL (undocumented feature)
	deployCmd.Flags().StringVar(&opts.SubPath, "subpath", "", "Relative path to project in the repository (for monorepos)")
	deployCmd.Flags().StringVar(&ch.Org, "org", ch.Org, "Org to deploy project in")
	deployCmd.Flags().StringVar(&opts.Name, "project", "", "Project name (default: Git repo name)")
	deployCmd.Flags().StringVar(&opts.Description, "description", "", "Project description")
	deployCmd.Flags().BoolVar(&opts.Public, "public", false, "Make dashboards publicly accessible")
	deployCmd.Flags().StringVar(&opts.Provisioner, "provisioner", "", "Project provisioner")
	deployCmd.Flags().StringVar(&opts.ProdVersion, "prod-version", "latest", "Rill version (default: the latest release version)")
	deployCmd.Flags().StringVar(&opts.ProdBranch, "prod-branch", "", "Git branch to deploy from (default: the default Git branch)")
	deployCmd.Flags().IntVar(&opts.Slots, "prod-slots", local.DefaultProdSlots(ch), "Slots to allocate for production deployments")
	deployCmd.Flags().BoolVar(&opts.PushEnv, "push-env", true, "Push local .env file to Rill Cloud")
	if !ch.IsDev() {
		if err := deployCmd.Flags().MarkHidden("prod-slots"); err != nil {
			panic(err)
		}
	}

	return deployCmd
}

func ValidateLocalProject(ch *cmdutil.Helper, localGitPath, subPath string) (string, string, error) {
	var localProjectPath string
	if subPath == "" {
		localProjectPath = localGitPath
	} else {
		localProjectPath = filepath.Join(localGitPath, subPath)
	}

	// Verify that localProjectPath contains a Rill project.
	if cmdutil.HasRillProject(localProjectPath) {
		return localGitPath, localProjectPath, nil
	}

	ch.PrintfWarn("Directory %q doesn't contain a valid Rill project.\n", localProjectPath)
	ch.PrintfWarn("Run `rill project deploy` from a Rill project directory or use `--path` to pass a project path.\n")
	ch.PrintfWarn("Run `rill start` to initialize a new Rill project.\n")
	return "", "", ErrInvalidProject
}

func DeployWithUploadFlow(ctx context.Context, ch *cmdutil.Helper, opts *DeployOpts) error {
	localProjectPath := opts.LocalProjectPath()
	// If no project name was provided, default to dir name
	if opts.Name == "" {
		opts.Name = filepath.Base(localProjectPath)
	}

	// Set a default org for the user if necessary
	// (If user is not in an org, we'll create one based on their user name later in the flow.)
	adminClient, err := ch.Client()
	if err != nil {
		return err
	}
	if ch.Org == "" {
		if err := org.SetDefaultOrg(ctx, ch); err != nil {
			return err
		}
	}

	// If no default org is set, it means the user is not in an org yet.
	// We create a default org based on the user name.
	// TODO : Ask user prompt similar to UI instead of silently creating org based on email
	if ch.Org == "" {
		user, err := adminClient.GetCurrentUser(ctx, &adminv1.GetCurrentUserRequest{})
		if err != nil {
			return err
		}
		// email can have other characters like . and + what to do ?
		username, _, _ := strings.Cut(user.User.Email, "@")
		username = nonSlugRegex.ReplaceAllString(username, "-")
		err = createOrgFlow(ctx, ch, username)
		if err != nil {
			return fmt.Errorf("org creation failed with error: %w", err)
		}
		ch.PrintfSuccess("Created org %q. Run `rill org edit` to change name if required.\n\n", ch.Org)
	} else {
		ch.PrintfBold("Using org %q.\n\n", ch.Org)
	}

	// get repo for current project
	repo, _, err := cmdutil.RepoForProjectPath(localProjectPath)
	if err != nil {
		return err
	}
	// Ensure gitignore is set up so that we don't upload files that should not be tracked by Git.
	err = cmdutil.SetupGitIgnore(ctx, repo)
	if err != nil {
		return fmt.Errorf("failed to set up .gitignore: %w", err)
	}

	if opts.pushToProject != nil {
		return redeployProject(ctx, ch, opts)
	}

	// Create a new project
	req := &adminv1.CreateProjectRequest{
		Org:           ch.Org,
		Project:       opts.Name,
		Description:   opts.Description,
		Provisioner:   opts.Provisioner,
		ProdVersion:   opts.ProdVersion,
		ProdSlots:     int64(opts.Slots),
		Public:        opts.Public,
		DirectoryName: filepath.Base(localProjectPath),
	}

	ch.Printer.Println("Starting upload.")
	if opts.ArchiveUpload {
		// create a tar archive of the project and upload it
		assetID, err := cmdutil.UploadRepo(ctx, repo, ch, ch.Org, opts.Name)
		if err != nil {
			return err
		}
		req.ArchiveAssetId = assetID
	} else {
		gitRepo, err := ch.GitHelper(ch.Org, opts.Name, localProjectPath).PushToNewManagedRepo(ctx)
		if err != nil {
			return err
		}
		req.GitRemote = gitRepo.Remote
	}
	printer.ColorGreenBold.Printf("All files uploaded successfully.\n\n")

	// Create the project
	res, err := adminClient.CreateProject(ctx, req)
	if err != nil {
		if s, ok := status.FromError(err); ok && s.Code() == codes.PermissionDenied {
			ch.PrintfError("You do not have the permissions needed to create a project in org %q. Please reach out to your Rill admin.\n", ch.Org)
			return nil
		}
		return fmt.Errorf("create project failed with error %w", err)
	}

	// Success!
	ch.PrintfSuccess("Created project \"%s/%s\". Use `rill project rename` to change name if required.\n\n", ch.Org, res.Project.Name)

	// Upload .env
	if opts.PushEnv {
		vars, err := local.ParseDotenv(ctx, localProjectPath)
		if err != nil {
			ch.PrintfWarn("Failed to parse .env: %v\n", err)
		} else if len(vars) > 0 {
			_, err = adminClient.UpdateProjectVariables(ctx, &adminv1.UpdateProjectVariablesRequest{
				Org:       ch.Org,
				Project:   opts.Name,
				Variables: vars,
			})
			if err != nil {
				ch.PrintfWarn("Failed to upload .env: %v\n", err)
			}
		}
	}

	// Open browser
	if res.Project.FrontendUrl != "" {
		ch.PrintfSuccess("Your project can be accessed at: %s\n", res.Project.FrontendUrl)
		if ch.Interactive {
			ch.PrintfSuccess("Opening project in browser...\n")
			time.Sleep(3 * time.Second)
			_ = browser.Open(res.Project.FrontendUrl)
		}
	}
	ch.Telemetry(ctx).RecordBehavioralLegacy(activity.BehavioralEventDeploySuccess)
	return nil
}

func redeployProject(ctx context.Context, ch *cmdutil.Helper, opts *DeployOpts) error {
	c, err := ch.Client()
	if err != nil {
		return err
	}
	proj := opts.pushToProject
	if proj.ManagedGitId != "" {
		err := ch.GitHelper(ch.Org, proj.Name, opts.LocalProjectPath()).PushToManagedRepo(ctx)
		if err != nil {
			return err
		}
	} else if proj.GitRemote != "" {
		config := &gitutil.Config{
			Remote:        opts.pushToProject.GitRemote,
			DefaultBranch: opts.pushToProject.ProdBranch,
		}
		err := gitutil.CommitAndForcePush(ctx, opts.LocalProjectPath(), config, "", nil)
		if err != nil {
			return err
		}
	} else {
		// tarball flow
		var updateProjReq *adminv1.UpdateProjectRequest
		if opts.ArchiveUpload {
			repo, _, err := cmdutil.RepoForProjectPath(opts.LocalProjectPath())
			if err != nil {
				return err
			}
			assetID, err := cmdutil.UploadRepo(ctx, repo, ch, ch.Org, opts.Name)
			if err != nil {
				return err
			}
			updateProjReq = &adminv1.UpdateProjectRequest{
				Org:            ch.Org,
				Project:        proj.Name,
				ArchiveAssetId: &assetID,
			}
		} else {
			// need to migrate to rill managed git
			gitRepo, err := ch.GitHelper(ch.Org, opts.Name, opts.LocalProjectPath()).PushToNewManagedRepo(ctx)
			if err != nil {
				return err
			}
			updateProjReq = &adminv1.UpdateProjectRequest{
				Org:       ch.Org,
				Project:   opts.Name,
				GitRemote: &gitRepo.Remote,
			}
		}
		// Update the project
		// Silently ignores other flags like description etc which are handled with project update.
		_, err = c.UpdateProject(ctx, updateProjReq)
		if err != nil {
			if s, ok := status.FromError(err); ok && s.Code() == codes.PermissionDenied {
				ch.PrintfError("You do not have the permissions needed to update a project in org %q. Please reach out to your Rill admin.\n", ch.Org)
				return nil
			}
			return fmt.Errorf("update project failed with error %w", err)
		}
	}

	// Upload .env
	if opts.PushEnv {
		vars, err := local.ParseDotenv(ctx, opts.LocalProjectPath())
		if err != nil {
			ch.PrintfWarn("Failed to parse .env: %v\n", err)
		} else if len(vars) > 0 {
			_, err = c.UpdateProjectVariables(ctx, &adminv1.UpdateProjectVariablesRequest{
				Org:       ch.Org,
				Project:   proj.Name,
				Variables: vars,
			})
			if err != nil {
				ch.PrintfWarn("Failed to upload .env: %v\n", err)
			}
		}
	}

	// Success
	ch.PrintfSuccess("Updated project \"%s/%s\".\n\n", ch.Org, proj.Name)
	return nil
}

func createOrgFlow(ctx context.Context, ch *cmdutil.Helper, defaultName string) error {
	c, err := ch.Client()
	if err != nil {
		return err
	}

	res, err := c.CreateOrganization(ctx, &adminv1.CreateOrganizationRequest{
		Name: defaultName,
	})
	if err != nil {
		if !errMsgContains(err, "an org with that name already exists") {
			return err
		}

		ch.PrintfWarn("Rill organizations are derived from the owner of your Github repository.\n")
		ch.PrintfWarn("The %q organization associated with your Github repository already exists.\n", defaultName)
		ch.PrintfWarn("Contact your Rill admin to be added to your org or create a new organization below.\n")

		name, err := orgNamePrompt(ctx, ch)
		if err != nil {
			return err
		}

		res, err = c.CreateOrganization(ctx, &adminv1.CreateOrganizationRequest{
			Name: name,
		})
		if err != nil {
			return err
		}
	}

	// Switching to the created org
	ch.Org = res.Organization.Name
	err = ch.DotRill.SetDefaultOrg(ch.Org)
	if err != nil {
		return err
	}

	return nil
}

func orgNamePrompt(ctx context.Context, ch *cmdutil.Helper) (string, error) {
	qs := []*survey.Question{
		{
			Name: "name",
			Prompt: &survey.Input{
				Message: "Enter an org name",
			},
			Validate: func(v any) error {
				// Validate org name doesn't exist already
				name := v.(string)
				if name == "" {
					return fmt.Errorf("empty name")
				}

				exists, err := orgExists(ctx, ch, name)
				if err != nil {
					return fmt.Errorf("org name %q is already taken", name)
				}

				if exists {
					// this should always be true but adding this check from completeness POV
					return fmt.Errorf("org with name %q already exists", name)
				}
				return nil
			},
		},
	}

	name := ""
	if err := survey.Ask(qs, &name); err != nil {
		return "", err
	}

	return name, nil
}

func orgExists(ctx context.Context, ch *cmdutil.Helper, name string) (bool, error) {
	c, err := ch.Client()
	if err != nil {
		return false, err
	}

	_, err = c.GetOrganization(ctx, &adminv1.GetOrganizationRequest{Org: name})
	if err != nil {
		if st, ok := status.FromError(err); ok {
			if st.Code() == codes.NotFound {
				return false, nil
			}
		}
		return false, err
	}
	return true, nil
}

func projectExists(ctx context.Context, ch *cmdutil.Helper, org, project string) (bool, error) {
	_, err := getProject(ctx, ch, org, project)
	if err != nil {
		if errors.Is(err, cmdutil.ErrNoMatchingProject) {
			return false, nil
		}
		return false, err
	}
	return true, nil
}

<<<<<<< HEAD
	_, err = c.GetProject(ctx, &adminv1.GetProjectRequest{Org: orgName, Project: projectName})
=======
func getProject(ctx context.Context, ch *cmdutil.Helper, org, project string) (*adminv1.Project, error) {
	c, err := ch.Client()
	if err != nil {
		return nil, err
	}

	p, err := c.GetProject(ctx, &adminv1.GetProjectRequest{OrganizationName: org, Name: project})
>>>>>>> 30da469f
	if err != nil {
		if st, ok := status.FromError(err); ok {
			if st.Code() == codes.NotFound {
				return nil, cmdutil.ErrNoMatchingProject
			}
		}
		return nil, err
	}
	return p.Project, nil
}

func errMsgContains(err error, msg string) bool {
	if st, ok := status.FromError(err); ok && st != nil {
		return strings.Contains(st.Message(), msg)
	}
	return false
}<|MERGE_RESOLUTION|>--- conflicted
+++ resolved
@@ -636,17 +636,13 @@
 	return true, nil
 }
 
-<<<<<<< HEAD
-	_, err = c.GetProject(ctx, &adminv1.GetProjectRequest{Org: orgName, Project: projectName})
-=======
 func getProject(ctx context.Context, ch *cmdutil.Helper, org, project string) (*adminv1.Project, error) {
 	c, err := ch.Client()
 	if err != nil {
 		return nil, err
 	}
 
-	p, err := c.GetProject(ctx, &adminv1.GetProjectRequest{OrganizationName: org, Name: project})
->>>>>>> 30da469f
+	p, err := c.GetProject(ctx, &adminv1.GetProjectRequest{Org: org, Project: project})
 	if err != nil {
 		if st, ok := status.FromError(err); ok {
 			if st.Code() == codes.NotFound {
