--- conflicted
+++ resolved
@@ -376,17 +376,6 @@
 
 	// Create a new project
 	req := &adminv1.CreateProjectRequest{
-<<<<<<< HEAD
-		OrganizationName: ch.Org,
-		Name:             opts.Name,
-		Description:      opts.Description,
-		Provisioner:      opts.Provisioner,
-		ProdVersion:      opts.ProdVersion,
-		ProdSlots:        int64(opts.Slots),
-		Public:           opts.Public,
-		DirectoryName:    filepath.Base(localProjectPath),
-		SkipDeploy:       opts.SkipDeploy,
-=======
 		Org:           ch.Org,
 		Project:       opts.Name,
 		Description:   opts.Description,
@@ -395,7 +384,7 @@
 		ProdSlots:     int64(opts.Slots),
 		Public:        opts.Public,
 		DirectoryName: filepath.Base(localProjectPath),
->>>>>>> 94a44445
+		SkipDeploy:    opts.SkipDeploy,
 	}
 
 	ch.Printer.Println("Starting upload.")
