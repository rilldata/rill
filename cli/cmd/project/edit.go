--- conflicted
+++ resolved
@@ -72,6 +72,11 @@
 				req.Public = &public
 			}
 
+			if cmd.Flags().Changed("prod-ttl-seconds") {
+				promptFlagValues = false
+				req.ProdTtlSeconds = &prodTTL
+			}
+
 			if promptFlagValues {
 				resp, err := client.GetProject(ctx, &adminv1.GetProjectRequest{OrganizationName: cfg.Org, Name: name})
 				if err != nil {
@@ -79,16 +84,6 @@
 				}
 				proj := resp.Project
 
-<<<<<<< HEAD
-			// Set the default values for edit flags with current values for project
-			cmd.Flag("description").DefValue = proj.Description
-			cmd.Flag("prod-branch").DefValue = proj.ProdBranch
-			cmd.Flag("public").DefValue = fmt.Sprintf("%v", proj.Public)
-			cmd.Flag("prod_ttl_seconds").DefValue = fmt.Sprintf("%v", proj.ProdTtlSeconds)
-
-			if cfg.Interactive {
-				err = cmdutil.SetFlagsByInputPrompts(*cmd, "description", "prod-branch", "public", "prod_ttl_seconds")
-=======
 				description, err = cmdutil.InputPrompt("Enter the description", proj.Description)
 				if err != nil {
 					return err
@@ -96,7 +91,6 @@
 				req.Description = &description
 
 				prodBranch, err = cmdutil.InputPrompt("Enter the production branch", proj.ProdBranch)
->>>>>>> c5bf0f91
 				if err != nil {
 					return err
 				}
@@ -108,22 +102,7 @@
 
 			// Todo: Need to add prompt for repo_path <path_for_monorepo>
 
-<<<<<<< HEAD
-			updatedProj, err := client.UpdateProject(ctx, &adminv1.UpdateProjectRequest{
-				Id:               proj.Id,
-				OrganizationName: cfg.Org,
-				Name:             proj.Name,
-				Description:      description,
-				Public:           public,
-				ProdBranch:       prodBranch,
-				GithubUrl:        proj.GithubUrl,
-				ProdSlots:        int64(slots),
-				Region:           region,
-				ProdTtlSeconds:   prodTTL,
-			})
-=======
 			updatedProj, err := client.UpdateProject(ctx, req)
->>>>>>> c5bf0f91
 			if err != nil {
 				return err
 			}
@@ -141,7 +120,7 @@
 	editCmd.Flags().BoolVar(&public, "public", false, "Make dashboards publicly accessible")
 	editCmd.Flags().StringVar(&path, "path", ".", "Project directory")
 	editCmd.Flags().IntVar(&slots, "prod-slots", 0, "Slots to allocate for production deployments (default: current slots)")
-	editCmd.Flags().Int64Var(&prodTTL, "prod_ttl_seconds", 0, "Prod deployment TTL in seconds")
+	editCmd.Flags().Int64Var(&prodTTL, "prod-ttl-seconds", 0, "Prod deployment TTL in seconds")
 	editCmd.Flags().StringVar(&region, "region", "", "Deployment region (default: current region)")
 	if !cfg.IsDev() {
 		if err := editCmd.Flags().MarkHidden("prod-slots"); err != nil {
