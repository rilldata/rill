--- conflicted
+++ resolved
@@ -144,73 +144,6 @@
 	rootCmd.PersistentFlags().StringVar(&cfg.AdminTokenOverride, "api-token", "", "Token for authenticating with the cloud API")
 	rootCmd.Flags().BoolP("version", "v", false, "Show rill version") // Adds option to get version by passing --version or -v
 
-<<<<<<< HEAD
-	// Create sub-commands
-	startCmd := start.StartCmd(ch)
-	deployCmd := deploy.DeployCmd(ch)
-	envCmd := env.EnvCmd(ch)
-	userCmd := user.UserCmd(ch)
-	orgCmd := org.OrgCmd(ch)
-	projectCmd := project.ProjectCmd(ch)
-	serviceCmd := service.ServiceCmd(ch)
-	loginCmd := auth.LoginCmd(ch)
-	logoutCmd := auth.LogoutCmd(ch)
-	whoamiCmd := whoami.WhoamiCmd(ch)
-	docsCmd := docs.DocsCmd(ch, rootCmd)
-	versionCmd := versioncmd.VersionCmd()
-	upgradeCmd := upgrade.UpgradeCmd(ch)
-	sudoCmd := sudo.SudoCmd(ch)
-	devtoolCmd := devtool.DevtoolCmd(ch)
-	adminCmd := admin.AdminCmd(ch)
-	runtimeCmd := runtime.RuntimeCmd(ch)
-	verifyCmd := verifyInstallCmd(ch)
-
-	// Add persistent flags that apply only to admin-related commands
-	adminCmds := []*cobra.Command{
-		startCmd,
-		deployCmd,
-		envCmd,
-		userCmd,
-		orgCmd,
-		projectCmd,
-		serviceCmd,
-		loginCmd,
-		logoutCmd,
-		whoamiCmd,
-		sudoCmd,
-	}
-	for _, cmd := range adminCmds {
-		cmd.PersistentFlags().StringVar(&cfg.AdminURL, "api-url", cfg.AdminURL, "Base URL for the admin API")
-		if !cfg.IsDev() {
-			if err := cmd.PersistentFlags().MarkHidden("api-url"); err != nil {
-				panic(err)
-			}
-		}
-		cmd.PersistentFlags().StringVar(&cfg.AdminTokenOverride, "api-token", "", "Token for authenticating with the admin API")
-	}
-
-	// Add sub-commands
-	rootCmd.AddCommand(
-		startCmd,
-		deployCmd,
-		envCmd,
-		userCmd,
-		orgCmd,
-		projectCmd,
-		serviceCmd,
-		loginCmd,
-		logoutCmd,
-		whoamiCmd,
-		docsCmd,
-		completionCmd,
-		versionCmd,
-		upgradeCmd,
-		sudoCmd,
-		devtoolCmd,
-		adminCmd,
-		runtimeCmd,
-		verifyCmd,
-=======
 	// Add sub-commands
 	rootCmd.AddCommand(
 		start.StartCmd(ch),
@@ -232,7 +165,6 @@
 		admin.AdminCmd(ch),
 		runtime.RuntimeCmd(ch),
 		verifyInstallCmd(ch),
->>>>>>> be2a1010
 	)
 
 	return rootCmd.ExecuteContext(ctx)
