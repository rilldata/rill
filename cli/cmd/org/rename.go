--- conflicted
+++ resolved
@@ -70,11 +70,6 @@
 				return err
 			}
 
-<<<<<<< HEAD
-			err = ch.DotRill.SetDefaultOrg(newName)
-			if err != nil {
-				return err
-=======
 			if req.NewName != nil {
 				ch.Printf("Updated name %q to %q\n", name, updatedOrg.Organization.Name)
 				if org.DisplayName != "" && req.DisplayName == nil {
@@ -84,14 +79,14 @@
 
 			if req.DisplayName != nil {
 				ch.Printf("Updated display name: %s to %s\n", org.DisplayName, updatedOrg.Organization.DisplayName)
->>>>>>> b58c02aa
 			}
 
 			ch.PrintOrgs([]*adminv1.Organization{updatedOrg.Organization}, "")
 
 			// Update default org if name changed
 			if req.NewName != nil {
-				if err := dotrill.SetDefaultOrg(*req.NewName); err != nil {
+				err = ch.DotRill.SetDefaultOrg(*req.NewName)
+				if err != nil {
 					return err
 				}
 			}
