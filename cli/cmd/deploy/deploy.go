--- conflicted
+++ resolved
@@ -356,12 +356,8 @@
 				if name == "" {
 					return fmt.Errorf("empty name")
 				}
-<<<<<<< HEAD
-				exists, err := cmdutil.ProjectExists(ctx, c, orgName, name)
-=======
 
 				exist, err := orgNameExists(ctx, client, name)
->>>>>>> 6d4b1613
 				if err != nil {
 					return fmt.Errorf("org name %q is already taken", name)
 				}
@@ -383,10 +379,6 @@
 	return name, nil
 }
 
-<<<<<<< HEAD
-func orgNamePrompt(ctx context.Context, adminClient *client.Client) (string, error) {
-	qs := []*survey.Question{
-=======
 func orgNameExists(ctx context.Context, client *adminclient.Client, name string) (bool, error) {
 	resp, err := client.GetOrganization(ctx, &adminv1.GetOrganizationRequest{Name: name})
 	if err != nil {
@@ -423,7 +415,6 @@
 
 func projectNamePrompt(ctx context.Context, client *adminclient.Client, orgName string) (string, error) {
 	questions := []*survey.Question{
->>>>>>> 6d4b1613
 		{
 			Name: "name",
 			Prompt: &survey.Input{
@@ -434,7 +425,7 @@
 				if name == "" {
 					return fmt.Errorf("empty name")
 				}
-				exists, err := projectExists(ctx, client, orgName, name)
+				exists, err := cmdutil.ProjectExists(ctx, client, orgName, name)
 				if err != nil {
 					return fmt.Errorf("project already exists at %s/%s", orgName, name)
 				}
@@ -455,19 +446,6 @@
 	return name, nil
 }
 
-func projectExists(ctx context.Context, client *adminclient.Client, orgName, projectName string) (bool, error) {
-	resp, err := client.GetProject(ctx, &adminv1.GetProjectRequest{OrganizationName: orgName, Name: projectName})
-	if err != nil {
-		if st, ok := status.FromError(err); ok {
-			if st.Code() == codes.NotFound {
-				return false, nil
-			}
-		}
-		return false, err
-	}
-	return resp.Project.Name == projectName, nil
-}
-
 func hasRillProject(dir string) bool {
 	_, err := os.Open(filepath.Join(dir, "rill.yaml"))
 	return err == nil
