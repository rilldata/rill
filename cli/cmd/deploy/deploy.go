--- conflicted
+++ resolved
@@ -129,7 +129,7 @@
 			// Run flow for access to the Github remote (if necessary)
 			ghRes, err := githubFlow(ctx, client, githubURL)
 			if err != nil {
-				return fmt.Errorf("failed to verify access to github repo, error = %w", err)
+				return fmt.Errorf("failed Github flow: %w", err)
 			}
 
 			if prodBranch == "" {
@@ -467,74 +467,7 @@
 func extractGitRemote(projectPath string) (string, error) {
 	remotes, err := gitutil.ExtractRemotes(projectPath)
 	if err != nil {
-<<<<<<< HEAD
-		if st, ok := status.FromError(err); ok && st.Code() == codes.PermissionDenied {
-			fmt.Println(st.Message())
-		}
-		return nil, err
-	}
-
-	// If the user has not already granted access, open browser and poll for access
-	if !ghRes.HasAccess {
-		// Print instructions to grant access
-		fmt.Printf("Rill projects deploy continuously when you push changes to Github.\n")
-		fmt.Printf("You need to grant Rill read only access to your repository on Github.\n\n")
-		time.Sleep(3 * time.Second)
-		fmt.Printf("Open this URL in your browser to grant Rill access to Github:\n\n")
-		fmt.Printf("\t%s\n\n", ghRes.GrantAccessUrl)
-
-		// Open browser if possible
-		_ = browser.Open(ghRes.GrantAccessUrl)
-
-		// Poll for permission granted
-		pollCtx, cancel := context.WithTimeout(ctx, pollTimeout)
-		defer cancel()
-		for {
-			select {
-			case <-pollCtx.Done():
-				return nil, pollCtx.Err()
-			case <-time.After(pollInterval):
-				// Ready to check again.
-			}
-
-			// Poll for access to the Github URL
-			pollRes, err := c.GetGithubRepoStatus(ctx, &adminv1.GetGithubRepoStatusRequest{
-				GithubUrl: githubURL,
-			})
-			if err != nil {
-				if st, ok := status.FromError(err); ok && st.Code() == codes.PermissionDenied {
-					fmt.Println(st.Message())
-				}
-				return nil, err
-			}
-
-			if pollRes.HasAccess {
-				// Success
-				return pollRes, nil
-			}
-			// Sleep and poll again
-		}
-	}
-	return ghRes, nil
-}
-
-func repoAccount(githubURL string) string {
-	ep, err := transport.NewEndpoint(githubURL)
-	if err != nil {
-		return ""
-	}
-
-	if ep.Host != "github.com" {
-		return ""
-	}
-
-	account, repo := path.Split(ep.Path)
-	account = strings.Trim(account, "/")
-	if account == "" || repo == "" || strings.Contains(account, "/") {
-		return ""
-=======
 		return "", err
->>>>>>> 58aa93ce
 	}
 	// Parse into a https://github.com/account/repo (no .git) format
 	return gitutil.RemotesToGithubURL(remotes)
