package source

import (
	"fmt"
	"os"
	"path/filepath"

	"github.com/rilldata/rill/cli/pkg/local"
	"github.com/rilldata/rill/cli/pkg/version"
	runtimev1 "github.com/rilldata/rill/proto/gen/rill/runtime/v1"
	"github.com/rilldata/rill/runtime/compilers/rillv1beta"
	"github.com/rilldata/rill/runtime/pkg/fileutil"
	"github.com/rilldata/rill/runtime/services/catalog/artifacts"
	"github.com/spf13/cobra"
	"google.golang.org/protobuf/types/known/structpb"
)

<<<<<<< HEAD
// addCmd represents the add command, it requires min 1 args as source name.
func AddCmd(ver string) *cobra.Command {
=======
// addCmd represents the add command, it requires min 1 args as source name
func AddCmd(ver version.Version) *cobra.Command {
>>>>>>> 3584a6ff
	var olapDriver string
	var olapDSN string
	var projectPath string
	var sourceName string
	var delimiter string
	var force bool
	var verbose bool

	addCmd := &cobra.Command{
		Use:   "add <file>",
		Short: "Add a local file source",
		Long:  "Add a local file source. Supported file types include .parquet, .csv, .tsv.",
		Args:  cobra.ExactArgs(1),
		RunE: func(cmd *cobra.Command, args []string) error {
			dataPath := args[0]
			if !filepath.IsAbs(dataPath) {
				relPath, err := filepath.Rel(projectPath, dataPath)
				if err != nil {
					return err
				}
				dataPath = relPath
			}

			app, err := local.NewApp(cmd.Context(), ver, verbose, olapDriver, olapDSN, projectPath)
			if err != nil {
				return err
			}

			if !app.IsProjectInit() {
				return fmt.Errorf("not a valid Rill project")
			}

			if sourceName == "" {
				sourceName = fileutil.Stem(dataPath)
			}

			props := map[string]any{"path": dataPath}
			if delimiter != "" {
				props["csv.delimiter"] = delimiter
			}

			propsPB, err := structpb.NewStruct(props)
			if err != nil {
				return fmt.Errorf("can't serialize artifact: %w", err)
			}

			src := &runtimev1.Source{
				Name:       artifacts.SanitizedName(sourceName),
				Connector:  "local_file",
				Properties: propsPB,
			}

			repo, err := app.Runtime.Repo(cmd.Context(), app.Instance.ID)
			if err != nil {
				panic(err) // Should never happen
			}

			c := rillv1beta.New(repo, app.Instance.ID)
			sourcePath, err := c.PutSource(cmd.Context(), repo, app.Instance.ID, src, force)
			if err != nil {
				if os.IsExist(err) {
					return fmt.Errorf("source already exists (pass --force to overwrite)")
				}
				return fmt.Errorf("write source: %w", err)
			}

			err = app.ReconcileSource(sourcePath)
			if err != nil {
				return fmt.Errorf("reconcile source: %w", err)
			}

			return nil
		},
	}

	addCmd.Flags().SortFlags = false
	addCmd.Flags().StringVar(&sourceName, "name", "", "Source name (defaults to file name)")
	addCmd.Flags().BoolVarP(&force, "force", "f", false, "Overwrite the source if it already exists")
	addCmd.Flags().StringVar(&projectPath, "project", ".", "Project directory")
	addCmd.Flags().StringVar(&olapDSN, "db", local.DefaultOLAPDSN, "Database DSN")
	addCmd.Flags().StringVar(&olapDriver, "db-driver", local.DefaultOLAPDriver, "Database driver")
	addCmd.Flags().StringVar(&delimiter, "delimiter", "", "CSV delimiter override (defaults to autodetect)")
	addCmd.Flags().BoolVar(&verbose, "verbose", false, "Sets the log level to debug")

	return addCmd
}<|MERGE_RESOLUTION|>--- conflicted
+++ resolved
@@ -15,13 +15,8 @@
 	"google.golang.org/protobuf/types/known/structpb"
 )
 
-<<<<<<< HEAD
-// addCmd represents the add command, it requires min 1 args as source name.
-func AddCmd(ver string) *cobra.Command {
-=======
 // addCmd represents the add command, it requires min 1 args as source name
 func AddCmd(ver version.Version) *cobra.Command {
->>>>>>> 3584a6ff
 	var olapDriver string
 	var olapDSN string
 	var projectPath string
