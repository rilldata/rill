--- conflicted
+++ resolved
@@ -5,15 +5,9 @@
 	"github.com/spf13/cobra"
 )
 
-<<<<<<< HEAD
-// sourceCmd represents the source command.
-func SourceCmd(ver string) *cobra.Command {
-	sourceCmd := &cobra.Command{
-=======
 // sourceCmd represents the source command
 func SourceCmd(ver version.Version) *cobra.Command {
 	var sourceCmd = &cobra.Command{
->>>>>>> 3584a6ff
 		Use:   "source",
 		Short: "Create or drop a source",
 		// RunE: func(cmd *cobra.Command, args []string) error {
