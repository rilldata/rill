package auth

import (
<<<<<<< HEAD
	"fmt"

	"github.com/rilldata/rill/cli/cmd/cmdutil"
=======
	"github.com/fatih/color"
>>>>>>> 0a252e73
	"github.com/rilldata/rill/cli/pkg/config"
	"github.com/rilldata/rill/cli/pkg/deviceauth"
	"github.com/rilldata/rill/cli/pkg/dotrill"
	"github.com/spf13/cobra"
)

// LoginCmd is the command for logging into a Rill account.
func LoginCmd(cfg *config.Config) *cobra.Command {
	cmd := &cobra.Command{
		Use:   "login",
		Short: "Authenticate with the Rill API",
		RunE: func(cmd *cobra.Command, args []string) error {
<<<<<<< HEAD
			sp := cmdutil.Spinner("Login in...")
			sp.Start()

			if token != "" {
				err := dotrill.SetAccessToken(token)
				if err != nil {
					return err
				}

				fmt.Println("Saved access token to ~/.rill.")
				return nil
			}

			// TODO: Start browser-based login flow
			sp.Stop()
			fmt.Println("Logging in")
=======
			warn := color.New(color.Bold).Add(color.FgYellow)
			if cfg.AdminTokenDefault != "" {
				warn.Println("You are already logged in. To log in again, run `rill auth logout` first.")
				return nil
			}

			authenticator, err := deviceauth.New(cfg.AdminURL)
			if err != nil {
				return err
			}

			ctx := cmd.Context()
			deviceVerification, err := authenticator.VerifyDevice(ctx)
			if err != nil {
				return err
			}

			bold := color.New(color.Bold)
			bold.Printf("\nConfirmation Code: ")
			boldGreen := color.New(color.FgGreen).Add(color.Bold)
			boldGreen.Fprintln(color.Output, deviceVerification.UserCode)

			bold.Printf("\nOpen this URL in your browser to confirm the login: %s\n\n", deviceVerification.VerificationCompleteURL)

			OAuthTokenResponse, err := authenticator.GetAccessTokenForDevice(ctx, deviceVerification)
			if err != nil {
				return err
			}

			bold.Print("Successfully logged in.")

			err = dotrill.SetAccessToken(OAuthTokenResponse.AccessToken)
			if err != nil {
				return err
			}
>>>>>>> 0a252e73
			return nil
		},
	}

	return cmd
}<|MERGE_RESOLUTION|>--- conflicted
+++ resolved
@@ -1,13 +1,8 @@
 package auth
 
 import (
-<<<<<<< HEAD
-	"fmt"
-
+	"github.com/fatih/color"
 	"github.com/rilldata/rill/cli/cmd/cmdutil"
-=======
-	"github.com/fatih/color"
->>>>>>> 0a252e73
 	"github.com/rilldata/rill/cli/pkg/config"
 	"github.com/rilldata/rill/cli/pkg/deviceauth"
 	"github.com/rilldata/rill/cli/pkg/dotrill"
@@ -20,24 +15,9 @@
 		Use:   "login",
 		Short: "Authenticate with the Rill API",
 		RunE: func(cmd *cobra.Command, args []string) error {
-<<<<<<< HEAD
 			sp := cmdutil.Spinner("Login in...")
 			sp.Start()
 
-			if token != "" {
-				err := dotrill.SetAccessToken(token)
-				if err != nil {
-					return err
-				}
-
-				fmt.Println("Saved access token to ~/.rill.")
-				return nil
-			}
-
-			// TODO: Start browser-based login flow
-			sp.Stop()
-			fmt.Println("Logging in")
-=======
 			warn := color.New(color.Bold).Add(color.FgYellow)
 			if cfg.AdminTokenDefault != "" {
 				warn.Println("You are already logged in. To log in again, run `rill auth logout` first.")
@@ -67,13 +47,13 @@
 				return err
 			}
 
+			sp.Stop()
 			bold.Print("Successfully logged in.")
 
 			err = dotrill.SetAccessToken(OAuthTokenResponse.AccessToken)
 			if err != nil {
 				return err
 			}
->>>>>>> 0a252e73
 			return nil
 		},
 	}
