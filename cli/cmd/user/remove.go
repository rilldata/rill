--- conflicted
+++ resolved
@@ -39,14 +39,9 @@
 				cmdutil.SuccessPrinter(fmt.Sprintf("Removed user %q from project \"%s/%s\"", email, cfg.Org, projectName))
 			} else {
 				_, err = client.RemoveOrganizationMember(cmd.Context(), &adminv1.RemoveOrganizationMemberRequest{
-<<<<<<< HEAD
-					Organization:       orgName,
+					Organization:       cfg.Org,
 					Email:              email,
 					RemoveFromProjects: removeFromProjects,
-=======
-					Organization: cfg.Org,
-					Email:        email,
->>>>>>> 0715eea2
 				})
 				if err != nil {
 					return err
