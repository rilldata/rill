--- conflicted
+++ resolved
@@ -249,7 +249,56 @@
 	ExpiresOn string `header:"expires_on,timestamp(ms|utc|human)" json:"expires_on"`
 }
 
-<<<<<<< HEAD
+func (p *Printer) PrintMagicAuthTokens(tkns []*adminv1.MagicAuthToken) {
+	if len(tkns) == 0 {
+		p.PrintfWarn("No URLs found\n")
+		return
+	}
+
+	p.PrintData(toMagicAuthTokensTable(tkns))
+}
+
+func toMagicAuthTokensTable(tkns []*adminv1.MagicAuthToken) []*magicAuthToken {
+	res := make([]*magicAuthToken, 0, len(tkns))
+
+	for _, tkn := range tkns {
+		res = append(res, toMagicAuthTokenRow(tkn))
+	}
+
+	return res
+}
+
+func toMagicAuthTokenRow(t *adminv1.MagicAuthToken) *magicAuthToken {
+	expr := metricsview.NewExpressionFromProto(t.MetricsViewFilter)
+	filter, err := metricsview.ExpressionToString(expr)
+	if err != nil {
+		panic(err)
+	}
+
+	row := &magicAuthToken{
+		ID:        t.Id,
+		Dashboard: t.MetricsView,
+		Filter:    filter,
+		CreatedBy: t.CreatedByUserEmail,
+		CreatedOn: t.CreatedOn.AsTime().Local().Format(time.DateTime),
+		UsedOn:    t.UsedOn.AsTime().Local().Format(time.DateTime),
+	}
+	if t.ExpiresOn != nil {
+		row.ExpiresOn = t.ExpiresOn.AsTime().Local().Format(time.DateTime)
+	}
+	return row
+}
+
+type magicAuthToken struct {
+	ID        string `header:"id" json:"id"`
+	Dashboard string `header:"dashboard" json:"dashboard"`
+	Filter    string `header:"filter" json:"filter"`
+	CreatedBy string `header:"created by" json:"created_by"`
+	CreatedOn string `header:"created on" json:"created_on"`
+	UsedOn    string `header:"last used on" json:"used_on"`
+	ExpiresOn string `header:"expires on" json:"expires_on"`
+}
+
 func (p *Printer) PrintSubscriptions(subs []*adminv1.Subscription) {
 	if len(subs) == 0 {
 		return
@@ -271,11 +320,11 @@
 	return &subscription{
 		ID:                           s.Id,
 		PlanName:                     s.PlanName,
-		StartDate:                    s.StartDate.AsTime().Format(time.DateTime),
-		EndDate:                      s.EndDate.AsTime().Format(time.DateTime),
-		CurrentBillingCycleStartDate: s.CurrentBillingCycleStartDate.AsTime().Format(time.DateTime),
-		CurrentBillingCycleEndDate:   s.CurrentBillingCycleEndDate.AsTime().Format(time.DateTime),
-		TrialEndDate:                 s.TrialEndDate.AsTime().Format(time.DateTime),
+		StartDate:                    s.StartDate.AsTime().Local().Format(time.DateTime),
+		EndDate:                      s.EndDate.AsTime().Local().Format(time.DateTime),
+		CurrentBillingCycleStartDate: s.CurrentBillingCycleStartDate.AsTime().Local().Format(time.DateTime),
+		CurrentBillingCycleEndDate:   s.CurrentBillingCycleEndDate.AsTime().Local().Format(time.DateTime),
+		TrialEndDate:                 s.TrialEndDate.AsTime().Local().Format(time.DateTime),
 	}
 }
 
@@ -334,54 +383,4 @@
 	QuotaNumSlotsPerDeployment          string `header:"quota_num_slots_per_deployment" json:"quota_num_slots_per_deployment"`
 	QuotaNumOutstandingInvites          string `header:"quota_num_outstanding_invites" json:"quota_num_outstanding_invites"`
 	QuotaStorageLimitBytesPerDeployment string `header:"quota_storage_limit_bytes_per_deployment" json:"quota_storage_limit_bytes_per_deployment"`
-=======
-func (p *Printer) PrintMagicAuthTokens(tkns []*adminv1.MagicAuthToken) {
-	if len(tkns) == 0 {
-		p.PrintfWarn("No URLs found\n")
-		return
-	}
-
-	p.PrintData(toMagicAuthTokensTable(tkns))
-}
-
-func toMagicAuthTokensTable(tkns []*adminv1.MagicAuthToken) []*magicAuthToken {
-	res := make([]*magicAuthToken, 0, len(tkns))
-
-	for _, tkn := range tkns {
-		res = append(res, toMagicAuthTokenRow(tkn))
-	}
-
-	return res
-}
-
-func toMagicAuthTokenRow(t *adminv1.MagicAuthToken) *magicAuthToken {
-	expr := metricsview.NewExpressionFromProto(t.MetricsViewFilter)
-	filter, err := metricsview.ExpressionToString(expr)
-	if err != nil {
-		panic(err)
-	}
-
-	row := &magicAuthToken{
-		ID:        t.Id,
-		Dashboard: t.MetricsView,
-		Filter:    filter,
-		CreatedBy: t.CreatedByUserEmail,
-		CreatedOn: t.CreatedOn.AsTime().Local().Format(time.DateTime),
-		UsedOn:    t.UsedOn.AsTime().Local().Format(time.DateTime),
-	}
-	if t.ExpiresOn != nil {
-		row.ExpiresOn = t.ExpiresOn.AsTime().Local().Format(time.DateTime)
-	}
-	return row
-}
-
-type magicAuthToken struct {
-	ID        string `header:"id" json:"id"`
-	Dashboard string `header:"dashboard" json:"dashboard"`
-	Filter    string `header:"filter" json:"filter"`
-	CreatedBy string `header:"created by" json:"created_by"`
-	CreatedOn string `header:"created on" json:"created_on"`
-	UsedOn    string `header:"last used on" json:"used_on"`
-	ExpiresOn string `header:"expires on" json:"expires_on"`
->>>>>>> 403532a7
 }