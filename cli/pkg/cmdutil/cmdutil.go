package cmdutil

import (
	"context"
	"fmt"
	"os"
	"path/filepath"
	"strings"
	"time"

	"github.com/AlecAivazis/survey/v2"
	"github.com/briandowns/spinner"
	"github.com/fatih/color"
	"github.com/lensesio/tableprinter"
	"github.com/rilldata/rill/admin/client"
	"github.com/rilldata/rill/cli/pkg/config"
	adminv1 "github.com/rilldata/rill/proto/gen/rill/admin/v1"
	"github.com/spf13/cobra"
	"github.com/spf13/pflag"
	"golang.org/x/exp/slices"
	"google.golang.org/grpc/codes"
	"google.golang.org/grpc/status"
)

const (
	TSFormatLayout     = "2006-01-02 15:04:05"
	defaultProjectName = "rill-untitled"
)

type PreRunCheck func(cmd *cobra.Command, args []string) error

func CheckChain(chain ...PreRunCheck) PreRunCheck {
	return func(cmd *cobra.Command, args []string) error {
		for _, fn := range chain {
			err := fn(cmd, args)
			if err != nil {
				return err
			}
		}
		return nil
	}
}

func CheckAuth(cfg *config.Config) PreRunCheck {
	return func(cmd *cobra.Command, args []string) error {
		// This will just check if token is present in the config
		if cfg.IsAuthenticated() {
			return nil
		}

		return fmt.Errorf("not authenticated, please run 'rill login'")
	}
}

func CheckOrganization(cfg *config.Config) PreRunCheck {
	return func(cmd *cobra.Command, args []string) error {
		if cfg.Org != "" {
			return nil
		}

		return fmt.Errorf("no organization is set, pass `--org` or run `rill org switch`")
	}
}

func Spinner(prefix string) *spinner.Spinner {
	// We can some other spinners from here https://github.com/briandowns/spinner#:~:text=90%20Character%20Sets.%20Some%20examples%20below%3A
	sp := spinner.New(spinner.CharSets[9], 100*time.Millisecond)
	sp.Prefix = prefix
	// Other colour and font options can be changed
	err := sp.Color("green", "bold")
	if err != nil {
		fmt.Println("invalid color and attribute list, Error: ", err)
	}

	return sp
}

func TablePrinter(v interface{}) {
	var b strings.Builder
	tableprinter.Print(&b, v)
	fmt.Fprint(os.Stdout, b.String())
}

func SuccessPrinter(str string) {
	boldGreen := color.New(color.FgGreen).Add(color.Bold)
	boldGreen.Fprintln(color.Output, str)
}

// Create admin client
func Client(cfg *config.Config) (*client.Client, error) {
	cliVersion := cfg.Version.Number
	if cfg.Version.Number == "" {
		cliVersion = "unknown"
	}

	userAgent := fmt.Sprintf("rill-cli/%v", cliVersion)
	c, err := client.New(cfg.AdminURL, cfg.AdminToken(), userAgent)
	if err != nil {
		return nil, err
	}

	return c, nil
}

func SelectPrompt(msg string, options []string, def string) string {
	prompt := &survey.Select{
		Message: msg,
		Options: options,
	}

	if contains(options, def) {
		prompt.Default = def
	}

	result := ""
	if err := survey.AskOne(prompt, &result); err != nil {
		fmt.Printf("Prompt failed %v\n", err)
		os.Exit(1)
	}
	return result
}

func ConfirmPrompt(msg, help string, def bool) bool {
	prompt := &survey.Confirm{
		Message: msg,
		Default: def,
	}

	if help != "" {
		prompt.Help = help
	}

	result := def
	if err := survey.AskOne(prompt, &result); err != nil {
		fmt.Printf("Prompt failed %v\n", err)
		os.Exit(1)
	}
	return result
}

func InputPrompt(msg, def string) (string, error) {
	prompt := &survey.Input{
		Message: msg,
		Default: def,
	}
	result := def
	if err := survey.AskOne(prompt, &result); err != nil {
		fmt.Printf("Prompt failed %v\n", err)
		return "", err
	}
	return strings.TrimSpace(result), nil
}

func StringPromptIfEmpty(input *string, msg string) {
	if *input != "" {
		return
	}

	prompt := []*survey.Question{{
		Prompt:   &survey.Input{Message: msg},
		Validate: survey.Required,
	}}
	if err := survey.Ask(prompt, input); err != nil {
		fmt.Printf("Prompt failed %v\n", err)
		os.Exit(1)
	}
}

func SelectPromptIfEmpty(input *string, msg string, options []string, def string) {
	if *input != "" {
		return
	}
	*input = SelectPrompt(msg, options, def)
}

func ProjectExists(ctx context.Context, c *client.Client, orgName, projectName string) (bool, error) {
	_, err := c.GetProject(ctx, &adminv1.GetProjectRequest{OrganizationName: orgName, Name: projectName})
	if err != nil {
		if st, ok := status.FromError(err); ok {
			if st.Code() == codes.NotFound {
				return false, nil
			}
		}
		return false, err
	}
	return true, nil
}

func OrgExists(ctx context.Context, c *client.Client, name string) (bool, error) {
	_, err := c.GetOrganization(ctx, &adminv1.GetOrganizationRequest{Name: name})
	if err != nil {
		if st, ok := status.FromError(err); ok {
			if st.Code() == codes.NotFound {
				return false, nil
			}
		}
		return false, err
	}
	return true, nil
}

func WarnPrinter(str string) {
	boldYellow := color.New(color.FgYellow).Add(color.Bold)
	boldYellow.Fprintln(color.Output, str)
}

func PrintMembers(members []*adminv1.Member) {
	if len(members) == 0 {
		WarnPrinter("No members found")
		return
	}

	TablePrinter(toMemberTable(members))
}

func PrintInvites(invites []*adminv1.UserInvite) {
	if len(invites) == 0 {
		return
	}

	SuccessPrinter("Pending user invites")
	TablePrinter(toInvitesTable(invites))
}

func toMemberTable(members []*adminv1.Member) []*member {
	allMembers := make([]*member, 0, len(members))

	for _, m := range members {
		allMembers = append(allMembers, toMemberRow(m))
	}

	return allMembers
}

func toMemberRow(m *adminv1.Member) *member {
	return &member{
		Name:      m.UserName,
		Email:     m.UserEmail,
		RoleName:  m.RoleName,
		CreatedOn: m.CreatedOn.AsTime().Format(TSFormatLayout),
		UpdatedOn: m.UpdatedOn.AsTime().Format(TSFormatLayout),
	}
}

type member struct {
	Name      string `header:"name" json:"display_name"`
	Email     string `header:"email" json:"email"`
	RoleName  string `header:"role" json:"role_name"`
	CreatedOn string `header:"created_on,timestamp(ms|utc|human)" json:"created_on"`
	UpdatedOn string `header:"updated_on,timestamp(ms|utc|human)" json:"updated_on"`
}

func toInvitesTable(invites []*adminv1.UserInvite) []*userInvite {
	allInvites := make([]*userInvite, 0, len(invites))

	for _, i := range invites {
		allInvites = append(allInvites, toInviteRow(i))
	}
	return allInvites
}

func toInviteRow(i *adminv1.UserInvite) *userInvite {
	return &userInvite{
		Email:     i.Email,
		RoleName:  i.Role,
		InvitedBy: i.InvitedBy,
	}
}

type userInvite struct {
	Email     string `header:"email" json:"email"`
	RoleName  string `header:"role" json:"role_name"`
	InvitedBy string `header:"invited_by" json:"invited_by"`
}

func contains(vals []string, key string) bool {
	for _, s := range vals {
		if key == s {
			return true
		}
	}
	return false
}

// ProjectNames returns names of all the projects in org deployed from githubURL
func ProjectNamesByGithubURL(ctx context.Context, c *client.Client, org, githubURL string) ([]string, error) {
	resp, err := c.ListProjectsForOrganization(ctx, &adminv1.ListProjectsForOrganizationRequest{
		OrganizationName: org,
	})
	if err != nil {
		return nil, err
	}

	names := make([]string, 0)
	for _, p := range resp.Projects {
		if strings.EqualFold(p.GithubUrl, githubURL) {
			names = append(names, p.Name)
		}
	}

	if len(names) == 0 {
		return nil, fmt.Errorf("No project with githubURL %q exist in org %q", githubURL, org)
	}

	return names, nil
}

func IsNameExistsErr(err error) bool {
	if st, ok := status.FromError(err); ok && st != nil {
		exists := strings.Contains(st.Message(), "violates unique constraint")
		return exists
	}
	return false
}

func OrgNames(ctx context.Context, c *client.Client) ([]string, error) {
	resp, err := c.ListOrganizations(ctx, &adminv1.ListOrganizationsRequest{})
	if err != nil {
		return nil, err
	}

	if len(resp.Organizations) == 0 {
		return nil, fmt.Errorf("You are not a member of any orgs")
	}

	var orgNames []string
	for _, org := range resp.Organizations {
		orgNames = append(orgNames, org.Name)
	}

	return orgNames, nil
}

func ProjectNamesByOrg(ctx context.Context, c *client.Client, orgName string) ([]string, error) {
	resp, err := c.ListProjectsForOrganization(ctx, &adminv1.ListProjectsForOrganizationRequest{OrganizationName: orgName})
	if err != nil {
		return nil, err
	}

	if len(resp.Projects) == 0 {
		return nil, fmt.Errorf("No projects found for org %q", orgName)
	}

	var projNames []string
	for _, proj := range resp.Projects {
		projNames = append(projNames, proj.Name)
	}

	return projNames, nil
}

func DefaultProjectName() string {
	// Get full path to project
	absPath, err := filepath.Abs(defaultProjectName)
	if err != nil {
		return ""
	}

	_, err = os.Stat(absPath)
	if os.IsNotExist(err) {
		return defaultProjectName
	}

	num := 1
	for err == nil {
		absPath := fmt.Sprint(absPath, num)

		_, err = os.Stat(absPath)
		if os.IsNotExist(err) {
			return fmt.Sprint(defaultProjectName, num)
		}
		num++
	}

	return ""
}

<<<<<<< HEAD
func SetFlagsByInputPrompts(cmd cobra.Command, flags ...string) error {
	var err error
	var value string
	cmd.Flags().VisitAll(func(f *pflag.Flag) {
		if !f.Changed && slices.Contains(flags, f.Name) {
			if f.Value.Type() == "string" {
				value, err = InputPrompt(fmt.Sprintf("Enter the %s", f.Usage), "")
				if err != nil {
					fmt.Println("error while input prompt, error:", err)
					return
				}
			}

			if f.Value.Type() == "bool" {
				var public bool
				prompt := &survey.Confirm{
					Message: fmt.Sprintf("Confirm \"%s\"?", color.YellowString(f.Usage)),
				}

				err = survey.AskOne(prompt, &public)
				if err != nil {
					return
				}

				value = fmt.Sprintf("%t", public)
			}

			err = f.Value.Set(value)
			if err != nil {
				fmt.Println("error while setting values, error:", err)
				return
			}
		}
	})

	return err
=======
func FetchUserID(ctx context.Context, cfg *config.Config) (string, error) {
	c, err := Client(cfg)
	if err != nil {
		return "", err
	}
	defer c.Close()
	user, err := c.GetCurrentUser(ctx, &adminv1.GetCurrentUserRequest{})
	if err != nil {
		return "", err
	}
	return user.GetUser().GetId(), nil
>>>>>>> 535b1560
}<|MERGE_RESOLUTION|>--- conflicted
+++ resolved
@@ -375,7 +375,6 @@
 	return ""
 }
 
-<<<<<<< HEAD
 func SetFlagsByInputPrompts(cmd cobra.Command, flags ...string) error {
 	var err error
 	var value string
@@ -412,7 +411,8 @@
 	})
 
 	return err
-=======
+}
+
 func FetchUserID(ctx context.Context, cfg *config.Config) (string, error) {
 	c, err := Client(cfg)
 	if err != nil {
@@ -424,5 +424,4 @@
 		return "", err
 	}
 	return user.GetUser().GetId(), nil
->>>>>>> 535b1560
 }