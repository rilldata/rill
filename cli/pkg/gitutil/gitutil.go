--- conflicted
+++ resolved
@@ -227,19 +227,11 @@
 	return SyncStatusSynced, nil
 }
 
-<<<<<<< HEAD
-func CommitAndForcePush(ctx context.Context, projectPath, remote, username, password string) error {
-	// init git repo
-	repo, err := git.PlainInitWithOptions(projectPath, &git.PlainInitOptions{
-		InitOptions: git.InitOptions{
-			DefaultBranch: plumbing.NewBranchReferenceName("main"),
-=======
 func CommitAndForcePush(ctx context.Context, projectPath, remote, username, password, branch string, author *object.Signature) error {
 	// init git repo
 	repo, err := git.PlainInitWithOptions(projectPath, &git.PlainInitOptions{
 		InitOptions: git.InitOptions{
 			DefaultBranch: plumbing.NewBranchReferenceName(branch),
->>>>>>> 2ac90a48
 		},
 		Bare: false,
 	})
@@ -264,20 +256,13 @@
 	}
 
 	// git commit -m
-<<<<<<< HEAD
-	_, err = wt.Commit("Auto committed by Rill", &git.CommitOptions{All: true})
-=======
 	_, err = wt.Commit("Auto committed by Rill", &git.CommitOptions{All: true, Author: author})
->>>>>>> 2ac90a48
 	if err != nil {
 		if !errors.Is(err, git.ErrEmptyCommit) {
 			return fmt.Errorf("failed to commit files to git: %w", err)
 		}
-<<<<<<< HEAD
-=======
 		// empty commit - nothing to cmmit
 		return nil
->>>>>>> 2ac90a48
 	}
 
 	// set remote
