--- conflicted
+++ resolved
@@ -136,11 +136,7 @@
 		RepoDriver:   "file",
 		RepoDSN:      projectPath,
 		EmbedCatalog: olapDriver == "duckdb",
-<<<<<<< HEAD
-		Env:          &env,
-=======
 		Env:          env,
->>>>>>> 358a1a8e
 	}
 	err = rt.CreateInstance(ctx, inst)
 	if err != nil {
@@ -487,11 +483,7 @@
 	}
 }
 
-<<<<<<< HEAD
-func parse(envs []string) (drivers.Env, error) {
-=======
 func parse(envs []string) (map[string]string, error) {
->>>>>>> 358a1a8e
 	vars := make(map[string]string, len(envs))
 	for _, env := range envs {
 		// split into key value pairs
