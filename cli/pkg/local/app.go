package local

import (
	"context"
	"encoding/json"
	"fmt"
	"net/http"
	"os"
	"path"
	"path/filepath"
	"time"

	"github.com/c2h5oh/datasize"
	"github.com/rilldata/rill/cli/pkg/browser"
	"github.com/rilldata/rill/cli/pkg/config"
	"github.com/rilldata/rill/cli/pkg/dotrill"
	"github.com/rilldata/rill/cli/pkg/update"
	"github.com/rilldata/rill/cli/pkg/variable"
	"github.com/rilldata/rill/cli/pkg/web"
	"github.com/rilldata/rill/runtime"
	"github.com/rilldata/rill/runtime/compilers/rillv1beta"
	"github.com/rilldata/rill/runtime/drivers"
	"github.com/rilldata/rill/runtime/pkg/graceful"
	"github.com/rilldata/rill/runtime/pkg/observability"
	runtimeserver "github.com/rilldata/rill/runtime/server"
	"go.uber.org/zap"
	"go.uber.org/zap/zapcore"
	"golang.org/x/sync/errgroup"
	"gopkg.in/natefinch/lumberjack.v2"
	"moul.io/zapfilter"
)

type LogFormat string

// Default log formats for logger
const (
	LogFormatConsole = "console"
	LogFormatJSON    = "json"
)

// Default instance config on local.
const (
	DefaultInstanceID = "default"
	DefaultOLAPDriver = "duckdb"
	DefaultOLAPDSN    = "stage.db"
)

// App encapsulates the logic associated with configuring and running the UI and the runtime in a local environment.
// Here, a local environment means a non-authenticated, single-instance and single-project setup on localhost.
// App encapsulates logic shared between different CLI commands, like start, init, build and source.
type App struct {
	Context               context.Context
	Runtime               *runtime.Runtime
	Instance              *drivers.Instance
	Logger                *zap.SugaredLogger
	BaseLogger            *zap.Logger
	Version               config.Version
	Verbose               bool
	ProjectPath           string
	observabilityShutdown observability.ShutdownFunc
	loggerCleanUp         func()
}

func NewApp(ctx context.Context, ver config.Version, verbose bool, olapDriver, olapDSN, projectPath string, logFormat LogFormat, variables []string) (*App, error) {
	logger, cleanupFn := initLogger(verbose, logFormat)
	// Init Prometheus telemetry
	shutdown, err := observability.Start(ctx, logger, &observability.Options{
		MetricsExporter: observability.PrometheusExporter,
		TracesExporter:  observability.NoopExporter,
		ServiceName:     "rill-local",
		ServiceVersion:  ver.String(),
	})
	if err != nil {
		return nil, err
	}

	// Create a local runtime with an in-memory metastore
	rtOpts := &runtime.Options{
		ConnectionCacheSize: 100,
		MetastoreDriver:     "sqlite",
		MetastoreDSN:        "file:rill?mode=memory&cache=shared",
		QueryCacheSizeBytes: int64(datasize.MB * 100),
		AllowHostAccess:     true,
	}
	rt, err := runtime.New(rtOpts, logger)
	if err != nil {
		return nil, err
	}

	// Get full path to project
	projectPath, err = filepath.Abs(projectPath)
	if err != nil {
		return nil, err
	}
	err = os.MkdirAll(projectPath, os.ModePerm) // Create project dir if it doesn't exist
	if err != nil {
		return nil, err
	}

	// If the OLAP is the default OLAP (DuckDB in stage.db), we make it relative to the project directory (not the working directory)
	if olapDriver == DefaultOLAPDriver && olapDSN == DefaultOLAPDSN {
		olapDSN = path.Join(projectPath, olapDSN)
	}

	parsedVariables, err := variable.Parse(variables)
	if err != nil {
		return nil, err
	}

	// Create instance with its repo set to the project directory
	inst := &drivers.Instance{
		ID:           DefaultInstanceID,
		OLAPDriver:   olapDriver,
		OLAPDSN:      olapDSN,
		RepoDriver:   "file",
		RepoDSN:      projectPath,
		EmbedCatalog: olapDriver == "duckdb",
		Variables:    parsedVariables,
	}
	err = rt.CreateInstance(ctx, inst)
	if err != nil {
		return nil, err
	}

	// Done
	app := &App{
		Context:               ctx,
		Runtime:               rt,
		Instance:              inst,
		Logger:                logger.Sugar(),
		BaseLogger:            logger,
		Version:               ver,
		Verbose:               verbose,
		ProjectPath:           projectPath,
		observabilityShutdown: shutdown,
		loggerCleanUp:         cleanupFn,
	}
	return app, nil
}

func (a *App) Close() error {
	ctx, cancel := context.WithTimeout(context.Background(), time.Second)
	defer cancel()

	err := a.observabilityShutdown(ctx)
	if err != nil {
		fmt.Printf("telemetry shutdown failed: %s\n", err.Error())
	}

	a.loggerCleanUp()
	return a.Runtime.Close()
}

func (a *App) IsProjectInit() bool {
	repo, err := a.Runtime.Repo(a.Context, a.Instance.ID)
	if err != nil {
		panic(err) // checks in New should ensure it never happens
	}

	c := rillv1beta.New(repo, a.Instance.ID)
	return c.IsInit(a.Context)
}

<<<<<<< HEAD
=======
func (a *App) InitProject(exampleName string) error {
	repo, err := a.Runtime.Repo(a.Context, a.Instance.ID)
	if err != nil {
		panic(err) // checks in New should ensure it never happens
	}

	c := rillv1beta.New(repo, a.Instance.ID)
	if c.IsInit(a.Context) {
		return fmt.Errorf("a Rill project already exists")
	}

	// Check if project path is pwd for nicer log messages
	pwd, _ := os.Getwd()
	isPwd := a.ProjectPath == pwd

	// If no example is provided, init an empty project
	if exampleName == "" {
		// Infer a default project name from its path
		defaultName := filepath.Base(a.ProjectPath)
		if defaultName == "" || defaultName == "." || defaultName == ".." {
			defaultName = "untitled"
		}

		// Init empty project
		err := c.InitEmpty(a.Context, defaultName, a.Version.Number)
		if err != nil {
			if isPwd {
				return fmt.Errorf("failed to initialize project in the current directory (detailed error: %w)", err)
			}
			return fmt.Errorf("failed to initialize project in '%s' (detailed error: %w)", a.ProjectPath, err)
		}

		// Log success
		if isPwd {
			a.Logger.Named("console").Infof("Initialized empty project in the current directory")
		} else {
			a.Logger.Named("console").Infof("Initialized empty project at '%s'", a.ProjectPath)
		}

		return nil
	}

	// It's an example project. We currently only support examples through direct file unpacking.
	// TODO: Support unpacking examples through rillv1beta, instead of unpacking files.

	err = examples.Init(exampleName, a.ProjectPath)
	if err != nil {
		if errors.Is(err, examples.ErrExampleNotFound) {
			return fmt.Errorf("example project '%s' not found", exampleName)
		}
		return fmt.Errorf("failed to initialize project (detailed error: %w)", err)
	}

	if isPwd {
		a.Logger.Named("console").Infof("Initialized example project '%s' in the current directory", exampleName)
	} else {
		a.Logger.Named("console").Infof("Initialized example project '%s' in directory '%s'", exampleName, a.ProjectPath)
	}

	return nil
}

>>>>>>> 4331d312
func (a *App) Reconcile(strict bool) error {
	a.Logger.Named("console").Infof("Hydrating project '%s'", a.ProjectPath)
	res, err := a.Runtime.Reconcile(a.Context, a.Instance.ID, nil, nil, false, false)
	if err != nil {
		return err
	}
	if a.Context.Err() != nil {
		a.Logger.Errorf("Hydration canceled")
	}
	for _, path := range res.AffectedPaths {
		a.Logger.Named("console").Infof("Reconciled: %s", path)
	}
	for _, merr := range res.Errors {
		a.Logger.Errorf("%s: %s", merr.FilePath, merr.Message)
	}
	if len(res.Errors) == 0 {
		a.Logger.Named("console").Infof("Hydration completed!")
	} else if strict {
		a.Logger.Fatalf("Hydration failed")
	} else {
		a.Logger.Named("console").Infof("Hydration failed")
	}
	return nil
}

func (a *App) ReconcileSource(sourcePath string) error {
	a.Logger.Named("console").Infof("Reconciling source and impacted models in project '%s'", a.ProjectPath)
	paths := []string{sourcePath}
	res, err := a.Runtime.Reconcile(a.Context, a.Instance.ID, paths, paths, false, false)
	if err != nil {
		return err
	}
	if a.Context.Err() != nil {
		a.Logger.Errorf("Hydration canceled")
		return nil
	}
	for _, path := range res.AffectedPaths {
		a.Logger.Named("console").Infof("Reconciled: %s", path)
	}
	for _, merr := range res.Errors {
		a.Logger.Errorf("%s: %s", merr.FilePath, merr.Message)
	}
	if len(res.Errors) == 0 {
		a.Logger.Named("console").Infof("Hydration completed!")
	} else {
		a.Logger.Named("console").Infof("Hydration failed")
	}
	return nil
}

func (a *App) Serve(httpPort, grpcPort int, enableUI, openBrowser, readonly bool, userID string) error {
	// Get analytics info
	installID, enabled, err := dotrill.AnalyticsInfo()
	if err != nil {
		a.Logger.Named("console").Warnf("error finding install ID: %v", err)
	}

	// Build local info for frontend
	inf := &localInfo{
		InstanceID:       a.Instance.ID,
		GRPCPort:         grpcPort,
		InstallID:        installID,
		ProjectPath:      a.ProjectPath,
		UserID:           userID,
		Version:          a.Version.Number,
		BuildCommit:      a.Version.Commit,
		BuildTime:        a.Version.Timestamp,
		IsDev:            a.Version.IsDev(),
		AnalyticsEnabled: enabled,
		Readonly:         readonly,
	}

	// Create server logger.
	// It only logs error messages when !verbose to prevent lots of req/res info messages.
	lvl := zap.ErrorLevel
	if a.Verbose {
		lvl = zap.DebugLevel
	}
	serverLogger := a.BaseLogger.WithOptions(zap.IncreaseLevel(lvl))

	// Prepare errgroup and context with graceful shutdown
	gctx := graceful.WithCancelOnTerminate(a.Context)
	group, ctx := errgroup.WithContext(gctx)

	// Create a runtime server
	opts := &runtimeserver.Options{
		HTTPPort:        httpPort,
		GRPCPort:        grpcPort,
		AllowedOrigins:  []string{"*"},
		ServePrometheus: true,
	}
	runtimeServer, err := runtimeserver.NewServer(opts, a.Runtime, serverLogger)
	if err != nil {
		return err
	}

	// Start the gRPC server
	group.Go(func() error {
		return runtimeServer.ServeGRPC(ctx)
	})

	// Start the local HTTP server
	group.Go(func() error {
		return runtimeServer.ServeHTTP(ctx, func(mux *http.ServeMux) {
			// Inject local-only endpoints on the server for the local UI and local backend endpoints
			if enableUI {
				mux.Handle("/", web.StaticHandler())
			}
			mux.Handle("/local/config", a.infoHandler(inf))
			mux.Handle("/local/version", a.versionHandler())
			mux.Handle("/local/track", a.trackingHandler(inf))
		})
	})

	// Open the browser when health check succeeds
	go a.pollServer(ctx, httpPort, enableUI && openBrowser)

	// Run the server
	err = group.Wait()
	if err != nil {
		return fmt.Errorf("server crashed: %w", err)
	}
	a.Logger.Named("console").Info("Rill shutdown gracefully")
	return nil
}

func (a *App) pollServer(ctx context.Context, httpPort int, openOnHealthy bool) {
	// Basic health check
	uri := fmt.Sprintf("http://localhost:%d", httpPort)
	client := http.Client{Timeout: time.Second}
	for {
		// Check for cancellation
		if ctx.Err() != nil {
			return
		}

		// Check if server is up
		resp, err := client.Get(uri + "/v1/ping")
		if err == nil {
			resp.Body.Close()
			if resp.StatusCode < http.StatusInternalServerError {
				break
			}
		}

		// Wait a bit and retry
		time.Sleep(250 * time.Millisecond)
	}

	// Health check succeeded
	a.Logger.Named("console").Infof("Serving Rill on: %s", uri)
	if openOnHealthy {
		err := browser.Open(uri)
		if err != nil {
			a.Logger.Debugf("could not open browser: %v", err)
		}
	}
}

type localInfo struct {
	InstanceID       string `json:"instance_id"`
	GRPCPort         int    `json:"grpc_port"`
	InstallID        string `json:"install_id"`
	UserID           string `json:"user_id"`
	ProjectPath      string `json:"project_path"`
	Version          string `json:"version"`
	BuildCommit      string `json:"build_commit"`
	BuildTime        string `json:"build_time"`
	IsDev            bool   `json:"is_dev"`
	AnalyticsEnabled bool   `json:"analytics_enabled"`
	Readonly         bool   `json:"readonly"`
}

// infoHandler servers the local info struct.
func (a *App) infoHandler(info *localInfo) http.Handler {
	return http.HandlerFunc(func(w http.ResponseWriter, r *http.Request) {
		data, err := json.Marshal(info)
		if err != nil {
			w.WriteHeader(http.StatusBadRequest)
			return
		}
		w.Header().Add("Content-Type", "application/json")
		_, err = w.Write(data)
		if err != nil {
			http.Error(w, fmt.Sprintf("failed to write response data: %s", err), http.StatusInternalServerError)
			return
		}
	})
}

// versionHandler servers the version struct.
func (a *App) versionHandler() http.Handler {
	return http.HandlerFunc(func(w http.ResponseWriter, r *http.Request) {
		// Get the latest version available
		latestVersion, err := update.LatestVersion(r.Context())
		if err != nil {
			a.Logger.Named("console").Warnf("error finding latest version: %v", err)
		}

		inf := &versionInfo{
			CurrentVersion: a.Version.Number,
			LatestVersion:  latestVersion,
		}

		data, err := json.Marshal(inf)
		if err != nil {
			w.WriteHeader(http.StatusBadRequest)
			return
		}
		w.Header().Add("Content-Type", "application/json")
		_, err = w.Write(data)
		if err != nil {
			http.Error(w, fmt.Sprintf("failed to write response data: %s", err), http.StatusInternalServerError)
			return
		}
	})
}

type versionInfo struct {
	CurrentVersion string `json:"current_version"`
	LatestVersion  string `json:"latest_version"`
}

// trackingHandler proxies events to intake.rilldata.io.
func (a *App) trackingHandler(info *localInfo) http.Handler {
	return http.HandlerFunc(func(w http.ResponseWriter, r *http.Request) {
		if !info.AnalyticsEnabled {
			w.WriteHeader(http.StatusOK)
			return
		}

		// Proxy request to rill intake
		proxyReq, err := http.NewRequest(r.Method, "https://intake.rilldata.io/events/data-modeler-metrics", r.Body)
		if err != nil {
			http.Error(w, err.Error(), http.StatusBadGateway)
			return
		}

		// Copy the auth header
		proxyReq.Header = http.Header{
			"Authorization": r.Header["Authorization"],
		}

		// Send proxied request
		resp, err := http.DefaultClient.Do(proxyReq)
		if err != nil {
			http.Error(w, err.Error(), http.StatusBadGateway)
			return
		}
		defer resp.Body.Close()

		// Done
		w.WriteHeader(http.StatusOK)
	})
}

func ParseLogFormat(format string) (LogFormat, bool) {
	switch format {
	case "json":
		return LogFormatJSON, true
	case "console":
		return LogFormatConsole, true
	default:
		return "", false
	}
}

func initLogger(isVerbose bool, logFormat LogFormat) (logger *zap.Logger, cleanupFn func()) {
	logLevel := zapcore.InfoLevel
	if isVerbose {
		logLevel = zapcore.DebugLevel
	}

	logPath, err := dotrill.ResolveFilename("rill.log", true)
	if err != nil {
		panic(err)
	}
	// lumberjack.Logger is already safe for concurrent use, so we don't need to
	// lock it.
	luLogger := &lumberjack.Logger{
		Filename:   logPath,
		MaxSize:    100, // megabytes
		MaxBackups: 3,
		MaxAge:     30, // days
		Compress:   true,
	}
	cfg := zap.NewProductionEncoderConfig()
	// hide logger name like `console`
	cfg.NameKey = zapcore.OmitKey
	fileCore := zapcore.NewCore(zapcore.NewJSONEncoder(cfg), zapcore.AddSync(luLogger), logLevel)

	var consoleEncoder zapcore.Encoder
	opts := make([]zap.Option, 0)
	switch logFormat {
	case LogFormatJSON:
		cfg := zap.NewProductionEncoderConfig()
		cfg.NameKey = zapcore.OmitKey
		// never
		opts = append(opts, zap.AddStacktrace(zapcore.InvalidLevel))
		consoleEncoder = zapcore.NewJSONEncoder(cfg)
	case LogFormatConsole:
		encCfg := zap.NewDevelopmentEncoderConfig()
		encCfg.NameKey = zapcore.OmitKey
		encCfg.EncodeLevel = zapcore.CapitalColorLevelEncoder
		consoleEncoder = zapcore.NewConsoleEncoder(encCfg)
	}

	core := zapcore.NewTee(
		fileCore,
		// send all error logs and logs matching console namespace to stdout
		zapfilter.NewFilteringCore(zapcore.NewCore(consoleEncoder, zapcore.Lock(os.Stdout), logLevel), zapfilter.MustParseRules("error:* *:console")),
	)

	return zap.New(core, opts...), func() {
		_ = logger.Sync()
		luLogger.Close()
	}
}<|MERGE_RESOLUTION|>--- conflicted
+++ resolved
@@ -161,71 +161,6 @@
 	return c.IsInit(a.Context)
 }
 
-<<<<<<< HEAD
-=======
-func (a *App) InitProject(exampleName string) error {
-	repo, err := a.Runtime.Repo(a.Context, a.Instance.ID)
-	if err != nil {
-		panic(err) // checks in New should ensure it never happens
-	}
-
-	c := rillv1beta.New(repo, a.Instance.ID)
-	if c.IsInit(a.Context) {
-		return fmt.Errorf("a Rill project already exists")
-	}
-
-	// Check if project path is pwd for nicer log messages
-	pwd, _ := os.Getwd()
-	isPwd := a.ProjectPath == pwd
-
-	// If no example is provided, init an empty project
-	if exampleName == "" {
-		// Infer a default project name from its path
-		defaultName := filepath.Base(a.ProjectPath)
-		if defaultName == "" || defaultName == "." || defaultName == ".." {
-			defaultName = "untitled"
-		}
-
-		// Init empty project
-		err := c.InitEmpty(a.Context, defaultName, a.Version.Number)
-		if err != nil {
-			if isPwd {
-				return fmt.Errorf("failed to initialize project in the current directory (detailed error: %w)", err)
-			}
-			return fmt.Errorf("failed to initialize project in '%s' (detailed error: %w)", a.ProjectPath, err)
-		}
-
-		// Log success
-		if isPwd {
-			a.Logger.Named("console").Infof("Initialized empty project in the current directory")
-		} else {
-			a.Logger.Named("console").Infof("Initialized empty project at '%s'", a.ProjectPath)
-		}
-
-		return nil
-	}
-
-	// It's an example project. We currently only support examples through direct file unpacking.
-	// TODO: Support unpacking examples through rillv1beta, instead of unpacking files.
-
-	err = examples.Init(exampleName, a.ProjectPath)
-	if err != nil {
-		if errors.Is(err, examples.ErrExampleNotFound) {
-			return fmt.Errorf("example project '%s' not found", exampleName)
-		}
-		return fmt.Errorf("failed to initialize project (detailed error: %w)", err)
-	}
-
-	if isPwd {
-		a.Logger.Named("console").Infof("Initialized example project '%s' in the current directory", exampleName)
-	} else {
-		a.Logger.Named("console").Infof("Initialized example project '%s' in directory '%s'", exampleName, a.ProjectPath)
-	}
-
-	return nil
-}
-
->>>>>>> 4331d312
 func (a *App) Reconcile(strict bool) error {
 	a.Logger.Named("console").Infof("Hydrating project '%s'", a.ProjectPath)
 	res, err := a.Runtime.Reconcile(a.Context, a.Instance.ID, nil, nil, false, false)
