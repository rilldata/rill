package local

import (
	"context"
	"crypto/tls"
	"errors"
	"fmt"
	"net/http"
	"os"
	"path/filepath"
	"strconv"
	"time"

	"github.com/c2h5oh/datasize"
	"github.com/rilldata/rill/cli/pkg/browser"
	"github.com/rilldata/rill/cli/pkg/cmdutil"
	"github.com/rilldata/rill/cli/pkg/dotrill"
	"github.com/rilldata/rill/cli/pkg/pkce"
	runtimev1 "github.com/rilldata/rill/proto/gen/rill/runtime/v1"
	"github.com/rilldata/rill/runtime"
	"github.com/rilldata/rill/runtime/compilers/rillv1"
	"github.com/rilldata/rill/runtime/drivers"
	"github.com/rilldata/rill/runtime/pkg/activity"
	"github.com/rilldata/rill/runtime/pkg/debugserver"
	"github.com/rilldata/rill/runtime/pkg/email"
	"github.com/rilldata/rill/runtime/pkg/graceful"
	"github.com/rilldata/rill/runtime/pkg/observability"
	"github.com/rilldata/rill/runtime/pkg/ratelimit"
	runtimeserver "github.com/rilldata/rill/runtime/server"
	"github.com/rilldata/rill/runtime/storage"
	"go.opentelemetry.io/otel/attribute"
	"go.uber.org/zap"
	"go.uber.org/zap/buffer"
	"go.uber.org/zap/zapcore"
	"gocloud.dev/blob/fileblob"
	"golang.org/x/sync/errgroup"
	"gopkg.in/natefinch/lumberjack.v2"
)

type LogFormat string

// Default log formats for logger
const (
	LogFormatConsole = "console"
	LogFormatJSON    = "json"
)

// Default instance config on local.
const (
	DefaultInstanceID   = "default"
	DefaultOLAPDriver   = "duckdb"
	DefaultOLAPDSN      = "main.db"
	DefaultCatalogStore = "meta.db"
	DefaultDBDir        = "tmp"
)

// App encapsulates the logic associated with configuring and running the UI and the runtime in a local environment.
// Here, a local environment means a non-authenticated, single-instance and single-project setup on localhost.
// App encapsulates logic shared between different CLI commands, like start, init, build and source.
type App struct {
	Context               context.Context
	Runtime               *runtime.Runtime
	Instance              *drivers.Instance
	Logger                *zap.SugaredLogger
	BaseLogger            *zap.Logger
	Verbose               bool
	Debug                 bool
	ProjectPath           string
	ch                    *cmdutil.Helper
	observabilityShutdown observability.ShutdownFunc
	loggerCleanUp         func()
	pkceAuthenticators    map[string]*pkce.Authenticator // map of state to pkce authenticators
	localURL              string
	allowedOrigins        []string
}

type AppOptions struct {
	Ch             *cmdutil.Helper
	Verbose        bool
	Debug          bool
	Reset          bool
	Environment    string
	OlapDriver     string
	OlapDSN        string
	ProjectPath    string
	LogFormat      LogFormat
	Variables      map[string]string
	LocalURL       string
	AllowedOrigins []string
}

func NewApp(ctx context.Context, opts *AppOptions) (*App, error) {
	// Setup logger
	logger, cleanupFn := initLogger(opts.Verbose, opts.LogFormat)
	sugarLogger := logger.Sugar()

	// Init Prometheus telemetry
	shutdown, err := observability.Start(ctx, logger, &observability.Options{
		MetricsExporter: observability.PrometheusExporter,
		TracesExporter:  observability.NoopExporter,
		ServiceName:     "rill-local",
		ServiceVersion:  opts.Ch.Version.String(),
	})
	if err != nil {
		return nil, err
	}

	// Get full path to project
	projectPath, err := filepath.Abs(opts.ProjectPath)
	if err != nil {
		return nil, err
	}
	dbDirPath := filepath.Join(projectPath, DefaultDBDir)
	err = os.MkdirAll(dbDirPath, os.ModePerm) // Create project dir and db dir if it doesn't exist
	if err != nil {
		return nil, err
	}

	// old behaviour when data was stored in a stage.db file in the project directory.
	// drop old file, remove this code after some time
	_, err = os.Stat(filepath.Join(projectPath, "stage.db"))
	if err == nil { // a old stage.db file exists
		_ = os.Remove(filepath.Join(projectPath, "stage.db"))
		_ = os.Remove(filepath.Join(projectPath, "stage.db.wal"))
		logger.Info("Dropping old stage.db file and rebuilding project")
	}

	// Create a local runtime with an in-memory metastore
	systemConnectors := []*runtimev1.Connector{
		{
			Type:   "sqlite",
			Name:   "metastore",
			Config: map[string]string{"dsn": "file:rill?mode=memory&cache=shared"},
		},
	}

	// Sender for sending transactional emails.
	// We use a noop sender by default, but you can uncomment the SMTP sender to send emails from localhost for testing.
	sender := email.NewNoopSender()
	// Uncomment to send emails for testing:
	// err = godotenv.Load()
	// if err != nil {
	// 	return nil, fmt.Errorf("failed to load .env file: %w", err)
	// }
	// smtpPort, err := strconv.Atoi(os.Getenv("RILL_RUNTIME_EMAIL_SMTP_PORT"))
	// if err != nil {
	// 	return nil, fmt.Errorf("failed to get SMTP port: %w", err)
	// }
	// sender, err := email.NewSMTPSender(&email.SMTPOptions{
	// 	SMTPHost:     os.Getenv("RILL_RUNTIME_EMAIL_SMTP_HOST"),
	// 	SMTPPort:     smtpPort,
	// 	SMTPUsername: os.Getenv("RILL_RUNTIME_EMAIL_SMTP_USERNAME"),
	// 	SMTPPassword: os.Getenv("RILL_RUNTIME_EMAIL_SMTP_PASSWORD"),
	// 	FromEmail:    os.Getenv("RILL_RUNTIME_EMAIL_SENDER_EMAIL"),
	// 	FromName:     os.Getenv("RILL_RUNTIME_EMAIL_SENDER_NAME"),
	// 	BCC:          os.Getenv("RILL_RUNTIME_EMAIL_BCC"),
	// })
	// if err != nil {
	// 	return nil, fmt.Errorf("failed to create email sender: %w", err)
	// }
<<<<<<< HEAD
	bkt, err := fileblob.OpenBucket(filepath.Join(dbDirPath, "remote"), &fileblob.Options{CreateDir: true})
	if err != nil {
		return nil, err
	}
=======
>>>>>>> e4b216f6
	rtOpts := &runtime.Options{
		ConnectionCacheSize:          100,
		MetastoreConnector:           "metastore",
		QueryCacheSizeBytes:          int64(datasize.MB * 100),
		AllowHostAccess:              true,
		SystemConnectors:             systemConnectors,
		SecurityEngineCacheSize:      1000,
		ControllerLogBufferCapacity:  10000,
		ControllerLogBufferSizeBytes: int64(datasize.MB * 16),
	}
<<<<<<< HEAD
	rt, err := runtime.New(ctx, rtOpts, logger, opts.Ch.Telemetry(ctx), email.New(sender), bkt)
=======
	st, err := storage.New(dbDirPath, nil)
	if err != nil {
		return nil, err
	}
	rt, err := runtime.New(ctx, rtOpts, logger, st, opts.Ch.Telemetry(ctx), email.New(sender))
>>>>>>> e4b216f6
	if err != nil {
		return nil, err
	}

	// Merge opts.Variables with some local overrides of the defaults in runtime/drivers.InstanceConfig.
	vars := map[string]string{
		"rill.download_limit_bytes": "0", // 0 means unlimited
		"rill.stage_changes":        "false",
	}
	for k, v := range opts.Variables {
		vars[k] = v
	}

	// Prepare connectors for the instance
	var connectors []*runtimev1.Connector

	// Reset tmp dir
	if opts.Reset {
		_ = os.RemoveAll(dbDirPath)
		err = os.MkdirAll(dbDirPath, os.ModePerm)
		if err != nil {
			return nil, err
		}
	}

	// If the OLAP is the default OLAP (DuckDB in stage.db), we make it relative to the project directory (not the working directory)
	defaultOLAP := false
	olapCfg := make(map[string]string)
	if opts.OlapDriver == DefaultOLAPDriver && opts.OlapDSN == DefaultOLAPDSN {
		defaultOLAP = true
		val, err := isExternalStorageEnabled(vars)
		if err != nil {
			return nil, err
		}
		olapCfg["external_table_storage"] = strconv.FormatBool(val)
	}

	if opts.OlapDriver == "duckdb" {
		// Set default DuckDB pool size to 4
		olapCfg["pool_size"] = "4"
		if !defaultOLAP {
			// dsn is automatically computed by duckdb driver so we set only when non default dsn is passed
			olapCfg["dsn"] = opts.OlapDSN
			olapCfg["error_on_incompatible_version"] = "true"
		}
	}

	// Add OLAP connector
	olapConnector := &runtimev1.Connector{
		Type:   opts.OlapDriver,
		Name:   opts.OlapDriver,
		Config: olapCfg,
	}
	connectors = append(connectors, olapConnector)

	// The repo connector is the local project directory
	repoConnector := &runtimev1.Connector{
		Type:   "file",
		Name:   "repo",
		Config: map[string]string{"dsn": projectPath},
	}
	connectors = append(connectors, repoConnector)

	// The catalog connector is a SQLite database in the project directory's tmp folder
	catalogConnector := &runtimev1.Connector{
		Type:   "sqlite",
		Name:   "catalog",
		Config: map[string]string{"dsn": fmt.Sprintf("file:%s?cache=shared", filepath.Join(dbDirPath, DefaultCatalogStore))},
	}
	connectors = append(connectors, catalogConnector)

	// Use the admin service for AI
	aiConnector := &runtimev1.Connector{
		Name: "admin",
		Type: "admin",
		Config: map[string]string{
			"admin_url":    opts.Ch.AdminURL(),
			"access_token": opts.Ch.AdminToken(),
		},
	}
	connectors = append(connectors, aiConnector)

	// Print start status – need to do it before creating the instance, since doing so immediately starts the controller
	isInit := IsProjectInit(projectPath)
	if isInit {
		sugarLogger.Infof("Hydrating project '%s'", projectPath)
	}

	// Create instance with its repo set to the project directory
	inst := &drivers.Instance{
		ID:               DefaultInstanceID,
		Environment:      opts.Environment,
		OLAPConnector:    olapConnector.Name,
		RepoConnector:    repoConnector.Name,
		AIConnector:      aiConnector.Name,
		CatalogConnector: catalogConnector.Name,
		Connectors:       connectors,
		Variables:        vars,
		Annotations:      map[string]string{},
		WatchRepo:        true,
		// ModelMaterializeDelaySeconds:     30, // TODO: Enable when we support skipping it for the initial load
		IgnoreInitialInvalidProjectError: !isInit, // See ProjectParser reconciler for details
	}
	err = rt.CreateInstance(ctx, inst)
	if err != nil {
		return nil, err
	}

	// Create app
	app := &App{
		Context:               ctx,
		Runtime:               rt,
		Instance:              inst,
		Logger:                sugarLogger,
		BaseLogger:            logger,
		Verbose:               opts.Verbose,
		Debug:                 opts.Debug,
		ProjectPath:           projectPath,
		ch:                    opts.Ch,
		observabilityShutdown: shutdown,
		loggerCleanUp:         cleanupFn,
		pkceAuthenticators:    make(map[string]*pkce.Authenticator),
		localURL:              opts.LocalURL,
		allowedOrigins:        opts.AllowedOrigins,
	}

	// Collect and emit information about connectors at start time
	err = app.emitStartEvent(ctx)
	if err != nil {
		logger.Debug("failed to emit start event", zap.Error(err))
	}

	return app, nil
}

func (a *App) Close() error {
	ctx, cancel := context.WithTimeout(context.Background(), 5*time.Second)
	defer cancel()

	err := a.observabilityShutdown(ctx)
	if err != nil {
		a.Logger.Error("Observability shutdown failed", zap.Error(err))
	}

	err = a.Runtime.Close()
	if err != nil {
		a.Logger.Error("Graceful shutdown failed", zap.Error(err))
	} else {
		a.Logger.Info("Rill shutdown gracefully")
	}

	a.loggerCleanUp()
	return nil
}

func (a *App) Serve(httpPort, grpcPort int, enableUI, openBrowser, readonly bool, userID, tlsCertPath, tlsKeyPath string) error {
	// Get analytics info
	installID, enabled, err := dotrill.AnalyticsInfo()
	if err != nil {
		a.Logger.Warnf("error finding install ID: %v", err)
	}

	// Build local metadata
	metadata := &localMetadata{
		InstanceID:       a.Instance.ID,
		GRPCPort:         grpcPort,
		InstallID:        installID,
		ProjectPath:      a.ProjectPath,
		UserID:           userID,
		Version:          a.ch.Version.Number,
		BuildCommit:      a.ch.Version.Commit,
		BuildTime:        a.ch.Version.Timestamp,
		IsDev:            a.ch.Version.IsDev(),
		AnalyticsEnabled: enabled,
		Readonly:         readonly,
	}

	// Create the local server handler
	localServer := &Server{
		logger:   a.BaseLogger,
		app:      a,
		metadata: metadata,
	}

	// Prepare errgroup and context with graceful shutdown
	gctx := graceful.WithCancelOnTerminate(a.Context)
	group, ctx := errgroup.WithContext(gctx)

	// Create server logger for the runtime
	runtimeServerLogger := a.BaseLogger
	if !a.Verbose {
		// It only logs error messages when !verbose to prevent lots of req/res info messages.
		runtimeServerLogger = a.BaseLogger.WithOptions(zap.IncreaseLevel(zap.ErrorLevel))
	}

	// Create a runtime server
	opts := &runtimeserver.Options{
		HTTPPort:        httpPort,
		GRPCPort:        grpcPort,
		TLSCertPath:     tlsCertPath,
		TLSKeyPath:      tlsKeyPath,
		AllowedOrigins:  a.allowedOrigins,
		ServePrometheus: true,
	}
	runtimeServer, err := runtimeserver.NewServer(ctx, opts, a.Runtime, runtimeServerLogger, ratelimit.NewNoop(), a.ch.Telemetry(ctx))
	if err != nil {
		return err
	}

	// Start the gRPC server
	group.Go(func() error {
		return runtimeServer.ServeGRPC(ctx)
	})

	// if keypath and certpath are provided
	secure := tlsCertPath != "" && tlsKeyPath != ""

	// Start the local HTTP server
	group.Go(func() error {
		return runtimeServer.ServeHTTP(ctx, func(mux *http.ServeMux) {
			// Inject local-only endpoints on the runtime server
			localServer.RegisterHandlers(mux, httpPort, secure, enableUI)
		})
	})

	// Start debug server on port 6060
	if a.Debug {
		group.Go(func() error { return debugserver.ServeHTTP(ctx, 6060) })
	}

	// Open the browser when health check succeeds
	go a.PollServer(ctx, httpPort, enableUI && openBrowser, secure)

	// Run the server
	err = group.Wait()
	if err != nil && !errors.Is(err, context.Canceled) {
		return fmt.Errorf("server crashed: %w", err)
	}

	return nil
}

func (a *App) PollServer(ctx context.Context, httpPort int, openOnHealthy, secure bool) {
	client := &http.Client{Timeout: time.Second}

	scheme := "http"
	if secure {
		scheme = "https"
		client.Transport = &http.Transport{
			// nolint:gosec // this is a health check against localhost, so it's safe to ignore the cert
			TLSClientConfig: &tls.Config{InsecureSkipVerify: true},
		}
	}
	uri := fmt.Sprintf("%s://localhost:%d", scheme, httpPort)

	for {
		// Check for cancellation
		if ctx.Err() != nil {
			return
		}

		// Check if server is up
		resp, err := client.Get(uri + "/v1/ping")
		if err == nil {
			resp.Body.Close()
			if resp.StatusCode < http.StatusInternalServerError {
				break
			}
		}

		// Wait a bit and retry
		time.Sleep(250 * time.Millisecond)
	}

	// Health check succeeded
	a.Logger.Infof("Serving Rill on: %s", uri)
	if openOnHealthy {
		err := browser.Open(uri)
		if err != nil {
			a.Logger.Debugf("could not open browser: %v", err)
		}
	}
}

// emitStartEvent sends a telemetry event with information about the project' state.
// It is not a blocking operation (events are flushed in the background).
func (a *App) emitStartEvent(ctx context.Context) error {
	repo, instanceID, err := cmdutil.RepoForProjectPath(a.ProjectPath)
	if err != nil {
		return err
	}

	parser, err := rillv1.Parse(ctx, repo, instanceID, a.Instance.Environment, a.Instance.OLAPConnector)
	if err != nil {
		return err
	}

	connectors := parser.AnalyzeConnectors(ctx)
	for _, c := range connectors {
		if c.Err != nil {
			return err
		}
	}

	var connectorNames []string
	for _, connector := range connectors {
		connectorNames = append(connectorNames, connector.Name)
	}

	a.ch.Telemetry(ctx).RecordBehavioralLegacy(activity.BehavioralEventAppStart, attribute.StringSlice("connectors", connectorNames), attribute.String("olap_connector", a.Instance.OLAPConnector))

	return nil
}

// IsProjectInit checks if the project is initialized by checking if rill.yaml exists in the project directory.
// It doesn't use any runtime functions since we need the ability to check this before creating the instance.
func IsProjectInit(projectPath string) bool {
	rillYAML := filepath.Join(projectPath, "rill.yaml")
	if _, err := os.Stat(rillYAML); err != nil {
		return false
	}
	return true
}

func ParseLogFormat(format string) (LogFormat, bool) {
	switch format {
	case "json":
		return LogFormatJSON, true
	case "console":
		return LogFormatConsole, true
	default:
		return "", false
	}
}

func initLogger(isVerbose bool, logFormat LogFormat) (logger *zap.Logger, cleanupFn func()) {
	logLevel := zapcore.InfoLevel
	if isVerbose {
		logLevel = zapcore.DebugLevel
	}

	logPath, err := dotrill.ResolveFilename("rill.log", true)
	if err != nil {
		panic(err)
	}
	// lumberjack.Logger is already safe for concurrent use, so we don't need to
	// lock it.
	luLogger := &lumberjack.Logger{
		Filename:   logPath,
		MaxSize:    100, // megabytes
		MaxBackups: 3,
		MaxAge:     30, // days
		Compress:   true,
	}
	cfg := zap.NewProductionEncoderConfig()
	// hide logger name like `console`
	cfg.NameKey = zapcore.OmitKey
	fileCore := zapcore.NewCore(zapcore.NewJSONEncoder(cfg), zapcore.AddSync(luLogger), logLevel)

	var consoleEncoder zapcore.Encoder
	opts := make([]zap.Option, 0)
	switch logFormat {
	case LogFormatJSON:
		cfg := zap.NewProductionEncoderConfig()
		cfg.NameKey = zapcore.OmitKey
		// never
		opts = append(opts, zap.AddStacktrace(zapcore.InvalidLevel))
		consoleEncoder = zapcore.NewJSONEncoder(cfg)
	case LogFormatConsole:
		encCfg := zap.NewDevelopmentEncoderConfig()
		encCfg.NameKey = zapcore.OmitKey
		encCfg.EncodeLevel = zapcore.CapitalColorLevelEncoder
		encCfg.EncodeTime = zapcore.TimeEncoderOfLayout("2006-01-02T15:04:05.000")
		consoleEncoder = zapcore.NewConsoleEncoder(encCfg)
	}

	// if it's not verbose, skip instance_id field
	if !isVerbose {
		consoleEncoder = skipFieldZapEncoder{
			Encoder: consoleEncoder,
			fields:  []string{"instance_id"},
		}
	}

	core := zapcore.NewTee(
		fileCore,
		zapcore.NewCore(consoleEncoder, zapcore.Lock(os.Stdout), logLevel),
	)

	return zap.New(core, opts...), func() {
		_ = logger.Sync()
		luLogger.Close()
	}
}

// skipFieldZapEncoder skips fields with the given keys. only string fields are supported.
type skipFieldZapEncoder struct {
	zapcore.Encoder
	fields []string
}

func (s skipFieldZapEncoder) EncodeEntry(entry zapcore.Entry, fields []zapcore.Field) (*buffer.Buffer, error) {
	res := make([]zapcore.Field, 0, len(fields))
	for _, field := range fields {
		skip := false
		for _, skipField := range s.fields {
			if field.Key == skipField {
				skip = true
				break
			}
		}
		if !skip {
			res = append(res, field)
		}
	}
	return s.Encoder.EncodeEntry(entry, res)
}

func (s skipFieldZapEncoder) Clone() zapcore.Encoder {
	return skipFieldZapEncoder{
		Encoder: s.Encoder.Clone(),
		fields:  s.fields,
	}
}

func (s skipFieldZapEncoder) AddString(key, val string) {
	skip := false
	for _, skipField := range s.fields {
		if key == skipField {
			skip = true
			break
		}
	}
	if !skip {
		s.Encoder.AddString(key, val)
	}
}

// isExternalStorageEnabled determines if external storage can be enabled.
func isExternalStorageEnabled(variables map[string]string) (bool, error) {
	// check if flag explicitly passed
	val, ok := variables["connector.duckdb.external_table_storage"]
	if !ok {
		// mark enabled by default
		return true, nil
	}
	return strconv.ParseBool(val)
}<|MERGE_RESOLUTION|>--- conflicted
+++ resolved
@@ -32,7 +32,6 @@
 	"go.uber.org/zap"
 	"go.uber.org/zap/buffer"
 	"go.uber.org/zap/zapcore"
-	"gocloud.dev/blob/fileblob"
 	"golang.org/x/sync/errgroup"
 	"gopkg.in/natefinch/lumberjack.v2"
 )
@@ -158,13 +157,6 @@
 	// if err != nil {
 	// 	return nil, fmt.Errorf("failed to create email sender: %w", err)
 	// }
-<<<<<<< HEAD
-	bkt, err := fileblob.OpenBucket(filepath.Join(dbDirPath, "remote"), &fileblob.Options{CreateDir: true})
-	if err != nil {
-		return nil, err
-	}
-=======
->>>>>>> e4b216f6
 	rtOpts := &runtime.Options{
 		ConnectionCacheSize:          100,
 		MetastoreConnector:           "metastore",
@@ -175,15 +167,11 @@
 		ControllerLogBufferCapacity:  10000,
 		ControllerLogBufferSizeBytes: int64(datasize.MB * 16),
 	}
-<<<<<<< HEAD
-	rt, err := runtime.New(ctx, rtOpts, logger, opts.Ch.Telemetry(ctx), email.New(sender), bkt)
-=======
 	st, err := storage.New(dbDirPath, nil)
 	if err != nil {
 		return nil, err
 	}
 	rt, err := runtime.New(ctx, rtOpts, logger, st, opts.Ch.Telemetry(ctx), email.New(sender))
->>>>>>> e4b216f6
 	if err != nil {
 		return nil, err
 	}
