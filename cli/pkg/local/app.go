--- conflicted
+++ resolved
@@ -58,11 +58,7 @@
 	ProjectPath string
 }
 
-<<<<<<< HEAD
-func NewApp(ctx context.Context, version string, verbose bool, olapDriver, olapDSN, projectPath string) (*App, error) {
-=======
 func NewApp(ctx context.Context, ver version.Version, verbose bool, olapDriver string, olapDSN string, projectPath string) (*App, error) {
->>>>>>> 3584a6ff
 	// Setup a friendly-looking colored logger
 	conf := zap.NewDevelopmentEncoderConfig()
 	conf.EncodeLevel = zapcore.CapitalColorLevelEncoder
