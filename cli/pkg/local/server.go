--- conflicted
+++ resolved
@@ -334,7 +334,6 @@
 	}
 
 	var projRequest *adminv1.CreateProjectRequest
-	gitPath := s.app.ProjectPath
 	if r.Msg.Archive { // old zip-and-ship, currently used only for testing until we figure out a good way to test using manged github repos
 		assetID, err := cmdutil.UploadRepo(ctx, repo, s.app.ch, r.Msg.Org, r.Msg.ProjectName)
 		if err != nil {
@@ -449,33 +448,6 @@
 		return nil, err
 	}
 
-<<<<<<< HEAD
-	err = dotrillcloud.SetAll(s.app.ProjectPath, s.app.ch.AdminURL(), &dotrillcloud.Config{
-		ProjectID: projResp.Project.Id,
-	})
-	if err != nil {
-		return nil, err
-	}
-
-	// if the project is backed by git repo, we need to push the .rillcloud directory to the remote
-	if r.Msg.Upload {
-		err = s.app.ch.GitHelper(r.Msg.Org, r.Msg.ProjectName, gitPath).PushToManagedRepo(ctx)
-		if err != nil {
-			return nil, fmt.Errorf("failed to push .rillcloud directory to remote: %w", err)
-		}
-	} else if !r.Msg.Archive {
-		author, err := s.app.ch.GitSignature(ctx, gitPath)
-		if err != nil {
-			return nil, fmt.Errorf("failed to generate git commit signature: %w", err)
-		}
-		err = gitutil.CommitAndForcePush(ctx, gitPath, &gitutil.Config{Remote: projResp.Project.GitRemote, DefaultBranch: projResp.Project.ProdBranch}, "Autocommit .rillcloud dir", author)
-		if err != nil {
-			return nil, fmt.Errorf("failed to push .rillcloud directory to remote: %w", err)
-		}
-	}
-
-=======
->>>>>>> 9d4d5e4c
 	// Parse .env and push it as variables
 	dotenv, err := ParseDotenv(ctx, s.app.ProjectPath)
 	if err != nil {
