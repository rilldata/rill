--- conflicted
+++ resolved
@@ -545,7 +545,36 @@
 	}), nil
 }
 
-<<<<<<< HEAD
+func (s *Server) RedeployProject(ctx context.Context, r *connect.Request[localv1.RedeployProjectRequest]) (*connect.Response[localv1.RedeployProjectResponse], error) {
+	if !s.app.ch.IsAuthenticated() {
+		return nil, errors.New("user should be authenticated")
+	}
+	// Get admin client
+	c, err := client.New(s.app.adminURL, s.app.ch.AdminTokenDefault, "Rill Localhost")
+	if err != nil {
+		return nil, err
+	}
+
+	if r.Msg.Reupload {
+		repo, release, err := s.app.Runtime.Repo(ctx, s.app.Instance.ID)
+		if err != nil {
+			return nil, err
+		}
+		defer release()
+
+		assetID, err := cmdutil.UploadRepo(ctx, repo, s.app.ch, r.Msg.Org, r.Msg.ProjectName)
+		if err != nil {
+			return nil, err
+		}
+		_, err = c.UpdateProject(ctx, &adminv1.UpdateProjectRequest{ArchiveAssetId: &assetID})
+		if err != nil {
+			return nil, err
+		}
+	}
+	// TODO : Add other update project fields
+	return connect.NewResponse(&localv1.RedeployProjectResponse{}), nil
+}
+
 func (s *Server) GetCurrentUser(ctx context.Context, r *connect.Request[localv1.GetCurrentUserRequest]) (*connect.Response[localv1.GetCurrentUserResponse], error) {
 	if !s.app.ch.IsAuthenticated() {
 		return connect.NewResponse(&localv1.GetCurrentUserResponse{
@@ -554,19 +583,6 @@
 	}
 
 	c, err := s.app.ch.Client()
-=======
-func (s *Server) RedeployProject(ctx context.Context, r *connect.Request[localv1.RedeployProjectRequest]) (*connect.Response[localv1.RedeployProjectResponse], error) {
-	if !s.app.ch.IsAuthenticated() {
-		return nil, errors.New("user should be authenticated")
-	}
-	// Get admin client
-	c, err := client.New(s.app.adminURL, s.app.ch.AdminTokenDefault, "Rill Localhost")
->>>>>>> 57496360
-	if err != nil {
-		return nil, err
-	}
-
-<<<<<<< HEAD
 	userResp, err := c.GetCurrentUser(ctx, &adminv1.GetCurrentUserRequest{})
 	if err != nil {
 		return nil, err
@@ -583,26 +599,6 @@
 			PhotoUrl:    userResp.User.PhotoUrl,
 		},
 	}), nil
-=======
-	if r.Msg.Reupload {
-		repo, release, err := s.app.Runtime.Repo(ctx, s.app.Instance.ID)
-		if err != nil {
-			return nil, err
-		}
-		defer release()
-
-		assetID, err := cmdutil.UploadRepo(ctx, repo, s.app.ch, r.Msg.Org, r.Msg.ProjectName)
-		if err != nil {
-			return nil, err
-		}
-		_, err = c.UpdateProject(ctx, &adminv1.UpdateProjectRequest{ArchiveAssetId: &assetID})
-		if err != nil {
-			return nil, err
-		}
-	}
-	// TODO : Add other update project fields
-	return connect.NewResponse(&localv1.RedeployProjectResponse{}), nil
->>>>>>> 57496360
 }
 
 // authHandler starts the OAuth2 PKCE flow to authenticate the user and get a rill access token.
