--- conflicted
+++ resolved
@@ -48,11 +48,7 @@
 		VersionCommit:      "",
 	}
 
-<<<<<<< HEAD
-	adm, err := admin.New(ctx, admOpts, logger, issuer, emailClient, gh, ai.NewNoop(), billing.NewNoop())
-=======
-	adm, err := admin.New(ctx, admOpts, logger, issuer, emailClient, gh, ai.NewNoop(), nil)
->>>>>>> 2f3b78a8
+	adm, err := admin.New(ctx, admOpts, logger, issuer, emailClient, gh, ai.NewNoop(), nil, billing.NewNoop())
 	if err != nil {
 		return nil, err
 	}
