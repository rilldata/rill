--- conflicted
+++ resolved
@@ -14,20 +14,10 @@
 	return c.Version.IsDev()
 }
 
-<<<<<<< HEAD
-=======
-func (c Config) AdminToken() string {
-	if c.AdminTokenOverride != "" {
-		return c.AdminTokenOverride
-	}
-	return c.AdminTokenDefault
-}
-
 func (c Config) Org() string {
 	return c.DefaultOrg
 }
 
->>>>>>> b06aa61f
 type Version struct {
 	Number    string
 	Commit    string
