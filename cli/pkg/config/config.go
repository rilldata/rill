package config

import "fmt"

type Config struct {
<<<<<<< HEAD
	Version      Version
	AdminURL     string
	AdminHTTPURL string
	AdminToken   string
=======
	Version    Version
	AdminURL   string
	AdminToken string
	DefaultOrg string
>>>>>>> a7f0cf10
}

func (c Config) IsDev() bool {
	return c.Version.IsDev()
}

type Version struct {
	Number    string
	Commit    string
	Timestamp string
}

func (v Version) String() string {
	if v.Number == "" {
		return "unknown (built from source)"
	}
	return fmt.Sprintf("%s (build commit: %s date: %s)", v.Number, v.Commit, v.Timestamp)
}

func (v Version) IsDev() bool {
	return v.Number == ""
}<|MERGE_RESOLUTION|>--- conflicted
+++ resolved
@@ -3,17 +3,11 @@
 import "fmt"
 
 type Config struct {
-<<<<<<< HEAD
 	Version      Version
 	AdminURL     string
 	AdminHTTPURL string
 	AdminToken   string
-=======
-	Version    Version
-	AdminURL   string
-	AdminToken string
-	DefaultOrg string
->>>>>>> a7f0cf10
+	DefaultOrg   string
 }
 
 func (c Config) IsDev() bool {
